--- conflicted
+++ resolved
@@ -208,13 +208,10 @@
 # AI code tools
 **/.claude/settings.local.json
 .claude/
-<<<<<<< HEAD
-.repoprompt/
-=======
 !.claude/agents/**
 !.claude/commands/**
 !.claude/settings.json
->>>>>>> 2bdf1189
+.repoprompt/
 
 .local/
 # PLEASE KEEP THIS LINE AT THE EOF: never include here src/zenml/zen_server/dashboard, since it is affecting release flow