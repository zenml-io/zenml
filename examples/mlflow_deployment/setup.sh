#!/usr/bin/env bash

set -Eeo pipefail

setup_stack () {
<<<<<<< HEAD
  zenml model-deployer register mlflow --type=mlflow
  zenml stack register local_with_mlflow -m default -a default -o default -d mlflow
  zenml stack set local_with_mlflow
=======
  zenml model-deployer register mlflow_deployer --type=mlflow || \
    msg "${WARNING}Reusing preexisting model deployer ${NOFORMAT}mlflow_deployer"
  zenml experiment-tracker register mlflow_tracker  --type=mlflow || \
    msg "${WARNING}Reusing preexisting experiment tracker ${NOFORMAT}mlflow_tracker"
  zenml stack register local_mlflow_stack \
      -m default \
      -a default \
      -o default \
      -d mlflow_deployer \
      -e mlflow_tracker || \
    msg "${WARNING}Reusing preexisting stack ${NOFORMAT}local_mlflow_stack"

  zenml stack set local_mlflow_stack
>>>>>>> f6b538d2
}

pre_run () {
  zenml integration install tensorflow
  zenml integration install mlflow
}

pre_run_forced () {
  zenml integration install tensorflow -f
  zenml integration install mlflow -f
}

post_run () {
  # cleanup the last local ZenML daemon started by the example
  pkill -n -f zenml.services.local.local_daemon_entrypoint
}<|MERGE_RESOLUTION|>--- conflicted
+++ resolved
@@ -3,11 +3,6 @@
 set -Eeo pipefail
 
 setup_stack () {
-<<<<<<< HEAD
-  zenml model-deployer register mlflow --type=mlflow
-  zenml stack register local_with_mlflow -m default -a default -o default -d mlflow
-  zenml stack set local_with_mlflow
-=======
   zenml model-deployer register mlflow_deployer --type=mlflow || \
     msg "${WARNING}Reusing preexisting model deployer ${NOFORMAT}mlflow_deployer"
   zenml experiment-tracker register mlflow_tracker  --type=mlflow || \
@@ -21,7 +16,6 @@
     msg "${WARNING}Reusing preexisting stack ${NOFORMAT}local_mlflow_stack"
 
   zenml stack set local_mlflow_stack
->>>>>>> f6b538d2
 }
 
 pre_run () {
