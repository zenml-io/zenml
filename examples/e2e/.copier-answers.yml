--- conflicted
+++ resolved
@@ -1,9 +1,5 @@
 # Changes here will be overwritten by Copier
-<<<<<<< HEAD
-_commit: 2023.12.12-2-g97eba5e
-=======
 _commit: 2024.01.16
->>>>>>> f2f4858e
 _src_path: gh:zenml-io/template-e2e-batch
 data_quality_checks: true
 email: ''
