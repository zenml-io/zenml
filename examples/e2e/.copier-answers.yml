--- conflicted
+++ resolved
@@ -1,9 +1,5 @@
 # Changes here will be overwritten by Copier
-<<<<<<< HEAD
-_commit: 2023.11.24
-=======
 _commit: 2023.12.12
->>>>>>> e1e6f2de
 _src_path: gh:zenml-io/template-e2e-batch
 data_quality_checks: true
 email: ''
