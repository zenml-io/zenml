--- conflicted
+++ resolved
@@ -1,9 +1,5 @@
 # Changes here will be overwritten by Copier
-<<<<<<< HEAD
-_commit: 2024.10.21
-=======
 _commit: 2024.10.30
->>>>>>> a5d45311
 _src_path: gh:zenml-io/template-e2e-batch
 data_quality_checks: true
 email: info@zenml.io
