# Apache Software License 2.0
# 
# Copyright (c) ZenML GmbH 2024. All rights reserved.
# 
# Licensed under the Apache License, Version 2.0 (the "License");
# you may not use this file except in compliance with the License.
# You may obtain a copy of the License at
# 
# http://www.apache.org/licenses/LICENSE-2.0
# 
# Unless required by applicable law or agreed to in writing, software
# distributed under the License is distributed on an "AS IS" BASIS,
# WITHOUT WARRANTIES OR CONDITIONS OF ANY KIND, either express or implied.
# See the License for the specific language governing permissions and
# limitations under the License.
# 

# environment configuration
settings:
  docker:
    required_integrations:
      - aws
      - evidently
      - kubeflow
      - kubernetes
      - mlflow
      - sklearn
<<<<<<< HEAD
      - databricks
  orchestrator.databricks:
    cluster_name: e2e_use_case
    node_type_id: Standard_D8ads_v5

  
=======
      - slack
>>>>>>> 3dd3bd72

# configuration of steps  
steps:
  notify_on_success:
    parameters:
      notify_on_success: False

# configuration of the Model Control Plane
model:
  name: e2e_use_case
  version: staging

# pipeline level extra configurations
extra:
  notify_on_failure: True
<|MERGE_RESOLUTION|>--- conflicted
+++ resolved
@@ -25,16 +25,12 @@
       - kubernetes
       - mlflow
       - sklearn
-<<<<<<< HEAD
       - databricks
   orchestrator.databricks:
     cluster_name: e2e_use_case
     node_type_id: Standard_D8ads_v5
 
   
-=======
-      - slack
->>>>>>> 3dd3bd72
 
 # configuration of steps  
 steps:
