#  Copyright (c) ZenML GmbH 2022. All Rights Reserved.
#
#  Licensed under the Apache License, Version 2.0 (the "License");
#  you may not use this file except in compliance with the License.
#  You may obtain a copy of the License at:
#
#       https://www.apache.org/licenses/LICENSE-2.0
#
#  Unless required by applicable law or agreed to in writing, software
#  distributed under the License is distributed on an "AS IS" BASIS,
#  WITHOUT WARRANTIES OR CONDITIONS OF ANY KIND, either express
#  or implied. See the License for the specific language governing
#  permissions and limitations under the License.
import os
import tempfile
from typing import Dict, List, Optional
from urllib.parse import urlparse

import numpy as np
import torch
import torch.nn as nn
import torch.optim as optim
from PIL import Image
from steps.get_or_create_dataset import LABELS
from torchvision import models, transforms

from zenml import step
from zenml.integrations.label_studio.label_studio_utils import (
    get_file_extension,
    is_azure_url,
    is_gcs_url,
    is_s3_url,
)
from zenml.io import fileio
from zenml.post_execution import get_pipeline
<<<<<<< HEAD
from zenml.steps.step_context import StepContext
=======
from zenml.steps import BaseParameters, StepContext, step
>>>>>>> 4a295762
from zenml.utils import io_utils

LABEL_MAPPING = {label: idx for idx, label in enumerate(LABELS)}

PIPELINE_NAME = "training_pipeline"
PIPELINE_STEP_NAME = "pytorch_model_trainer"


def train_model(
    model,
    dataloaders,
    criterion,
    optimizer,
    num_epochs=25,
    device="cpu",
):
    """Simplified version of https://pytorch.org/tutorials/beginner/transfer_learning_tutorial.html."""
    for epoch in range(num_epochs):
        print(f"Epoch {epoch}/{num_epochs - 1}")
        print("-" * 10)

        # Each epoch has a training and validation phase
        for phase in ["train", "val"]:
            if phase == "train":
                model.train()  # Set model to training mode
            else:
                model.eval()  # Set model to evaluate mode

            running_loss = 0.0
            running_corrects = 0

            # Iterate over data.
            for inputs, labels in dataloaders[phase]:
                inputs = inputs.to(device)
                labels = labels.to(device)

                # zero the parameter gradients
                optimizer.zero_grad()

                # forward; track history only if in train
                with torch.set_grad_enabled(phase == "train"):
                    outputs = model(inputs)
                    loss = criterion(outputs, labels)
                    _, preds = torch.max(outputs, 1)

                    # backward; optimize only if in training phase
                    if phase == "train":
                        loss.backward()
                        optimizer.step()

                # statistics
                running_loss += loss.item() * inputs.size(0)
                running_corrects += torch.sum(preds == labels.data)

            epoch_loss = running_loss / len(dataloaders[phase].dataset)
            epoch_acc = running_corrects.double() / len(
                dataloaders[phase].dataset
            )
            print(f"{phase} Loss: {epoch_loss:.4f} Acc: {epoch_acc:.4f}")

    return model


class CustomDataset:
    """Creates a dataset to be used in the PyTorch model training."""

    def __init__(
        self, image_urls, labels, transforms, artifact_store_path: str
    ) -> None:
        assert len(image_urls) == len(labels)
        self.transforms = transforms

        # Download all images from the artifact store as np.ndarray
        self.images = []
        temp_dir = tempfile.TemporaryDirectory()
        for i, image_url in enumerate(image_urls):
            parts = image_url.split("/")
            if is_s3_url(image_url):
                file_url = f"{artifact_store_path}{urlparse(image_url).path}"
            elif is_azure_url(image_url):
                file_url = "az://" + "/".join(parts[3:])
            elif is_gcs_url(image_url):
                url_scheme = "gs"
                url_path = urlparse(image_url).path
                file_url = f"{url_scheme}://{url_path}"
            else:
                file_url = image_url
            file_extension = get_file_extension(urlparse(image_url).path)
            path = os.path.join(temp_dir.name, f"{i}{file_extension}")
            io_utils.copy(file_url, path)
            with fileio.open(path, "rb") as f:
                image = np.asarray(Image.open(f))
                self.images.append(image)
        fileio.rmtree(temp_dir.name)

        # Define class-label mapping and map labels
        self.class_label_mapping = LABEL_MAPPING
        self.labels = [self.class_label_mapping[label] for label in labels]

    def __getitem__(self, idx):
        image = self.transforms(self.images[idx])
        label = self.labels[idx]
        return (image, label)

    def __len__(self):
        return len(self.images)


def _find_last_successful_run() -> Optional[int]:
    """Get the index of the last successful run of this pipeline and step."""
    pipeline = get_pipeline(PIPELINE_NAME)
    if pipeline is not None:
        for idx, run in reversed(list(enumerate(pipeline.runs))):
            try:
                run.get_step(PIPELINE_STEP_NAME).output.read()
                return idx
            except (KeyError, ValueError):  # step didn't run or had no output
                pass
    return None


def _load_last_model() -> Optional[nn.Module]:
    """Return the most recently trained model from this pipeline, or None."""
    idx = _find_last_successful_run()
    if idx is None:
        return None
    last_run = get_pipeline(PIPELINE_NAME).runs[idx]
    return last_run.get_step(PIPELINE_STEP_NAME).output.read()


def _is_new_data_available(image_urls: List[str]) -> bool:
    """Find whether new data is available since the last run."""
    # If there are no samples, nothing can be new.
    num_samples = len(image_urls)
    if num_samples == 0:
        return False

    # Otherwise, if there was no previous run, the data is for sure new.
    idx = _find_last_successful_run()
    if idx is None:
        return True

    # Else, we check whether we had the same number of samples before.
    last_run = get_pipeline(PIPELINE_NAME).runs[idx]
    last_inputs = last_run.get_step(PIPELINE_STEP_NAME).inputs
    last_image_urls = last_inputs["image_urls"].read()
    return len(last_image_urls) != len(image_urls)


def load_pretrained_mobilenetv3(num_classes: int = 2):
    """Load a pretrained mobilenetv3 with fresh classification head."""
    model = models.mobilenet_v3_small(pretrained=True)
    for param in model.parameters():
        param.requires_grad = False
    model.classifier[-1] = nn.Linear(1024, num_classes)
    model.num_classes = num_classes
    return model


def load_mobilenetv3_transforms():
    """Load the transforms required before running mobilenetv3 on data."""
    weights = models.MobileNet_V3_Small_Weights.DEFAULT
    return transforms.Compose([transforms.ToTensor(), weights.transforms()])


@step(enable_cache=False)
def pytorch_model_trainer(
    image_urls: List[str],
    labels: List[Dict[str, str]],
    context: StepContext,
    batch_size=1,
    num_epochs=2,
    learning_rate=5e-3,
    device="cpu",
    shuffle=True,
    num_workers=1,
    seed=42,  # don't change: this seed ensures a good train/val split
) -> nn.Module:
    """ZenML step which finetunes or loads a pretrained mobilenetv3 model."""
    # Try to load a model from a previous run, otherwise use a pretrained net
    model = _load_last_model()
    if model is None:
        model = load_pretrained_mobilenetv3()

    # If there is no new data, just return the model
    if not _is_new_data_available(image_urls):
        return model

    artifact_store_path = context.stack.artifact_store.path

    # Otherwise finetune the model on the current data
    # Write images and labels to torch dataset
    dataset = CustomDataset(
        image_urls=image_urls,
        labels=labels,
        transforms=load_mobilenetv3_transforms(),
        artifact_store_path=artifact_store_path,
    )

    # Split dataset into train and val
    train_size = int(0.8 * len(dataset))
    val_size = len(dataset) - train_size
    train_dataset, val_dataset = torch.utils.data.random_split(
        dataset=dataset,
        lengths=[train_size, val_size],
        generator=torch.Generator().manual_seed(seed),
    )
    dataset_dict = {
        "train": train_dataset,
        "val": val_dataset,
    }

    # Create training and validation dataloaders
    dataloaders_dict = {
        dataset_type: torch.utils.data.DataLoader(
            dataset,
            batch_size=batch_size,
            shuffle=shuffle,
            num_workers=num_workers,
        )
        for dataset_type, dataset in dataset_dict.items()
    }

    # Define optimizer
    optimizer_ft = optim.Adam(
        params=model.classifier[-1].parameters(), lr=learning_rate
    )

    # Define loss
    criterion = nn.CrossEntropyLoss()

    # Train and evaluate
    model = train_model(
        model,
        dataloaders_dict,
        criterion,
        optimizer_ft,
        num_epochs=num_epochs,
        device=device,
    )
    return model<|MERGE_RESOLUTION|>--- conflicted
+++ resolved
@@ -33,11 +33,7 @@
 )
 from zenml.io import fileio
 from zenml.post_execution import get_pipeline
-<<<<<<< HEAD
-from zenml.steps.step_context import StepContext
-=======
-from zenml.steps import BaseParameters, StepContext, step
->>>>>>> 4a295762
+from zenml.steps import StepContext
 from zenml.utils import io_utils
 
 LABEL_MAPPING = {label: idx for idx, label in enumerate(LABELS)}
