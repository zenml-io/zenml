--- conflicted
+++ resolved
@@ -11,16 +11,6 @@
 #  or implied. See the License for the specific language governing
 #  permissions and limitations under the License.
 
-<<<<<<< HEAD
-from whylogs import DatasetProfile  # type: ignore
-
-from steps.profiler.profiler_step import (train_data_profiler,
-                                          test_data_profiler)
-from steps.splitter.splitter_step import data_splitter
-from steps.loader.loader_step import data_loader
-from pipelines.profiling_pipeline.profiling_pipeline import \
-    data_profiling_pipeline
-=======
 from pipelines import data_profiling_pipeline
 from steps import (
     data_loader,
@@ -30,7 +20,6 @@
 )
 from whylogs import DatasetProfile  # type: ignore
 
->>>>>>> 1b32b703
 from zenml.integrations.whylogs.visualizers import WhylogsVisualizer
 from zenml.logger import get_logger
 from zenml.repository import Repository
