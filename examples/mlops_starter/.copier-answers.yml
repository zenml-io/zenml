# Changes here will be overwritten by Copier
<<<<<<< HEAD
_commit: 2024.09.24
=======
_commit: 2024.10.30
>>>>>>> ff719e2b
_src_path: gh:zenml-io/template-starter
email: info@zenml.io
full_name: ZenML GmbH
open_source_license: apache
project_name: ZenML Starter
version: 0.1.0<|MERGE_RESOLUTION|>--- conflicted
+++ resolved
@@ -1,9 +1,5 @@
 # Changes here will be overwritten by Copier
-<<<<<<< HEAD
-_commit: 2024.09.24
-=======
 _commit: 2024.10.30
->>>>>>> ff719e2b
 _src_path: gh:zenml-io/template-starter
 email: info@zenml.io
 full_name: ZenML GmbH
