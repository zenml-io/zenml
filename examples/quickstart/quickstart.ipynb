--- conflicted
+++ resolved
@@ -1,42 +1,755 @@
 {
-<<<<<<< HEAD
- "cells": [
-  {
-   "cell_type": "markdown",
-   "id": "63ab391a",
-   "metadata": {},
-   "source": [
-    "# ZenML Quickstart: Bridging Local Development and Cloud Deployment\n",
-    "\n",
-    "This repository demonstrates how ZenML streamlines the transition of machine learning workflows from local environments to cloud-scale operations.\n",
-    "\n",
-    "## Key advantages:\n",
-    "\n",
-    "Deploy to major cloud providers with minimal code changes\n",
-    "\n",
-    "* Connect directly to your existing infrastructure\n",
-    "* Bridge the gap between ML and Ops teams\n",
-    "* Gain deep insights into pipeline metadata via the ZenML Dashboard\n",
-    "\n",
-    "Unlike traditional MLOps tools, ZenML offers unparalleled flexibility and control. It integrates seamlessly with your infrastructure, allowing both ML and Ops teams to collaborate effectively without compromising on their specific requirements.\n",
-    "\n",
-    "The notebook guides you through adapting local code for cloud deployment, showcasing ZenML's ability to enhance workflow efficiency while maintaining reproducibility and auditability in production.\n",
-    "\n",
-    "Ready to unify your ML development and operations? Let's begin. The diagram below \n",
-    "describes what we'll show you in this example.\n",
-    "\n",
-    "<img src=\".assets/Overview.png\" width=\"80%\" alt=\"Pipelines Overview\">\n",
-    "\n",
-    "1) We have done some of the experimenting for you already and created a simple finetuning pipeline for a text-to-text task.\n",
-    "\n",
-    "2) We will run this pipeline on your machine and a verify that everything works as expected.\n",
-    "\n",
-    "3) Now we'll connect ZenML to your infrastructure and configure everything.\n",
-    "\n",
-    "4) Finally, we are ready to run our code remotely.\n",
-    "\n",
-    "Follow along this notebook to understand how you can use ZenML to productionalize your ML workflows!"
-   ]
+  "cells": [
+    {
+      "cell_type": "markdown",
+      "id": "63ab391a",
+      "metadata": {},
+      "source": [
+        "# ZenML Quickstart: Bridging Local Development and Cloud Deployment\n",
+        "\n",
+        "This repository demonstrates how ZenML streamlines the transition of machine learning workflows from local environments to cloud-scale operations.\n",
+        "\n",
+        "## Key advantages:\n",
+        "\n",
+        "Deploy to major cloud providers with minimal code changes\n",
+        "\n",
+        "* Connect directly to your existing infrastructure\n",
+        "* Bridge the gap between ML and Ops teams\n",
+        "* Gain deep insights into pipeline metadata via the ZenML Dashboard\n",
+        "\n",
+        "Unlike traditional MLOps tools, ZenML offers unparalleled flexibility and control. It integrates seamlessly with your infrastructure, allowing both ML and Ops teams to collaborate effectively without compromising on their specific requirements.\n",
+        "\n",
+        "The notebook guides you through adapting local code for cloud deployment, showcasing ZenML's ability to enhance workflow efficiency while maintaining reproducibility and auditability in production.\n",
+        "\n",
+        "Ready to unify your ML development and operations? Let's begin. The diagram below \n",
+        "describes what we'll show you in this example.\n",
+        "\n",
+        "<img src=\".assets/Overview.png\" width=\"80%\" alt=\"Pipelines Overview\">\n",
+        "\n",
+        "1) We have done some of the experimenting for you already and created a simple finetuning pipeline for a text-to-text task.\n",
+        "\n",
+        "2) We will run this pipeline on your machine and a verify that everything works as expected.\n",
+        "\n",
+        "3) Now we'll connect ZenML to your infrastructure and configure everything.\n",
+        "\n",
+        "4) Finally, we are ready to run our code remotely.\n",
+        "\n",
+        "Follow along this notebook to understand how you can use ZenML to productionalize your ML workflows!"
+      ]
+    },
+    {
+      "cell_type": "markdown",
+      "id": "8f466b16",
+      "metadata": {},
+      "source": [
+        "## Run on Colab\n",
+        "\n",
+        "You can use Google Colab to run this notebook, no local installation\n",
+        "required!\n",
+        "\n",
+        "[![Open In Colab](https://colab.research.google.com/assets/colab-badge.svg)](\n",
+        "https://colab.research.google.com/github/zenml-io/zenml/blob/main/examples/quickstart/quickstart.ipynb)"
+      ]
+    },
+    {
+      "cell_type": "markdown",
+      "id": "66b2977c",
+      "metadata": {},
+      "source": [
+        "# 👶 Step 0. Install Requirements\n",
+        "\n",
+        "Let's install ZenML and all requirement to get started."
+      ]
+    },
+    {
+      "cell_type": "code",
+      "execution_count": null,
+      "id": "e4385bdb-6cc8-4a6b-8de2-a7fd658556aa",
+      "metadata": {},
+      "outputs": [],
+      "source": [
+        "# Choose a cloud provider - at the end of this notebook you will run a pipeline on this cloud provider\n",
+        "CLOUD_PROVIDER = None  # Set this to \"GCP\", \"AWS\" or \"AZURE\" as needed\n",
+        "\n",
+        "\n",
+        "def in_google_colab() -> bool:\n",
+        "    \"\"\"Checks wether this notebook is run in google colab.\"\"\"\n",
+        "    try:\n",
+        "        import google.colab  # noqa\n",
+        "\n",
+        "        return True\n",
+        "\n",
+        "    except ModuleNotFoundError:\n",
+        "        return False\n",
+        "\n",
+        "\n",
+        "if in_google_colab():\n",
+        "    # Pull required modules from this example\n",
+        "    !git clone -b main https://github.com/zenml-io/zenml\n",
+        "    !cp -r zenml/examples/quickstart/* .\n",
+        "    !rm -rf zenml\n",
+        "\n",
+        "\n",
+        "# Common imports and setup\n",
+        "if CLOUD_PROVIDER.lower() == \"gcp\":\n",
+        "    !pip install -r requirements_gcp.txt\n",
+        "\n",
+        "elif CLOUD_PROVIDER.lower() == \"aws\":\n",
+        "    !pip install -r requirements_aws.txt\n",
+        "\n",
+        "elif CLOUD_PROVIDER.lower() == \"azure\":\n",
+        "    !pip install -r requirements_azure.txt\n",
+        "\n",
+        "else:  # In this case the second half of the notebook won't work for you\n",
+        "    !pip install -r requirements.txt"
+      ]
+    },
+    {
+      "cell_type": "code",
+      "execution_count": null,
+      "id": "f76f562e",
+      "metadata": {},
+      "outputs": [],
+      "source": [
+        "# Restart Kernel to ensure all libraries are properly loaded\n",
+        "import IPython\n",
+        "\n",
+        "IPython.Application.instance().kernel.do_shutdown(restart=True)"
+      ]
+    },
+    {
+      "cell_type": "markdown",
+      "id": "3b044374",
+      "metadata": {},
+      "source": [
+        "\n",
+        "Please wait for the installation to complete before running subsequent cells. At\n",
+        "the end of the installation, the notebook kernel will restart."
+      ]
+    },
+    {
+      "cell_type": "markdown",
+      "id": "966ce581",
+      "metadata": {},
+      "source": [
+        "## ☁️ Step 1: Connect to your ZenML Server\n",
+        "To run this quickstart you need to connect to a ZenML Server. You can deploy it [yourself on your own infrastructure](https://docs.zenml.io/getting-started/deploying-zenml) or try it out for free, no credit-card required in our [ZenML Pro managed service](https://zenml.io/pro)."
+      ]
+    },
+    {
+      "cell_type": "code",
+      "execution_count": null,
+      "id": "e2587315",
+      "metadata": {},
+      "outputs": [],
+      "source": [
+        "zenml_server_url = (\n",
+        "    None  # INSERT URL TO SERVER HERE in the form \"https://URL_TO_SERVER\"\n",
+        ")\n",
+        "\n",
+        "assert zenml_server_url\n",
+        "\n",
+        "!zenml connect --url $zenml_server_url"
+      ]
+    },
+    {
+      "cell_type": "code",
+      "execution_count": null,
+      "id": "f78a2f42-7a53-45f1-b45b-77bfc3762260",
+      "metadata": {},
+      "outputs": [],
+      "source": [
+        "# Initialize ZenML and define the root for imports and docker builds\n",
+        "!zenml init\n",
+        "\n",
+        "!zenml stack set default"
+      ]
+    },
+    {
+      "cell_type": "markdown",
+      "id": "35e48460",
+      "metadata": {},
+      "source": [
+        "## 🥇 Step 2: Build and run your first pipeline\n",
+        "\n",
+        "In this quickstart we'll be working with a small dataset of sentences in old english paired with more modern formulations. The task is a text-to-text transformation.\n",
+        "\n",
+        "When you're getting started with a machine learning problem you'll want to break down your code into distinct functions that load your data, bring it into the correct shape and finally produce a model. This is the experimentation phase where we try to massage our data into the right format and feed it into our model training.\n",
+        "\n",
+        "<img src=\".assets/Experiment.png\" width=\"30%\" alt=\"Experimentation phase\">"
+      ]
+    },
+    {
+      "cell_type": "code",
+      "execution_count": null,
+      "id": "3cd974d1",
+      "metadata": {},
+      "outputs": [],
+      "source": [
+        "import requests\n",
+        "from datasets import Dataset\n",
+        "from typing_extensions import Annotated\n",
+        "\n",
+        "from zenml import step\n",
+        "\n",
+        "PROMPT = \"\"  # In case you want to also use a prompt you can set it here\n",
+        "\n",
+        "\n",
+        "def read_data_from_url(url):\n",
+        "    \"\"\"Reads data from url.\n",
+        "\n",
+        "    Assumes the individual data points are linebreak separated\n",
+        "    and input, targets are separated by a `|` pipe.\n",
+        "    \"\"\"\n",
+        "    inputs = []\n",
+        "    targets = []\n",
+        "\n",
+        "    response = requests.get(url)\n",
+        "    response.raise_for_status()  # Raise an exception for bad responses\n",
+        "\n",
+        "    for line in response.text.splitlines():\n",
+        "        old, modern = line.strip().split(\"|\")\n",
+        "        inputs.append(f\"{PROMPT}{old}\")\n",
+        "        targets.append(modern)\n",
+        "\n",
+        "    return {\"input\": inputs, \"target\": targets}\n",
+        "\n",
+        "\n",
+        "@step\n",
+        "def load_data(\n",
+        "    data_url: str,\n",
+        ") -> Annotated[Dataset, \"full_dataset\"]:\n",
+        "    \"\"\"Load and prepare the dataset.\"\"\"\n",
+        "\n",
+        "    # Fetch and process the data\n",
+        "    data = read_data_from_url(data_url)\n",
+        "\n",
+        "    # Convert to Dataset\n",
+        "    return Dataset.from_dict(data)"
+      ]
+    },
+    {
+      "cell_type": "markdown",
+      "id": "b6286b67",
+      "metadata": {},
+      "source": [
+        "ZenML is built in a way that allows you to experiment with your data and build\n",
+        "your pipelines one step at a time.  If you want to call this function to see how it\n",
+        "works, you can just call it directly. Here we take a look at the first few rows\n",
+        "of your training dataset."
+      ]
+    },
+    {
+      "cell_type": "code",
+      "execution_count": null,
+      "id": "d838e2ea",
+      "metadata": {},
+      "outputs": [],
+      "source": [
+        "data_source = \"https://storage.googleapis.com/zenml-public-bucket/quickstart-files/translations.txt\"\n",
+        "\n",
+        "dataset = load_data(data_url=data_source)\n",
+        "print(f\"Input: {dataset['input'][1]} - Target: {dataset['target'][1]}\")"
+      ]
+    },
+    {
+      "cell_type": "markdown",
+      "id": "28c05291",
+      "metadata": {},
+      "source": [
+        "Everything looks as we'd expect and the input/output pair looks to be in the right format 🥳.\n",
+        "\n",
+        "For the sake of this quickstart we have prepared a few steps in the steps-directory. We'll now connect these together into a pipeline. To do this simply plug multiple steps together through their inputs and outputs. Then just add the `@pipeline` decorator to the function that connects the steps."
+      ]
+    },
+    {
+      "cell_type": "code",
+      "execution_count": null,
+      "id": "b50a9537",
+      "metadata": {},
+      "outputs": [],
+      "source": [
+        "import materializers\n",
+        "from steps import (\n",
+        "    evaluate_model,\n",
+        "    load_data,\n",
+        "    split_dataset,\n",
+        "    test_model,\n",
+        "    tokenize_data,\n",
+        "    train_model,\n",
+        ")\n",
+        "from steps.model_trainer import T5_Model\n",
+        "\n",
+        "from zenml import Model, pipeline\n",
+        "from zenml.client import Client\n",
+        "\n",
+        "assert materializers\n",
+        "\n",
+        "# Initialize the ZenML client to fetch objects from the ZenML Server\n",
+        "client = Client()\n",
+        "\n",
+        "Client().activate_stack(\n",
+        "    \"default\"\n",
+        ")  # We will start by using the default stack which is local\n",
+        "\n",
+        "model_name = \"YeOldeEnglishTranslator\"\n",
+        "model = Model(\n",
+        "    name=\"YeOldeEnglishTranslator\",\n",
+        "    description=\"Model to translate from old to modern english\",\n",
+        "    tags=[\"quickstart\", \"llm\", \"t5\"],\n",
+        ")\n",
+        "\n",
+        "\n",
+        "@pipeline(model=model)\n",
+        "def english_translation_pipeline(\n",
+        "    data_url: str,\n",
+        "    model_type: T5_Model,\n",
+        "    per_device_train_batch_size: int,\n",
+        "    gradient_accumulation_steps: int,\n",
+        "    dataloader_num_workers: int,\n",
+        "    num_train_epochs: int = 5,\n",
+        "):\n",
+        "    \"\"\"Define a pipeline that connects the steps.\"\"\"\n",
+        "    full_dataset = load_data(data_url)\n",
+        "    tokenized_dataset, tokenizer = tokenize_data(\n",
+        "        dataset=full_dataset, model_type=model_type\n",
+        "    )\n",
+        "    tokenized_train_dataset, tokenized_eval_dataset, tokenized_test_dataset = (\n",
+        "        split_dataset(\n",
+        "            tokenized_dataset,\n",
+        "            train_size=0.7,\n",
+        "            test_size=0.1,\n",
+        "            eval_size=0.2,\n",
+        "            subset_size=0.1,  # We use a subset of the dataset to speed things up\n",
+        "            random_state=42,\n",
+        "        )\n",
+        "    )\n",
+        "    model = train_model(\n",
+        "        tokenized_dataset=tokenized_train_dataset,\n",
+        "        model_type=model_type,\n",
+        "        num_train_epochs=num_train_epochs,\n",
+        "        per_device_train_batch_size=per_device_train_batch_size,\n",
+        "        gradient_accumulation_steps=gradient_accumulation_steps,\n",
+        "        dataloader_num_workers=dataloader_num_workers,\n",
+        "    )\n",
+        "    evaluate_model(model=model, tokenized_dataset=tokenized_eval_dataset)\n",
+        "    test_model(\n",
+        "        model=model,\n",
+        "        tokenized_test_dataset=tokenized_test_dataset,\n",
+        "        tokenizer=tokenizer,\n",
+        "    )"
+      ]
+    },
+    {
+      "cell_type": "markdown",
+      "id": "7cd73c23",
+      "metadata": {},
+      "source": [
+        "We're ready to run the pipeline now, which we can do just as with the step - by calling the\n",
+        "pipeline function itself:"
+      ]
+    },
+    {
+      "cell_type": "code",
+      "execution_count": null,
+      "id": "1e0aa9af",
+      "metadata": {},
+      "outputs": [],
+      "source": [
+        "# Run the pipeline and configure some parameters at runtime\n",
+        "pipeline_run = english_translation_pipeline(\n",
+        "    data_url=\"https://storage.googleapis.com/zenml-public-bucket/quickstart-files/translations.txt\",\n",
+        "    model_type=\"t5-small\",\n",
+        "    num_train_epochs=1,  # to make this demo fast, we start at 1 epoch\n",
+        "    per_device_train_batch_size=2,\n",
+        "    gradient_accumulation_steps=4,\n",
+        "    dataloader_num_workers=4,\n",
+        ")"
+      ]
+    },
+    {
+      "cell_type": "markdown",
+      "id": "6c42078a",
+      "metadata": {},
+      "source": [
+        "As you can see the pipeline has run successfully. Here is a sneak-peak of the dashboard view into this pipeline. The URL for this view can be found in the logs.\n",
+        "\n",
+        "<img src=\".assets/DAG.png\" width=\"70%\" alt=\"Dashboard view\">\n",
+        "\n",
+        "This isn't all that the ZenML Dashboard has to offer, if you navigate over to the ZenML Model control plane, you'll also find the produced model along with a lot of important metadata.\n",
+        "\n",
+        "<img src=\".assets/ExamplePrompt.png\" width=\"70%\" alt=\"Model Control Plane view\">\n",
+        "\n",
+        "Here you'll also see a collection of example Input-Output pairs. As you can see, the model is currently not performing its task well."
+      ]
+    },
+    {
+      "cell_type": "markdown",
+      "id": "a037f09d",
+      "metadata": {},
+      "source": [
+        "We can now access the trained model and it's tokenizer from the ZenML Model Control Plane. This will allow us to interact with the model directly."
+      ]
+    },
+    {
+      "cell_type": "code",
+      "execution_count": null,
+      "id": "53e514ac-1a0a-49a0-b8a4-e33cee12c765",
+      "metadata": {},
+      "outputs": [],
+      "source": [
+        "import torch\n",
+        "\n",
+        "# load the model object\n",
+        "model = client.get_model_version(model_name).get_model_artifact(\"model\").load()\n",
+        "tokenizer = (\n",
+        "    client.get_model_version(model_name).get_artifact(\"tokenizer\").load()\n",
+        ")\n",
+        "\n",
+        "test_text = \"I do desire we may be better strangers\"  # Insert your own test sentence here\n",
+        "\n",
+        "input_ids = tokenizer(\n",
+        "    test_text,\n",
+        "    return_tensors=\"pt\",\n",
+        "    max_length=128,\n",
+        "    truncation=True,\n",
+        "    padding=\"max_length\",\n",
+        ").input_ids\n",
+        "\n",
+        "with torch.no_grad():\n",
+        "    outputs = model.generate(\n",
+        "        input_ids,\n",
+        "        max_length=128,\n",
+        "        num_return_sequences=1,\n",
+        "        no_repeat_ngram_size=2,\n",
+        "        top_k=50,\n",
+        "        top_p=0.95,\n",
+        "        temperature=0.7,\n",
+        "    )\n",
+        "\n",
+        "decoded_output = tokenizer.decode(outputs[0], skip_special_tokens=True)\n",
+        "\n",
+        "print(decoded_output)"
+      ]
+    },
+    {
+      "cell_type": "markdown",
+      "id": "1e653c7a-4073-424e-8a59-c69f49526b96",
+      "metadata": {},
+      "source": [
+        "## Lets recap what we've done so far\n",
+        "\n",
+        "We created a modular pipeline, this pipeline is modularly constructed from different steps. We have shown that this pipeline runs locally.\n",
+        "\n",
+        "As expected, the modcel does not yet solve its task. To train a model that can solve our task well, we would have to train a larger model for longer. For this, we'll need to move away from our local environment. "
+      ]
+    },
+    {
+      "cell_type": "markdown",
+      "id": "8c28b474",
+      "metadata": {},
+      "source": [
+        "# ⌚ Step 3: Scale it up in the cloud"
+      ]
+    },
+    {
+      "cell_type": "markdown",
+      "id": "a791b32b-f6be-4ae2-867c-5e628f363858",
+      "metadata": {},
+      "source": [
+        "Our last section confirmed to us, that the pipeline works. Let's now run the pipeline in the environment of your choice.\n",
+        "\n",
+        "For you to be able to try this step, you will need to have access to a cloud environment (AWS, GCP, AZURE). ZenML wraps around all the major cloud providers and orchestration tools and lets you easily deploy your code onto them.\n",
+        "\n",
+        "To do this lets head over to the `Stack` section of your ZenML Dashboard. Here you'll be able to either connect to an existing or deploy a new environment. Choose on of the options presented to you there and come back when you have a stack ready to go. \n",
+        "\n",
+        "<img src=\".assets/StackCreate.png\" width=\"70%\" alt=\"Stack creation ZenML Dashboard\">\n",
+        "\n",
+        "Then proceed to the section below. Also be sure that you are running with a remote ZenML server (see Step 1 above)."
+      ]
+    },
+    {
+      "cell_type": "code",
+      "execution_count": null,
+      "id": "2e7a90b5-78c3-4019-8a81-671b5d62d470",
+      "metadata": {},
+      "outputs": [],
+      "source": [
+        "from zenml.environment import Environment\n",
+        "\n",
+        "# Set the cloud provider here\n",
+        "CLOUD_PROVIDER = None  # Set this to \"GCP\", \"AWS\" or \"AZURE\"\n",
+        "assert CLOUD_PROVIDER\n",
+        "\n",
+        "# Set the name of the stack that you created within zenml\n",
+        "stack_name = None  # Set this\n",
+        "assert stack_name  # Set your stack, follow instruction above\n",
+        "\n",
+        "from zenml import pipeline\n",
+        "from zenml.client import Client\n",
+        "from zenml.config import DockerSettings\n",
+        "\n",
+        "settings = {}\n",
+        "\n",
+        "# Common imports and setup\n",
+        "if CLOUD_PROVIDER.lower() == \"gcp\":\n",
+        "    parent_image = (\n",
+        "        \"zenmldocker/zenml-public-pipelines:quickstart-0.68.1-py3.11-gcp\"\n",
+        "    )\n",
+        "    skip_build = True\n",
+        "\n",
+        "elif CLOUD_PROVIDER.lower() == \"aws\":\n",
+        "    from zenml.integrations.aws.flavors.sagemaker_orchestrator_flavor import (\n",
+        "        SagemakerOrchestratorSettings,\n",
+        "    )\n",
+        "\n",
+        "    parent_image = \"339712793861.dkr.ecr.eu-central-1.amazonaws.com/zenml-public-pipelines:quickstart-0.68.1-py3.11-aws\"\n",
+        "    skip_build = True  # if you switch this to False, you need to remove the parent image\n",
+        "\n",
+        "    settings[\"orchestrator.sagemaker\"] = SagemakerOrchestratorSettings(\n",
+        "        instance_type=\"ml.m5.4xlarge\"\n",
+        "    )\n",
+        "\n",
+        "elif CLOUD_PROVIDER.lower() == \"azure\":\n",
+        "    parent_image = (\n",
+        "        \"zenmldocker/zenml-public-pipelines:quickstart-0.68.1-py3.11-azure\"\n",
+        "    )\n",
+        "    skip_build = True\n",
+        "\n",
+        "Client().activate_stack(stack_name)\n",
+        "\n",
+        "data_source = \"https://storage.googleapis.com/zenml-public-bucket/quickstart-files/translations.txt\"\n",
+        "\n",
+        "# We've prebuilt a docker image for this quickstart to speed things up, feel free to delete the DockerSettings to build from scratch\n",
+        "settings[\"docker\"] = DockerSettings(\n",
+        "    parent_image=parent_image, skip_build=skip_build\n",
+        ")"
+      ]
+    },
+    {
+      "cell_type": "markdown",
+      "id": "8a5cd031-0661-4073-a5ea-6aac5f989212",
+      "metadata": {},
+      "source": [
+        "If you are in a google colab you might need to rerun the cell above a second time after the runtime restarted."
+      ]
+    },
+    {
+      "cell_type": "markdown",
+      "id": "95f17b7a-5a82-4975-b9bd-6a63fbb97a68",
+      "metadata": {},
+      "source": [
+        "## 🚀 Ready to launch"
+      ]
+    },
+    {
+      "cell_type": "markdown",
+      "id": "df14f30c-9a8e-46ca-ba44-cf16ea715dac",
+      "metadata": {},
+      "source": [
+        "We now have configured a ZenML stack that represents your very own cloud infrastructure. For the next pipeline run, we'll be training the same t5 model (`t5_small`) on your own infrastrucutre.\n",
+        "\n",
+        "Note: The whole process may take a bit longer the first time around, as your pipeline code needs to be built into docker containers to be run in the orchestration environment of your stack. Any consecutive run of the pipeline, even with different parameters set, will not take as long again thanks to docker caching."
+      ]
+    },
+    {
+      "cell_type": "code",
+      "execution_count": null,
+      "id": "cfad9bd5",
+      "metadata": {},
+      "outputs": [],
+      "source": [
+        "# In the case that we are within a colab environment we want to remove\n",
+        "# these folders\n",
+        "if Environment.in_google_colab():\n",
+        "    !rm -rf results\n",
+        "    !rm -rf sample_data"
+      ]
+    },
+    {
+      "cell_type": "code",
+      "execution_count": null,
+      "id": "12e758fe-6ea3-42ff-bea8-33953135bf6b",
+      "metadata": {},
+      "outputs": [],
+      "source": [
+        "from pipelines import (\n",
+        "    english_translation_pipeline,\n",
+        ")\n",
+        "\n",
+        "from zenml import Model\n",
+        "\n",
+        "model_name = \"YeOldeEnglishTranslator\"\n",
+        "model = Model(\n",
+        "    name=\"YeOldeEnglishTranslator\",\n",
+        ")\n",
+        "\n",
+        "pipeline_run = english_translation_pipeline.with_options(\n",
+        "    settings=settings, model=model\n",
+        ")(\n",
+        "    data_url=\"https://storage.googleapis.com/zenml-public-bucket/quickstart-files/translations.txt\",\n",
+        "    model_type=\"t5-small\",\n",
+        "    num_train_epochs=2,\n",
+        "    per_device_train_batch_size=4,\n",
+        "    gradient_accumulation_steps=4,\n",
+        "    dataloader_num_workers=0,  # Some cloud environment don't support multiple of these\n",
+        ")"
+      ]
+    },
+    {
+      "attachments": {},
+      "cell_type": "markdown",
+      "id": "c7eef2c6-6dfb-4b67-9883-594a0df20173",
+      "metadata": {},
+      "source": [
+        "You did it! You build a pipeline locally, verified that all its parts work well together and now are running it on a production environment\n",
+        "\n",
+        "<img src=\".assets/Production.png\" width=\"20%\" alt=\"Pipeline running on your infrastructure.\">\n",
+        "\n",
+        "Depending on the backend you chose, you can also go inspect your run in the orchestrator of your choice. Here is an example on GCP Vertex:\n",
+        "\n",
+        "<img src=\".assets/CloudDAGs.png\" width=\"100%\" alt=\"Pipeline running on Cloud orchestrator.\">"
+      ]
+    },
+    {
+      "cell_type": "markdown",
+      "id": "1a03054e-8b3e-4edb-9d87-82ae51693d2d",
+      "metadata": {},
+      "source": [
+        "## Adding Accelerators\n",
+        "Each of the cloud providers allows users to add accelerators to their serverless offerings. Here's what you need to add to the pipeline settings in order to unlock gpus. Keep in mind, that you might have to increase your quotas within the cloud providers."
+      ]
+    },
+    {
+      "cell_type": "code",
+      "execution_count": null,
+      "id": "a2f7c3c5-dcde-4824-a012-f3da224cb8d8",
+      "metadata": {},
+      "outputs": [],
+      "source": [
+        "from zenml.config import ResourceSettings\n",
+        "\n",
+        "if CLOUD_PROVIDER == \"GCP\":\n",
+        "    from zenml.integrations.gcp.flavors.vertex_orchestrator_flavor import (\n",
+        "        VertexOrchestratorSettings,\n",
+        "    )\n",
+        "\n",
+        "    # find out about your options here: https://docs.zenml.io/stack-components/orchestrators/vertex#additional-configuration\n",
+        "\n",
+        "    english_translation_pipeline.with_options(\n",
+        "        settings={\n",
+        "            \"orchestrator.vertex\": VertexOrchestratorSettings(\n",
+        "                node_selector_constraint=(\n",
+        "                    \"cloud.google.com/gke-accelerator\",\n",
+        "                    \"NVIDIA_TESLA_P4\",\n",
+        "                )\n",
+        "            ),\n",
+        "            \"resources\": ResourceSettings(memory=\"32GB\", gpu_count=1),\n",
+        "        }\n",
+        "    )\n",
+        "if CLOUD_PROVIDER == \"AWS\":\n",
+        "    from zenml.integrations.aws.flavors.sagemaker_orchestrator_flavor import (\n",
+        "        SagemakerOrchestratorSettings,\n",
+        "    )\n",
+        "\n",
+        "    # find out your options here: https://docs.zenml.io/stack-components/orchestrators/sagemaker#configuration-at-pipeline-or-step-level\n",
+        "\n",
+        "    english_translation_pipeline.with_options(\n",
+        "        settings={\n",
+        "            \"orchestrator.sagemaker\": SagemakerOrchestratorSettings(\n",
+        "                instance_type=\"ml.p2.xlarge\"\n",
+        "            )\n",
+        "        }\n",
+        "    )\n",
+        "if CLOUD_PROVIDER == \"AZURE\":\n",
+        "    from zenml.integrations.azure.flavors import AzureMLOrchestratorSettings\n",
+        "\n",
+        "    # find out your options here: https://docs.zenml.io/stack-components/orchestrators/azureml#settings\n",
+        "    # The quickest way is probably to configure a compute-instance in azure ml. This instance should contain\n",
+        "    # a gpu. Then specify the name of the compute instance here.\n",
+        "\n",
+        "    compute_name = None  # Insert the name of your compute instance here\n",
+        "\n",
+        "    english_translation_pipeline.with_options(\n",
+        "        settings={\n",
+        "            \"orchestrator.azureml\": AzureMLOrchestratorSettings(\n",
+        "                mode=\"compute-instance\", compute_name=compute_name\n",
+        "            )\n",
+        "        }\n",
+        "    )"
+      ]
+    },
+    {
+      "cell_type": "markdown",
+      "id": "8231677c-1fd6-4ec3-8c8c-47fd9406072e",
+      "metadata": {},
+      "source": [
+        "## Now it's up to you"
+      ]
+    },
+    {
+      "cell_type": "markdown",
+      "id": "90c31e0d-dfab-4692-a406-0dc439f25443",
+      "metadata": {},
+      "source": [
+        "You can now start worrying about making the model actually work well on our toy example or any other dataset you like.\n",
+        "\n",
+        "Here are some things that you could do:\n",
+        "\n",
+        "* Iterate on the training data and its tokenization\n",
+        "* You can switch out the model itself. Instead of `model_type=\"t5_small\"` you could use `model_type=\"t5_large\"` for example\n",
+        "* You can train for longer by increasing the `num_train_epochs=xxx`. In order to speed this up you can also add accelerators to your orchestrators. Learn more about this in the section below.\n",
+        "\n",
+        "No matter what avenue you choose to actually make the model work, we would love to see how you did it, so please reach out and share your solution with us either on [**Slack Community**](https://zenml.io/slack) or through our email hello@zenml.io."
+      ]
+    },
+    {
+      "cell_type": "markdown",
+      "id": "594ee4fc-f102-4b99-bdc3-2f1670c87679",
+      "metadata": {},
+      "source": [
+        "## Further exploration\n",
+        "\n",
+        "This was just the tip of the iceberg of what ZenML can do; check out the [**docs**](https://docs.zenml.io/) to learn more\n",
+        "about the capabilities of ZenML. For example, you might want to:\n",
+        "\n",
+        "- [Deploy ZenML](https://docs.zenml.io/user-guide/production-guide/connect-deployed-zenml) to collaborate with your colleagues.\n",
+        "- Run the same pipeline on a [cloud MLOps stack in production](https://docs.zenml.io/user-guide/production-guide/cloud-stack).\n",
+        "- Track your metrics in an experiment tracker like [MLflow](https://docs.zenml.io/stacks-and-components/component-guide/experiment-trackers/mlflow).\n",
+        "\n",
+        "## What next?\n",
+        "\n",
+        "* If you have questions or feedback... join our [**Slack Community**](https://zenml.io/slack) and become part of the ZenML family!\n",
+        "* If you want to quickly get started with ZenML, check out [ZenML Pro](https://zenml.io/pro)."
+      ]
+    },
+    {
+      "cell_type": "code",
+      "execution_count": null,
+      "id": "c560354d-9e78-4061-aaff-2e6213229911",
+      "metadata": {},
+      "outputs": [],
+      "source": []
+    }
+  ],
+  "metadata": {
+    "kernelspec": {
+      "display_name": "Python 3 (ipykernel)",
+      "language": "python",
+      "name": "python3"
+    },
+    "language_info": {
+      "codemirror_mode": {
+        "name": "ipython",
+        "version": 3
+      },
+      "file_extension": ".py",
+      "mimetype": "text/x-python",
+      "name": "python",
+      "nbconvert_exporter": "python",
+      "pygments_lexer": "ipython3",
+      "version": "3.11.9"
+    }
   },
   {
    "cell_type": "markdown",
@@ -750,760 +1463,4 @@
  },
  "nbformat": 4,
  "nbformat_minor": 5
-=======
-  "cells": [
-    {
-      "cell_type": "markdown",
-      "id": "63ab391a",
-      "metadata": {},
-      "source": [
-        "# ZenML Quickstart: Bridging Local Development and Cloud Deployment\n",
-        "\n",
-        "This repository demonstrates how ZenML streamlines the transition of machine learning workflows from local environments to cloud-scale operations.\n",
-        "\n",
-        "## Key advantages:\n",
-        "\n",
-        "Deploy to major cloud providers with minimal code changes\n",
-        "\n",
-        "* Connect directly to your existing infrastructure\n",
-        "* Bridge the gap between ML and Ops teams\n",
-        "* Gain deep insights into pipeline metadata via the ZenML Dashboard\n",
-        "\n",
-        "Unlike traditional MLOps tools, ZenML offers unparalleled flexibility and control. It integrates seamlessly with your infrastructure, allowing both ML and Ops teams to collaborate effectively without compromising on their specific requirements.\n",
-        "\n",
-        "The notebook guides you through adapting local code for cloud deployment, showcasing ZenML's ability to enhance workflow efficiency while maintaining reproducibility and auditability in production.\n",
-        "\n",
-        "Ready to unify your ML development and operations? Let's begin. The diagram below \n",
-        "describes what we'll show you in this example.\n",
-        "\n",
-        "<img src=\".assets/Overview.png\" width=\"80%\" alt=\"Pipelines Overview\">\n",
-        "\n",
-        "1) We have done some of the experimenting for you already and created a simple finetuning pipeline for a text-to-text task.\n",
-        "\n",
-        "2) We will run this pipeline on your machine and a verify that everything works as expected.\n",
-        "\n",
-        "3) Now we'll connect ZenML to your infrastructure and configure everything.\n",
-        "\n",
-        "4) Finally, we are ready to run our code remotely.\n",
-        "\n",
-        "Follow along this notebook to understand how you can use ZenML to productionalize your ML workflows!"
-      ]
-    },
-    {
-      "cell_type": "markdown",
-      "id": "8f466b16",
-      "metadata": {},
-      "source": [
-        "## Run on Colab\n",
-        "\n",
-        "You can use Google Colab to run this notebook, no local installation\n",
-        "required!\n",
-        "\n",
-        "[![Open In Colab](https://colab.research.google.com/assets/colab-badge.svg)](\n",
-        "https://colab.research.google.com/github/zenml-io/zenml/blob/main/examples/quickstart/quickstart.ipynb)"
-      ]
-    },
-    {
-      "cell_type": "markdown",
-      "id": "66b2977c",
-      "metadata": {},
-      "source": [
-        "# 👶 Step 0. Install Requirements\n",
-        "\n",
-        "Let's install ZenML and all requirement to get started."
-      ]
-    },
-    {
-      "cell_type": "code",
-      "execution_count": null,
-      "id": "e4385bdb-6cc8-4a6b-8de2-a7fd658556aa",
-      "metadata": {},
-      "outputs": [],
-      "source": [
-        "# Choose a cloud provider - at the end of this notebook you will run a pipeline on this cloud provider\n",
-        "CLOUD_PROVIDER = None  # Set this to \"GCP\", \"AWS\" or \"AZURE\" as needed\n",
-        "\n",
-        "\n",
-        "def in_google_colab() -> bool:\n",
-        "    \"\"\"Checks wether this notebook is run in google colab.\"\"\"\n",
-        "    try:\n",
-        "        import google.colab  # noqa\n",
-        "\n",
-        "        return True\n",
-        "\n",
-        "    except ModuleNotFoundError:\n",
-        "        return False\n",
-        "\n",
-        "\n",
-        "if in_google_colab():\n",
-        "    # Pull required modules from this example\n",
-        "    !git clone -b main https://github.com/zenml-io/zenml\n",
-        "    !cp -r zenml/examples/quickstart/* .\n",
-        "    !rm -rf zenml\n",
-        "\n",
-        "\n",
-        "# Common imports and setup\n",
-        "if CLOUD_PROVIDER.lower() == \"gcp\":\n",
-        "    !pip install -r requirements_gcp.txt\n",
-        "\n",
-        "elif CLOUD_PROVIDER.lower() == \"aws\":\n",
-        "    !pip install -r requirements_aws.txt\n",
-        "\n",
-        "elif CLOUD_PROVIDER.lower() == \"azure\":\n",
-        "    !pip install -r requirements_azure.txt\n",
-        "\n",
-        "else:  # In this case the second half of the notebook won't work for you\n",
-        "    !pip install -r requirements.txt"
-      ]
-    },
-    {
-      "cell_type": "code",
-      "execution_count": null,
-      "id": "f76f562e",
-      "metadata": {},
-      "outputs": [],
-      "source": [
-        "# Restart Kernel to ensure all libraries are properly loaded\n",
-        "import IPython\n",
-        "\n",
-        "IPython.Application.instance().kernel.do_shutdown(restart=True)"
-      ]
-    },
-    {
-      "cell_type": "markdown",
-      "id": "3b044374",
-      "metadata": {},
-      "source": [
-        "\n",
-        "Please wait for the installation to complete before running subsequent cells. At\n",
-        "the end of the installation, the notebook kernel will restart."
-      ]
-    },
-    {
-      "cell_type": "markdown",
-      "id": "966ce581",
-      "metadata": {},
-      "source": [
-        "## ☁️ Step 1: Connect to your ZenML Server\n",
-        "To run this quickstart you need to connect to a ZenML Server. You can deploy it [yourself on your own infrastructure](https://docs.zenml.io/getting-started/deploying-zenml) or try it out for free, no credit-card required in our [ZenML Pro managed service](https://zenml.io/pro)."
-      ]
-    },
-    {
-      "cell_type": "code",
-      "execution_count": null,
-      "id": "e2587315",
-      "metadata": {},
-      "outputs": [],
-      "source": [
-        "zenml_server_url = (\n",
-        "    None  # INSERT URL TO SERVER HERE in the form \"https://URL_TO_SERVER\"\n",
-        ")\n",
-        "\n",
-        "assert zenml_server_url\n",
-        "\n",
-        "!zenml connect --url $zenml_server_url"
-      ]
-    },
-    {
-      "cell_type": "code",
-      "execution_count": null,
-      "id": "f78a2f42-7a53-45f1-b45b-77bfc3762260",
-      "metadata": {},
-      "outputs": [],
-      "source": [
-        "# Initialize ZenML and define the root for imports and docker builds\n",
-        "!zenml init\n",
-        "\n",
-        "!zenml stack set default"
-      ]
-    },
-    {
-      "cell_type": "markdown",
-      "id": "35e48460",
-      "metadata": {},
-      "source": [
-        "## 🥇 Step 2: Build and run your first pipeline\n",
-        "\n",
-        "In this quickstart we'll be working with a small dataset of sentences in old english paired with more modern formulations. The task is a text-to-text transformation.\n",
-        "\n",
-        "When you're getting started with a machine learning problem you'll want to break down your code into distinct functions that load your data, bring it into the correct shape and finally produce a model. This is the experimentation phase where we try to massage our data into the right format and feed it into our model training.\n",
-        "\n",
-        "<img src=\".assets/Experiment.png\" width=\"30%\" alt=\"Experimentation phase\">"
-      ]
-    },
-    {
-      "cell_type": "code",
-      "execution_count": null,
-      "id": "3cd974d1",
-      "metadata": {},
-      "outputs": [],
-      "source": [
-        "import requests\n",
-        "from datasets import Dataset\n",
-        "from typing_extensions import Annotated\n",
-        "\n",
-        "from zenml import step\n",
-        "\n",
-        "PROMPT = \"\"  # In case you want to also use a prompt you can set it here\n",
-        "\n",
-        "\n",
-        "def read_data_from_url(url):\n",
-        "    \"\"\"Reads data from url.\n",
-        "\n",
-        "    Assumes the individual data points are linebreak separated\n",
-        "    and input, targets are separated by a `|` pipe.\n",
-        "    \"\"\"\n",
-        "    inputs = []\n",
-        "    targets = []\n",
-        "\n",
-        "    response = requests.get(url)\n",
-        "    response.raise_for_status()  # Raise an exception for bad responses\n",
-        "\n",
-        "    for line in response.text.splitlines():\n",
-        "        old, modern = line.strip().split(\"|\")\n",
-        "        inputs.append(f\"{PROMPT}{old}\")\n",
-        "        targets.append(modern)\n",
-        "\n",
-        "    return {\"input\": inputs, \"target\": targets}\n",
-        "\n",
-        "\n",
-        "@step\n",
-        "def load_data(\n",
-        "    data_url: str,\n",
-        ") -> Annotated[Dataset, \"full_dataset\"]:\n",
-        "    \"\"\"Load and prepare the dataset.\"\"\"\n",
-        "\n",
-        "    # Fetch and process the data\n",
-        "    data = read_data_from_url(data_url)\n",
-        "\n",
-        "    # Convert to Dataset\n",
-        "    return Dataset.from_dict(data)"
-      ]
-    },
-    {
-      "cell_type": "markdown",
-      "id": "b6286b67",
-      "metadata": {},
-      "source": [
-        "ZenML is built in a way that allows you to experiment with your data and build\n",
-        "your pipelines one step at a time.  If you want to call this function to see how it\n",
-        "works, you can just call it directly. Here we take a look at the first few rows\n",
-        "of your training dataset."
-      ]
-    },
-    {
-      "cell_type": "code",
-      "execution_count": null,
-      "id": "d838e2ea",
-      "metadata": {},
-      "outputs": [],
-      "source": [
-        "data_source = \"https://storage.googleapis.com/zenml-public-bucket/quickstart-files/translations.txt\"\n",
-        "\n",
-        "dataset = load_data(data_url=data_source)\n",
-        "print(f\"Input: {dataset['input'][1]} - Target: {dataset['target'][1]}\")"
-      ]
-    },
-    {
-      "cell_type": "markdown",
-      "id": "28c05291",
-      "metadata": {},
-      "source": [
-        "Everything looks as we'd expect and the input/output pair looks to be in the right format 🥳.\n",
-        "\n",
-        "For the sake of this quickstart we have prepared a few steps in the steps-directory. We'll now connect these together into a pipeline. To do this simply plug multiple steps together through their inputs and outputs. Then just add the `@pipeline` decorator to the function that connects the steps."
-      ]
-    },
-    {
-      "cell_type": "code",
-      "execution_count": null,
-      "id": "b50a9537",
-      "metadata": {},
-      "outputs": [],
-      "source": [
-        "import materializers\n",
-        "from steps import (\n",
-        "    evaluate_model,\n",
-        "    load_data,\n",
-        "    split_dataset,\n",
-        "    test_model,\n",
-        "    tokenize_data,\n",
-        "    train_model,\n",
-        ")\n",
-        "from steps.model_trainer import T5_Model\n",
-        "\n",
-        "from zenml import Model, pipeline\n",
-        "from zenml.client import Client\n",
-        "\n",
-        "assert materializers\n",
-        "\n",
-        "# Initialize the ZenML client to fetch objects from the ZenML Server\n",
-        "client = Client()\n",
-        "\n",
-        "Client().activate_stack(\n",
-        "    \"default\"\n",
-        ")  # We will start by using the default stack which is local\n",
-        "\n",
-        "model_name = \"YeOldeEnglishTranslator\"\n",
-        "model = Model(\n",
-        "    name=\"YeOldeEnglishTranslator\",\n",
-        "    description=\"Model to translate from old to modern english\",\n",
-        "    tags=[\"quickstart\", \"llm\", \"t5\"],\n",
-        ")\n",
-        "\n",
-        "\n",
-        "@pipeline(model=model)\n",
-        "def english_translation_pipeline(\n",
-        "    data_url: str,\n",
-        "    model_type: T5_Model,\n",
-        "    per_device_train_batch_size: int,\n",
-        "    gradient_accumulation_steps: int,\n",
-        "    dataloader_num_workers: int,\n",
-        "    num_train_epochs: int = 5,\n",
-        "):\n",
-        "    \"\"\"Define a pipeline that connects the steps.\"\"\"\n",
-        "    full_dataset = load_data(data_url)\n",
-        "    tokenized_dataset, tokenizer = tokenize_data(\n",
-        "        dataset=full_dataset, model_type=model_type\n",
-        "    )\n",
-        "    tokenized_train_dataset, tokenized_eval_dataset, tokenized_test_dataset = (\n",
-        "        split_dataset(\n",
-        "            tokenized_dataset,\n",
-        "            train_size=0.7,\n",
-        "            test_size=0.1,\n",
-        "            eval_size=0.2,\n",
-        "            subset_size=0.1,  # We use a subset of the dataset to speed things up\n",
-        "            random_state=42,\n",
-        "        )\n",
-        "    )\n",
-        "    model = train_model(\n",
-        "        tokenized_dataset=tokenized_train_dataset,\n",
-        "        model_type=model_type,\n",
-        "        num_train_epochs=num_train_epochs,\n",
-        "        per_device_train_batch_size=per_device_train_batch_size,\n",
-        "        gradient_accumulation_steps=gradient_accumulation_steps,\n",
-        "        dataloader_num_workers=dataloader_num_workers,\n",
-        "    )\n",
-        "    evaluate_model(model=model, tokenized_dataset=tokenized_eval_dataset)\n",
-        "    test_model(\n",
-        "        model=model,\n",
-        "        tokenized_test_dataset=tokenized_test_dataset,\n",
-        "        tokenizer=tokenizer,\n",
-        "    )"
-      ]
-    },
-    {
-      "cell_type": "markdown",
-      "id": "7cd73c23",
-      "metadata": {},
-      "source": [
-        "We're ready to run the pipeline now, which we can do just as with the step - by calling the\n",
-        "pipeline function itself:"
-      ]
-    },
-    {
-      "cell_type": "code",
-      "execution_count": null,
-      "id": "1e0aa9af",
-      "metadata": {},
-      "outputs": [],
-      "source": [
-        "# Run the pipeline and configure some parameters at runtime\n",
-        "pipeline_run = english_translation_pipeline(\n",
-        "    data_url=\"https://storage.googleapis.com/zenml-public-bucket/quickstart-files/translations.txt\",\n",
-        "    model_type=\"t5-small\",\n",
-        "    num_train_epochs=1,  # to make this demo fast, we start at 1 epoch\n",
-        "    per_device_train_batch_size=2,\n",
-        "    gradient_accumulation_steps=4,\n",
-        "    dataloader_num_workers=4,\n",
-        ")"
-      ]
-    },
-    {
-      "cell_type": "markdown",
-      "id": "6c42078a",
-      "metadata": {},
-      "source": [
-        "As you can see the pipeline has run successfully. Here is a sneak-peak of the dashboard view into this pipeline. The URL for this view can be found in the logs.\n",
-        "\n",
-        "<img src=\".assets/DAG.png\" width=\"70%\" alt=\"Dashboard view\">\n",
-        "\n",
-        "This isn't all that the ZenML Dashboard has to offer, if you navigate over to the ZenML Model control plane, you'll also find the produced model along with a lot of important metadata.\n",
-        "\n",
-        "<img src=\".assets/ExamplePrompt.png\" width=\"70%\" alt=\"Model Control Plane view\">\n",
-        "\n",
-        "Here you'll also see a collection of example Input-Output pairs. As you can see, the model is currently not performing its task well."
-      ]
-    },
-    {
-      "cell_type": "markdown",
-      "id": "a037f09d",
-      "metadata": {},
-      "source": [
-        "We can now access the trained model and it's tokenizer from the ZenML Model Control Plane. This will allow us to interact with the model directly."
-      ]
-    },
-    {
-      "cell_type": "code",
-      "execution_count": null,
-      "id": "53e514ac-1a0a-49a0-b8a4-e33cee12c765",
-      "metadata": {},
-      "outputs": [],
-      "source": [
-        "import torch\n",
-        "\n",
-        "# load the model object\n",
-        "model = client.get_model_version(model_name).get_model_artifact(\"model\").load()\n",
-        "tokenizer = (\n",
-        "    client.get_model_version(model_name).get_artifact(\"tokenizer\").load()\n",
-        ")\n",
-        "\n",
-        "test_text = \"I do desire we may be better strangers\"  # Insert your own test sentence here\n",
-        "\n",
-        "input_ids = tokenizer(\n",
-        "    test_text,\n",
-        "    return_tensors=\"pt\",\n",
-        "    max_length=128,\n",
-        "    truncation=True,\n",
-        "    padding=\"max_length\",\n",
-        ").input_ids\n",
-        "\n",
-        "with torch.no_grad():\n",
-        "    outputs = model.generate(\n",
-        "        input_ids,\n",
-        "        max_length=128,\n",
-        "        num_return_sequences=1,\n",
-        "        no_repeat_ngram_size=2,\n",
-        "        top_k=50,\n",
-        "        top_p=0.95,\n",
-        "        temperature=0.7,\n",
-        "    )\n",
-        "\n",
-        "decoded_output = tokenizer.decode(outputs[0], skip_special_tokens=True)\n",
-        "\n",
-        "print(decoded_output)"
-      ]
-    },
-    {
-      "cell_type": "markdown",
-      "id": "1e653c7a-4073-424e-8a59-c69f49526b96",
-      "metadata": {},
-      "source": [
-        "## Lets recap what we've done so far\n",
-        "\n",
-        "We created a modular pipeline, this pipeline is modularly constructed from different steps. We have shown that this pipeline runs locally.\n",
-        "\n",
-        "As expected, the modcel does not yet solve its task. To train a model that can solve our task well, we would have to train a larger model for longer. For this, we'll need to move away from our local environment. "
-      ]
-    },
-    {
-      "cell_type": "markdown",
-      "id": "8c28b474",
-      "metadata": {},
-      "source": [
-        "# ⌚ Step 3: Scale it up in the cloud"
-      ]
-    },
-    {
-      "cell_type": "markdown",
-      "id": "a791b32b-f6be-4ae2-867c-5e628f363858",
-      "metadata": {},
-      "source": [
-        "Our last section confirmed to us, that the pipeline works. Let's now run the pipeline in the environment of your choice.\n",
-        "\n",
-        "For you to be able to try this step, you will need to have access to a cloud environment (AWS, GCP, AZURE). ZenML wraps around all the major cloud providers and orchestration tools and lets you easily deploy your code onto them.\n",
-        "\n",
-        "To do this lets head over to the `Stack` section of your ZenML Dashboard. Here you'll be able to either connect to an existing or deploy a new environment. Choose on of the options presented to you there and come back when you have a stack ready to go. \n",
-        "\n",
-        "<img src=\".assets/StackCreate.png\" width=\"70%\" alt=\"Stack creation ZenML Dashboard\">\n",
-        "\n",
-        "Then proceed to the section below. Also be sure that you are running with a remote ZenML server (see Step 1 above)."
-      ]
-    },
-    {
-      "cell_type": "code",
-      "execution_count": null,
-      "id": "2e7a90b5-78c3-4019-8a81-671b5d62d470",
-      "metadata": {},
-      "outputs": [],
-      "source": [
-        "from zenml.environment import Environment\n",
-        "\n",
-        "# Set the cloud provider here\n",
-        "CLOUD_PROVIDER = None  # Set this to \"GCP\", \"AWS\" or \"AZURE\"\n",
-        "assert CLOUD_PROVIDER\n",
-        "\n",
-        "# Set the name of the stack that you created within zenml\n",
-        "stack_name = None  # Set this\n",
-        "assert stack_name  # Set your stack, follow instruction above\n",
-        "\n",
-        "from zenml import pipeline\n",
-        "from zenml.client import Client\n",
-        "from zenml.config import DockerSettings\n",
-        "\n",
-        "settings = {}\n",
-        "\n",
-        "# Common imports and setup\n",
-        "if CLOUD_PROVIDER.lower() == \"gcp\":\n",
-        "    parent_image = (\n",
-        "        \"zenmldocker/zenml-public-pipelines:quickstart-0.68.1-py3.11-gcp\"\n",
-        "    )\n",
-        "    skip_build = True\n",
-        "\n",
-        "elif CLOUD_PROVIDER.lower() == \"aws\":\n",
-        "    from zenml.integrations.aws.flavors.sagemaker_orchestrator_flavor import (\n",
-        "        SagemakerOrchestratorSettings,\n",
-        "    )\n",
-        "\n",
-        "    parent_image = \"339712793861.dkr.ecr.eu-central-1.amazonaws.com/zenml-public-pipelines:quickstart-0.68.1-py3.11-aws\"\n",
-        "    skip_build = True  # if you switch this to False, you need to remove the parent image\n",
-        "\n",
-        "    settings[\"orchestrator.sagemaker\"] = SagemakerOrchestratorSettings(\n",
-        "        instance_type=\"ml.m5.4xlarge\"\n",
-        "    )\n",
-        "\n",
-        "elif CLOUD_PROVIDER.lower() == \"azure\":\n",
-        "    parent_image = (\n",
-        "        \"zenmldocker/zenml-public-pipelines:quickstart-0.68.1-py3.11-azure\"\n",
-        "    )\n",
-        "    skip_build = True\n",
-        "\n",
-        "Client().activate_stack(stack_name)\n",
-        "\n",
-        "data_source = \"https://storage.googleapis.com/zenml-public-bucket/quickstart-files/translations.txt\"\n",
-        "\n",
-        "# We've prebuilt a docker image for this quickstart to speed things up, feel free to delete the DockerSettings to build from scratch\n",
-        "settings[\"docker\"] = DockerSettings(\n",
-        "    parent_image=parent_image, skip_build=skip_build\n",
-        ")"
-      ]
-    },
-    {
-      "cell_type": "markdown",
-      "id": "8a5cd031-0661-4073-a5ea-6aac5f989212",
-      "metadata": {},
-      "source": [
-        "If you are in a google colab you might need to rerun the cell above a second time after the runtime restarted."
-      ]
-    },
-    {
-      "cell_type": "markdown",
-      "id": "95f17b7a-5a82-4975-b9bd-6a63fbb97a68",
-      "metadata": {},
-      "source": [
-        "## 🚀 Ready to launch"
-      ]
-    },
-    {
-      "cell_type": "markdown",
-      "id": "df14f30c-9a8e-46ca-ba44-cf16ea715dac",
-      "metadata": {},
-      "source": [
-        "We now have configured a ZenML stack that represents your very own cloud infrastructure. For the next pipeline run, we'll be training the same t5 model (`t5_small`) on your own infrastrucutre.\n",
-        "\n",
-        "Note: The whole process may take a bit longer the first time around, as your pipeline code needs to be built into docker containers to be run in the orchestration environment of your stack. Any consecutive run of the pipeline, even with different parameters set, will not take as long again thanks to docker caching."
-      ]
-    },
-    {
-      "cell_type": "code",
-      "execution_count": null,
-      "id": "cfad9bd5",
-      "metadata": {},
-      "outputs": [],
-      "source": [
-        "# In the case that we are within a colab environment we want to remove\n",
-        "# these folders\n",
-        "if Environment.in_google_colab():\n",
-        "    !rm -rf results\n",
-        "    !rm -rf sample_data"
-      ]
-    },
-    {
-      "cell_type": "code",
-      "execution_count": null,
-      "id": "12e758fe-6ea3-42ff-bea8-33953135bf6b",
-      "metadata": {},
-      "outputs": [],
-      "source": [
-        "from pipelines import (\n",
-        "    english_translation_pipeline,\n",
-        ")\n",
-        "\n",
-        "from zenml import Model\n",
-        "\n",
-        "model_name = \"YeOldeEnglishTranslator\"\n",
-        "model = Model(\n",
-        "    name=\"YeOldeEnglishTranslator\",\n",
-        ")\n",
-        "\n",
-        "pipeline_run = english_translation_pipeline.with_options(\n",
-        "    settings=settings, model=model\n",
-        ")(\n",
-        "    data_url=\"https://storage.googleapis.com/zenml-public-bucket/quickstart-files/translations.txt\",\n",
-        "    model_type=\"t5-small\",\n",
-        "    num_train_epochs=2,\n",
-        "    per_device_train_batch_size=4,\n",
-        "    gradient_accumulation_steps=4,\n",
-        "    dataloader_num_workers=0,  # Some cloud environment don't support multiple of these\n",
-        ")"
-      ]
-    },
-    {
-      "attachments": {},
-      "cell_type": "markdown",
-      "id": "c7eef2c6-6dfb-4b67-9883-594a0df20173",
-      "metadata": {},
-      "source": [
-        "You did it! You build a pipeline locally, verified that all its parts work well together and now are running it on a production environment\n",
-        "\n",
-        "<img src=\".assets/Production.png\" width=\"20%\" alt=\"Pipeline running on your infrastructure.\">\n",
-        "\n",
-        "Depending on the backend you chose, you can also go inspect your run in the orchestrator of your choice. Here is an example on GCP Vertex:\n",
-        "\n",
-        "<img src=\".assets/CloudDAGs.png\" width=\"100%\" alt=\"Pipeline running on Cloud orchestrator.\">"
-      ]
-    },
-    {
-      "cell_type": "markdown",
-      "id": "1a03054e-8b3e-4edb-9d87-82ae51693d2d",
-      "metadata": {},
-      "source": [
-        "## Adding Accelerators\n",
-        "Each of the cloud providers allows users to add accelerators to their serverless offerings. Here's what you need to add to the pipeline settings in order to unlock gpus. Keep in mind, that you might have to increase your quotas within the cloud providers."
-      ]
-    },
-    {
-      "cell_type": "code",
-      "execution_count": null,
-      "id": "a2f7c3c5-dcde-4824-a012-f3da224cb8d8",
-      "metadata": {},
-      "outputs": [],
-      "source": [
-        "from zenml.config import ResourceSettings\n",
-        "\n",
-        "if CLOUD_PROVIDER == \"GCP\":\n",
-        "    from zenml.integrations.gcp.flavors.vertex_orchestrator_flavor import (\n",
-        "        VertexOrchestratorSettings,\n",
-        "    )\n",
-        "\n",
-        "    # find out about your options here: https://docs.zenml.io/stack-components/orchestrators/vertex#additional-configuration\n",
-        "\n",
-        "    english_translation_pipeline.with_options(\n",
-        "        settings={\n",
-        "            \"orchestrator.vertex\": VertexOrchestratorSettings(\n",
-        "                node_selector_constraint=(\n",
-        "                    \"cloud.google.com/gke-accelerator\",\n",
-        "                    \"NVIDIA_TESLA_P4\",\n",
-        "                )\n",
-        "            ),\n",
-        "            \"resources\": ResourceSettings(memory=\"32GB\", gpu_count=1),\n",
-        "        }\n",
-        "    )\n",
-        "if CLOUD_PROVIDER == \"AWS\":\n",
-        "    from zenml.integrations.aws.flavors.sagemaker_orchestrator_flavor import (\n",
-        "        SagemakerOrchestratorSettings,\n",
-        "    )\n",
-        "\n",
-        "    # find out your options here: https://docs.zenml.io/stack-components/orchestrators/sagemaker#configuration-at-pipeline-or-step-level\n",
-        "\n",
-        "    english_translation_pipeline.with_options(\n",
-        "        settings={\n",
-        "            \"orchestrator.sagemaker\": SagemakerOrchestratorSettings(\n",
-        "                instance_type=\"ml.p2.xlarge\"\n",
-        "            )\n",
-        "        }\n",
-        "    )\n",
-        "if CLOUD_PROVIDER == \"AZURE\":\n",
-        "    from zenml.integrations.azure.flavors import AzureMLOrchestratorSettings\n",
-        "\n",
-        "    # find out your options here: https://docs.zenml.io/stack-components/orchestrators/azureml#settings\n",
-        "    # The quickest way is probably to configure a compute-instance in azure ml. This instance should contain\n",
-        "    # a gpu. Then specify the name of the compute instance here.\n",
-        "\n",
-        "    compute_name = None  # Insert the name of your compute instance here\n",
-        "\n",
-        "    english_translation_pipeline.with_options(\n",
-        "        settings={\n",
-        "            \"orchestrator.azureml\": AzureMLOrchestratorSettings(\n",
-        "                mode=\"compute-instance\", compute_name=compute_name\n",
-        "            )\n",
-        "        }\n",
-        "    )"
-      ]
-    },
-    {
-      "cell_type": "markdown",
-      "id": "8231677c-1fd6-4ec3-8c8c-47fd9406072e",
-      "metadata": {},
-      "source": [
-        "## Now it's up to you"
-      ]
-    },
-    {
-      "cell_type": "markdown",
-      "id": "90c31e0d-dfab-4692-a406-0dc439f25443",
-      "metadata": {},
-      "source": [
-        "You can now start worrying about making the model actually work well on our toy example or any other dataset you like.\n",
-        "\n",
-        "Here are some things that you could do:\n",
-        "\n",
-        "* Iterate on the training data and its tokenization\n",
-        "* You can switch out the model itself. Instead of `model_type=\"t5_small\"` you could use `model_type=\"t5_large\"` for example\n",
-        "* You can train for longer by increasing the `num_train_epochs=xxx`. In order to speed this up you can also add accelerators to your orchestrators. Learn more about this in the section below.\n",
-        "\n",
-        "No matter what avenue you choose to actually make the model work, we would love to see how you did it, so please reach out and share your solution with us either on [**Slack Community**](https://zenml.io/slack) or through our email hello@zenml.io."
-      ]
-    },
-    {
-      "cell_type": "markdown",
-      "id": "594ee4fc-f102-4b99-bdc3-2f1670c87679",
-      "metadata": {},
-      "source": [
-        "## Further exploration\n",
-        "\n",
-        "This was just the tip of the iceberg of what ZenML can do; check out the [**docs**](https://docs.zenml.io/) to learn more\n",
-        "about the capabilities of ZenML. For example, you might want to:\n",
-        "\n",
-        "- [Deploy ZenML](https://docs.zenml.io/user-guide/production-guide/connect-deployed-zenml) to collaborate with your colleagues.\n",
-        "- Run the same pipeline on a [cloud MLOps stack in production](https://docs.zenml.io/user-guide/production-guide/cloud-stack).\n",
-        "- Track your metrics in an experiment tracker like [MLflow](https://docs.zenml.io/stacks-and-components/component-guide/experiment-trackers/mlflow).\n",
-        "\n",
-        "## What next?\n",
-        "\n",
-        "* If you have questions or feedback... join our [**Slack Community**](https://zenml.io/slack) and become part of the ZenML family!\n",
-        "* If you want to quickly get started with ZenML, check out [ZenML Pro](https://zenml.io/pro)."
-      ]
-    },
-    {
-      "cell_type": "code",
-      "execution_count": null,
-      "id": "c560354d-9e78-4061-aaff-2e6213229911",
-      "metadata": {},
-      "outputs": [],
-      "source": []
-    }
-  ],
-  "metadata": {
-    "kernelspec": {
-      "display_name": "Python 3 (ipykernel)",
-      "language": "python",
-      "name": "python3"
-    },
-    "language_info": {
-      "codemirror_mode": {
-        "name": "ipython",
-        "version": 3
-      },
-      "file_extension": ".py",
-      "mimetype": "text/x-python",
-      "name": "python",
-      "nbconvert_exporter": "python",
-      "pygments_lexer": "ipython3",
-      "version": "3.11.9"
-    }
-  },
-  "nbformat": 4,
-  "nbformat_minor": 5
->>>>>>> f9980f51
 }