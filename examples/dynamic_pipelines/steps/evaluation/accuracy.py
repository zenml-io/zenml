#  Copyright (c) ZenML GmbH 2022. All Rights Reserved.
#
#  Licensed under the Apache License, Version 2.0 (the "License");
#  you may not use this file except in compliance with the License.
#  You may obtain a copy of the License at:
#
#       http://www.apache.org/licenses/LICENSE-2.0
#
#  Unless required by applicable law or agreed to in writing, software
#  distributed under the License is distributed on an "AS IS" BASIS,
#  WITHOUT WARRANTIES OR CONDITIONS OF ANY KIND, either express
#  or implied. See the License for the specific language governing
#  permissions and limitations under the License.
import numpy as np
from sklearn import metrics
from steps.evaluation.evaluation_parameters import (
    EvaluationOutputParams,
    EvaluationParams,
)

<<<<<<< HEAD
from zenml import step
=======
from zenml.steps import step
>>>>>>> 17ed9cd1


@step
def calc_accuracy(
    param: EvaluationParams, y_test: np.ndarray, y_pred: np.ndarray
) -> EvaluationOutputParams.as_output():
    """Calculates the accuracy of the prediction."""
    score = metrics.accuracy_score(y_test, y_pred)
    parameters_print = (
        ""
        if param.model_parameters == {}
        else f" with parameters: {param.model_parameters}"
    )
    print(
        f"{param.evaluation_type}{parameters_print} scored {score*100:.2f}% "
        "accuracy"
    )
    return score, "accuracy", param.model_parameters<|MERGE_RESOLUTION|>--- conflicted
+++ resolved
@@ -18,11 +18,7 @@
     EvaluationParams,
 )
 
-<<<<<<< HEAD
-from zenml import step
-=======
 from zenml.steps import step
->>>>>>> 17ed9cd1
 
 
 @step
