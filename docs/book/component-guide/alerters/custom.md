---
description: Learning how to develop a custom alerter.
---

# Develop a Custom Alerter

{% hint style="info" %}
Before diving into the specifics of this component type, it is beneficial to familiarize yourself with our [general guide to writing custom component flavors in ZenML](https://docs.zenml.io/how-to/infrastructure-deployment/stack-deployment/implement-a-custom-stack-component). This guide provides an essential understanding of ZenML's component flavor concepts.
{% endhint %}

> **Note**: Once you have implemented your custom alerter, you can post messages via the generic
[`alerter_post_step`](./README.md#how-to-use-alerters-with-zenml) or [`alerter_ask_step`](./README.md#how-to-use-alerters-with-zenml)
if your alerter supports interactive approvals.

### Base Abstraction

The base abstraction for alerters defines two main methods that subclasses should implement:

* `post()` takes either a string or an `AlerterMessage` object, posts it to the desired service, and returns `True` if the operation succeeded, else `False`.
* `ask()` does the same as `post()`, but after sending the message, it waits until someone approves or rejects the operation from within the service (e.g., by sending "approve" / "reject" as a response). `ask()` then only returns `True` if the operation succeeded and was approved, else `False`.

The `ask()` method is particularly useful for implementing human-in-the-loop workflows. When implementing this method, you should:
- Wait for user responses containing approval keywords (like `"approve"`, `"yes"`, `"ok"`, `"LGTM"`)
- Wait for user responses containing disapproval keywords (like `"reject"`, `"no"`, `"cancel"`, `"stop"`)
- Return `True` only when explicit approval is received
- Return `False` for disapproval, timeout, or any errors
- Consider implementing configurable approval/disapproval keywords via parameters

The base abstraction looks something like this:

```python
<<<<<<< HEAD
from typing import Optional, Union
from zenml.models.v2.misc.alerter_models import AlerterMessage
=======
from abc import ABC
from typing import Optional
from zenml.stack import StackComponent
from zenml.alerter import BaseAlerterStepParameters
>>>>>>> 4d76d015

class BaseAlerter(StackComponent, ABC):
    """Base class for all ZenML alerters."""

    def post(
            self, message: Union[str, AlerterMessage], 
            params: Optional[BaseAlerterStepParameters] = None
    ) -> bool:
        """Post a message to a service.
        
        Args:
            message: Either a simple string message or a structured AlerterMessage
            params: Optional parameters to configure the alert behavior
            
        Returns:
            True if the message was successfully delivered, False otherwise
        """
        return True

    def ask(
            self, question: Union[str, AlerterMessage],
            params: Optional[BaseAlerterStepParameters] = None
    ) -> bool:
        """Post a message to a service and wait for approval.
        
        Args:
            question: Either a simple string question or a structured AlerterMessage
            params: Optional parameters to configure the alert behavior
            
        Returns:
            True if the question was approved by a user, False otherwise
        """
        return True
```

{% hint style="info" %}
This is a slimmed-down version of the base implementation. To see the full docstrings and imports, please check [the source code on GitHub](https://github.com/zenml-io/zenml/blob/main/src/zenml/alerter/base\_alerter.py).
{% endhint %}

### Building your own custom alerter

Creating your own custom alerter can be done in four steps:

1.  Create a class that inherits from the `BaseAlerter` and implement the `post()` and `ask()` methods.

    ```python
<<<<<<< HEAD
    from typing import Optional, Union
=======
    import logging
    from typing import Optional
>>>>>>> 4d76d015

    from zenml.alerter import BaseAlerter, BaseAlerterStepParameters
    from zenml.models.v2.misc.alerter_models import AlerterMessage


    class MyAlerter(BaseAlerter):
        """My alerter class."""

        def post(
            self, message: Union[str, AlerterMessage], 
            params: Optional[BaseAlerterStepParameters] = None
        ) -> bool:
            """Post a message to a service.
            
            This method handles both string messages and AlerterMessage objects.
            
            Args:
                message: Either a string or AlerterMessage object
                params: Optional parameters for the alert
                
            Returns:
                True if successful, False otherwise
            """
            try:
                # Handle AlerterMessage objects
                if isinstance(message, AlerterMessage):
                    # Extract structured data from the AlerterMessage
                    title = message.title
                    body = message.body
                    metadata = message.metadata
                    
                    # Format the message appropriately for your service
                    formatted_message = f"{title}\n\n{body}"
                    
                    # Use metadata as needed
                    if metadata:
                        # Process any custom metadata as needed
                        pass
                        
                    # Send the formatted message to your service
                    # ...
                    print(f"Sending AlerterMessage: {formatted_message}")
                else:
                    # Handle simple string messages for backward compatibility
                    print(f"Sending string message: {message}")
                
                return True
            except Exception as e:
                logging.error(f"Failed to post message: {e}")
                return False

        def ask(
            self, question: Union[str, AlerterMessage],
            params: Optional[BaseAlerterStepParameters] = None
        ) -> bool:
            """Post a message to a chat service and wait for approval."""
            try:
                # First, post the question
                if not self.post(question, params):
                    return False
                    
                # Define default approval/disapproval options
                approve_options = ["approve", "yes", "ok", "LGTM"]
                disapprove_options = ["reject", "no", "cancel", "stop"]
                
                # Check if custom options are provided in params
                if params and hasattr(params, 'approve_msg_options'):
                    approve_options = params.approve_msg_options
                if params and hasattr(params, 'disapprove_msg_options'):
                    disapprove_options = params.disapprove_msg_options
                
                # Wait for response (implement your chat service polling logic)
                # This is a simplified example - you'd implement actual polling
                response = self._wait_for_user_response()
                
                if response.lower() in [opt.lower() for opt in approve_options]:
                    return True
                elif response.lower() in [opt.lower() for opt in disapprove_options]:
                    return False
                else:
                    # Invalid response or timeout
                    return False
                    
            except Exception as e:
                print(f"Failed to get approval: {e}")
                return False
                
        def _wait_for_user_response(self) -> str:
            """Wait for user response - implement based on your chat service."""
            # This is where you'd implement the actual waiting logic
            # e.g., polling your chat service API for new messages
            return "approve"  # Placeholder
    ```
2.  If you need to configure your custom alerter, you can also implement a config object.

    ```python
    from zenml.alerter.base_alerter import BaseAlerterConfig


    class MyAlerterConfig(BaseAlerterConfig):
        my_param: str 
    ```

3.  Optionally, you can create custom parameter classes to support configurable approval/disapproval keywords:

    ```python
    from typing import List, Optional
    from zenml.alerter.base_alerter import BaseAlerterStepParameters


    class MyAlerterParameters(BaseAlerterStepParameters):
        """Custom parameters for MyAlerter."""
        
        # Custom approval/disapproval message options
        approve_msg_options: Optional[List[str]] = None
        disapprove_msg_options: Optional[List[str]] = None
        
        # Any other custom parameters for your alerter
        custom_channel: Optional[str] = None
    ```
4.  Finally, you can bring the implementation and the configuration together in a new flavor object.

    ```python
    from typing import Type, TYPE_CHECKING

    from zenml.alerter import BaseAlerterFlavor

    if TYPE_CHECKING:
        from zenml.stack import StackComponent, StackComponentConfig


    class MyAlerterFlavor(BaseAlerterFlavor):
        @property
        def name(self) -> str:
            return "my_alerter"

        @property
        def config_class(self) -> Type[StackComponentConfig]:
            from my_alerter_config import MyAlerterConfig

            return MyAlerterConfig

        @property
        def implementation_class(self) -> Type[StackComponent]:
            from my_alerter import MyAlerter

            return MyAlerter

    ```

Once you are done with the implementation, you can register your new flavor through the CLI. Please ensure you **point to the flavor class via dot notation**:

```shell
zenml alerter flavor register <path.to.MyAlerterFlavor>
```

For example, if your flavor class `MyAlerterFlavor` is defined in `flavors/my_flavor.py`, you'd register it by doing:

```shell
zenml alerter flavor register flavors.my_flavor.MyAlerterFlavor
```

{% hint style="warning" %}
ZenML resolves the flavor class by taking the path where you initialized zenml (via `zenml init`) as the starting point of resolution. Therefore, please ensure you follow [the best practice](https://docs.zenml.io/how-to/project-setup-and-management/setting-up-a-project-repository/set-up-repository) of initializing zenml at the root of your repository.

If ZenML does not find an initialized ZenML repository in any parent directory, it will default to the current working directory, but usually, it's better to not have to rely on this mechanism and initialize zenml at the root.
{% endhint %}

Afterward, you should see the new custom alerter flavor in the list of available alerter flavors:

```shell
zenml alerter flavor list
```

{% hint style="warning" %}
It is important to draw attention to when and how these abstractions are coming into play in a ZenML workflow.

* The **MyAlerterFlavor** class is imported and utilized upon the creation of the custom flavor through the CLI.
* The **MyAlerterConfig** class is imported when someone tries to register/update a stack component with the `my_alerter` flavor. Especially, during the registration process of the stack component, the config will be used to validate the values given by the user. As `Config` objects are inherently `pydantic` objects, you can also add your own custom validators here.
* The **MyAlerter** only comes into play when the component is ultimately in use.

The design behind this interaction lets us separate the configuration of the flavor from its implementation. This way we can register flavors and components even when the major dependencies behind their implementation are not installed in our local setting (assuming the `MyAlerterFlavor` and the `MyAlerterConfig` are implemented in a different module/path than the actual `MyAlerter`).
{% endhint %}

<figure><img src="https://static.scarf.sh/a.png?x-pxid=f0b4f458-0a54-4fcd-aa95-d5ee424815bc" alt="ZenML Scarf"><figcaption></figcaption></figure><|MERGE_RESOLUTION|>--- conflicted
+++ resolved
@@ -29,15 +29,8 @@
 The base abstraction looks something like this:
 
 ```python
-<<<<<<< HEAD
 from typing import Optional, Union
 from zenml.models.v2.misc.alerter_models import AlerterMessage
-=======
-from abc import ABC
-from typing import Optional
-from zenml.stack import StackComponent
-from zenml.alerter import BaseAlerterStepParameters
->>>>>>> 4d76d015
 
 class BaseAlerter(StackComponent, ABC):
     """Base class for all ZenML alerters."""
@@ -84,12 +77,8 @@
 1.  Create a class that inherits from the `BaseAlerter` and implement the `post()` and `ask()` methods.
 
     ```python
-<<<<<<< HEAD
+    import logging
     from typing import Optional, Union
-=======
-    import logging
-    from typing import Optional
->>>>>>> 4d76d015
 
     from zenml.alerter import BaseAlerter, BaseAlerterStepParameters
     from zenml.models.v2.misc.alerter_models import AlerterMessage
