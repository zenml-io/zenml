--- conflicted
+++ resolved
@@ -8,7 +8,6 @@
 
 ZenML provides generic alerter steps that work with any alerter flavor, including Discord:
 
-<<<<<<< HEAD
 * [alerter\_post\_step](https://sdkdocs.zenml.io/latest/api\_docs/alerter/#zenml.alerter.steps.alerter_post_step.alerter_post_step) takes an `AlerterMessage` object, posts it to a Discord channel using the active alerter, and returns whether the operation was successful.
 * [alerter\_ask\_step](https://sdkdocs.zenml.io/latest/api\_docs/alerter/#zenml.alerter.steps.alerter_ask_step.alerter_ask_step) also posts a message to a Discord channel, but waits for user feedback, and only returns `True` if a user explicitly approved the operation.
 
@@ -20,15 +19,6 @@
 
 * The alerter steps allow you to get notified immediately when failures happen (e.g., model performance degradation, data drift, etc.).
 * The ask functionality allows you to integrate a human-in-the-loop into your pipelines before executing critical steps, such as deploying new models.
-=======
-* [discord\_alerter\_post\_step](https://sdkdocs.zenml.io/latest/integration_code_docs/integrations-discord.html#zenml.integrations.discord) takes a string message, posts it to a Discord channel, and returns whether the operation was successful.
-* [discord\_alerter\_ask\_step](https://sdkdocs.zenml.io/latest/integration_code_docs/integrations-discord.html#zenml.integrations.discord) also posts a message to a Discord channel, but waits for user feedback, and only returns `True` if a user explicitly approved the operation from within Discord (e.g., by sending "approve" / "reject" to the bot in response).
-
-Interacting with Discord from within your pipelines can be very useful in practice:
-
-* The `discord_alerter_post_step` allows you to get notified immediately when failures happen (e.g., model performance degradation, data drift, ...),
-* The `discord_alerter_ask_step` allows you to integrate a human-in-the-loop into your pipelines before executing critical steps, such as deploying new models.
->>>>>>> e3edfc1e
 
 ## How to use it
 
@@ -95,7 +85,6 @@
 
 ### How to Use the Discord Alerter
 
-<<<<<<< HEAD
 #### Using the Generic Alerter Steps
 
 After you have a `DiscordAlerter` configured in your stack, you can use the generic alerter steps that work with any alerter flavor:
@@ -180,11 +169,6 @@
 ```
 
 #### Using the Deprecated Discord-Specific Steps
-=======
-After you have a `DiscordAlerter` configured in your stack, you can directly import the [discord\_alerter\_post\_step](https://sdkdocs.zenml.io/latest/integration_code_docs/integrations-discord.html#zenml.integrations.discord) and [discord\_alerter\_ask\_step](https://sdkdocs.zenml.io/latest/integration_code_docs/integrations-discord.html#zenml.integrations.discord) steps and use them in your pipelines.
-
-Since these steps expect a string message as input (which needs to be the output of another step), you typically also need to define a dedicated formatter step that takes whatever data you want to communicate and generates the string message that the alerter should post.
->>>>>>> e3edfc1e
 
 For backward compatibility, you can still use the Discord-specific steps, but they will show deprecation warnings:
 
