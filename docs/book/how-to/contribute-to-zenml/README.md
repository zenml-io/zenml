---
icon: handshake-simple
<<<<<<< HEAD
description: Contributing to ZenML.
=======
>>>>>>> 65bafcfb
---

# Contribute to ZenML

Thank you for considering contributing to ZenML!

## How to contribute

We are very happy about any contributions to ZenML, whether it is a new feature, an improvement to the documentation, a new integration, or a bug report.

This docs section contains guides on how to contribute features like new custom integrations to ZenML. In general, you should refer to the [ZenML contribution guide](https://github.com/zenml-io/zenml/blob/main/CONTRIBUTING.md) for more details on the best practices and the conventions we follow at ZenML.

<figure><img src="https://static.scarf.sh/a.png?x-pxid=f0b4f458-0a54-4fcd-aa95-d5ee424815bc" alt="ZenML Scarf"><figcaption></figcaption></figure><|MERGE_RESOLUTION|>--- conflicted
+++ resolved
@@ -1,9 +1,6 @@
 ---
 icon: handshake-simple
-<<<<<<< HEAD
 description: Contributing to ZenML.
-=======
->>>>>>> 65bafcfb
 ---
 
 # Contribute to ZenML
