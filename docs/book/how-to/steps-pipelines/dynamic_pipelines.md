--- conflicted
+++ resolved
@@ -338,15 +338,6 @@
 ### Orchestrator Support
 
 Dynamic pipelines are currently only supported by:
-<<<<<<< HEAD
-- `local` orchestrator
-- `local_docker` orchestrator
-- `kubernetes` orchestrator
-- `sagemaker` orchestrator
-- `vertex` orchestrator
-- `azureml` orchestrator
-=======
->>>>>>> a70f34d8
 
 | Orchestrator                                | Isolated steps | Handles orchestration environment failures |
 | ------------------------------------------- | :------------: | :----------------------------------------: |
@@ -355,6 +346,7 @@
 | [KubernetesOrchestrator](https://docs.zenml.io/stacks/stack-components/orchestrators/kubernetes)     | ✅             | ✅                                   |
 | [VertexOrchestrator](https://docs.zenml.io/stacks/stack-components/orchestrators/vertex)             | ✅             | ❌                                   |
 | [SagemakerOrchestrator](https://docs.zenml.io/stacks/stack-components/orchestrators/sagemaker)       | ✅             | ❌                                   |
+| [AzureMLOrchestrator](https://docs.zenml.io/stacks/stack-components/orchestrators/azureml)        | ✅             | ❌                                   |
 
 
 ### Artifact Loading
