--- conflicted
+++ resolved
@@ -4,11 +4,7 @@
 icon: docker
 ---
 
-<<<<<<< HEAD
 # Customize Docker Builds
-=======
-# Customize Docker builds
->>>>>>> 65bafcfb
 
 ZenML executes pipeline steps sequentially in the active Python environment when running locally. However, with remote [orchestrators](../../user-guide/production-guide/cloud-orchestration.md) or [step operators](../../component-guide/step-operators/step-operators.md), ZenML builds [Docker](https://www.docker.com/) images to run your pipeline in an isolated, well-defined environment.
 
