---
icon: tower-control
---
<<<<<<< HEAD

# Use the Model Control Plane
=======
>>>>>>> 65bafcfb

# Use the Model Control Plane

![Walkthrough of ZenML Model Control Plane (Dashboard available only on ZenML Pro)](../../.gitbook/assets/mcp\_walkthrough.gif)

A `Model` is simply an entity that groups pipelines, artifacts, metadata, and other crucial business data into a unified entity. A ZenML Model is a concept that more broadly encapsulates your ML products business logic. You may even think of a ZenML Model as a "project" or a "workspace"

{% hint style="warning" %}
Please note that one of the most common artifacts that is associated with a Model in ZenML is the so-called technical model, which is the actually model file/files that holds the weight and parameters of a machine learning training result. However, this is not the only artifact that is relevant; artifacts such as the training data and the predictions this model produces in production are also linked inside a ZenML Model.
{% endhint %}

Models are first-class citizens in ZenML and as such viewing and using them is unified and centralized in the ZenML API, client as well as on the [ZenML Pro](https://zenml.io/pro) dashboard.

A Model captures lineage information and more. Within a Model, different Model versions can be staged. For example, you can rely on your predictions at a specific stage, like `Production`, and decide whether the Model version should be promoted based on your business rules during training. Plus, accessing data from other Models and their versions is just as simple.

The Model Control Plane is how you manage your models through this unified interface. It allows you to combine the logic of your pipelines, artifacts and crucial business data along with the actual 'technical model'.

To see an end-to-end example, please refer to the [starter guide](../../user-guide/starter-guide/track-ml-models.md).

<figure><img src="https://static.scarf.sh/a.png?x-pxid=f0b4f458-0a54-4fcd-aa95-d5ee424815bc" alt="ZenML Scarf"><figcaption></figcaption></figure><|MERGE_RESOLUTION|>--- conflicted
+++ resolved
@@ -1,11 +1,6 @@
 ---
 icon: tower-control
 ---
-<<<<<<< HEAD
-
-# Use the Model Control Plane
-=======
->>>>>>> 65bafcfb
 
 # Use the Model Control Plane
 
