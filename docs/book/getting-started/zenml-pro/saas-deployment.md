--- conflicted
+++ resolved
@@ -23,14 +23,14 @@
 
 ### What Runs Where
 
-| Component             | Location                                                           | Purpose                                                        |
-| --------------------- | ------------------------------------------------------------------ | -------------------------------------------------------------- |
-| **ZenML Pro Server**  | ZenML Infrastructure                                               | Manages pipeline orchestration and metadata                    |
-| **Pro Control Plane** | ZenML Infrastructure                                               | Handles authentication, RBAC, and workspace management         |
-| **Metadata Store**    | ZenML Infrastructure                                               | Stores pipeline runs, model metadata, and tracking information |
-| **Secrets Store**     | ZenML Infrastructure (default)                                     | Stores credentials for accessing your infrastructure           |
-| **Compute Resources** | Your infrastructure through [stacks](https://docs.zenml.io/stacks) | Executes pipeline steps and training jobs                      |
-| **Data & Artifacts**  | Your infrastructure through [stacks](https://docs.zenml.io/stacks) | Stores datasets, models, and pipeline artifacts                |
+| Component | Location | Purpose |
+|-----------|----------|---------|
+| **ZenML Pro Server** | ZenML Infrastructure | Manages pipeline orchestration and metadata |
+| **Pro Control Plane** | ZenML Infrastructure | Handles authentication, RBAC, and workspace management |
+| **Metadata Store** | ZenML Infrastructure | Stores pipeline runs, model metadata, and tracking information |
+| **Secrets Store** | ZenML Infrastructure (default) | Stores credentials for accessing your infrastructure |
+| **Compute Resources** | Your infrastructure through [stacks](https://docs.zenml.io/stacks) | Executes pipeline steps and training jobs |
+| **Data & Artifacts** | Your infrastructure through [stacks](https://docs.zenml.io/stacks) | Stores datasets, models, and pipeline artifacts |
 
 
 
@@ -165,11 +165,7 @@
 | Data Sovereignty       | Metadata on ZenML  | Full                  | Full                 |
 | Best For               | Fast time-to-value | Security requirements | Strictest compliance |
 
-<<<<<<< HEAD
 [Compare all deployment options →](scenarios.md)
-=======
-[Compare all deployment options →](./#deployment-scenarios)
->>>>>>> 2cd08320
 
 ## Migration Path
 
@@ -181,21 +177,12 @@
 
 ## Related Resources
 
-<<<<<<< HEAD
 - [System Architecture](system-architecture.md)
 - [Scenarios](scenarios.md)
 - [Hybrid SaaS Deployment](hybrid-deployment.md)
 - [Self-hosted Deployment](self-hosted-deployment.md)
 - [Configuration Details](configuration-details.md)
 - [Upgrades and Updates](upgrades-updates.md)
-=======
-* [System Architecture Overview](../system-architectures.md#zenml-pro-saas-architecture)
-* [Deployment Scenarios Overview](deployments-overview.md)
-* [Hybrid SaaS Deployment](hybrid-deployment.md)
-* [Self-hosted Deployment](self-hosted-deployment.md)
-* [Workload Managers](workload-managers.md)
-* [Security & Compliance](./#security--compliance)
->>>>>>> 2cd08320
 
 ## Get Started
 
