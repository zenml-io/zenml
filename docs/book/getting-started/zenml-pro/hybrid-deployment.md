--- conflicted
+++ resolved
@@ -23,14 +23,14 @@
 
 ### What Runs Where
 
-| Component               | Location                                                           | Purpose                                                            |
-| ----------------------- | ------------------------------------------------------------------ | ------------------------------------------------------------------ |
-| **Pro Control Plane**   | ZenML Infrastructure                                               | Manages authentication, RBAC, and global workspace coordination    |
-| **ZenML Pro Server(s)** | Your Infrastructure                                                | Handles pipeline orchestration and execution                       |
-| **Metadata Store**      | Your Infrastructure                                                | Stores all pipeline runs, model metadata, and tracking information |
-| **Secrets Store**       | Your Infrastructure                                                | Stores all credentials and sensitive configuration                 |
-| **Compute Resources**   | Your infrastructure through [stacks](https://docs.zenml.io/stacks) | Executes pipeline steps and training jobs                          |
-| **Data & Artifacts**    | Your infrastructure through [stacks](https://docs.zenml.io/stacks) | Stores datasets, models, and pipeline artifacts                    |
+| Component | Location | Purpose |
+|-----------|----------|---------|
+| **Pro Control Plane** | ZenML Infrastructure | Manages authentication, RBAC, and global workspace coordination |
+| **ZenML Pro Server(s)** | Your Infrastructure | Handles pipeline orchestration and execution |
+| **Metadata Store** | Your Infrastructure | Stores all pipeline runs, model metadata, and tracking information |
+| **Secrets Store** | Your Infrastructure | Stores all credentials and sensitive configuration |
+| **Compute Resources** | Your infrastructure through [stacks](https://docs.zenml.io/stacks) | Executes pipeline steps and training jobs |
+| **Data & Artifacts** | Your infrastructure through [stacks](https://docs.zenml.io/stacks) | Stores datasets, models, and pipeline artifacts |
 
 
 
@@ -369,11 +369,7 @@
 | Control           | Minimal        | Moderate               | Complete             |
 | Best For          | Fast start     | Security + Convenience | Strictest compliance |
 
-<<<<<<< HEAD
 [Compare all deployment options →](scenarios.md)
-=======
-[Compare all deployment options →](./#deployment-scenarios)
->>>>>>> 2cd08320
 
 ## Migration Paths
 
@@ -407,7 +403,6 @@
 
 ## Related Resources
 
-<<<<<<< HEAD
 - [System Architecture](system-architecture.md)
 - [Scenarios](scenarios.md)
 - [SaaS Deployment](saas-deployment.md)
@@ -416,16 +411,6 @@
 - [Upgrades and Updates](upgrades-updates.md)
 - [Workspaces](workspaces.md)
 - [Organizations](organization.md)
-=======
-* [System Architecture Overview](../system-architectures.md#zenml-pro-hybrid-saas)
-* [Deployment Scenarios Overview](deployments-overview.md)
-* [SaaS Deployment](saas-deployment.md)
-* [Self-hosted Deployment](self-hosted-deployment.md)
-* [Workload Managers](workload-managers.md)
-* [Self-hosted Deployment Guide](self-hosted.md)
-* [Workspaces](workspaces.md)
-* [Organizations](organization.md)
->>>>>>> 2cd08320
 
 ## Get Started
 
