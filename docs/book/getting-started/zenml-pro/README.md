--- conflicted
+++ resolved
@@ -36,12 +36,7 @@
 dashboard, integrating with your code repository CI/CD system, generating usage
 reports and more.
 
-<<<<<<< HEAD
-Learn more about ZenML Pro on the [ZenML Website](https://zenml.io/cloud).
-
-=======
 Learn more about ZenML Pro on the [ZenML Website](https://zenml.io/pro).
->>>>>>> 2e664b99
 <!-- For scarf -->
 <figure><img alt="ZenML Scarf" referrerpolicy="no-referrer-when-downgrade" src="https://static.scarf.sh/a.png?x-pxid=f0b4f458-0a54-4fcd-aa95-d5ee424815bc" /></figure>
 
