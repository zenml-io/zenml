---
description: Learn about the ZenML Pro features and deployment scenarios.
cover: .gitbook/assets/procover.png
coverY: 0
layout:
  width: default
  cover:
    visible: true
    size: hero
  title:
    visible: true
  description:
    visible: true
  tableOfContents:
    visible: true
  outline:
    visible: true
  pagination:
    visible: true
  metadata:
    visible: true
---

# Comparison OSS vs Pro

## What is ZenML Pro?

The [Pro version of ZenML](https://zenml.io/pro) extends the Open Source product with advanced features for enterprise-grade MLOps. It provides multi-user collaboration, role-based access control, flexible deployment options, and professional support to help teams scale their ML operations.

![Walkthrough of ZenML Model Control Plane](.gitbook/assets/mcp-walkthrough.gif)

{% hint style="info" %}
To get access to ZenML Pro, [book a call](https://www.zenml.io/book-your-demo).
{% endhint %}

## ZenML OSS vs Pro Feature Comparison

<<<<<<< HEAD
| Feature Category | ZenML OSS | ZenML Pro |
|-----------------|-----------|-----------|
| **User Management** | Single-user mode | Multi-user support with [SSO](self-hosted.md#identity-provider), [organizations](organization.md), and [teams](teams.md) |
| **Access Control** | No RBAC | Full [role-based access control](roles.md) with customizable permissions |
| **Multi-tenancy** | No workspaces/projects | [Workspaces](workspaces.md) and [projects](projects.md) for team and resource isolation |
| **ZenML Web UI** | Basic pipeline and run visualization | Pro UI with [Model Control Plane](https://docs.zenml.io/concepts/models), [Artifact Control Plane](https://docs.zenml.io/concepts/artifacts), and comparison views |
| **Pipeline Execution** | Run pipelines via SDK/CLI | Run pipelines from the UI, manage schedules through the UI, [triggers](https://docs.zenml.io/concepts/triggers) |
| **Stack Configuration** | User-managed stacks | Advanced stack configurations with workspace/project-level restrictions for platform teams |
| **Security** | Community updates | Prioritized security patches, SOC 2 and ISO 27001 certification |
| **Deployment** | Self-hosted only | [SaaS](saas-deployment.md), [Hybrid](hybrid-deployment.md), or [Self-hosted](self-hosted-deployment.md) options |
| **Support** | Community support | Professional support included (SaaS deployments) |
| **Reporting** | Basic run tracking | Advanced usage reports and analytics |
| **Core Features** | ✅ Run pipelines on stacks<br>✅ Full observability over runs<br>✅ Artifact tracking<br>✅ Model versioning | ✅ All OSS features<br>✅ [Run Snapshots](https://docs.zenml.io/concepts/snapshots)<br>✅ Enhanced filtering and search |
=======
| Feature Category        | ZenML OSS                                                                                                       | ZenML Pro                                                                                                                                                          |
| ----------------------- | --------------------------------------------------------------------------------------------------------------- | ------------------------------------------------------------------------------------------------------------------------------------------------------------------ |
| **User Management**     | Single-user mode                                                                                                | Multi-user support with [SSO](self-hosted.md#identity-provider), [organizations](organization.md), and [teams](teams.md)                                           |
| **Access Control**      | No RBAC                                                                                                         | Full [role-based access control](roles.md) with customizable permissions                                                                                           |
| **Multi-tenancy**       | No workspaces/projects                                                                                          | [Workspaces](workspaces.md) and [projects](projects.md) for team and resource isolation                                                                            |
| **ZenML Web UI**        | Basic pipeline and run visualization                                                                            | Pro UI with [Model Control Plane](https://docs.zenml.io/concepts/models), [Artifact Control Plane](https://docs.zenml.io/concepts/artifacts), and comparison views |
| **Pipeline Execution**  | Run pipelines via SDK/CLI                                                                                       | Run pipelines from the UI, manage schedules through the UI, [triggers](https://docs.zenml.io/concepts/triggers)                                                    |
| **Stack Configuration** | User-managed stacks                                                                                             | Advanced stack configurations with workspace/project-level restrictions for platform teams                                                                         |
| **Security**            | Community updates                                                                                               | Prioritized security patches, SOC 2 and ISO 27001 certification                                                                                                    |
| **Deployment**          | Self-hosted only                                                                                                | [SaaS](./#saas-deployment), [Hybrid SaaS](./#hybrid-saas-deployment), or [Self-hosted](./#self-hosted-deployment) options                                          |
| **Support**             | Community support                                                                                               | Professional support included (SaaS deployments)                                                                                                                   |
| **Reporting**           | Basic run tracking                                                                                              | Advanced usage reports and analytics                                                                                                                               |
| **Core Features**       | <p>✅ Run pipelines on stacks<br>✅ Full observability over runs<br>✅ Artifact tracking<br>✅ Model versioning</p> | <p>✅ All OSS features<br>✅ <a href="https://docs.zenml.io/concepts/snapshots">Run Snapshots</a><br>✅ Enhanced filtering and search</p>                             |
>>>>>>> 2cd08320

## Security & Compliance

All ZenML Pro deployments include:

* ✅ **SOC 2 Type II** certification
* ✅ **ISO 27001** certification
* ✅ **Vulnerability Assessment Reports** available on request
* ✅ **Software Bill of Materials (SBOM)** available on request

## Documentation Guide

This documentation is organized to help you understand, deploy, and manage ZenML Pro:

| Section | Description |
|---------|-------------|
| [**System Architecture**](system-architecture.md) | How ZenML Pro services (Control Plane, Workspace Server, Workload Manager) communicate and interact |
| [**Scenarios**](scenarios.md) | Decision guide to help you choose between SaaS, Hybrid, and Self-hosted deployments |
| [**Scenarios**](scenarios.md) | Choose and deploy the right scenario for your needs |
| [**Configuration Details**](configuration-details.md) | Reference for configurable options, environment variables, and permissions for each component |
| [**Upgrades and Updates**](upgrades-updates.md) | How to upgrade each ZenML Pro component |
| [**Core Concepts**](hierarchy.md) | Organizations, Workspaces, Projects, Teams, and Hierarchy |
| [**Access Management**](roles.md) | Roles, Permissions, Service Accounts, and Secrets |

## Pro Feature Details

<table data-view="cards"><thead><tr><th></th><th></th><th data-hidden data-card-cover data-type="files"></th><th data-hidden></th><th data-hidden data-type="content-ref"></th><th data-hidden data-card-target data-type="content-ref"></th></tr></thead><tbody><tr><td><strong>Workspaces</strong></td><td>Isolated environments for teams and projects</td><td><a href=".gitbook/assets/pro-workspaces.png">pro-workspaces.png</a></td><td></td><td></td><td><a href="workspaces.md">workspaces.md</a></td></tr><tr><td><strong>Organizations</strong></td><td>Top-level entity for managing users and teams</td><td><a href=".gitbook/assets/pro-organizations.png">pro-organizations.png</a></td><td></td><td></td><td><a href="organization.md">organization.md</a></td></tr><tr><td><strong>Teams</strong></td><td>Group users for simplified access management</td><td><a href=".gitbook/assets/pro-teams.png">pro-teams.png</a></td><td></td><td></td><td><a href="teams.md">teams.md</a></td></tr><tr><td><strong>Roles</strong></td><td>Customizable role-based access control</td><td><a href=".gitbook/assets/pro-roles.png">pro-roles.png</a></td><td></td><td></td><td><a href="roles.md">roles.md</a></td></tr><tr><td><strong>Projects</strong></td><td>Organize work within workspaces</td><td><a href=".gitbook/assets/pro-projects.png">pro-projects.png</a></td><td></td><td></td><td><a href="projects.md">projects.md</a></td></tr><tr><td><strong>Workload Managers</strong></td><td>Enable running pipelines from the ZenML Pro UI</td><td><a href=".gitbook/assets/pro-workload-managers.png">pro-workload-managers.png</a></td><td></td><td></td><td><a href="config-workload-manager.md">config-workload-manager.md</a></td></tr><tr><td><strong>Deployment Options</strong></td><td>SaaS, Hybrid, or Full On-Prem deployments</td><td><a href=".gitbook/assets/pro-self-host.png">pro-self-host.png</a></td><td></td><td></td><td><a href="deploy.md">deploy.md</a></td></tr></tbody></table><|MERGE_RESOLUTION|>--- conflicted
+++ resolved
@@ -21,7 +21,7 @@
     visible: true
 ---
 
-# Comparison OSS vs Pro
+# Introduction
 
 ## What is ZenML Pro?
 
@@ -35,7 +35,6 @@
 
 ## ZenML OSS vs Pro Feature Comparison
 
-<<<<<<< HEAD
 | Feature Category | ZenML OSS | ZenML Pro |
 |-----------------|-----------|-----------|
 | **User Management** | Single-user mode | Multi-user support with [SSO](self-hosted.md#identity-provider), [organizations](organization.md), and [teams](teams.md) |
@@ -49,30 +48,15 @@
 | **Support** | Community support | Professional support included (SaaS deployments) |
 | **Reporting** | Basic run tracking | Advanced usage reports and analytics |
 | **Core Features** | ✅ Run pipelines on stacks<br>✅ Full observability over runs<br>✅ Artifact tracking<br>✅ Model versioning | ✅ All OSS features<br>✅ [Run Snapshots](https://docs.zenml.io/concepts/snapshots)<br>✅ Enhanced filtering and search |
-=======
-| Feature Category        | ZenML OSS                                                                                                       | ZenML Pro                                                                                                                                                          |
-| ----------------------- | --------------------------------------------------------------------------------------------------------------- | ------------------------------------------------------------------------------------------------------------------------------------------------------------------ |
-| **User Management**     | Single-user mode                                                                                                | Multi-user support with [SSO](self-hosted.md#identity-provider), [organizations](organization.md), and [teams](teams.md)                                           |
-| **Access Control**      | No RBAC                                                                                                         | Full [role-based access control](roles.md) with customizable permissions                                                                                           |
-| **Multi-tenancy**       | No workspaces/projects                                                                                          | [Workspaces](workspaces.md) and [projects](projects.md) for team and resource isolation                                                                            |
-| **ZenML Web UI**        | Basic pipeline and run visualization                                                                            | Pro UI with [Model Control Plane](https://docs.zenml.io/concepts/models), [Artifact Control Plane](https://docs.zenml.io/concepts/artifacts), and comparison views |
-| **Pipeline Execution**  | Run pipelines via SDK/CLI                                                                                       | Run pipelines from the UI, manage schedules through the UI, [triggers](https://docs.zenml.io/concepts/triggers)                                                    |
-| **Stack Configuration** | User-managed stacks                                                                                             | Advanced stack configurations with workspace/project-level restrictions for platform teams                                                                         |
-| **Security**            | Community updates                                                                                               | Prioritized security patches, SOC 2 and ISO 27001 certification                                                                                                    |
-| **Deployment**          | Self-hosted only                                                                                                | [SaaS](./#saas-deployment), [Hybrid SaaS](./#hybrid-saas-deployment), or [Self-hosted](./#self-hosted-deployment) options                                          |
-| **Support**             | Community support                                                                                               | Professional support included (SaaS deployments)                                                                                                                   |
-| **Reporting**           | Basic run tracking                                                                                              | Advanced usage reports and analytics                                                                                                                               |
-| **Core Features**       | <p>✅ Run pipelines on stacks<br>✅ Full observability over runs<br>✅ Artifact tracking<br>✅ Model versioning</p> | <p>✅ All OSS features<br>✅ <a href="https://docs.zenml.io/concepts/snapshots">Run Snapshots</a><br>✅ Enhanced filtering and search</p>                             |
->>>>>>> 2cd08320
 
 ## Security & Compliance
 
 All ZenML Pro deployments include:
 
-* ✅ **SOC 2 Type II** certification
-* ✅ **ISO 27001** certification
-* ✅ **Vulnerability Assessment Reports** available on request
-* ✅ **Software Bill of Materials (SBOM)** available on request
+- ✅ **SOC 2 Type II** certification
+- ✅ **ISO 27001** certification
+- ✅ **Vulnerability Assessment Reports** available on request
+- ✅ **Software Bill of Materials (SBOM)** available on request
 
 ## Documentation Guide
 
