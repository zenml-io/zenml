---
description: >-
  Learn about ZenML Pro Self-hosted deployment - complete control and data
  sovereignty for the strictest security requirements.
icon: shield-halved
---

# Self-hosted Deployment

ZenML Pro Self-hosted deployment provides complete control and data sovereignty for organizations with the strictest security, compliance, or regulatory requirements. All ZenML components run entirely within your infrastructure with no external dependencies or internet connectivity required.

{% hint style="info" %}
To learn more about Self-hosted deployment, [book a call](https://www.zenml.io/book-your-demo).
{% endhint %}

## Overview

In a Self-hosted deployment, every component of ZenML Pro runs within your isolated network environment. This architecture is designed for organizations that must operate in completely disconnected environments or have regulatory requirements preventing any external communication.

![ZenML Pro self-hosted deployment architecture](.gitbook/assets/cloud_architecture_scenario_2.png)

## Architecture

### What Runs Where

| Component                    | Location                                                           | Purpose                                                        |
| ---------------------------- | ------------------------------------------------------------------ | -------------------------------------------------------------- |
| **Pro Control Plane**        | Your Infrastructure                                                | Manages authentication, RBAC, and workspace coordination       |
| **ZenML Pro Server(s)**      | Your Infrastructure                                                | Handles pipeline orchestration and execution                   |
| **Pro Metadata Store**       | Your Infrastructure                                                | Stores user management, RBAC, and organizational data          |
| **Workspace Metadata Store** | Your Infrastructure                                                | Stores pipeline runs, model metadata, and tracking information |
| **Secrets Store**            | Your Infrastructure                                                | Stores all credentials and sensitive configuration             |
| **Identity Provider**        | Your Infrastructure                                                | Handles authentication (OIDC/LDAP/SAML)                        |
| **Pro Dashboard**            | Your Infrastructure                                                | Web interface for all ZenML Pro features                       |
| **Compute Resources**        | Your infrastructure through [stacks](https://docs.zenml.io/stacks) | Executes pipeline steps and training jobs                      |
| **Data & Artifacts**         | Your infrastructure through [stacks](https://docs.zenml.io/stacks) | Stores datasets, models, and pipeline artifacts                |

### Complete Isolation

```mermaid
flowchart TB
  subgraph infra["Your Infrastructure (Self-hosted)"]
    direction TB

    control_plane["<b>ZenML Pro Control Plane</b><br/>- Authentication & Authorization<br/>- RBAC Management<br/>- Workspace Coordination<br/>- Pro Metadata Store"]

    subgraph workspaces[" "]
      direction LR
      ws1["<b>Workspace 1</b><br/>- Server<br/>- Metadata<br/>- Secrets"]
      ws2["<b>Workspace 2</b><br/>- Server<br/>- Metadata<br/>- Secrets"]
      wsn["<b>...<br/>- Server<br/>- Metadata<br/>- Secrets</b>"]
    end

    compute["<b>Your Compute & Storage Resources</b><br/>- Kubernetes / VMs / Cloud<br/>- Artifact Stores<br/>- ML Data & Models"]
  end

  control_plane --> ws1
  control_plane --> ws2
  control_plane --> wsn
  ws1 --> compute
  ws2 --> compute
  wsn --> compute

  note[/"⚠️ No External Communication Required"/]
  infra --- note
```

{% hint style="success" %}
**Complete data sovereignty**: Zero data leaves your environment. All components, metadata, and ML artifacts remain within your infrastructure boundaries.
{% endhint %}


In Self-hosted deployment, users authenticate via your internal identity provider (LDAP/AD/OIDC), and the control plane (running in your infrastructure) handles both authentication and RBAC. All communication happens entirely within your infrastructure boundary with zero external dependencies or internet connectivity required.

## Key Benefits

### 🔒 Maximum Security & Control

* **Complete air-gap**: No internet connectivity required for operation
* **Zero external dependencies**: All components self-contained
* **Custom security policies**: Full control over all security configurations
* **Network isolation**: Operates within your security perimeter
* **Audit compliance**: Complete logging and monitoring within your infrastructure

### 🏛️ Regulatory Compliance

* **Data residency**: All data stays within your jurisdiction
* **ITAR/EAR compliance**: Suitable for controlled data environments
* **HIPAA/GDPR ready**: Meet healthcare and privacy regulations
* **Government/Defense**: Suitable for classified environments
* **Financial services**: Meet banking and financial regulations

### 🎯 Enterprise Control

* **Custom identity provider**: Integrate with your LDAP/AD/OIDC
* **Infrastructure flexibility**: Deploy on any infrastructure (cloud, on-prem, edge)
* **Version control**: Control update schedules and versions
* **Backup strategy**: Implement your own backup and DR policies
* **Resource optimization**: Full control over resource allocation and costs

### 🛡️ Certified & Documented

* **SOC 2 & ISO 27001 certified software**: Meets enterprise security and compliance benchmarks for your peace of mind
* **Vulnerability Assessment Reports**: Available on request
* **Software Bill of Materials (SBOM)**: Complete dependency inventory
* **Architecture documentation**: Comprehensive deployment guides

## Ideal Use Cases

Self-hosted deployment is essential for:

* **Government and defense** organizations with classified data requirements
* **Regulated industries** (healthcare, finance) with strict data residency requirements
* **Organizations in restricted regions** with limited or no internet connectivity
* **Research institutions** handling sensitive or proprietary research data
* **Critical infrastructure** operators requiring isolated systems
* **Companies with ITAR/EAR compliance** requirements
* **Enterprises with zero-trust policies** prohibiting external communication
* **Organizations requiring full control** over all aspects of their MLOps platform

## Deployment Options

### On-Premises Data Center

Deploy on your own hardware:

* Physical servers or private cloud
* Complete infrastructure control
* Integration with existing systems
* Custom hardware configurations

### Private Cloud (AWS, Azure, GCP)

Deploy in isolated cloud VPC:

* No internet gateway
* Private networking only
* Use cloud-native services
* Leverage cloud scalability within your boundary

### Hybrid Multi-Cloud

Deploy across multiple environments:

* On-premises + private cloud
* Multi-region for DR
* Edge + datacenter hybrid
* Maintain complete isolation across all environments

### Edge Deployments

Deploy at edge locations:

* Manufacturing facilities
* Remote research stations
* Mobile/tactical deployments
* Disconnected field operations

## Deployment Architecture

### Architecture Diagram

The diagram above illustrates a complete Self-hosted ZenML Pro deployment with all components running within your organization's VPC. This architecture ensures zero external communication while providing full enterprise MLOps capabilities.

### Architecture Components

**Client SDK** (top center): The ZenML Python SDK runs on developer laptops, CI/CD systems, or notebooks. It communicates with all layers to:

* Authenticate users via your Identity Provider
* Submit pipeline runs to workspaces
* Push Docker images to your Container Registry
* Access the Organization Platform Layer components

**Organization Platform Layer** (left, pink): Your existing ML infrastructure components that ZenML integrates with:

* **Container Registry**: Store pipeline Docker images (AWS ECR, Dockerhub, Google Artifact Registry, Azure Container Registry)
* **Artifact Store**: Store ML artifacts, models, and datasets (S3, GCS, Azure Blob Storage, ADLS)
* **Code Repository**: Version control for pipeline code (GitHub Enterprise, GitLab, Bitbucket)
* **Orchestrator**: Execute pipeline workloads (Vertex AI, Sagemaker, AzureML, Kubernetes)

**Infrastructure Layer** (top, cyan): Core infrastructure services:

* **Identity Provider**: LDAP, Active Directory, or OIDC provider for user authentication
* **Load Balancer**: Distributes traffic to ZenML services for high availability

**ZenML Control Plane** (center, blue): The management layer running in Kubernetes:

* **ZenML FE**: React-based Pro dashboard for pipeline visualization and model management
* **ZenML Control Plane**: Coordinates workspaces, handles authentication/RBAC, manages organization settings

**ZenML Application Plane** (center, purple): Individual workspace servers running in Kubernetes:

* **Multiple Workspaces**: Isolated environments for different teams (DS Team 1, DS Team 2, etc.)
* Each workspace has its own server instance, metadata database, and secrets store
* Workspaces are orchestrated by the Control Plane but run independently

**ZenML Storage Plane** (bottom, pink): Persistent storage for ZenML services:

* **Secret Store**: Vault or cloud secrets manager for storing credentials securely
* **Database**: PostgreSQL or MySQL for storing workspace metadata, pipeline runs, and control plane data

### Data Flow

All arrows in the diagram represent communication flows that occur entirely within your VPC:

1. Client SDK authenticates with Identity Provider
2. Client SDK connects to ZenML Control Plane for workspace access
3. Control Plane manages and coordinates workspaces
4. Workspaces orchestrate pipeline execution on your Orchestrator
5. Pipelines write artifacts to your Artifact Store
6. Workspaces store metadata in the Database
7. All components access secrets from the Secret Store

**Key Security Feature**: The entire system operates without any external internet connectivity. All Docker images, dependencies, and updates are transferred to your environment through secure offline channels.

### High Availability Configuration

For mission-critical deployments:

* **Active-active** control plane for zero downtime
* **Database replication** for metadata stores
* **Load balancers** for workspace servers
* **Backup sites** for disaster recovery
* **Monitoring and alerting** for all components

## Pre-requisites

Before deployment, ensure you have:

#### Infrastructure Requirements

* Kubernetes cluster (recommended) or VM infrastructure
* PostgreSQL database(s) for metadata storage
* Object storage or NFS for artifacts
* Load balancer for HA configurations
* Identity provider (LDAP/AD/OIDC)

#### Network Requirements

* Internal DNS resolution
* SSL/TLS certificates (internal CA)
* Network connectivity between components
* Firewall rules for inter-component communication

#### Resource Requirements

```yaml
# Minimum requirements
Control Plane:
  CPU: 4 cores
  Memory: 16GB RAM
  Storage: 100GB

Per Workspace:
  CPU: 2 cores
  Memory: 8GB RAM
  Storage: 50GB + metadata

Database:
  CPU: 4 cores
  Memory: 16GB RAM
  Storage: 500GB (scalable)
```

## Operations & Maintenance

### Updates & Upgrades

ZenML provides new versions as offline bundles:

1. **Receive new bundle**: Typically by pulling our Docker images via your approved transfer method
2. **Review release notes and compatibility notes**: Carefully review the release notes and any migration instructions included in the offline bundle to understand all changes, requirements, and potential impacts. Assess required infrastructure or configuration updates and note any changes in CI/CD actions or deployment processes before proceeding.
3. **Test in staging**: Deploy to test environment first
4. **Backup current state**: Database and configuration backups
5. **Apply updates**: Using Helm upgrade commands, or update your deployment using Terraform or other Infrastructure-as-Code (IaC) tools.
6. **Verify functionality**: Run health checks and tests
7. **Monitor**: Watch for any issues post-upgrade

### Disaster Recovery

Plan for disaster scenarios:

1. **Database replication**: PostgreSQL streaming replication to backup site
2. **Artifact replication**: Sync artifact stores to DR location
3. **Configuration backup**: Version-controlled infrastructure as code
4. **Runbook**: Document DR procedures
5. **Regular testing**: Test DR procedures quarterly

## Security Hardening

### Network Security

* **Network segmentation**: Isolate ZenML components in dedicated network segments
* **Firewall rules**: Restrict traffic to only required ports
* **TLS everywhere**: Encrypt all communication
* **Certificate management**: Use internal CA for certificate issuance

### Access Control

* **Principle of least privilege**: Grant minimal required permissions
* **Service accounts**: Use dedicated service accounts for automation
* **Audit logging**: Log all authentication and authorization events

### Container Security

* **Image scanning**: Scan all container images before deployment
* **Runtime security**: Monitor container behavior
* **Pod security policies**: Enforce security standards
* **Resource limits**: Prevent resource exhaustion attacks

## Support & Documentation

### What ZenML Provides

* **Deployment packages**: Complete offline installation bundles
* **Documentation**: Comprehensive setup and operation guides
* **SBOM**: Full software bill of materials for compliance
* **Vulnerability reports**: Security assessment documentation
* **Architecture consultation**: Pre-deployment planning support
* **Deployment assistance**: Guidance during initial setup
* **Update packages**: New versions as offline bundles

### What You Manage

* **Infrastructure**: Hardware, networking, storage
* **Day-to-day operations**: Monitoring, backups, user management
* **Security policies**: Firewall rules, access controls
* **Compliance**: Audit logs, security assessments
* **Updates**: Applying new versions using provided bundles

### Support Model

Contact [cloud@zenml.io](mailto:cloud@zenml.io) for:

* Pre-sales architecture consultation
* Deployment planning and sizing
* Security documentation requests
* Offline support packages
* Update and upgrade assistance

## Licensing

Air-gapped deployments are provided under commercial software license agreements, with license fees and terms defined on a per-customer basis. Each contract includes detailed license terms and conditions appropriate to the deployment.

## Security Documentation

Available on request for compliance and security reviews:

* ✅ **Vulnerability Assessment Reports**: Full security analysis
* ✅ **Software Bill of Materials (SBOM)**: Complete dependency list
* ✅ **Architecture security review**: Threat model and mitigations
* ✅ **Compliance mappings**: NIST, CIS, GDPR, HIPAA guidance
* ✅ **Security hardening guide**: Best practices for your deployment

## Comparison with Other Deployments

| Feature           | SaaS           | Hybrid SaaS         | Self-hosted      |
| ----------------- | -------------- | ------------------- | ---------------- |
| Internet Required | Yes (metadata) | Yes (control plane) | **No**           |
| Setup Time        | Minutes        | Hours/Days          | Days/Weeks       |
| Maintenance       | Zero           | Partial             | **Full control** |
| Data Location     | Mixed          | Your infra          | **100% yours**   |
| User Management   | ZenML          | ZenML               | **Your IDP**     |
| Update Control    | Automatic      | Automatic CP        | **You decide**   |
| Customization     | Limited        | Moderate            | **Complete**     |
| Best For          | Fast start     | Balance             | **Max security** |

<<<<<<< HEAD
[Compare all deployment options →](scenarios.md)
=======
[Compare all deployment options →](./#deployment-scenarios)
>>>>>>> 2cd08320

## Migration Path

### From ZenML OSS to Self-hosted Pro

If you're interested in migrating from ZenML OSS to a Self-hosted Pro deployment, we're here to help guide you through every step of the process. Migration paths are highly dependent on your specific environment, infrastructure setup, and current ZenML OSS deployment configuration.

It's possible to migrate existing stacks or even existing metadata from existing OSS deployments. We can figure out how and what to migrate together in a call.

**Next steps:**

* [Book a migration consultation →](https://www.zenml.io/book-your-demo)
* Or email us at [cloud@zenml.io](mailto:cloud@zenml.io)

Your ZenML representative will work with you to assess your current setup, understand your Self-hosted requirements, and provide a tailored migration plan that fits your environment.

### From Other Pro Deployments

If you're moving from SaaS or Hybrid to Self-hosted, migration paths can vary significantly depending on your organization's size, data residency requirements, and current ZenML setup. We recommend discussing your plans with a ZenML solutions architect.

**Next steps:**

* [Book a migration consultation →](https://www.zenml.io/book-your-demo)
* Or email us at [cloud@zenml.io](mailto:cloud@zenml.io)

Your ZenML representative will provide you with a tailored migration checklist, technical documentation, and direct support to ensure a smooth transition with minimal downtime.

## Detailed Architecture Diagram

<img src=".gitbook/assets/cloud_architecture_self_hosted_detailed (1).png" alt="ZenML Pro self-hosted deployment details" data-size="original">

## Related Resources

<<<<<<< HEAD
- [System Architecture](system-architecture.md)
- [Scenarios](scenarios.md)
- [SaaS Deployment](saas-deployment.md)
- [Hybrid SaaS Deployment](hybrid-deployment.md)
- [Configuration Details](configuration-details.md)
- [Upgrades and Updates](upgrades-updates.md)
=======
* [System Architecture Overview](../system-architectures.md#zenml-pro-self-hosted-architecture)
* [Deployment Scenarios Overview](deployments-overview.md)
* [SaaS Deployment](saas-deployment.md)
* [Hybrid SaaS Deployment](hybrid-deployment.md)
* [Workload Managers](workload-managers.md)
* [Self-hosted Deployment Guide](self-hosted.md)
* [Security & Compliance](./#security--compliance)
>>>>>>> 2cd08320

## Get Started

Ready to deploy ZenML Pro in a Self-hosted environment?

[Book a Demo](https://www.zenml.io/book-your-demo){ .md-button .md-button--primary }

Have questions? [Contact us](mailto:cloud@zenml.io) for detailed deployment planning.<|MERGE_RESOLUTION|>--- conflicted
+++ resolved
@@ -365,11 +365,7 @@
 | Customization     | Limited        | Moderate            | **Complete**     |
 | Best For          | Fast start     | Balance             | **Max security** |
 
-<<<<<<< HEAD
 [Compare all deployment options →](scenarios.md)
-=======
-[Compare all deployment options →](./#deployment-scenarios)
->>>>>>> 2cd08320
 
 ## Migration Path
 
@@ -403,22 +399,12 @@
 
 ## Related Resources
 
-<<<<<<< HEAD
 - [System Architecture](system-architecture.md)
 - [Scenarios](scenarios.md)
 - [SaaS Deployment](saas-deployment.md)
 - [Hybrid SaaS Deployment](hybrid-deployment.md)
 - [Configuration Details](configuration-details.md)
 - [Upgrades and Updates](upgrades-updates.md)
-=======
-* [System Architecture Overview](../system-architectures.md#zenml-pro-self-hosted-architecture)
-* [Deployment Scenarios Overview](deployments-overview.md)
-* [SaaS Deployment](saas-deployment.md)
-* [Hybrid SaaS Deployment](hybrid-deployment.md)
-* [Workload Managers](workload-managers.md)
-* [Self-hosted Deployment Guide](self-hosted.md)
-* [Security & Compliance](./#security--compliance)
->>>>>>> 2cd08320
 
 ## Get Started
 
