---
description: What are the core concepts in ZenML
---

TODO: This needs better visualizations found in Figma

# Core Concepts

ZenML consists of a few components. This guide walks through the various pieces you'll encounter, starting from the basics to things you'll only encounter when deploying to the cloud. 

Here's a high-level overview of a typical ZenML workflow:

1. Writing a *[pipeline](../starter-guide/pipelines/pipelines.md)* to define what happens in your machine learning workflow.
2. Configuring a ZenML *[stack](../starter-guide/stacks/stacks.md)*.
3. Switching between *stacks* depending on needs.
4. Customizing your *stack* with different *[components](../starter-guide/stacks/stacks-components.md)*.

So first, the basics.

## Pipelines and Steps

At its core, ZenML follows a pipeline-based workflow for your data projects.
A **pipeline** consists of a series of **steps**, organized in any order that makes sense for your use case. 

Below, you can see three **steps** running one after another in a **pipeline**. 

![The most basic ZenML pipeline](../assets/core_concepts/simple_pipeline.png)

The steps might have dependencies between them. 
For example, a step might use the outputs from a previous step and thus must wait until the previous step completes before starting. This is something you can keep in mind when organizing your steps.

You can have multiple pipelines for different purposes. For example, a training pipeline to train and evaluate models and an inference pipeline to serve the model.

Pipelines and steps are defined in code using Python *[decorators](https://www.freecodecamp.org/news/python-decorators-explained-with-examples/)* or *classes*.
This is where the core business logic and
value of your work lives, and you will spend most of your time defining these two things. Your code lives inside a Repository, which is the main abstraction within which your project-specific pipelines should live.

When it comes to running your pipeline, ZenML offers an abstraction to handle how your pipeline gets run. This is where **Stacks** come into play.

## Stacks and Stack Components
A **Stack** is the configuration of the underlying infrastructure and choices around how your pipeline will be run. For example, you can choose to run your pipeline locally or on the cloud by changing the stack you use.

ZenML comes with a default stack that runs locally, as seen in the following diagram:

![ZenML pipelines run on stacks](../assets/core_concepts/pipeline_and_stack.png)

In any Stack, there **must** be at least two basic **Stack Components** - and *orchestrator* and an *artifact store*.

### Orchestrator

An **Orchestrator** is the workhorse that coordinates all the steps to run in a pipeline.

Since pipelines can be set up with complex combinations of steps with various asynchronous dependencies between them, the Orchestrator is the component that decides what steps to run, when, and how to pass data between the steps.

ZenML comes with a default *local orchestrator* designed to run on your local machine. This is useful especially during the exploration phase of your project. You don't have to rent a cloud instance just to try out basic things.

Once the pipeline is established you can switch to a full-fledged cloud stack that uses more sophisticated orchestrators like the Airflow or Kubeflow orchestrator. See the list of all orchestrators [here](../component-gallery/orchestrators/orchestrators.md).

### Artifact Store

An **Artifact Store** is a component that houses all data that pass through the pipeline.
Data in the artifact store are called *artifacts*.

These artifacts may have been produced by the pipeline steps, or they may be the
data ingested into a pipeline via an importer step.
The artifact store houses all intermediary pipeline step results, which in turn will be tracked in the metadata store.

The fact that all your data inputs and outputs are tracked
and versioned in the artifact store allows for extremely useful features
like data caching which speeds up your workflow. See the list of all supported artifact stores [here](../component-gallery/artifact-stores/artifact-stores.md).

### Other Stack Components

We've covered the two basic stack components that you will encounter most frequently. They work well on a local machine, but is rarely enough in production.

At some point, you might want to scale up your stack to run elsewhere, for example on a cloud with powerful GPUs for training or CPU's for deployment.

ZenML provides many other stack components to suit these use cases.
Having these components in your stack supercharges your pipeline for production.

For other stack components check out this [page](../component-gallery/categories.md).

## Switching Stacks to Scale Up

We've seen how to run a pipeline locally. But that is rarely enough in production machine learning which typically involves cloud infrastructure.

What's really cool with using ZenML is you can easily switch your stack from running on a local machine to running on the cloud with a single CLI command.

The rest of the code defining your steps and pipelines stays the same, whether it's running on a local machine or a cloud infrastructure of your choice.
The only change is in the stack and its components.

Below is an illustration showing how the same pipeline on a local machine can be scaled up to run on a full-fledged cloud infrastructure by switching stacks. You get all the benefits of using cloud infrastructures with minimal changes in your code.

![Running your pipeline in the cloud](../assets/core_concepts/switching_stacks.png)
<<<<<<< HEAD

## ZenML Server and Dashboard

In order to run *stack components* that are running on infrastructure on the cloud, ZenML itself needs to deployed to the cloud first, so that it can communicate with these stack components.

A **ZenML Server** keeps track of all the bits of extraneous data from a pipeline run. It allows you to fetch specific steps from your pipeline run and their output artifacts in a post-execution workflow. With a ZenML server, you are able to access all of your previous experiments with the associated details.
This is extremely helpful in troubleshooting.

![ZenML Architectural Diagram](../assets/architecture_diagram.png)

The **ZenML Dashboard** also communicates with the ZenML Server to visualize your *pipelines*, *stacks*, and *stack components*. The dashboard serves as a visual interface to showcase collaboration with ZenML. You can invite *users*, and share your stacks with them.

![ZenML Dashboard](../assets/pipelines_dashboard.png)

=======

## ZenML Server and Dashboard

In order to run *stack components* that are running on infrastructure on the cloud, ZenML itself needs to deployed to the cloud first, so that it can communicate with these stack components.

A **ZenML Server** keeps track of all the bits of extraneous data from a pipeline run. It allows you to fetch specific steps from your pipeline run and their output artifacts in a post-execution workflow. With a ZenML server, you are able to access all of your previous experiments with the associated details.
This is extremely helpful in troubleshooting.

![ZenML Architectural Diagram](../assets/core_concepts/pipelines_stacks_infrastructure.png)

The **ZenML Dashboard** also communicates with the ZenML Server to visualize your *pipelines*, *stacks*, and *stack components*. The dashboard serves as a visual interface to showcase collaboration with ZenML. You can invite *users*, and share your stacks with them.

![ZenML Dashboard](../assets/pipelines_dashboard.png)

>>>>>>> 457f5412
When you start working with ZenML, you'll start with a local ZenML setup, and when you want to transition.

## Other Bits and Pieces

There are lots of different ways to use ZenML which will depend on your precise
use case. The following concepts and stack components are things you'll possibly
encounter further down the road while using ZenML.

- **Materializers** - ZenML stores the data inputs and outputs to your steps in the
  Artifact Store as we saw above. In order to store the data, it needs to
  serialize everything in a format that can fit into the Artifact Store. ZenML
  handles serialization (and deserialization) of the most common artifacts, but
  if you try to do something we haven't already thought of you'll need to write
  your own custom materializer. This isn't hard, but you should be aware that
  it's something you might need do to. The ZenML CLI will let you know with a
  clear error message when you need to do this.
- **Service** - A service is a longer-lived entity that extends the capabilities of
  ZenML beyond the run of a pipeline. For example, a service could be a
  prediction service that loads models for inference in a production setting.
- **Integrations** - ZenML ships with many [integrations](https://zenml.io/integrations) into many MLOps tools for various use-cases, usually in the form of pre-made *stack components* or *steps* .

There's a lot more detail to digest when it comes to ZenML, but with the above
you should be sufficiently armed to understand how the framework works and where
you might want to extend it.<|MERGE_RESOLUTION|>--- conflicted
+++ resolved
@@ -92,22 +92,6 @@
 Below is an illustration showing how the same pipeline on a local machine can be scaled up to run on a full-fledged cloud infrastructure by switching stacks. You get all the benefits of using cloud infrastructures with minimal changes in your code.
 
 ![Running your pipeline in the cloud](../assets/core_concepts/switching_stacks.png)
-<<<<<<< HEAD
-
-## ZenML Server and Dashboard
-
-In order to run *stack components* that are running on infrastructure on the cloud, ZenML itself needs to deployed to the cloud first, so that it can communicate with these stack components.
-
-A **ZenML Server** keeps track of all the bits of extraneous data from a pipeline run. It allows you to fetch specific steps from your pipeline run and their output artifacts in a post-execution workflow. With a ZenML server, you are able to access all of your previous experiments with the associated details.
-This is extremely helpful in troubleshooting.
-
-![ZenML Architectural Diagram](../assets/architecture_diagram.png)
-
-The **ZenML Dashboard** also communicates with the ZenML Server to visualize your *pipelines*, *stacks*, and *stack components*. The dashboard serves as a visual interface to showcase collaboration with ZenML. You can invite *users*, and share your stacks with them.
-
-![ZenML Dashboard](../assets/pipelines_dashboard.png)
-
-=======
 
 ## ZenML Server and Dashboard
 
@@ -122,7 +106,6 @@
 
 ![ZenML Dashboard](../assets/pipelines_dashboard.png)
 
->>>>>>> 457f5412
 When you start working with ZenML, you'll start with a local ZenML setup, and when you want to transition.
 
 ## Other Bits and Pieces
