---
description: Inspecting a finished pipeline run and its outputs.
---

# Fetch runs after execution

Once a pipeline run has been completed, we can interact with it from code using the post-execution utilities. The hierarchy is as follows:

```mermaid
flowchart LR
    pipelines -->|1:N| versions
    versions -->|1:N| runs
    runs -->|1:N| steps
    steps -->|1:N| outputs
```

As you can see from the diagram, there are many layers of 1-to-N relationships. To get a specific output you need to know exactly which step in which run of which specific pipeline version to use.

Let us investigate how to traverse this hierarchy level by level:

## Pipelines

ZenML keeps a collection of all created pipelines. With `get_pipeline()` you can get a specific pipeline.

#### List all pipelines

You can also access a list of all your pipelines through the CLI by executing the following command on the terminal:

```shell
zenml pipeline list
```

Or directly from code

```python
from zenml.post_execution import get_pipelines

pipelines = get_pipelines()
```

{% hint style="warning" %}
Pipelines are sorted from oldest to newest. For this sorting, it matters which pipeline had the first **initial** run.
{% endhint %}

#### Get a pipeline

```python
from zenml.post_execution import get_pipeline

# This way you can get a pipeline by name
pipeline_x = get_pipeline(pipeline="first_pipeline")
```

{% hint style="info" %}
Instead of passing the name of the pipeline in, you can also directly use the pipeline instance `get_pipeline(pipeline=first_pipeline)`.
{% endhint %}

## Versions

Each pipeline can have many versions. Let's print out the contents of the `PipelineView`:

```python
print(pipeline_x.versions)
```

This should return the following:

<pre class="language-bash"><code class="lang-bash"><strong>[PipelineVersionView(id=..., name=first_pipeline, version=2),
</strong> PipelineVersionView(id=..., name=first_pipeline, version=1)]
</code></pre>

This is how we'll access one specific version:

```python
latest_version = pipeline_x.versions[0]
```

{% hint style="info" %}
The sorting of **versions** on a `PipelineView` is from **newest** to **oldest** with the most recent versions at the beginning of the list.
{% endhint %}

## Runs

#### Getting runs from a fetched pipeline version

<<<<<<< HEAD
Each pipeline version can be executed many times. You can get a list of all runs using the `runs` attribute of a PipelineVersionView:
=======
Each pipeline version can be executed many times. You can get a list of all runs using the `runs` attribute of a `PiplineVersionView`:
>>>>>>> ea4a84b4

```python
print(latest_version.runs)
```

This should return the following:

<pre class="language-bash"><code class="lang-bash">[PipelineRunView(id=..., name=scipy_example_pipeline-...),
<strong> PipelineRunView(id=..., name=scipy_example_pipeline-...)] ]
</strong></code></pre>

And this is how we access the most recent run

```
last_run = latest_version.runs[0]
```

{% hint style="info" %}
The sorting of **runs** on a `PipelineVersionView` is from **newest** to **oldest** with the most recent runs at the beginning of the list.
{% endhint %}

#### Getting runs from a pipeline instance:

Alternatively, you can also access the runs from the pipeline class/instance itself:

```python
from zenml import pipeline


# Definition of pipeline
@pipeline
def example_pipeline(...):
    ...


# Instantiation and execution of pipeline
pipe = example_pipeline(...)
pipe.run()

# get all runs of the defined pipeline chronologically ordered
runs = example_pipeline.get_runs()

# get all runs of the instantiated pipeline chronologically ordered
runs = pipe.get_runs()

# get the last run by index, runs are ordered by execution time in ascending order
last_run = runs[0]

# or get a specific run by name
run = example_pipeline.get_run(run_name=...)
```

#### Directly getting a run

Finally, you can also access a run directly with the `get_run(run_name=...)`:

```python
from zenml.post_execution import get_run, get_unlisted_runs

run = get_run(run_name="my_run_name")
run = get_unlisted_runs()[0]  # Get last unlisted run
```

#### Use the CLI

You can also access your runs through the CLI by executing the following command on the terminal:

```shell
zenml pipeline runs list
zenml pipeline runs list -p <MY_PIPELINE_NAME_OR_ID>
```

{% hint style="info" %}
**Runs configuration**

Each run has a collection of useful metadata which you can access to ensure all runs are reproducible.
{% endhint %}

#### Git SHA

The [Git commit SHA](https://www.mikestreety.co.uk/blog/the-git-commit-hash/) that the pipeline run was performed on. This will only be set if the pipeline code is in a git repository and there are no uncommitted files when running the pipeline.

```python
commit = run.git_sha
```

#### Status

The status of a pipeline run can also be found here. There are four possible states: failed, completed, running, and cached:

```python
status = run.status
```

#### Configuration

The `pipeline_configuration` is an object that contains all configurations of the pipeline and pipeline run, including [pipeline-level `BaseSettings`](../advanced-guide/configure-steps-pipelines.md), which we will learn more about later. You can also access the settings directly via the `settings` variable.

```python
pipeline_config = run.pipeline_configuration
pipeline_settings = run.settings
```

#### Docstring

If you wrote a docstring into your pipeline function, you can retrieve it here as well:

```python
pipeline_docstring = run.docstring
```

#### Component-specific metadata

Depending on the stack components you use, you might have additional component-specific metadata associated with your run, such as the URL to the UI of a remote orchestrator. You can access this component-specific metadata via the `metadata` attribute:

```python
run_metadata = run.metadata
# The following only works for runs on certain remote orchestrators
orchestrator_url = run_metadata["orchestrator_url"]
```

## Steps

Within a given pipeline run you can now further zoom in on individual steps using the `steps` attribute or by querying a specific step using the `get_step(step=...)` method.

```python
# get all steps of a pipeline for a given run
steps = run.steps

# get the step that was executed first
first_step = steps[0]

# or get a specific step by its name
step = run.get_step(step="first_step")
```

{% hint style="info" %}
The step `name` refers to the pipeline attribute which might differ from the actual step implementation name.
{% endhint %}

{% hint style="warning" %}
The steps are ordered by the time of execution. Depending on the [orchestrator](../component-guide/orchestrators/orchestrators.md), steps can be run in parallel. Thus, accessing steps by an index is **unreliable** across different runs. You should access steps by the step class, an instance of the class, or even the name of the step as a string: `get_step(step=...)`instead.
{% endhint %}

Similar to the run, for reproducibility, you can use the `step` object to access:

* The parameters used to run the step via `step.parameters`,
* The step-level settings via `step.step_configuration`,
* Component-specific step metadata, such as the URL of an experiment tracker or model deployer, via `step.metadata`,
* Input and output artifacts.

## Outputs

Finally, this is how you can inspect the output of a step:

* If there only is a single output, use the `output` attribute
* If there are multiple outputs, use the `outputs` attribute, which is a dictionary that can be indexed using the name of an output:

```python
# The outputs of a step
# If there are multiple outputs they are accessible by name
output = step.outputs["output_name"]

# If there is only one output, use the `.output` property instead 
output = step.output

# read the value into memory
output.read()  
```

{% hint style="info" %}
The names of the outputs can be found in the `Output` typing of your steps:

```python
from zenml import step
from zenml.steps import Output


@step
def some_step() -> Output(output_name=int):
    ...
```
{% endhint %}

#### Visualizing Artifacts

ZenML automatically saves visualizations for many common data types. For instance, 3D NumPy Arrays with three channels are automatically visualized as images and data validation reports as embedded HTML visualizations. In Jupyter Notebooks, you can view the visualization of an artifact using the `visualize()` method:

```python
output.visualize()
```

![output.visualize() Output](../../.gitbook/assets/artifact\_visualization\_evidently.png)

If you want to visualize multiple artifacts generated by the same step or pipeline run, you can also call `visualize()` on the step or run directly:

```python
step.visualize()  # visualizes all outputs of the step
run.visualize()  # visualizes all artifacts produced by this run
```

![run.visualize() Output](../../.gitbook/assets/run\_visualization.png)

In all other runtime environments, please open your ZenML dashboard using `zenml up` and view the visualizations by clicking on the respective artifact in the pipeline run DAG.

#### Output Artifact Metadata

All output artifacts saved through ZenML will automatically have certain datatype-specific metadata saved with them. NumPy Arrays, for instance, always have their storage size, `shape`, `dtype`, and some statistical properties saved with them. You can access such metadata via the `metadata` attribute of an output, e.g.:

```python
output_metadata = output.metadata
storage_size = output_metadata["storage_size"]
```

## Code Example

Putting it all together, this is how we can access the output of the last step of our example pipeline from the previous sections:

```python
from zenml.post_execution import get_pipeline

pipeline = get_pipeline(pipeline="first_pipeline")
last_run = pipeline.runs[0]
last_step = last_run.steps[-1]
model = last_step.output.read()
```

or alternatively:

```python
# Definition of pipeline
@pipeline
def example_pipeline(...):
    ...


# Initialize a new pipeline run
example_pipeline()

# Get the first step
step_1 = example_pipeline.get_runs()[0].get_step(step="step_1")
output = step_1.output.read()
```

## Final note

While most of this document has been focusing on the so-called post-execution workflow (i.e. fetching objects after a pipeline has been completed), it can also be used within the context of a running pipeline.

This is often desirable in cases where a pipeline is running continuously over time and decisions have to be made according to older runs.

E.g., we can fetch from within a step the last pipeline run for the same pipeline:

```python
from zenml.post_execution import get_pipeline
from zenml.environment import Environment


@step
def my_step():
    # Fetch the current pipeline
    p = get_pipeline('pipeline_name')

    # Fetch an older run
    older_run = p.runs[-2]  # -1 will be the current run

    # Use the older run to make a decision
    ...
```

You can get a lot more metadata within a step as well, something we'll learn in more detail in the [advanced docs](../advanced-guide/fetch-metadata-within-steps.md).<|MERGE_RESOLUTION|>--- conflicted
+++ resolved
@@ -83,11 +83,7 @@
 
 #### Getting runs from a fetched pipeline version
 
-<<<<<<< HEAD
-Each pipeline version can be executed many times. You can get a list of all runs using the `runs` attribute of a PipelineVersionView:
-=======
-Each pipeline version can be executed many times. You can get a list of all runs using the `runs` attribute of a `PiplineVersionView`:
->>>>>>> ea4a84b4
+Each pipeline version can be executed many times. You can get a list of all runs using the `runs` attribute of a `PipelineVersionView`:
 
 ```python
 print(latest_version.runs)
