---
icon: person-from-portal
---

# Getting Started

The ZenML Pro API extends the open-source API with additional features designed for enterprise users, including:

* Enhanced team collaboration features
* Advanced role-based access control
* Enterprise-grade security features

Whether you're using the [SaaS version](https://zenml.io/pro) or a self-hosted ZenML Pro instance, you can leverage the API to manage workspaces, organizations, users, roles, and more.

## Understanding the Two APIs in ZenML Pro

ZenML Pro includes two distinct APIs:

1. **Workspace API**: This is similar to the [OSS API](../../oss-api/oss-api/) but includes additional endpoints like Run Templates. Each workspace in ZenML Pro has its own API.
2. **ZenML Pro API**: This is the management API for ZenML Pro and handles organization-level resources like workspaces, users, and roles.

### Server URLs

* **For OSS users**: The `server_url` is the root URL of your ZenML server deployment.
* **For Pro users**: The `server_url` for the Workspace API is the URL of your workspace, which can be found in the ZenML Pro dashboard:

**Note:** The workspace URL can be found in the ZenML Pro dashboard and typically looks like `https://1bfe8d94-zenml.cloudinfra.zenml.io`.

![ZenML workspace URL](../../.gitbook/assets/workspace_url.png)

The SaaS version of ZenML Pro API is hosted at [https://cloudapi.zenml.io](https://cloudapi.zenml.io).

## API Overview

The ZenML Pro API is a RESTful API that follows OpenAPI 3.1.0 specifications. It provides endpoints for various resources and operations, including:

* Workspace management
* Organization management
* User management
* Role-based access control (RBAC)
* Authentication and authorization

## Authentication

To use the ZenML Pro API, you need to authenticate your requests. If you are logged in to your ZenML Pro account, you can use the same browser window to authenticate requests to your ZenML Pro API, directly in the OpenAPI docs.

For example, for the SaaS variant, you can access the docs here: [https://cloudapi.zenml.io](https://cloudapi.zenml.io). 

### Programmatic access with short-lived API tokens

Similar to [short-lived tokens for OSS and Workspace servers](../../oss-api/oss-api/#using-a-short-lived-api-token), API tokens provide a way to authenticate with the ZenML Pro API for temporary automation tasks. These tokens are scoped to your user account and are valid for 1 hour by default. You can use the generated API tokens for programmatic access to the ZenML Pro REST API.

To generate a new API token for the ZenML Pro API:

1. Navigate to the organization settings page in your ZenML Pro dashboard
2.  Select "API Tokens" from the left sidebar

    ![API Tokens](../../../.gitbook/assets/zenml-pro-api-token-01.png)
3.  Click the "Create new token" button. Once generated, you'll see a dialog showing your new API token.

    ![API Tokens](../../../.gitbook/assets/zenml-pro-api-token-02.png)
4. Simply use the API token as the bearer token in your HTTP requests. For example, you can use the following command to check your current user:
   *   using curl:

       ```bash
       curl -H "Authorization: Bearer YOUR_API_TOKEN" https://cloudapi.zenml.io/users/me
       ```
   *   using wget:

       ```bash
       wget -qO- --header="Authorization: Bearer YOUR_API_TOKEN" https://cloudapi.zenml.io/users/me
       ```
   *   using python:

       ```python
       import requests

       response = requests.get(
         "https://cloudapi.zenml.io/users/me",
         headers={"Authorization": f"Bearer YOUR_API_TOKEN"}
       )
       print(response.json())
       ```

{% hint style="info" %}
**Important Notes**

* API tokens expire after 1 hour and cannot be retrieved after initial generation
* Tokens are scoped to your user account and inherit your permissions
* As an alternative to API tokens, you can use [service accounts and API keys](./#programmatic-access-with-service-accounts-and-api-keys) for long-term access.
{% endhint %}

<<<<<<< HEAD
{% hint style="warning" %}
Which credentials should you use?

- For organization/workspace/user management on the Pro management API (`cloudapi.zenml.io`), use short‑lived Pro API tokens (no service accounts).
- For pipeline/run‑template operations on your Workspace API (your workspace URL), use temporary user tokens or—recommended for automation—service accounts + API keys.

See the high‑level overview: [Connect to a server](https://docs.zenml.io/how-to/manage-zenml-server/connecting-to-zenml#choose-how-to-connect).
{% endhint %}

=======
### Programmatic access with service accounts and API keys

{% hint style="warning" %}
**Deprecation of workspace level service accounts and API keys**

* ZenML Pro workspace level service accounts and API keys are deprecated and will be removed in a future version.
* Please use ZenML Pro organization level service accounts and API keys instead (see [Service Accounts](../../../getting-started/zenml-pro/service-accounts.md))
* Follow the migration guide in [Migration of workspace level service accounts](../../../getting-started/zenml-pro/service-accounts.md#migration-of-workspace-level-service-accounts) to learn how to migrate from your existing service accounts.
{% endhint %}

A service account and API key can be configured for your ZenML Pro organization and used to authenticate to the ZenML Pro API. See [Service Accounts](../../../getting-started/zenml-pro/service-accounts.md) for more information.

>>>>>>> 79cd09ea
## Workspace API Authentication

The **Workspace API** is different from the ZenML Pro API and supports different authentication methods. This is the API you'll use for triggering run templates and other pipeline operations.

### When to Use Which API

| Task | Use This API | Authentication Method |
|------|-------------|----------------------|
| Managing organizations, workspaces, users | **ZenML Pro API** (cloudapi.zenml.io) | Short-lived API tokens from organization settings |
| Accessing the ZenML Pro API programmatically from external systems | **ZenML Pro API** (cloudapi.zenml.io) | Service accounts + API keys (recommended for automation) |
| Triggering run templates, pipeline operations | **Workspace API** (your workspace URL) | Service accounts + API keys (recommended for automation) |
| Pipeline development, artifact management | **Workspace API** (your workspace URL) | Temporary API tokens or service accounts |

### Workspace API Authentication Methods

Programmatic access to the ZenML Pro workspace API is achieved mostly the same way as the ZenML OSS server API. This is because the Workspace API in ZenML Pro is an extension of the OSS API with some additional endpoints like Run Templates. The only exception is that workspace level service accounts and API keys are disabled and organization level service accounts and API keys are used instead (see [Service Accounts](../../../getting-started/zenml-pro/service-accounts.md)).

You can use one of these two methods to authenticate with your workspace API:

* [Generate and use temporary API tokens](../../oss-api/oss-api/#using-a-short-lived-api-token) (good for development and short-term tasks)
* [Create a ZenML Pro service account and use its API key](../../../getting-started/zenml-pro/service-accounts.md) (recommended for production automation and run template triggering)

When making requests to the Workspace API, make sure to use your workspace URL as the base URL. This is different from the ZenML Pro API URL (cloudapi.zenml.io), which is used for organization-level operations.

Please consult the indicated sections for more information.

## Key API Endpoints

Here are some important endpoints you can use with ZenML Pro:

### ZenML Pro API Endpoints

These endpoints are available at the ZenML Pro API (e.g., https://cloudapi.zenml.io):

#### Organization Management

* List organizations: `GET /organizations`
* Create an organization: `POST /organizations`
* Get organization details: `GET /organizations/{organization_id}`
* Update an organization: `PATCH /organizations/{organization_id}`

#### Workspace Management

* List workspaces: `GET /workspaces`
* Create a workspace: `POST /workspaces`
* Get workspace details: `GET /workspaces/{workspace_id}`
* Update a workspace: `PATCH /workspaces/{workspace_id}`

#### User Management

* List users: `GET /users`
* Get current user: `GET /users/me`
* Update user: `PATCH /users/{user_id}`

#### Role-Based Access Control

* Create a role: `POST /roles`
* Assign a role: `POST /roles/{role_id}/assignments`
* Check permissions: `GET /permissions`

Remember to refer to the complete API documentation available at [https://cloudapi.zenml.io](https://cloudapi.zenml.io) for detailed information about all available endpoints, request/response schemas, and additional features.

### Workspace API Endpoints

The Workspace API includes all OSS API endpoints plus some additional Pro-specific endpoints. These are available at your workspace URL at the `/docs` path (e.g., https://1bfe8d94-zenml.cloudinfra.zenml.io/docs):

#### Run Templates (Pro-specific)

Run Templates allow you to trigger pipeline runs from external systems using HTTP requests.

* List run templates: `GET /run_templates`
* Create a run template: `POST /run_templates`
* Get run template details: `GET /run_templates/{template_id}`
* Update a run template: `PATCH /run_templates/{template_id}`
* **Trigger a run template: `POST /run_templates/{template_id}/runs`**

{% hint style="success" %}
**For Run Template Automation**

When triggering run templates from external systems or CI/CD pipelines, we strongly recommend using **service accounts with API keys** rather than temporary tokens. Service accounts provide:

* Long-term credentials that don't expire hourly
* Dedicated authentication for automation (not tied to individual users)
* Consistent access even when team members leave

See the [service account documentation](../../oss-api/oss-api/#using-a-service-account-and-an-api-key) for setup instructions.
{% endhint %}

For a complete list of API endpoints available in the Workspace API, refer to the [OSS API documentation](../../oss-api/oss-api/).

## Error Handling

The API uses standard HTTP status codes to indicate the success or failure of requests. In case of errors, the response body will contain more details about the error, including a message and sometimes additional information.

## Rate Limiting

Be aware that the ZenML Pro API may have rate limiting in place to ensure fair usage. If you exceed the rate limit, you may receive a 429 (Too Many Requests) status code. Implement appropriate backoff and retry logic in your applications to handle this scenario.

## Troubleshooting Authentication

### "Which API and credentials should I use?"

Use this decision tree to determine the right approach:

| **What do you want to do?** | **Which API?** | **Authentication Method** | **Why?** |
|------------------------------|----------------|---------------------------|----------|
| Trigger run templates from CI/CD or external systems | **Workspace API** (your workspace URL) | Service account + API key | Long-lived, automation-friendly, not tied to users |
| Manage organizations, create workspaces, invite users | **ZenML Pro API** (cloudapi.zenml.io) | Short-lived API tokens from org settings | Administrative operations need user-level permissions |
| Access the ZenML Pro API programmatically from external systems | **ZenML Pro API** (cloudapi.zenml.io) | Service accounts + API keys (recommended for automation) | Long-lived, automation-friendly, not tied to users |
| Develop pipelines, explore artifacts | **Workspace API** (your workspace URL) | Temporary API tokens or service accounts | Flexible for development needs |
| One-off pipeline operations | **Workspace API** (your workspace URL) | Temporary API tokens | Quick and easy for manual tasks |

### Common Issues

**"My API calls are getting 401 Unauthorized"**
- ✅ Check that you're using the correct API URL (workspace URL vs cloudapi.zenml.io)
- ✅ Verify your token hasn't expired (user tokens expire after 1 hour)
- ✅ Ensure you're using `Bearer <token>` format in the Authorization header

**"My automation keeps failing after an hour"**
- ✅ Switch from temporary API tokens to service account API keys
- ✅ Service account tokens don't expire automatically like user tokens

**"I can't find the run template endpoints"**
- ✅ Run templates are only available on the **Workspace API**, not the ZenML Pro API
- ✅ Use your workspace URL + `/docs` to see the full API documentation<|MERGE_RESOLUTION|>--- conflicted
+++ resolved
@@ -90,7 +90,6 @@
 * As an alternative to API tokens, you can use [service accounts and API keys](./#programmatic-access-with-service-accounts-and-api-keys) for long-term access.
 {% endhint %}
 
-<<<<<<< HEAD
 {% hint style="warning" %}
 Which credentials should you use?
 
@@ -100,7 +99,6 @@
 See the high‑level overview: [Connect to a server](https://docs.zenml.io/how-to/manage-zenml-server/connecting-to-zenml#choose-how-to-connect).
 {% endhint %}
 
-=======
 ### Programmatic access with service accounts and API keys
 
 {% hint style="warning" %}
@@ -113,7 +111,6 @@
 
 A service account and API key can be configured for your ZenML Pro organization and used to authenticate to the ZenML Pro API. See [Service Accounts](../../../getting-started/zenml-pro/service-accounts.md) for more information.
 
->>>>>>> 79cd09ea
 ## Workspace API Authentication
 
 The **Workspace API** is different from the ZenML Pro API and supports different authentication methods. This is the API you'll use for triggering run templates and other pipeline operations.
