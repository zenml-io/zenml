---
description: Annotating the data in your workflow.
---

# Annotators

Annotators are a stack component that enables the use of data annotation as part of your ZenML stack and pipelines. You
can use the associated CLI command to launch annotation, configure your datasets and get stats on how many labeled tasks
you have ready for use.

Data annotation/labeling is a core part of MLOps that is frequently left out of the conversation. ZenML will
incrementally start to build features that support an iterative annotation workflow that sees the people doing
labeling (and their workflows/behaviors) as integrated parts of their ML process(es).

![When and where to annotate.](../../../.gitbook/assets/annotation-when-where.png)

There are a number of different places in the ML lifecycle where this can happen:

* **At the start**: You might be starting out without any data, or with a ton of data but no clear sense of which parts
  of it are useful to your particular problem. It’s not uncommon to have a lot of data but to be lacking accurate labels
  for that data. So you can start and get great value from bootstrapping your model: label some data, train your model,
  and use your model to suggest labels allowing you to speed up your labeling, iterating on and on in this way. Labeling
  data early on in the process also helps clarify and condense down your specific rules and standards. For example, you
  might realize that you need to have specific definitions for certain concepts so that your labeling efforts are
  consistent across your team.
* **As new data comes in**: New data will likely continue to come in, and you might want to check in with the labeling
  process at regular intervals to expose yourself to this new data. (You’ll probably also want to have some kind of
  automation around detecting data or concept drift, but for certain kinds of unstructured data you probably can never
  completely abandon the instant feedback of actual contact with the raw data.)
* **Samples generated for inference**: Your model will be making predictions on real-world data being passed in. If you
  store and label this data, you’ll gain a valuable set of data that you can use to compare your labels with what the
  model was predicting, another possible way to flag drifts of various kinds. This data can then (subject to
  privacy/user consent) be used in retraining or fine-tuning your model.
* **Other ad hoc interventions**: You will probably have some kind of process to identify bad labels, or to find the
  kinds of examples that your model finds really difficult to make correct predictions. For these, and for areas where
  you have clear class imbalances, you might want to do ad hoc annotation to supplement the raw materials your model has
  to learn from.

ZenML currently offers standard steps that help you tackle the above use cases, but the stack component and abstraction
will continue to be developed to make it easier to use.

### When to use it

The annotator is an optional stack component in the ZenML Stack. We designed our abstraction to fit into the larger ML
use cases, particularly the training and deployment parts of the lifecycle.

The core parts of the annotation workflow include:

* using labels or annotations in your training steps in a seamless way
* handling the versioning of annotation data
* allow for the conversion of annotation data to and from custom formats
* handle annotator-specific tasks, for example, the generation of UI config files that Label Studio requires for the web
  annotation interface

### List of available annotators

For production use cases, some more flavors can be found in specific `integrations` modules. In terms of annotators,
ZenML features integrations with `label_studio` and `pigeon`.

| Annotator                               | Flavor         | Integration    | Notes                                                                |
|-----------------------------------------|----------------|----------------|----------------------------------------------------------------------|
| [LabelStudioAnnotator](label-studio.md) | `label_studio` | `label_studio` | Connect ZenML with Label Studio                                      |
<<<<<<< HEAD
| [PigeonAnnotator](pigeon.md) | `pigeon` | `pigeon` | Connect ZenML with Pigeon. Notebook only & for image and text classification tasks.      |
=======
| [ProdigyAnnotator](prodigy.md)           | `prodigy`       | `prodigy`       | Connect ZenML with [Prodigy](https://prodi.gy/)                                             |
>>>>>>> 8511d3b3
| [Custom Implementation](custom.md)      | _custom_       |                | Extend the annotator abstraction and provide your own implementation |

If you would like to see the available flavors for annotators, you can use the command:

```shell
zenml annotator flavor list
```

### How to use it

The available implementation of the annotator is built on top of the Label
Studio integration, which means that using an annotator currently is no
different from what's described on the [Label Studio page: How to use
it?](label-studio.md#how-do-you-use-it). ([Pigeon](pigeon.md) is also supported, but has a
very limited functionality and only works within Jupyter notebooks.)

### A note on names

The various annotation tools have mostly standardized around the naming of key concepts as part of how they build their
tools. Unfortunately, this hasn't been completely unified so ZenML takes an opinion on which names we use for our stack
components and integrations. Key differences to note:

* Label Studio refers to the grouping of a set of annotations/tasks as a 'Project', whereas most other tools use the
  term 'Dataset', so ZenML also calls this grouping a 'Dataset'.
* The individual meta-unit for 'an annotation + the source data' is referred to in different ways, but at ZenML (and
  with Label Studio) we refer to them as 'tasks'.

The remaining core concepts ('annotation' and 'prediction', in particular) are broadly used among annotation tools.

<!-- For scarf -->
<figure><img alt="ZenML Scarf" referrerpolicy="no-referrer-when-downgrade" src="https://static.scarf.sh/a.png?x-pxid=f0b4f458-0a54-4fcd-aa95-d5ee424815bc" /></figure><|MERGE_RESOLUTION|>--- conflicted
+++ resolved
@@ -60,11 +60,8 @@
 | Annotator                               | Flavor         | Integration    | Notes                                                                |
 |-----------------------------------------|----------------|----------------|----------------------------------------------------------------------|
 | [LabelStudioAnnotator](label-studio.md) | `label_studio` | `label_studio` | Connect ZenML with Label Studio                                      |
-<<<<<<< HEAD
 | [PigeonAnnotator](pigeon.md) | `pigeon` | `pigeon` | Connect ZenML with Pigeon. Notebook only & for image and text classification tasks.      |
-=======
 | [ProdigyAnnotator](prodigy.md)           | `prodigy`       | `prodigy`       | Connect ZenML with [Prodigy](https://prodi.gy/)                                             |
->>>>>>> 8511d3b3
 | [Custom Implementation](custom.md)      | _custom_       |                | Extend the annotator abstraction and provide your own implementation |
 
 If you would like to see the available flavors for annotators, you can use the command:
