# AWS cloud environments.
#
# NOTE: to use these locally, you need to authenticate to AWS as follows:
#
#  aws ecr get-login-password --region us-east-1 | docker login --username AWS --password-stdin 715803424590.dkr.ecr.us-east-1.amazonaws.com
#  aws eks --region us-east-1 update-kubeconfig --name zenml-ci-cluster --alias zenml-ci-aws-us-east-1
#

environments:

  - name: aws-local-orchestrator
    description: >-
      AWS ZenML server with local orchestrator and all local
      components.
    deployment: aws-us-east-1-server
    requirements:
      - external-data-validators
      - external-neptune-experiment-tracker
      - external-wandb-experiment-tracker
      - external-slack-alerter
      - mlflow-local-tracker
      - mlflow-local-deployer
      - local-secrets-manager
    capabilities:
      synchronized: true

  - name: aws-docker-orchestrator
    description: >-
      AWS ZenML server with local docker orchestrator and all local
      components.
    deployment: aws-us-east-1-server
    requirements:
      - external-data-validators
      - external-neptune-experiment-tracker
      - external-wandb-experiment-tracker
      - external-slack-alerter
      - mlflow-local-tracker
      - mlflow-local-deployer
      - local-secrets-manager
    mandatory_requirements:
      - docker-local

<<<<<<< HEAD
  - name: aws-kubeflow-orchestrator
    description: >-
      AWS ZenML server with local kubeflow orchestrator and all
      local components.
    deployment: aws-us-east-1-server
    requirements:
      - external-data-validators
      - external-neptune-experiment-tracker
      - external-wandb-experiment-tracker
      - external-slack-alerter
      - mlflow-local-tracker
      - mlflow-local-deployer
      - local-secrets-manager
    mandatory_requirements:
      - kubeflow-local

=======
>>>>>>> 52f13962
  - name: aws-airflow-orchestrator
    description: >-
      AWS ZenML server with local airflow orchestrator and all
      local components.
    deployment: aws-us-east-1-server
    requirements:
      - external-data-validators
      - external-neptune-experiment-tracker
      - external-wandb-experiment-tracker
      - external-slack-alerter
      - mlflow-local-tracker
      - mlflow-local-deployer
      - local-secrets-manager
    mandatory_requirements:
      - airflow-local

  - name: aws-cloud-local-orchestrator
    description: >-
      AWS ZenML server with AWS cloud components (S3 artifact store, ECR
      container registry, MLflow, Seldon Core, KServe, Sagemaker step operator)
      and local orchestrator.
    deployment: aws-us-east-1-server
    requirements:
      - external-data-validators
      - external-neptune-experiment-tracker
      - external-wandb-experiment-tracker
      - external-slack-alerter
      - aws-us-east-1-sagemaker-op
      - aws-us-east-1-mlflow
      - aws-us-east-1-seldon
      - aws-us-east-1-kserve
    mandatory_requirements:
      - aws-us-east-1-cloud
      - aws-us-east-1-ecr # needed for the sagemaker step operator
    capabilities:
      synchronized: true

  - name: aws-cloud-docker-orchestrator
    description: >-
      AWS ZenML server with AWS cloud components (S3 artifact store, ECR
      container registry, MLflow, Seldon Core, KServe) and local docker
      orchestrator.
    deployment: aws-us-east-1-server
    requirements:
      - external-data-validators
      - external-neptune-experiment-tracker
      - external-wandb-experiment-tracker
      - external-slack-alerter
      - aws-us-east-1-mlflow
      - aws-us-east-1-seldon
      - aws-us-east-1-kserve
    mandatory_requirements:
      - aws-us-east-1-cloud
      - docker-local
    capabilities:
      synchronized: true

  - name: aws-cloud-kubeflow-orchestrator
    description: >-
      AWS ZenML server with AWS cloud components (S3 artifact store, ECR
      container registry, MLflow, Seldon Core, KServe, Sagemaker step operator)
      and remote AWS Kubeflow orchestrator.
    deployment: aws-us-east-1-server
    requirements:
      - external-data-validators
      - external-neptune-experiment-tracker
      - external-wandb-experiment-tracker
      - external-slack-alerter
      - aws-us-east-1-sagemaker-op
      - aws-us-east-1-mlflow
      - aws-us-east-1-seldon
      - aws-us-east-1-kserve
    mandatory_requirements:
      - aws-us-east-1-cloud
      - aws-us-east-1-ecr
      - aws-us-east-1-kubeflow

  - name: aws-cloud-kubernetes-orchestrator
    description: >-
      AWS ZenML server with AWS cloud components (S3 artifact store, ECR
      container registry, MLflow, Seldon Core, KServe, Sagemaker step operator)
      and remote EKS kubernetes orchestrator.
    deployment: aws-us-east-1-server
    requirements:
      - external-data-validators
      - external-neptune-experiment-tracker
      - external-wandb-experiment-tracker
      - external-slack-alerter
      - aws-us-east-1-sagemaker-op
      - aws-us-east-1-mlflow
      - aws-us-east-1-seldon
      - aws-us-east-1-kserve
    mandatory_requirements:
      - aws-us-east-1-cloud
      - aws-us-east-1-ecr
      - aws-us-east-1-kubernetes

  - name: aws-cloud-tekton-orchestrator
    description: >-
      AWS ZenML server with AWS cloud components (S3 artifact store, ECR
      container registry, MLflow, Seldon Core, KServe, Sagemaker step operator)
      and remote Tekton orchestrator.
    deployment: aws-us-east-1-server
    requirements:
      - external-data-validators
      - external-neptune-experiment-tracker
      - external-wandb-experiment-tracker
      - external-slack-alerter
      - aws-us-east-1-sagemaker-op
      - aws-us-east-1-mlflow
      - aws-us-east-1-seldon
      - aws-us-east-1-kserve
    mandatory_requirements:
      - aws-us-east-1-cloud
      - aws-us-east-1-ecr
      - aws-us-east-1-tekton

  - name: aws-cloud-sagemaker-orchestrator
    description: >-
      AWS ZenML server with AWS cloud components (S3 artifact store, ECR
      container registry, MLflow, Seldon Core, KServe, Sagemaker step operator)
      and Sagemaker orchestrator.
    deployment: aws-us-east-1-server
    requirements:
      - external-data-validators
      - external-neptune-experiment-tracker
      - external-wandb-experiment-tracker
      - external-slack-alerter
      - aws-us-east-1-sagemaker-op
      - aws-us-east-1-mlflow
      - aws-us-east-1-seldon
      - aws-us-east-1-kserve
    mandatory_requirements:
      - aws-us-east-1-cloud
      - aws-us-east-1-ecr
      - aws-us-east-1-sagemaker-orch<|MERGE_RESOLUTION|>--- conflicted
+++ resolved
@@ -40,25 +40,6 @@
     mandatory_requirements:
       - docker-local
 
-<<<<<<< HEAD
-  - name: aws-kubeflow-orchestrator
-    description: >-
-      AWS ZenML server with local kubeflow orchestrator and all
-      local components.
-    deployment: aws-us-east-1-server
-    requirements:
-      - external-data-validators
-      - external-neptune-experiment-tracker
-      - external-wandb-experiment-tracker
-      - external-slack-alerter
-      - mlflow-local-tracker
-      - mlflow-local-deployer
-      - local-secrets-manager
-    mandatory_requirements:
-      - kubeflow-local
-
-=======
->>>>>>> 52f13962
   - name: aws-airflow-orchestrator
     description: >-
       AWS ZenML server with local airflow orchestrator and all
