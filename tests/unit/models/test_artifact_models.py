--- conflicted
+++ resolved
@@ -33,12 +33,7 @@
             user=uuid.uuid4(),
             workspace=uuid.uuid4(),
             name=long_name,
-<<<<<<< HEAD
             version=1,
-            parent_step_id=UUID(UUID_BASE_STRING),
-            producer_step_id=UUID(UUID_BASE_STRING),
-=======
->>>>>>> 3f06da99
             type=ArtifactType.DATA,
             uri="abc",
             materializer="abc",
@@ -54,12 +49,7 @@
             user=uuid.uuid4(),
             workspace=uuid.uuid4(),
             name="abc",
-<<<<<<< HEAD
             version=1,
-            parent_step_id=UUID(UUID_BASE_STRING),
-            producer_step_id=UUID(UUID_BASE_STRING),
-=======
->>>>>>> 3f06da99
             type=ArtifactType.DATA,
             uri=long_uri,
             materializer="abc",
@@ -75,12 +65,7 @@
             user=uuid.uuid4(),
             workspace=uuid.uuid4(),
             name="abc",
-<<<<<<< HEAD
             version=1,
-            parent_step_id=UUID(UUID_BASE_STRING),
-            producer_step_id=UUID(UUID_BASE_STRING),
-=======
->>>>>>> 3f06da99
             type=ArtifactType.DATA,
             uri="abc",
             materializer=long_materializer,
@@ -96,12 +81,7 @@
             user=uuid.uuid4(),
             workspace=uuid.uuid4(),
             name="abc",
-<<<<<<< HEAD
             version=1,
-            parent_step_id=UUID(UUID_BASE_STRING),
-            producer_step_id=UUID(UUID_BASE_STRING),
-=======
->>>>>>> 3f06da99
             type=ArtifactType.DATA,
             uri="abc",
             materializer="abc",
