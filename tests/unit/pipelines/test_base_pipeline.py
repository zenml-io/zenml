#  Copyright (c) ZenML GmbH 2021. All Rights Reserved.
#
#  Licensed under the Apache License, Version 2.0 (the "License");
#  you may not use this file except in compliance with the License.
#  You may obtain a copy of the License at:
#
#       https://www.apache.org/licenses/LICENSE-2.0
#
#  Unless required by applicable law or agreed to in writing, software
#  distributed under the License is distributed on an "AS IS" BASIS,
#  WITHOUT WARRANTIES OR CONDITIONS OF ANY KIND, either express
#  or implied. See the License for the specific language governing
#  permissions and limitations under the License.
import os
from contextlib import ExitStack as does_not_raise
from unittest.mock import ANY

import pytest

from zenml.client import Client
from zenml.config.compiler import Compiler
from zenml.config.pipeline_configurations import PipelineRunConfiguration
from zenml.exceptions import (
    PipelineConfigurationError,
    PipelineInterfaceError,
    StackValidationError,
)
from zenml.pipelines import BasePipeline, pipeline
from zenml.steps import BaseParameters, step
from zenml.utils.yaml_utils import write_yaml


def create_pipeline_with_param_value(param_value: int):
    """Creates pipeline instance with a step named 'step' which has a parameter named 'value'."""

    class Params(BaseParameters):
        value: int

    @step
    def step_with_params(params: Params) -> None:
        pass

    @pipeline
    def some_pipeline(step_):
        step_()

    pipeline_instance = some_pipeline(
        step_=step_with_params(params=Params(value=param_value))
    )
    return pipeline_instance


def test_initialize_pipeline_with_args(
    unconnected_two_step_pipeline, generate_empty_steps
):
    """Test that a pipeline can be initialized with args."""
    with does_not_raise():
        empty_step_1, empty_step_2 = generate_empty_steps(2)
        unconnected_two_step_pipeline(empty_step_1(), empty_step_2())


def test_initialize_pipeline_with_kwargs(
    unconnected_two_step_pipeline, generate_empty_steps
):
    """Test that a pipeline can be initialized with kwargs."""
    with does_not_raise():
        empty_step_1, empty_step_2 = generate_empty_steps(2)
        unconnected_two_step_pipeline(
            step_1=empty_step_1(), step_2=empty_step_2()
        )


def test_initialize_pipeline_with_args_and_kwargs(
    unconnected_two_step_pipeline, generate_empty_steps
):
    """Test that a pipeline can be initialized with a mix of args and kwargs."""
    with does_not_raise():
        empty_step_1, empty_step_2 = generate_empty_steps(2)
        unconnected_two_step_pipeline(empty_step_1(), step_2=empty_step_2())


def test_initialize_pipeline_with_too_many_args(
    unconnected_two_step_pipeline, generate_empty_steps
):
    """Test that pipeline initialization fails when too many args are passed."""
    with pytest.raises(PipelineInterfaceError):
        empty_step_1, empty_step_2, empty_step_3 = generate_empty_steps(3)
        unconnected_two_step_pipeline(
            empty_step_1(), empty_step_2(), empty_step_3()
        )


def test_initialize_pipeline_with_too_many_args_and_kwargs(
    unconnected_two_step_pipeline, generate_empty_steps
):
    """Test that pipeline initialization fails when too many args and kwargs are passed."""
    with pytest.raises(PipelineInterfaceError):
        empty_step_1, empty_step_2, empty_step_3 = generate_empty_steps(3)
        unconnected_two_step_pipeline(
            empty_step_3(), step_1=empty_step_1(), step_2=empty_step_2()
        )


def test_initialize_pipeline_with_missing_key(
    unconnected_two_step_pipeline, empty_step
):
    """Test that pipeline initialization fails when an argument is missing."""
    with pytest.raises(PipelineInterfaceError):
        unconnected_two_step_pipeline(step_1=empty_step())


def test_initialize_pipeline_with_unexpected_key(
    unconnected_two_step_pipeline, generate_empty_steps
):
    """Test that pipeline initialization fails when an argument has an unexpected key."""
    with pytest.raises(PipelineInterfaceError):
        empty_step_1, empty_step_2, empty_step_3 = generate_empty_steps(3)
        unconnected_two_step_pipeline(
            step_1=empty_step_1(), step_2=empty_step_2(), step_3=empty_step_3()
        )


def test_initialize_pipeline_with_repeated_args(
    unconnected_two_step_pipeline, empty_step
):
    """Test that pipeline initialization fails when same step object is used."""
    step_instance = empty_step()
    with pytest.raises(PipelineInterfaceError):
        unconnected_two_step_pipeline(step_instance, step_instance)


def test_initialize_pipeline_with_repeated_kwargs(
    unconnected_two_step_pipeline, empty_step
):
    """Test that pipeline initialization fails when same step object is used."""
    step_instance = empty_step()
    with pytest.raises(PipelineInterfaceError):
        unconnected_two_step_pipeline(
            step_1=step_instance, step_2=step_instance
        )


def test_initialize_pipeline_with_repeated_args_and_kwargs(
    unconnected_two_step_pipeline, empty_step
):
    """Test that pipeline initialization fails when same step object is used."""
    step_instance = empty_step()
    with pytest.raises(PipelineInterfaceError):
        unconnected_two_step_pipeline(step_instance, step_2=step_instance)


def test_initialize_pipeline_with_wrong_arg_type(
    unconnected_two_step_pipeline, empty_step
):
    """Test that pipeline initialization fails when an arg has a wrong type."""
    with pytest.raises(PipelineInterfaceError):
        unconnected_two_step_pipeline(1, empty_step())


def test_initialize_pipeline_with_wrong_kwarg_type(
    unconnected_two_step_pipeline, empty_step
):
    """Test that pipeline initialization fails when a kwarg has a wrong type."""
    with pytest.raises(PipelineInterfaceError):
        unconnected_two_step_pipeline(step_1=1, step_2=empty_step())


def test_initialize_pipeline_with_missing_arg_step_brackets(
    unconnected_two_step_pipeline, generate_empty_steps
):
    """Test that pipeline initialization fails with missing arg brackets."""
    with pytest.raises(PipelineInterfaceError):
        empty_step_1, empty_step_2 = generate_empty_steps(2)
        unconnected_two_step_pipeline(empty_step_1, empty_step_2)


def test_initialize_pipeline_with_missing_kwarg_step_brackets(
    unconnected_two_step_pipeline, generate_empty_steps
):
    """Test that pipeline initialization fails with missing kwarg brackets."""
    with pytest.raises(PipelineInterfaceError):
        empty_step_1, empty_step_2 = generate_empty_steps(2)
        unconnected_two_step_pipeline(step_1=empty_step_1, step_2=empty_step_2)


def test_setting_step_parameter_with_config_object():
    """Test whether step parameters can be set using a config object."""
    config_value = 0
    pipeline_instance = create_pipeline_with_param_value(config_value)
    step_instance = pipeline_instance.steps["step_"]

    assert step_instance.configuration.parameters["value"] == config_value


def test_overwrite_step_parameter_with_config_yaml(tmp_path):
    """Test whether step parameters can be overwritten using a config yaml."""
    config_value = 0
    pipeline_instance = create_pipeline_with_param_value(config_value)

    yaml_path = os.path.join(tmp_path, "config.yaml")
    yaml_config_value = 1
    write_yaml(
        yaml_path,
        {"steps": {"step_": {"parameters": {"value": yaml_config_value}}}},
    )
    pipeline_instance = pipeline_instance.with_config(
        yaml_path, overwrite_step_parameters=True
    )
    step_instance = pipeline_instance.steps["step_"]
    assert step_instance.configuration.parameters["value"] == yaml_config_value


def test_dont_overwrite_step_parameter_with_config_yaml(tmp_path):
    """Test that step parameters don't get overwritten by yaml file if not forced."""
    config_value = 0
    pipeline_instance = create_pipeline_with_param_value(config_value)

    yaml_path = os.path.join(tmp_path, "config.yaml")
    yaml_config_value = 1
    write_yaml(
        yaml_path,
        {"steps": {"step_": {"parameters": {"value": yaml_config_value}}}},
    )
    pipeline_instance = pipeline_instance.with_config(yaml_path)
    step_instance = pipeline_instance.steps["step_"]
    assert step_instance.configuration.parameters["value"] == config_value


def test_yaml_configuration_with_invalid_step_name(tmp_path):
    """Test that a config yaml with an invalid step name raises an exception."""
    pipeline_instance = create_pipeline_with_param_value(0)

    yaml_path = os.path.join(tmp_path, "config.yaml")
    write_yaml(
        yaml_path,
        {"steps": {"WRONG_STEP_NAME": {"parameters": {"value": 0}}}},
    )
    with pytest.raises(PipelineConfigurationError):
        _ = pipeline_instance.with_config(yaml_path)


def test_yaml_configuration_allows_enabling_cache(tmp_path):
    """Test that a config yaml allows you to disable the cache for a step."""
    pipeline_instance = create_pipeline_with_param_value(13)

    yaml_path = os.path.join(tmp_path, "config.yaml")
    cache_value = False
    write_yaml(
        yaml_path,
        {"steps": {"step_": {"parameters": {"enable_cache": cache_value}}}},
    )
    pipeline_instance = pipeline_instance.with_config(yaml_path)
    step_instance = pipeline_instance.steps["step_"]
    assert step_instance.enable_cache == cache_value


def test_setting_pipeline_parameter_name_when_initializing_pipeline(
    one_step_pipeline, empty_step
):
    """Tests that initializing a pipeline with a step sets the attribute `pipeline_parameter_name` of the step."""
    step_instance = empty_step()
    assert step_instance.pipeline_parameter_name is None
    one_step_pipeline(step_instance)
    assert step_instance.pipeline_parameter_name == "step_"


def test_calling_a_pipeline_twice_raises_no_exception(
    one_step_pipeline, empty_step
):
    """Tests that calling one pipeline instance twice does not raise any exception."""
    pipeline_instance = one_step_pipeline(empty_step())

    with does_not_raise():
        pipeline_instance.run(unlisted=True)
        pipeline_instance.run(unlisted=True)


def test_pipeline_run_fails_when_required_step_operator_is_missing(
    one_step_pipeline,
):
    """Tests that running a pipeline with a step that requires a custom step operator fails if the active stack does not contain this step operator."""

    @step(step_operator="azureml")
    def step_that_requires_step_operator() -> None:
        pass

    assert not Client().active_stack.step_operator
    with pytest.raises(StackValidationError):
<<<<<<< HEAD
        one_step_pipeline(step_that_requires_step_operator()).run(unlisted=True)


def test_pipeline_decorator_configuration_gets_applied_during_initialization(
    mocker,
):
    """Tests that the configuration passed to the pipeline decorator gets
    applied when creating an instance of the pipeline."""
    config = {
        "extra": {"key": "value"},
        "settings": {"docker": {"target_repository": "custom_repo"}},
    }

    @pipeline(**config)
    def p():
        pass

    mock_configure = mocker.patch.object(BasePipeline, "configure")
    p()
    mock_configure.assert_called_with(**config)


def test_pipeline_configuration(empty_pipeline):
    """Tests the pipeline configuration and overwriting/merging with existing
    configurations."""
    pipeline_instance = empty_pipeline()

    pipeline_instance.configure(
        enable_cache=False,
        extra={"key": "value"},
    )

    assert pipeline_instance.configuration.enable_cache is False
    assert pipeline_instance.configuration.extra == {"key": "value"}

    # No merging
    pipeline_instance.configure(
        enable_cache=True,
        extra={"key2": "value2"},
        merge=False,
    )
    assert pipeline_instance.configuration.enable_cache is True
    assert pipeline_instance.configuration.extra == {"key2": "value2"}

    # With merging
    pipeline_instance.configure(
        enable_cache=False,
        extra={"key3": "value3"},
        merge=True,
    )
    assert pipeline_instance.configuration.enable_cache is False
    assert pipeline_instance.configuration.extra == {
        "key2": "value2",
        "key3": "value3",
    }


def test_configure_pipeline_with_invalid_settings_key(empty_pipeline):
    """Tests that configuring a pipeline with an invalid settings key raises an
    error."""
    with pytest.raises(ValueError):
        empty_pipeline().configure(settings={"invalid_settings_key": {}})


def test_run_configuration_in_code(
    mocker, clean_project, one_step_pipeline, empty_step
):
    """Tests configuring a pipeline run in code."""
    mock_compile = mocker.patch.object(
        Compiler, "compile", wraps=Compiler().compile
    )
    pipeline_instance = one_step_pipeline(empty_step())

    pipeline_instance.run(
        run_name="run_name", enable_cache=False, extra={"key": "value"}
    )

    expected_run_config = PipelineRunConfiguration(
        run_name="run_name", enable_cache=False, extra={"key": "value"}
    )
    mock_compile.assert_called_once_with(
        pipeline=ANY, stack=ANY, run_configuration=expected_run_config
    )


def test_run_configuration_from_file(
    mocker, clean_project, one_step_pipeline, empty_step, tmp_path
):
    """Tests configuring a pipeline run from a file."""
    mock_compile = mocker.patch.object(
        Compiler, "compile", wraps=Compiler().compile
    )
    pipeline_instance = one_step_pipeline(empty_step())

    config_path = tmp_path / "config.yaml"
    expected_run_config = PipelineRunConfiguration(
        run_name="run_name", enable_cache=False, extra={"key": "value"}
    )
    config_path.write_text(expected_run_config.yaml())

    pipeline_instance.run(config_path=str(config_path))
    mock_compile.assert_called_once_with(
        pipeline=ANY, stack=ANY, run_configuration=expected_run_config
    )


def test_run_configuration_from_code_and_file(
    mocker, clean_project, one_step_pipeline, empty_step, tmp_path
):
    """Tests merging the configuration of a pipeline run from a file and within
    code."""
    mock_compile = mocker.patch.object(
        Compiler, "compile", wraps=Compiler().compile
    )
    pipeline_instance = one_step_pipeline(empty_step())

    config_path = tmp_path / "config.yaml"
    file_config = PipelineRunConfiguration(
        run_name="run_name_in_file", enable_cache=False, extra={"key": "value"}
    )
    config_path.write_text(file_config.yaml())

    pipeline_instance.run(
        config_path=str(config_path),
        run_name="run_name_in_code",
        extra={"new_key": "new_value"},
    )

    expected_run_config = PipelineRunConfiguration(
        run_name="run_name_in_code",
        enable_cache=False,
        extra={"key": "value", "new_key": "new_value"},
    )
    mock_compile.assert_called_once_with(
        pipeline=ANY, stack=ANY, run_configuration=expected_run_config
    )
=======
        one_step_pipeline(step_that_requires_step_operator()).run(
            unlisted=True
        )
>>>>>>> 19516bb8
<|MERGE_RESOLUTION|>--- conflicted
+++ resolved
@@ -286,8 +286,9 @@
 
     assert not Client().active_stack.step_operator
     with pytest.raises(StackValidationError):
-<<<<<<< HEAD
-        one_step_pipeline(step_that_requires_step_operator()).run(unlisted=True)
+        one_step_pipeline(step_that_requires_step_operator()).run(
+            unlisted=True
+        )
 
 
 def test_pipeline_decorator_configuration_gets_applied_during_initialization(
@@ -422,9 +423,4 @@
     )
     mock_compile.assert_called_once_with(
         pipeline=ANY, stack=ANY, run_configuration=expected_run_config
-    )
-=======
-        one_step_pipeline(step_that_requires_step_operator()).run(
-            unlisted=True
-        )
->>>>>>> 19516bb8
+    )