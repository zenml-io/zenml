--- conflicted
+++ resolved
@@ -153,15 +153,14 @@
     pipeline_instance = one_step_pipeline(empty_step)
 
     schedule = Schedule(cron_expression="5 * * * *")
-<<<<<<< HEAD
-    pipeline_instance.with_options(run_name="run_name", schedule=schedule)()
-=======
+
     with patch(
         "zenml.orchestrators.base_orchestrator.BaseOrchestratorConfig.is_schedulable",
         new_callable=lambda: True,
     ):
-        pipeline_instance.run(run_name="run_name", schedule=schedule)
->>>>>>> ab92463e
+        pipeline_instance.with_options(
+            run_name="run_name", schedule=schedule
+        )()
 
     expected_run_config = PipelineRunConfiguration(
         run_name="run_name", schedule=schedule
@@ -188,15 +187,11 @@
     )
     config_path.write_text(expected_run_config.yaml())
 
-<<<<<<< HEAD
-    pipeline_instance.with_options(config_path=str(config_path))()
-=======
     with patch(
         "zenml.orchestrators.base_orchestrator.BaseOrchestratorConfig.is_schedulable",
         new_callable=lambda: True,
     ):
-        pipeline_instance.run(config_path=str(config_path))
->>>>>>> ab92463e
+        pipeline_instance.with_options(config_path=str(config_path))()
     mock_compile.assert_called_once_with(
         pipeline=ANY, stack=ANY, run_configuration=expected_run_config
     )
@@ -220,21 +215,14 @@
     )
     config_path.write_text(file_config.yaml())
 
-<<<<<<< HEAD
-    pipeline_instance.with_options(
-        config_path=str(config_path),
-        run_name="run_name_in_code",
-    )()
-=======
     with patch(
         "zenml.orchestrators.base_orchestrator.BaseOrchestratorConfig.is_schedulable",
         new_callable=lambda: True,
     ):
-        pipeline_instance.run(
+        pipeline_instance.with_options(
             config_path=str(config_path),
             run_name="run_name_in_code",
-        )
->>>>>>> ab92463e
+        )()
 
     expected_run_config = PipelineRunConfiguration(
         run_name="run_name_in_code",
