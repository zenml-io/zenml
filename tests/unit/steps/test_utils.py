#  Copyright (c) ZenML GmbH 2021. All Rights Reserved.
#
#  Licensed under the Apache License, Version 2.0 (the "License");
#  you may not use this file except in compliance with the License.
#  You may obtain a copy of the License at:
#
#       https://www.apache.org/licenses/LICENSE-2.0
#
#  Unless required by applicable law or agreed to in writing, software
#  distributed under the License is distributed on an "AS IS" BASIS,
#  WITHOUT WARRANTIES OR CONDITIONS OF ANY KIND, either express
#  or implied. See the License for the specific language governing
#  permissions and limitations under the License.
from typing import Any, Dict, List, Set, Tuple

import pytest
from numpy import ndarray
from typing_extensions import Annotated

<<<<<<< HEAD
from zenml.artifacts.artifact_config import ArtifactConfig
=======
from zenml.model import (
    DataArtifactConfig,
    EndpointArtifactConfig,
    ModelArtifactConfig,
)
>>>>>>> 3f06da99
from zenml.orchestrators.step_runner import OutputSignature
from zenml.steps.utils import (
    parse_return_type_annotations,
    resolve_type_annotation,
)


def test_type_annotation_resolving():
    """Tests that resolving type annotations works as expected."""
    assert resolve_type_annotation(Dict) is dict
    assert resolve_type_annotation(List[int]) is list
    assert resolve_type_annotation(Set[str]) is set

    assert resolve_type_annotation(set) is set
    assert resolve_type_annotation(ndarray) is ndarray


def func_with_no_output_annotation_and_no_return(condition):
    if condition:
        return
    else:
        return None


def func_with_no_output_annotation_and_return(condition):
    if condition:
        return 1
    else:
        return


def func_with_single_output() -> int:
    return 1


def func_with_single_annotated_output() -> Annotated[int, "custom_output"]:
    return 1


def func_with_single_artifact_config_output() -> (
    Annotated[int, ArtifactConfig(name="custom_output")]
):
    return 1


def func_with_single_output_with_both_name_and_artifact_config() -> (
    Annotated[int, "custom_output", ArtifactConfig()]
):
    return 1


def func_with_tuple_output() -> Tuple[int, ...]:
    return_value = (1, 2)
    return return_value


def func_with_annotated_tuple_output() -> (
    Annotated[Tuple[int, int], "custom_output"]
):
    return_value = (1, 2)
    return return_value


def func_with_multiple_outputs() -> Tuple[int, int]:
    return 1, 2


def func_with_multiple_annotated_outputs() -> (
    Tuple[Annotated[int, "custom_output"], int]
):
    return 1, 2


def func_with_multiple_annotated_outputs_and_artifact_config() -> (
<<<<<<< HEAD
    Tuple[Annotated[int, ArtifactConfig(name="custom_output")], int]
=======
    Tuple[Annotated[int, "custom_output", DataArtifactConfig()], int]
>>>>>>> 3f06da99
):
    return 1, 2


def func_with_multiple_annotated_outputs_and_model_artifact_config() -> (
    Tuple[
        Annotated[
            int,
            ArtifactConfig(name="custom_output", is_model_artifact=True),
        ],
        int,
    ]
):
    return 1, 2


def func_with_multiple_annotated_outputs_and_deployment_artifact_config() -> (
<<<<<<< HEAD
    Tuple[
        Annotated[
            int,
            ArtifactConfig(name="custom_output", is_deployment_artifact=True),
        ],
        int,
    ]
=======
    Tuple[Annotated[int, "custom_output", EndpointArtifactConfig()], int]
>>>>>>> 3f06da99
):
    return 1, 2


@pytest.mark.parametrize(
    "func,expected_output",
    [
        (func_with_no_output_annotation_and_no_return, {}),
        (
            func_with_no_output_annotation_and_return,
            {
                "output": OutputSignature(
                    resolved_annotation=Any,
                    artifact_config=None,
                    has_custom_name=False,
                )
            },
        ),
        (
            func_with_single_output,
            {
                "output": OutputSignature(
                    resolved_annotation=int,
                    artifact_config=None,
                    has_custom_name=False,
                )
            },
        ),
        (
            func_with_single_annotated_output,
            {
                "custom_output": OutputSignature(
                    resolved_annotation=int,
                    artifact_config=ArtifactConfig(name="custom_output"),
                    has_custom_name=True,
                )
            },
        ),
        (
            func_with_single_artifact_config_output,
            {
                "custom_output": OutputSignature(
                    resolved_annotation=int,
                    artifact_config=ArtifactConfig(name="custom_output"),
                    has_custom_name=True,
                )
            },
        ),
        (
            func_with_single_output_with_both_name_and_artifact_config,
            {
                "custom_output": OutputSignature(
                    resolved_annotation=int,
                    artifact_config=ArtifactConfig(name="custom_output"),
                    has_custom_name=True,
                )
            },
        ),
        (
            func_with_tuple_output,
            {
                "output": OutputSignature(
                    resolved_annotation=tuple,
                    artifact_config=None,
                    has_custom_name=False,
                )
            },
        ),
        (
            func_with_annotated_tuple_output,
            {
                "custom_output": OutputSignature(
                    resolved_annotation=tuple,
                    artifact_config=ArtifactConfig(name="custom_output"),
                    has_custom_name=True,
                )
            },
        ),
        (
            func_with_multiple_outputs,
            {
                "output_0": OutputSignature(
                    resolved_annotation=int,
                    artifact_config=None,
                    has_custom_name=False,
                ),
                "output_1": OutputSignature(
                    resolved_annotation=int,
                    artifact_config=None,
                    has_custom_name=False,
                ),
            },
        ),
        (
            func_with_multiple_annotated_outputs,
            {
                "custom_output": OutputSignature(
                    resolved_annotation=int,
                    artifact_config=ArtifactConfig(name="custom_output"),
                    has_custom_name=True,
                ),
                "output_1": OutputSignature(
                    resolved_annotation=int,
                    artifact_config=None,
                    has_custom_name=False,
                ),
            },
        ),
        (
            func_with_multiple_annotated_outputs_and_artifact_config,
            {
                "custom_output": OutputSignature(
                    resolved_annotation=int,
<<<<<<< HEAD
                    artifact_config=ArtifactConfig(name="custom_output"),
                    has_custom_name=True,
=======
                    artifact_config=DataArtifactConfig(),
>>>>>>> 3f06da99
                ),
                "output_1": OutputSignature(
                    resolved_annotation=int,
                    artifact_config=None,
                    has_custom_name=False,
                ),
            },
        ),
        (
            func_with_multiple_annotated_outputs_and_model_artifact_config,
            {
                "custom_output": OutputSignature(
                    resolved_annotation=int,
                    artifact_config=ArtifactConfig(
                        name="custom_output", is_model_artifact=True
                    ),
                    has_custom_name=True,
                ),
                "output_1": OutputSignature(
                    resolved_annotation=int,
                    artifact_config=None,
                    has_custom_name=False,
                ),
            },
        ),
        (
            func_with_multiple_annotated_outputs_and_deployment_artifact_config,
            {
                "custom_output": OutputSignature(
                    resolved_annotation=int,
<<<<<<< HEAD
                    artifact_config=ArtifactConfig(
                        name="custom_output", is_deployment_artifact=True
                    ),
                    has_custom_name=True,
=======
                    artifact_config=EndpointArtifactConfig(),
>>>>>>> 3f06da99
                ),
                "output_1": OutputSignature(
                    resolved_annotation=int,
                    artifact_config=None,
                    has_custom_name=False,
                ),
            },
        ),
    ],
)
def test_step_output_annotation_parsing(func, expected_output):
    assert parse_return_type_annotations(func) == expected_output


def func_with_multiple_annotations() -> Annotated[int, "a", "b"]:
    return 1


def func_with_multiple_artifact_configs() -> (
    Annotated[int, ArtifactConfig(), ArtifactConfig()]
):
    return 1


def func_with_ambiguous_output_name() -> (
    Annotated[int, "a", ArtifactConfig(name="b")]
):
    return 1


def func_with_non_string_annotation() -> Annotated[int, 1]:
    return 1


def func_with_ellipsis_annotation() -> Tuple[int, ...]:
    return 1, 2, 3


def func_with_duplicate_output_name() -> (
    Tuple[Annotated[int, "custom_output"], Annotated[int, "custom_output"]]
):
    return 1, 1


@pytest.mark.parametrize(
    "func,exception",
    [
        (func_with_multiple_annotations, ValueError),
        (func_with_non_string_annotation, ValueError),
        (func_with_multiple_artifact_configs, ValueError),
        (func_with_ambiguous_output_name, ValueError),
        (func_with_ellipsis_annotation, RuntimeError),
        (func_with_duplicate_output_name, RuntimeError),
    ],
)
def test_invalid_step_output_annotations(func, exception):
    with pytest.raises(exception):
        parse_return_type_annotations(func)<|MERGE_RESOLUTION|>--- conflicted
+++ resolved
@@ -17,15 +17,7 @@
 from numpy import ndarray
 from typing_extensions import Annotated
 
-<<<<<<< HEAD
 from zenml.artifacts.artifact_config import ArtifactConfig
-=======
-from zenml.model import (
-    DataArtifactConfig,
-    EndpointArtifactConfig,
-    ModelArtifactConfig,
-)
->>>>>>> 3f06da99
 from zenml.orchestrators.step_runner import OutputSignature
 from zenml.steps.utils import (
     parse_return_type_annotations,
@@ -100,11 +92,7 @@
 
 
 def func_with_multiple_annotated_outputs_and_artifact_config() -> (
-<<<<<<< HEAD
     Tuple[Annotated[int, ArtifactConfig(name="custom_output")], int]
-=======
-    Tuple[Annotated[int, "custom_output", DataArtifactConfig()], int]
->>>>>>> 3f06da99
 ):
     return 1, 2
 
@@ -122,17 +110,13 @@
 
 
 def func_with_multiple_annotated_outputs_and_deployment_artifact_config() -> (
-<<<<<<< HEAD
     Tuple[
         Annotated[
             int,
-            ArtifactConfig(name="custom_output", is_deployment_artifact=True),
+            ArtifactConfig(name="custom_output", is_endpoint_artifact=True),
         ],
         int,
     ]
-=======
-    Tuple[Annotated[int, "custom_output", EndpointArtifactConfig()], int]
->>>>>>> 3f06da99
 ):
     return 1, 2
 
@@ -246,12 +230,8 @@
             {
                 "custom_output": OutputSignature(
                     resolved_annotation=int,
-<<<<<<< HEAD
-                    artifact_config=ArtifactConfig(name="custom_output"),
-                    has_custom_name=True,
-=======
-                    artifact_config=DataArtifactConfig(),
->>>>>>> 3f06da99
+                    artifact_config=ArtifactConfig(name="custom_output"),
+                    has_custom_name=True,
                 ),
                 "output_1": OutputSignature(
                     resolved_annotation=int,
@@ -282,14 +262,10 @@
             {
                 "custom_output": OutputSignature(
                     resolved_annotation=int,
-<<<<<<< HEAD
                     artifact_config=ArtifactConfig(
-                        name="custom_output", is_deployment_artifact=True
+                        name="custom_output", is_endpoint_artifact=True
                     ),
                     has_custom_name=True,
-=======
-                    artifact_config=EndpointArtifactConfig(),
->>>>>>> 3f06da99
                 ),
                 "output_1": OutputSignature(
                     resolved_annotation=int,
