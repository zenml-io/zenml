--- conflicted
+++ resolved
@@ -72,32 +72,4 @@
             orchestrator=orchestrator,
             artifact_store=local_artifact_store,
             container_registry=local_container_registry,
-<<<<<<< HEAD
-        ).validate()
-=======
-        ).validate()
-
-
-@pytest.mark.parametrize(
-    "config,skip_ui_daemon_provisioning",
-    [
-        (KubeflowOrchestratorConfig(), False),
-        (
-            KubeflowOrchestratorConfig(
-                kubeflow_hostname="https://arias-kubeflow.com/pipeline"
-            ),
-            True,
-        ),
-        (KubeflowOrchestratorConfig(skip_ui_daemon_provisioning=True), True),
-    ],
-)
-def test_skip_ui_daemon_provisioning(config, skip_ui_daemon_provisioning):
-    """Tests that the UI daemon provisioning is skipped.
-
-    This happens if either set explicitly or when a hostname is specified.
-    """
-    assert (
-        _get_kubeflow_orchestrator(config).skip_ui_daemon_provisioning
-        is skip_ui_daemon_provisioning
-    )
->>>>>>> d3819129
+        ).validate()