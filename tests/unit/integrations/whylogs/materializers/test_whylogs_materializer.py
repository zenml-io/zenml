#  Copyright (c) ZenML GmbH 2022. All Rights Reserved.
#
#  Licensed under the Apache License, Version 2.0 (the "License");
#  you may not use this file except in compliance with the License.
#  You may obtain a copy of the License at:
#
#       https://www.apache.org/licenses/LICENSE-2.0
#
#  Unless required by applicable law or agreed to in writing, software
#  distributed under the License is distributed on an "AS IS" BASIS,
#  WITHOUT WARRANTIES OR CONDITIONS OF ANY KIND, either express
#  or implied. See the License for the specific language governing
#  permissions and limitations under the License.
from datetime import datetime

from whylogs.core import DatasetProfileView

from tests.unit.test_general import _test_materializer
from zenml.integrations.whylogs.materializers.whylogs_materializer import (
    WhylogsMaterializer,
)


def test_whylogs_materializer(clean_client):
    """Tests whether the steps work for the Whylogs materializer."""
<<<<<<< HEAD
    with does_not_raise():
        dataset_profile_view = _test_materializer(
            step_output=DatasetProfileView(
                columns={},
                dataset_timestamp=datetime.now(),
                creation_timestamp=datetime.now(),
            ),
            materializer_class=WhylogsMaterializer,
            assert_visualization_exists=True,
        )
=======
    dataset_profile_view = _test_materializer(
        step_output=DatasetProfileView(
            columns={},
            dataset_timestamp=datetime.now(),
            creation_timestamp=datetime.now(),
        ),
        materializer_class=WhylogsMaterializer,
        expected_metadata_size=1,
    )
>>>>>>> d86d3ee9

    assert dataset_profile_view.creation_timestamp is not None
    assert dataset_profile_view.dataset_timestamp is not None
    assert datetime.now() > dataset_profile_view.creation_timestamp
    assert datetime.now() > dataset_profile_view.dataset_timestamp<|MERGE_RESOLUTION|>--- conflicted
+++ resolved
@@ -23,18 +23,6 @@
 
 def test_whylogs_materializer(clean_client):
     """Tests whether the steps work for the Whylogs materializer."""
-<<<<<<< HEAD
-    with does_not_raise():
-        dataset_profile_view = _test_materializer(
-            step_output=DatasetProfileView(
-                columns={},
-                dataset_timestamp=datetime.now(),
-                creation_timestamp=datetime.now(),
-            ),
-            materializer_class=WhylogsMaterializer,
-            assert_visualization_exists=True,
-        )
-=======
     dataset_profile_view = _test_materializer(
         step_output=DatasetProfileView(
             columns={},
@@ -43,8 +31,8 @@
         ),
         materializer_class=WhylogsMaterializer,
         expected_metadata_size=1,
+        assert_visualization_exists=True,
     )
->>>>>>> d86d3ee9
 
     assert dataset_profile_view.creation_timestamp is not None
     assert dataset_profile_view.dataset_timestamp is not None
