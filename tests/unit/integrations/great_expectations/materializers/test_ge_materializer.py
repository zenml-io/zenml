--- conflicted
+++ resolved
@@ -25,7 +25,6 @@
 
 def test_great_expectations_materializer(clean_client, mocker):
     """Tests whether the steps work for the Great Expectations materializer."""
-<<<<<<< HEAD
 
     class MockContext:
         """Mock class for the GE DataContext."""
@@ -46,18 +45,11 @@
         return_value=MockContext(),
     )
 
-    with does_not_raise():
-        expectation_suite = _test_materializer(
-            step_output=ExpectationSuite("arias_suite"),
-            materializer_class=GreatExpectationsMaterializer,
-        )
-
-=======
     expectation_suite = _test_materializer(
         step_output=ExpectationSuite("arias_suite"),
         materializer_class=GreatExpectationsMaterializer,
         expected_metadata_size=2,
     )
->>>>>>> d86d3ee9
+
     assert expectation_suite.expectation_suite_name == "arias_suite"
     assert len(expectation_suite.expectations) == 0