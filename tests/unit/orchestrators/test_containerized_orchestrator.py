--- conflicted
+++ resolved
@@ -30,19 +30,6 @@
     def get_orchestrator_run_id(self) -> str:
         return ""
 
-<<<<<<< HEAD
-    def prepare_or_run_pipeline(
-        self,
-        deployment,
-        stack,
-        base_environment,
-        step_environments,
-        placeholder_run=None,
-    ):
-        pass
-
-=======
->>>>>>> a7d0d55f
 
 def _get_orchestrator() -> StubContainerizedOrchestrator:
     return StubContainerizedOrchestrator(
