--- conflicted
+++ resolved
@@ -28,10 +28,7 @@
     clean_project_session,
     environment_session,
 )
-<<<<<<< HEAD
-=======
 from tests.venv_clone_utils import clone_virtualenv
->>>>>>> 4c644c04
 from zenml.client import Client
 
 DEFAULT_ENVIRONMENT_NAME = "default"
@@ -269,414 +266,6 @@
 
 
 @pytest.fixture
-<<<<<<< HEAD
-def local_stack():
-    """Returns a local stack with local orchestrator and artifact store."""
-    orchestrator = LocalOrchestrator(
-        name="",
-        id=uuid4(),
-        config=StackComponentConfig(),
-        flavor="default",
-        type=StackComponentType.ORCHESTRATOR,
-        user=uuid4(),
-        project=uuid4(),
-        created=datetime.now(),
-        updated=datetime.now(),
-    )
-    artifact_store = LocalArtifactStore(
-        name="",
-        id=uuid4(),
-        config=LocalArtifactStoreConfig(),
-        flavor="default",
-        type=StackComponentType.ARTIFACT_STORE,
-        user=uuid4(),
-        project=uuid4(),
-        created=datetime.now(),
-        updated=datetime.now(),
-    )
-    return Stack(
-        id=uuid4(),
-        name="",
-        orchestrator=orchestrator,
-        artifact_store=artifact_store,
-    )
-
-
-@pytest.fixture
-def local_orchestrator():
-    """Returns a local orchestrator."""
-    return LocalOrchestrator(
-        name="",
-        id=uuid4(),
-        config=BaseOrchestratorConfig(),
-        flavor="local",
-        type=StackComponentType.ORCHESTRATOR,
-        user=uuid4(),
-        project=uuid4(),
-        created=datetime.now(),
-        updated=datetime.now(),
-    )
-
-
-@pytest.fixture
-def local_artifact_store():
-    """Fixture that creates a local artifact store for testing."""
-    return LocalArtifactStore(
-        name="",
-        id=uuid4(),
-        config=LocalArtifactStoreConfig(),
-        flavor="local",
-        type=StackComponentType.ARTIFACT_STORE,
-        user=uuid4(),
-        project=uuid4(),
-        created=datetime.now(),
-        updated=datetime.now(),
-    )
-
-
-@pytest.fixture
-def remote_artifact_store():
-    """Fixture that creates a local artifact store for testing."""
-    from zenml.integrations.gcp.artifact_stores.gcp_artifact_store import (
-        GCPArtifactStore,
-    )
-    from zenml.integrations.gcp.flavors.gcp_artifact_store_flavor import (
-        GCPArtifactStoreConfig,
-    )
-
-    return GCPArtifactStore(
-        name="",
-        id=uuid4(),
-        config=GCPArtifactStoreConfig(path="gs://bucket"),
-        flavor="gcp",
-        type=StackComponentType.ARTIFACT_STORE,
-        user=uuid4(),
-        project=uuid4(),
-        created=datetime.now(),
-        updated=datetime.now(),
-    )
-
-
-@pytest.fixture
-def local_container_registry():
-    """Fixture that creates a local container registry for testing."""
-    return BaseContainerRegistry(
-        name="",
-        id=uuid4(),
-        config=BaseContainerRegistryConfig(uri="localhost:5000"),
-        flavor="default",
-        type=StackComponentType.CONTAINER_REGISTRY,
-        user=uuid4(),
-        project=uuid4(),
-        created=datetime.now(),
-        updated=datetime.now(),
-    )
-
-
-@pytest.fixture
-def remote_container_registry():
-    """Fixture that creates a remote container registry for testing."""
-    return BaseContainerRegistry(
-        name="",
-        id=uuid4(),
-        config=BaseContainerRegistryConfig(uri="gcr.io/my-project"),
-        flavor="default",
-        type=StackComponentType.CONTAINER_REGISTRY,
-        user=uuid4(),
-        project=uuid4(),
-        created=datetime.now(),
-        updated=datetime.now(),
-    )
-
-
-@step
-def _empty_step() -> None:
-    """Empty step for testing."""
-
-
-@pytest.fixture
-def empty_step():
-    """Pytest fixture that returns an empty (no input, no output) step."""
-    return _empty_step
-
-
-@pytest.fixture
-def generate_empty_steps():
-    """Pytest fixture that returns a function that generates multiple empty
-    steps."""
-
-    def _generate_empty_steps(count: int):
-        output = []
-
-        for i in range(count):
-
-            @step(name=f"step_{i}")
-            def _step_function() -> None:
-                pass
-
-            output.append(_step_function)
-
-        return output
-
-    return _generate_empty_steps
-
-
-@pytest.fixture
-def one_step_pipeline():
-    """Pytest fixture that returns a pipeline which takes a single step
-    named `step_`."""
-
-    @pipeline
-    def _pipeline(step_):
-        step_()
-
-    return _pipeline
-
-
-@pytest.fixture
-def unconnected_two_step_pipeline():
-    """Pytest fixture that returns a pipeline which takes two steps
-    `step_1` and `step_2`. The steps are not connected to each other."""
-
-    @pipeline
-    def _pipeline(step_1, step_2):
-        step_1()
-        step_2()
-
-    return _pipeline
-
-
-@pytest.fixture
-def connected_two_step_pipeline():
-    """Pytest fixture that returns a pipeline which takes two steps
-    `step_1` and `step_2` that are connected."""
-
-    @pipeline
-    def _pipeline(step_1, step_2):
-        step_2(step_1())
-
-    return _pipeline
-
-
-@step
-def _int_output_step() -> int:
-    return 1
-
-
-@pytest.fixture
-def int_step_output():
-    return _int_output_step()()
-
-
-@pytest.fixture
-def step_with_two_int_inputs():
-    @step
-    def _step(input_1: int, input_2: int) -> None:
-        pass
-
-    return _step
-
-
-@pytest.fixture
-def step_context_with_no_output():
-    return StepContext(
-        step_name="", output_materializers={}, output_artifact_uris={}
-    )
-
-
-@pytest.fixture
-def step_context_with_single_output():
-    materializers = {"output_1": BaseMaterializer}
-    artifact_uris = {"output_1": ""}
-
-    return StepContext(
-        step_name="",
-        output_materializers=materializers,
-        output_artifact_uris=artifact_uris,
-    )
-
-
-@pytest.fixture
-def step_context_with_two_outputs():
-    materializers = {
-        "output_1": BaseMaterializer,
-        "output_2": BaseMaterializer,
-    }
-    artifact_uris = {
-        "output_1": "",
-        "output_2": "",
-    }
-
-    return StepContext(
-        step_name="",
-        output_materializers=materializers,
-        output_artifact_uris=artifact_uris,
-    )
-
-
-@pytest.fixture
-def sample_user_model() -> UserResponseModel:
-    """Return a sample user model for testing purposes"""
-    return UserResponseModel(
-        id=uuid4(),
-        name="axl",
-        created=datetime.now(),
-        updated=datetime.now(),
-    )
-
-
-@pytest.fixture
-def sample_project_model() -> ProjectResponseModel:
-    """Return a sample project model for testing purposes"""
-    return ProjectResponseModel(
-        id=uuid4(),
-        name="axl",
-        created=datetime.now(),
-        updated=datetime.now(),
-    )
-
-
-@pytest.fixture
-def sample_step_model(
-    sample_project_model, sample_user_model
-) -> StepRunResponseModel:
-    """Return a sample step model for testing purposes"""
-    step = Step.parse_obj(
-        {
-            "spec": {"source": "", "upstream_steps": [], "inputs": {}},
-            "config": {"name": "step_name", "enable_cache": True},
-        }
-    )
-
-    return StepRunResponseModel(
-        id=uuid4(),
-        name="sample_step",
-        pipeline_run_id=uuid4(),
-        step=step,
-        status=ExecutionStatus.COMPLETED,
-        created=datetime.now(),
-        updated=datetime.now(),
-        project=sample_project_model,
-        user=sample_user_model,
-    )
-
-
-@pytest.fixture
-def sample_step_request_model() -> StepRunRequestModel:
-    """Return a sample step model for testing purposes"""
-    step = Step.parse_obj(
-        {
-            "spec": {"source": "", "upstream_steps": [], "inputs": {}},
-            "config": {"name": "step_name", "enable_cache": True},
-        }
-    )
-
-    return StepRunRequestModel(
-        name="sample_step",
-        parents_step_ids=[0],
-        pipeline_run_id=uuid4(),
-        status=ExecutionStatus.COMPLETED,
-        step=step,
-        project=uuid4(),
-        user=uuid4(),
-    )
-
-
-@pytest.fixture
-def sample_step_view(sample_step_model) -> StepView:
-    """Return a sample step view for testing purposes"""
-    return StepView(sample_step_model)
-
-
-@pytest.fixture
-def sample_pipeline_run_model(
-    sample_user_model: UserResponseModel,
-    sample_project_model: ProjectResponseModel,
-) -> PipelineRunResponseModel:
-    """Return sample pipeline run view for testing purposes"""
-    return PipelineRunResponseModel(
-        id=uuid4(),
-        name="sample_run_name",
-        pipeline_configuration={},
-        num_steps=1,
-        status=ExecutionStatus.COMPLETED,
-        created=datetime.now(),
-        updated=datetime.now(),
-        user=sample_user_model,
-        project=sample_project_model,
-    )
-
-
-@pytest.fixture
-def sample_pipeline_run_request_model() -> PipelineRunRequestModel:
-    """Return sample pipeline run view for testing purposes"""
-    return PipelineRunRequestModel(
-        id=uuid4(),
-        name="sample_run_name",
-        pipeline_configuration={},
-        num_steps=1,
-        status=ExecutionStatus.COMPLETED,
-        user=uuid4(),
-        project=uuid4(),
-    )
-
-
-@pytest.fixture
-def sample_pipeline_run_view(
-    sample_step_view, sample_pipeline_run_model
-) -> PipelineRunView:
-    """Return sample pipeline run view for testing purposes"""
-    sample_pipeline_run_view = PipelineRunView(sample_pipeline_run_model)
-    setattr(
-        sample_pipeline_run_view,
-        "_steps",
-        {sample_step_view.name: sample_step_view},
-    )
-    return sample_pipeline_run_view
-
-
-@pytest.fixture
-def sample_artifact_model(
-    sample_project_model, sample_user_model
-) -> ArtifactResponseModel:
-    """Return a sample artifact model for testing purposes"""
-    return ArtifactResponseModel(
-        id=uuid4(),
-        name="sample_artifact",
-        uri="sample_uri",
-        type=ArtifactType.DATA,
-        materializer="sample_materializer",
-        data_type="sample_data_type",
-        parent_step_id=uuid4(),
-        producer_step_id=uuid4(),
-        is_cached=False,
-        created=datetime.now(),
-        updated=datetime.now(),
-        project=sample_project_model,
-        user=sample_user_model,
-    )
-
-
-@pytest.fixture
-def sample_artifact_request_model() -> ArtifactRequestModel:
-    """Return a sample artifact model for testing purposes"""
-    return ArtifactRequestModel(
-        name="sample_artifact",
-        uri="sample_uri",
-        type=ArtifactType.DATA,
-        materializer="sample_materializer",
-        data_type="sample_data_type",
-        parent_step_id=uuid4(),
-        producer_step_id=uuid4(),
-        is_cached=False,
-        project=uuid4(),
-        user=uuid4(),
-    )
-
-
-@pytest.fixture
-=======
->>>>>>> 4c644c04
 def virtualenv(
     request: pytest.FixtureRequest, tmp_path_factory: pytest.TempPathFactory
 ) -> str:
