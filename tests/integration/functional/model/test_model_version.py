--- conflicted
+++ resolved
@@ -22,13 +22,8 @@
 from zenml.artifacts.utils import save_artifact
 from zenml.client import Client
 from zenml.enums import ModelStages
-<<<<<<< HEAD
 from zenml.model.model import Model
-from zenml.model.utils import log_model_metadata
-=======
-from zenml.model.model_version import ModelVersion
 from zenml.model.utils import link_artifact_to_model, log_model_metadata
->>>>>>> 0662597c
 from zenml.models import TagRequest
 
 MODEL_NAME = "super_model"
@@ -73,11 +68,7 @@
 def step_metadata_logging_functional():
     """Functional logging using implicit Model from context."""
     log_model_metadata({"foo": "bar"})
-<<<<<<< HEAD
-    assert get_step_context().model.metadata["foo"] == "bar"
-=======
-    assert get_step_context().model_version.run_metadata["foo"].value == "bar"
->>>>>>> 0662597c
+    assert get_step_context().model.run_metadata["foo"].value == "bar"
 
 
 @step
@@ -425,15 +416,9 @@
 
         my_pipeline()
 
-<<<<<<< HEAD
         mv = Model(name=MODEL_NAME, version="latest")
         assert len(mv.metadata) == 1
-        assert mv.metadata["foo"] == "bar"
-=======
-        mv = ModelVersion(name=MODEL_NAME, version="latest")
-        assert len(mv.run_metadata) == 1
         assert mv.run_metadata["foo"].value == "bar"
->>>>>>> 0662597c
 
     @pytest.mark.parametrize("delete_artifacts", [False, True])
     def test_deletion_of_links(
@@ -516,11 +501,7 @@
         mv = Model(name=MODEL_NAME, version="latest")
         assert mv.number == 2
         assert len(mv._get_model_version().data_artifact_ids) == 1
-<<<<<<< HEAD
         mv = Model(name=MODEL_NAME, version="1")
-        assert len(mv._get_model_version().data_artifact_ids) == 1
-=======
-        mv = ModelVersion(name=MODEL_NAME, version="1")
         assert len(mv._get_model_version().data_artifact_ids) == 1
 
     def test_link_artifact_via_function(self, clean_client: "Client"):
@@ -662,5 +643,4 @@
             save_artifact(data="Hello, World!", name="manual_artifact")
             logger.assert_called_once_with(
                 "Unable to link saved artifact to step run."
-            )
->>>>>>> 0662597c
+            )