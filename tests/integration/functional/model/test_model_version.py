--- conflicted
+++ resolved
@@ -35,15 +35,9 @@
         version: str = None,
         stage: str = None,
     ):
-<<<<<<< HEAD
-        self.client = Client()
-        self.workspace = self.client.active_workspace.id
-        self.user = self.client.active_user.id
-=======
         client = Client()
         self.workspace = client.active_workspace.id
         self.user = client.active_user.id
->>>>>>> 408732e8
         self.create_model = create_model
         self.version = version
         self.stage = stage
@@ -177,13 +171,8 @@
         It then checks if an info is logged during the creation process.
         Info is expected because the model is not yet created.
         """
-<<<<<<< HEAD
-        with ModelContext(create_model=False):
-            mv = Model(name=MODEL_NAME)
-=======
         with ModelContext(create_model=False) as (mdl_name, _, _):
             mv = Model(name=mdl_name)
->>>>>>> 408732e8
             with mock.patch("zenml.model.model.logger.info") as logger:
                 model = mv._get_or_create_model()
                 logger.assert_called_once()
@@ -191,13 +180,8 @@
 
     def test_model_exists(self):
         """Test if model fetched fine, if exists."""
-<<<<<<< HEAD
-        with ModelContext() as model:
-            mv = Model(name=MODEL_NAME)
-=======
         with ModelContext() as (mdl_name, model, _):
             mv = Model(name=mdl_name)
->>>>>>> 408732e8
             with mock.patch("zenml.model.model.logger.warning") as logger:
                 model2 = mv._get_or_create_model()
                 logger.assert_not_called()
@@ -206,13 +190,8 @@
 
     def test_model_create_model_and_version(self):
         """Test if model and version are created, not existing before."""
-<<<<<<< HEAD
-        with ModelContext(create_model=False):
-            mv = Model(name=MODEL_NAME, tags=["tag1", "tag2"])
-=======
         with ModelContext(create_model=False) as (mdl_name, _, _):
             mv = Model(name=mdl_name, tags=["tag1", "tag2"])
->>>>>>> 408732e8
             with mock.patch("zenml.model.model.logger.info") as logger:
                 mv = mv._get_or_create_model_version()
                 logger.assert_called()
@@ -223,13 +202,8 @@
 
     def test_create_model_version_makes_proper_tagging(self):
         """Test if model versions get unique tags."""
-<<<<<<< HEAD
-        with ModelContext(create_model=False):
-            mv = Model(name=MODEL_NAME, tags=["tag1", "tag2"])
-=======
         with ModelContext(create_model=False) as (mdl_name, _, _):
             mv = Model(name=mdl_name, tags=["tag1", "tag2"])
->>>>>>> 408732e8
             mv = mv._get_or_create_model_version()
             assert mv.name == str(mv.number)
             assert mv.model.name == mdl_name
@@ -245,13 +219,8 @@
 
     def test_model_fetch_model_and_version_by_number(self):
         """Test model and model version retrieval by exact version number."""
-<<<<<<< HEAD
-        with ModelContext(version="1.0.0") as (model, mv):
-            mv = Model(name=MODEL_NAME, version="1.0.0")
-=======
         with ModelContext(version="1.0.0") as (mdl_name, model, mv):
             mv = Model(name=mdl_name, version="1.0.0")
->>>>>>> 408732e8
             with mock.patch("zenml.model.model.logger.warning") as logger:
                 mv_test = mv._get_or_create_model_version()
                 logger.assert_not_called()
@@ -260,31 +229,19 @@
 
     def test_model_fetch_model_and_version_by_number_not_found(self):
         """Test model and model version retrieval fails by exact version number, if version missing."""
-<<<<<<< HEAD
-        with ModelContext():
-            mv = Model(name=MODEL_NAME, version="1.0.0")
-=======
         with ModelContext() as (mdl_name, _, _):
             mv = Model(name=mdl_name, version="1.0.0")
->>>>>>> 408732e8
             with pytest.raises(KeyError):
                 mv._get_model_version()
 
     def test_model_fetch_model_and_version_by_stage(self):
         """Test model and model version retrieval by exact stage number."""
         with ModelContext(version="1.0.0", stage=ModelStages.PRODUCTION) as (
-<<<<<<< HEAD
-            model,
-            mv,
-        ):
-            mv = Model(name=MODEL_NAME, version=ModelStages.PRODUCTION)
-=======
             mdl_name,
             model,
             mv,
         ):
             mv = Model(name=mdl_name, version=ModelStages.PRODUCTION)
->>>>>>> 408732e8
             with mock.patch("zenml.model.model.logger.warning") as logger:
                 mv_test = mv._get_or_create_model_version()
                 logger.assert_not_called()
@@ -293,25 +250,15 @@
 
     def test_model_fetch_model_and_version_by_stage_not_found(self):
         """Test model and model version retrieval fails by exact stage number, if version in stage missing."""
-<<<<<<< HEAD
-        with ModelContext(version="1.0.0"):
-            mv = Model(name=MODEL_NAME, version=ModelStages.PRODUCTION)
-=======
         with ModelContext(version="1.0.0") as (mdl_name, _, _):
             mv = Model(name=mdl_name, version=ModelStages.PRODUCTION)
->>>>>>> 408732e8
             with pytest.raises(KeyError):
                 mv._get_model_version()
 
     def test_model_fetch_model_and_version_latest(self):
         """Test model and model version retrieval by latest version."""
-<<<<<<< HEAD
-        with ModelContext(version="1.0.0"):
-            mv = Model(name=MODEL_NAME, version=ModelStages.LATEST)
-=======
         with ModelContext(version="1.0.0") as (mdl_name, _, _):
             mv = Model(name=mdl_name, version=ModelStages.LATEST)
->>>>>>> 408732e8
             mv = mv._get_or_create_model_version()
 
             assert mv.name == "1.0.0"
@@ -332,13 +279,8 @@
 
     def test_recovery_flow(self):
         """Test that model context can recover same version after failure."""
-<<<<<<< HEAD
-        with ModelContext():
-            mv = Model(name=MODEL_NAME)
-=======
         with ModelContext() as (mdl_name, _, _):
             mv = Model(name=mdl_name)
->>>>>>> 408732e8
             mv1 = mv._get_or_create_model_version()
             del mv
 
@@ -349,13 +291,6 @@
 
     def test_tags_properly_created(self):
         """Test that model context can create proper tag relationships."""
-<<<<<<< HEAD
-        Client().create_tag(TagRequest(name="foo", color="green"))
-        mv = Model(
-            name=MODEL_NAME,
-            tags=["foo", "bar"],
-        )
-=======
         with ModelContext(create_model=False) as (mdl_name, _, _):
             with TagContext(color="green") as green_tag:
                 with TagContext(do_create=False) as new_tag:
@@ -386,7 +321,6 @@
                 tags=["foo", "bar"],
             )
             model_id = mv._get_or_create_model_version().model.id
->>>>>>> 408732e8
 
             client.update_model(model_id, add_tags=["tag1", "tag2"])
             model = mv._get_or_create_model()
@@ -415,55 +349,12 @@
             assert len(model.tags) == 2
             assert {t.name for t in model.tags} == {"foo", "bar"}
 
-<<<<<<< HEAD
-    def test_tags_properly_updated(self):
-        """Test that model context can update proper tag relationships."""
-        mv = Model(
-            name=MODEL_NAME,
-            tags=["foo", "bar"],
-        )
-        model_id = mv._get_or_create_model_version().model.id
-
-        client = Client()
-        client.update_model(model_id, add_tags=["tag1", "tag2"])
-        model = mv._get_or_create_model()
-        assert len(model.tags) == 4
-        assert {t.name for t in model.tags} == {
-            "foo",
-            "bar",
-            "tag1",
-            "tag2",
-        }
-
-        client.update_model_version(model_id, "1", add_tags=["tag3", "tag4"])
-        model_version = mv._get_or_create_model_version()
-        assert len(model_version.tags) == 4
-        assert {t.name for t in model_version.tags} == {
-            "foo",
-            "bar",
-            "tag3",
-            "tag4",
-        }
-
-        client.update_model(model_id, remove_tags=["tag1", "tag2"])
-        model = mv._get_or_create_model()
-        assert len(model.tags) == 2
-        assert {t.name for t in model.tags} == {"foo", "bar"}
-
-        client.update_model_version(
-            model_id, "1", remove_tags=["tag3", "tag4"]
-        )
-        model_version = mv._get_or_create_model_version()
-        assert len(model_version.tags) == 2
-        assert {t.name for t in model_version.tags} == {"foo", "bar"}
-=======
             client.update_model_version(
                 model_id, "1", remove_tags=["tag3", "tag4"]
             )
             model_version = mv._get_or_create_model_version()
             assert len(model_version.tags) == 2
             assert {t.name for t in model_version.tags} == {"foo", "bar"}
->>>>>>> 408732e8
 
     def test_model_version_config_differs_from_db_warns(self):
         """Test that model version context warns if model version config differs from db."""
@@ -487,14 +378,11 @@
                 mv._get_or_create_model_version()
                 logger.assert_called_once()
 
-<<<<<<< HEAD
-=======
                 warning = logger.call_args[0][0]
                 assert "tags added" in warning
                 assert "tags removed" in warning
                 assert "description" in warning
 
->>>>>>> 408732e8
     def test_metadata_logging(self):
         """Test that model version can be used to track metadata from object."""
         with ModelContext() as (mdl_name, _, _):
@@ -614,48 +502,6 @@
                     == first_version_
                 )
 
-<<<<<<< HEAD
-        # delete run to enable artifacts deletion
-        run = (
-            Client().get_pipeline(name_id_or_prefix="_inner_pipeline").last_run
-        )
-        Client().delete_pipeline_run(run.id)
-
-        mv.delete_artifact(
-            only_link=not delete_artifacts,
-            name="_inner_pipeline::other_named_producer::output",
-        )
-        assert len(mv._get_model_version().data_artifact_ids) == 1
-        versions_ = artifact_ids[
-            "_inner_pipeline::other_named_producer::output"
-        ]["1"]
-        if delete_artifacts:
-            with pytest.raises(KeyError):
-                Client().get_artifact_version(versions_)
-        else:
-            assert Client().get_artifact_version(versions_).id == versions_
-
-        _inner_pipeline()
-        mv = Model(name=MODEL_NAME, version="latest")
-        artifact_ids = mv._get_model_version().data_artifact_ids
-        assert len(artifact_ids) == 2
-
-        # delete run to enable artifacts deletion
-        run = (
-            Client().get_pipeline(name_id_or_prefix="_inner_pipeline").last_run
-        )
-        Client().delete_pipeline_run(run.id)
-
-        mv.delete_all_artifacts(only_link=not delete_artifacts)
-        assert len(mv._get_model_version().data_artifact_ids) == 0
-        for versions_ in artifact_ids.values():
-            for id_ in versions_.values():
-                if delete_artifacts:
-                    with pytest.raises(KeyError):
-                        Client().get_artifact_version(id_)
-                else:
-                    assert Client().get_artifact_version(id_).id == id_
-=======
             _inner_pipeline_test_deletion_of_links()
             mv = Model(name=mdl_name, version="latest")
             artifact_ids = mv._get_model_version().data_artifact_ids
@@ -677,88 +523,12 @@
                             client.get_artifact_version(id_)
                     else:
                         assert client.get_artifact_version(id_).id == id_
->>>>>>> 408732e8
 
     def test_that_artifacts_are_not_linked_to_models_outside_of_the_context(
         self,
     ):
         """Test that artifacts are linked only to model versions from the context."""
-
-<<<<<<< HEAD
-        @pipeline(model=Model(name=MODEL_NAME))
-        def my_pipeline(is_consume: bool):
-            consume_from_model(is_consume)
-
-        my_pipeline(False)
-        mv = Model(name=MODEL_NAME, version="latest")
-        assert mv.number == 1
-        assert len(mv._get_model_version().data_artifact_ids) == 1
-
-        my_pipeline(True)
-        mv = Model(name=MODEL_NAME, version="latest")
-        assert mv.number == 2
-        assert len(mv._get_model_version().data_artifact_ids) == 1
-        mv = Model(name=MODEL_NAME, version="1")
-        assert len(mv._get_model_version().data_artifact_ids) == 1
-
-    def test_link_artifact_via_function(self):
-        """Test that user can link artifacts via function to a model version."""
-
-        @pipeline
-        def _inner_pipeline(
-            model: Model = None,
-            is_model_artifact: bool = False,
-            is_deployment_artifact: bool = False,
-        ):
-            artifact_linker(
-                model=model,
-                is_model_artifact=is_model_artifact,
-                is_deployment_artifact=is_deployment_artifact,
-            )
-
-        mv_in_pipe = Model(
-            name=MODEL_NAME,
-        )
-
-        # no context, no model, artifact produced but not linked
-        _inner_pipeline()
-        artifact = clean_client.get_artifact_version("manual_artifact")
-        assert int(artifact.version) == 1
-
-        # pipeline will run in a model context and will use cached step version
-        _inner_pipeline.with_options(model=mv_in_pipe)()
-
-        mv = Model(name=MODEL_NAME, version="latest")
-        assert mv.number == 1
-        artifact = mv.get_artifact("manual_artifact")
-        assert artifact.load() == "Hello, World!"
-        assert int(artifact.version) == 1
-
-        # use custom model version (cache invalidated)
-        _inner_pipeline(model=Model(name="custom_model_version"))
-
-        mv_custom = Model(name="custom_model_version", version="latest")
-        assert mv_custom.number == 1
-        artifact = mv_custom.get_artifact("manual_artifact")
-        assert artifact.load() == "Hello, World!"
-        assert int(artifact.version) == 2
-
-        # use context + model (cache invalidated)
-        _inner_pipeline.with_options(model=mv_in_pipe)(is_model_artifact=True)
-
-        mv = Model(name=MODEL_NAME, version="latest")
-        assert mv.number == 2
-        artifact = mv.get_artifact("manual_artifact")
-        assert artifact.load() == "Hello, World!"
-        assert int(artifact.version) == 3
-
-        # use context + deployment (cache invalidated)
-        _inner_pipeline.with_options(model=mv_in_pipe)(
-            is_deployment_artifact=True
-        )
-=======
-        with ModelContext(create_model=False) as (mdl_name, _, _):
->>>>>>> 408732e8
+        with ModelContext(create_model=False) as (mdl_name, _, _):
 
             @pipeline(model=Model(name=mdl_name))
             def my_pipeline(is_consume: bool):
@@ -776,8 +546,6 @@
             mv = Model(name=mdl_name, version="1")
             assert len(mv._get_model_version().data_artifact_ids) == 1
 
-<<<<<<< HEAD
-=======
     def test_link_artifact_via_function(self):
         """Test that user can link artifacts via function to a model version."""
         artifact_name = f"art_{random_str(20)}"
@@ -872,7 +640,6 @@
             except KeyError:
                 pass
 
->>>>>>> 408732e8
     def test_link_artifact_via_save_artifact(self):
         """Test that artifacts are auto-linked to a model version on call of `save_artifact`."""
         artifact_name = f"art_{random_str(20)}"
