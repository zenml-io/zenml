--- conflicted
+++ resolved
@@ -1344,29 +1344,21 @@
         assert model_version.number == 3
         assert model_version.description is None
 
-<<<<<<< HEAD
-            model_version = client.create_model_version(
-                self.MODEL_NAME, tags=["a", "b"]
-            )
-
-            assert model_version.name == "5"
-            assert model_version.number == 5
-            assert {t.name for t in model_version.tags} == {"a", "b"}
-
-    def test_create_model_version_duplicate_fails(self, warm_up_models):
-        with model_killer():
-            client = Client()
-            with pytest.raises(EntityExistsError):
-                client.create_model_version(self.MODEL_NAME, self.VERSION_NAME)
-=======
         model_version = client_with_model.create_model_version(
             self.MODEL_NAME, description="some desc"
         )
->>>>>>> 46e54b55
 
         assert model_version.name == "4"
         assert model_version.number == 4
         assert model_version.description == "some desc"
+
+        model_version = client_with_model.create_model_version(
+            self.MODEL_NAME, tags=["a", "b"]
+        )
+
+        assert model_version.name == "5"
+        assert model_version.number == 5
+        assert {t.name for t in model_version.tags} == {"a", "b"}
 
     def test_create_model_version_duplicate_fails(
         self, client_with_model: "Client"
@@ -1376,55 +1368,6 @@
                 self.MODEL_NAME, self.VERSION_NAME
             )
 
-<<<<<<< HEAD
-            assert model_version.name == self.VERSION_NAME
-            assert model_version.number == 1
-            assert model_version.description == self.VERSION_DESC
-            assert model_version.stage is None
-            assert not model_version.tags
-
-            client.update_model_version(
-                self.MODEL_NAME,
-                self.VERSION_NAME,
-                stage="staging",
-                add_tags=["a", "b"],
-            )
-            model_version = client.get_model_version(
-                self.MODEL_NAME, self.VERSION_NAME
-            )
-
-            assert model_version.name == self.VERSION_NAME
-            assert model_version.number == 1
-            assert model_version.description == self.VERSION_DESC
-            assert model_version.stage == ModelStages.STAGING
-            assert {t.name for t in model_version.tags} == {"a", "b"}
-
-            client.update_model_version(
-                self.MODEL_NAME,
-                self.VERSION_NAME,
-                name="new name",
-                add_tags=["c"],
-                remove_tags=["a"],
-            )
-            model_version = client.get_model_version(
-                self.MODEL_NAME, "new name"
-            )
-
-            assert model_version.name == "new name"
-            assert model_version.number == 1
-            assert model_version.description == self.VERSION_DESC
-            assert model_version.stage == ModelStages.STAGING
-            assert {t.name for t in model_version.tags} == {"b", "c"}
-
-            client.create_model_version(self.MODEL_NAME, "other version")
-            with pytest.raises(RuntimeError):
-                client.update_model_version(
-                    self.MODEL_NAME,
-                    "other version",
-                    stage=ModelStages.STAGING,
-                    force=False,
-                )
-=======
     def test_update_model_version(self, client_with_model: "Client"):
         model_version = client_with_model.get_model_version(
             self.MODEL_NAME, self.VERSION_NAME
@@ -1453,7 +1396,6 @@
         model_version = client_with_model.get_model_version(
             self.MODEL_NAME, "new name"
         )
->>>>>>> 46e54b55
 
         assert model_version.name == "new name"
         assert model_version.number == 1
