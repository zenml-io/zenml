--- conflicted
+++ resolved
@@ -53,14 +53,14 @@
 
 
 @step
-<<<<<<< HEAD
+def int_plus_two_test_step(input: int) -> int:
+    return input + 2
+
+
+@step
 def visualizable_step() -> HTMLString:
     """A step that returns a visualizable artifact."""
     return HTMLString("<h1>Test</h1>")
-=======
-def int_plus_two_test_step(input: int) -> int:
-    return input + 2
->>>>>>> d86d3ee9
 
 
 @pytest.fixture
