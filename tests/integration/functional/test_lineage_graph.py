--- conflicted
+++ resolved
@@ -82,12 +82,8 @@
         for output_artifact in step_.outputs.values():
             clean_client.create_run_metadata(
                 metadata={"aria_loves_alex": True},
-<<<<<<< HEAD
                 resource_id=output_artifact.id,
-                resource_type=MetadataResourceTypes.ARTIFACT,
-=======
-                artifact_version_id=output_artifact.id,
->>>>>>> ac0edbbb
+                resource_type=MetadataResourceTypes.ARTIFACT_VERSION,
             )
 
     # Get the run again so all the metadata is loaded
