#
#  Licensed under the Apache License, Version 2.0 (the "License");
#  you may not use this file except in compliance with the License.
#  You may obtain a copy of the License at:
#
#       https://www.apache.org/licenses/LICENSE-2.0
#
#  Unless required by applicable law or agreed to in writing, software
#  distributed under the License is distributed on an "AS IS" BASIS,
#  WITHOUT WARRANTIES OR CONDITIONS OF ANY KIND, either express
#  or implied. See the License for the specific language governing
#  permissions and limitations under the License.
import logging
import uuid
from datetime import datetime
from typing import Any, Callable, Dict, List, Optional, Type, TypeVar

from pydantic import BaseModel, Field, SecretStr

from tests.integration.functional.utils import sample_name
from zenml.client import Client
from zenml.config.global_config import GlobalConfiguration
from zenml.config.pipeline_configurations import PipelineConfiguration
from zenml.config.pipeline_spec import PipelineSpec
from zenml.config.store_config import StoreConfiguration
from zenml.enums import (
    ArtifactType,
    ExecutionStatus,
    SecretScope,
    StackComponentType,
)
from zenml.models import (
    ArtifactFilterModel,
    ArtifactRequestModel,
    AuthenticationMethodModel,
    BaseFilterModel,
    CodeRepositoryFilterModel,
    CodeRepositoryRequestModel,
    CodeRepositoryUpdateModel,
    ComponentFilterModel,
    ComponentRequestModel,
    ComponentUpdateModel,
    FlavorFilterModel,
    FlavorRequestModel,
    ModelFilterModel,
    ModelRequestModel,
    ModelUpdateModel,
<<<<<<< HEAD
    ModelVersionRequestModel,
=======
>>>>>>> 61d2f81e
    PipelineBuildFilterModel,
    PipelineBuildRequestModel,
    PipelineDeploymentFilterModel,
    PipelineDeploymentRequestModel,
    PipelineFilterModel,
    PipelineRequestModel,
    PipelineRunFilterModel,
    PipelineRunRequestModel,
    PipelineRunUpdateModel,
    PipelineUpdateModel,
    ResourceTypeModel,
    RoleFilterModel,
    RoleRequestModel,
    RoleUpdateModel,
    SecretFilterModel,
    SecretRequestModel,
    ServiceConnectorFilterModel,
    ServiceConnectorRequestModel,
    ServiceConnectorTypeModel,
    ServiceConnectorUpdateModel,
    StackRequestModel,
    StepRunFilterModel,
    TeamFilterModel,
    TeamRequestModel,
    TeamUpdateModel,
    UserFilterModel,
    UserRequestModel,
    UserUpdateModel,
    WorkspaceFilterModel,
    WorkspaceRequestModel,
    WorkspaceUpdateModel,
)
from zenml.models.base_models import BaseRequestModel, BaseResponseModel
from zenml.models.page_model import Page
from zenml.pipelines import pipeline
from zenml.service_connectors.service_connector import AuthenticationConfig
from zenml.service_connectors.service_connector_registry import (
    service_connector_registry,
)
from zenml.steps import step
from zenml.utils.string_utils import random_str


@step
def constant_int_output_test_step() -> int:
    logging.info("log")
    return 7


@step
def int_plus_one_test_step(input: int) -> int:
    return input + 1


@pipeline(name="connected_two_step_pipeline")
def connected_two_step_pipeline(step_1, step_2):
    """Pytest fixture that returns a pipeline which takes two steps
    `step_1` and `step_2` that are connected."""
    step_2(step_1())


pipeline_instance = connected_two_step_pipeline(
    step_1=constant_int_output_test_step(),
    step_2=int_plus_one_test_step(),
)


class PipelineRunContext:
    """Context manager that creates pipeline runs and cleans them up afterwards."""

    def __init__(self, num_runs: int, enable_step_logs: bool = True):
        self.num_runs = num_runs
        self.client = Client()
        self.store = self.client.zen_store
        self.enable_step_logs = enable_step_logs

    def __enter__(self):
        self.pipeline_name = sample_name("sample_pipeline_run_")
        for i in range(self.num_runs):
            pipeline_instance.run(
                run_name=f"{self.pipeline_name}_{i}",
                unlisted=True,
                enable_step_logs=self.enable_step_logs,
            )

        # persist which runs, steps and artifacts were produced, in case
        #  the test ends up deleting some or all of these, this allows for a
        #  thorough cleanup nonetheless
        self.runs = self.store.list_runs(
            PipelineRunFilterModel(name=f"startswith:{self.pipeline_name}")
        ).items
        self.steps = []
        self.artifacts = []
        for run in self.runs:
            self.steps += self.store.list_run_steps(
                StepRunFilterModel(pipeline_run_id=run.id)
            ).items
            for s in self.steps:
                self.artifacts += [a for a in s.outputs.values()]
        return self.runs

    def __exit__(self, exc_type, exc_value, exc_traceback):
        for artifact in self.artifacts:
            try:
                self.store.delete_artifact(artifact.id)
            except KeyError:
                pass
        for run in self.runs:
            try:
                self.store.delete_run(run.id)
            except KeyError:
                pass


class UserContext:
    def __init__(
        self,
        user_name: Optional[str] = "aria",
        password: Optional[str] = None,
        login: bool = False,
        existing_user: bool = False,
        delete: bool = True,
    ):
        if existing_user:
            self.user_name = user_name
        else:
            self.user_name = sample_name(user_name)
        self.client = Client()
        self.store = self.client.zen_store
        self.login = login
        self.password = password or random_str(32)
        self.existing_user = existing_user
        self.delete = delete

    def __enter__(self):
        if not self.existing_user:
            new_user = UserRequestModel(
                name=self.user_name, password=self.password
            )
            self.created_user = self.store.create_user(new_user)
        else:
            self.created_user = self.store.get_user(self.user_name)

        if self.login or self.existing_user:
            if not self.existing_user:
                self.client.create_user_role_assignment(
                    role_name_or_id="admin",
                    user_name_or_id=self.created_user.id,
                )
            self.original_config = GlobalConfiguration.get_instance()
            self.original_client = Client.get_instance()

            GlobalConfiguration._reset_instance()
            Client._reset_instance()
            self.client = Client()
            store_config = StoreConfiguration(
                url=self.original_config.store.url,
                type=self.original_config.store.type,
                username=self.user_name,
                password=self.password,
                secrets_store=self.original_config.store.secrets_store,
            )
            GlobalConfiguration().set_store(config=store_config)
        return self.created_user

    def __exit__(self, exc_type, exc_value, exc_traceback):
        if self.login or self.existing_user:
            GlobalConfiguration._reset_instance(self.original_config)
            Client._reset_instance(self.original_client)
            _ = Client().zen_store
        if not self.existing_user and self.delete:
            try:
                self.store.delete_user(self.created_user.id)
            except KeyError:
                pass


class StackContext:
    def __init__(
        self,
        components: Dict[StackComponentType, List[uuid.UUID]],
        stack_name: str = "aria",
        user_id: Optional[uuid.UUID] = None,
    ):
        self.stack_name = sample_name(stack_name)
        self.user_id = user_id
        self.components = components
        self.client = Client()
        self.store = self.client.zen_store

    def __enter__(self):
        new_stack = StackRequestModel(
            user=self.user_id if self.user_id else self.client.active_user.id,
            workspace=self.client.active_workspace.id,
            name=self.stack_name,
            components=self.components,
        )
        self.created_stack = self.store.create_stack(new_stack)
        return self.created_stack

    def __exit__(self, exc_type, exc_value, exc_traceback):
        try:
            self.store.delete_stack(self.created_stack.id)
        except KeyError:
            pass


class ComponentContext:
    def __init__(
        self,
        c_type: StackComponentType,
        config: Dict[str, Any],
        flavor: str,
        component_name: str = "aria",
        user_id: Optional[uuid.UUID] = None,
    ):
        self.component_name = sample_name(component_name)
        self.flavor = flavor
        self.component_type = c_type
        self.config = config
        self.user_id = user_id
        self.client = Client()
        self.store = self.client.zen_store

    def __enter__(self):
        new_component = ComponentRequestModel(
            user=self.user_id if self.user_id else self.client.active_user.id,
            workspace=self.client.active_workspace.id,
            name=self.component_name,
            type=self.component_type,
            flavor=self.flavor,
            configuration=self.config,
        )
        self.created_component = self.store.create_stack_component(
            new_component
        )
        return self.created_component

    def __exit__(self, exc_type, exc_value, exc_traceback):
        try:
            self.store.delete_stack_component(self.created_component.id)
        except KeyError:
            pass


class TeamContext:
    def __init__(self, team_name: str = "arias_fanclub"):
        self.team_name = sample_name(team_name)
        self.client = Client()
        self.store = self.client.zen_store

    def __enter__(self):
        new_team = TeamRequestModel(name=self.team_name)
        self.created_team = self.store.create_team(new_team)
        return self.created_team

    def __exit__(self, exc_type, exc_value, exc_traceback):
        try:
            self.store.delete_team(self.created_team.id),
        except KeyError:
            pass


class RoleContext:
    def __init__(self, role_name: str = "aria_tamer"):
        self.role_name = sample_name(role_name)
        self.client = Client()
        self.store = self.client.zen_store

    def __enter__(self):
        new_role = RoleRequestModel(name=self.role_name, permissions=set())
        self.created_role = self.store.create_role(new_role)
        return self.created_role

    def __exit__(self, exc_type, exc_value, exc_traceback):
        try:
            self.store.delete_role(self.created_role.id)
        except KeyError:
            pass


class WorkspaceContext:
    def __init__(
        self,
        workspace_name: str = "super_axl",
        create: bool = True,
        activate: bool = False,
    ):
        self.workspace_name = (
            sample_name(workspace_name) if create else workspace_name
        )
        self.client = Client()
        self.store = self.client.zen_store
        self.create = create
        self.activate = activate

    def __enter__(self):
        if self.create:
            new_workspace = WorkspaceRequestModel(name=self.workspace_name)
            self.workspace = self.store.create_workspace(new_workspace)
        else:
            self.workspace = self.store.get_workspace(self.workspace_name)

        if self.activate:
            self.original_workspace = self.client.active_workspace
            self.client.set_active_workspace(self.workspace.id)
        return self.workspace

    def __exit__(self, exc_type, exc_value, exc_traceback):
        if self.activate:
            self.client.set_active_workspace(self.original_workspace.id)
        if self.create:
            try:
                self.store.delete_workspace(self.workspace.id)
            except KeyError:
                pass


class SecretContext:
    def __init__(
        self,
        secret_name: Optional[str] = None,
        scope: SecretScope = SecretScope.WORKSPACE,
        values: Dict[str, str] = {
            "sleep": "yes",
            "food": "hell yeah",
            "bath": "NO!",
        },
        user_id: Optional[uuid.UUID] = None,
        workspace_id: Optional[uuid.UUID] = None,
        delete: bool = True,
    ):
        self.secret_name = (
            sample_name("axls-secrets") if not secret_name else secret_name
        )
        self.scope = scope
        self.values = values
        self.user_id = user_id
        self.workspace_id = workspace_id
        self.client = Client()
        self.store = self.client.zen_store
        self.delete = delete

    def __enter__(self):
        new_secret = SecretRequestModel(
            name=self.secret_name,
            scope=self.scope,
            values=self.values,
            user=self.user_id or self.client.active_user.id,
            workspace=self.workspace_id or self.client.active_workspace.id,
        )
        self.created_secret = self.store.create_secret(new_secret)
        return self.created_secret

    def __exit__(self, exc_type, exc_value, exc_traceback):
        if self.delete:
            try:
                self.store.delete_secret(self.created_secret.id)
            except KeyError:
                pass


class CodeRepositoryContext:
    def __init__(
        self,
        user_id: Optional[uuid.UUID] = None,
        workspace_id: Optional[uuid.UUID] = None,
        delete: bool = True,
    ):
        self.code_repo_name = sample_name("code_repo")
        self.user_id = user_id
        self.workspace_id = workspace_id
        self.client = Client()
        self.store = self.client.zen_store
        self.delete = delete

    def __enter__(self):
        request = CodeRepositoryRequestModel(
            name=self.code_repo_name,
            config={},
            source={
                "module": "tests.unit.pipelines.test_build_utils",
                "attribute": "StubCodeRepository",
                "type": "user",
            },
            user=self.user_id or self.client.active_user.id,
            workspace=self.workspace_id or self.client.active_workspace.id,
        )

        self.repo = self.store.create_code_repository(request)
        return self.repo

    def __exit__(self, exc_type, exc_value, exc_traceback):
        if self.delete:
            try:
                self.store.delete_code_repository(self.repo.id)
            except KeyError:
                pass


class ServiceConnectorContext:
    def __init__(
        self,
        connector_type: str,
        auth_method: str,
        resource_types: List[str],
        name: Optional[str] = None,
        resource_id: Optional[str] = None,
        configuration: Optional[Dict[str, str]] = None,
        secrets: Optional[Dict[str, Optional[SecretStr]]] = None,
        expires_at: Optional[datetime] = None,
        expiration_seconds: Optional[int] = None,
        user_id: Optional[uuid.UUID] = None,
        workspace_id: Optional[uuid.UUID] = None,
        is_shared: bool = False,
        labels: Optional[Dict[str, str]] = None,
        client: Optional[Client] = None,
        delete: bool = True,
    ):
        self.name = name or sample_name("connect-or")
        self.connector_type = connector_type
        self.auth_method = auth_method
        self.resource_types = resource_types
        self.resource_id = resource_id
        self.configuration = configuration
        self.secrets = secrets
        self.expires_at = expires_at
        self.expiration_seconds = expiration_seconds
        self.user_id = user_id
        self.workspace_id = workspace_id
        self.is_shared = is_shared
        self.labels = labels
        self.client = client or Client()
        self.store = self.client.zen_store
        self.delete = delete

    def __enter__(self):
        request = ServiceConnectorRequestModel(
            name=self.name,
            connector_type=self.connector_type,
            auth_method=self.auth_method,
            resource_types=self.resource_types,
            resource_id=self.resource_id,
            configuration=self.configuration or {},
            secrets=self.secrets or {},
            expires_at=self.expires_at,
            expiration_seconds=self.expiration_seconds,
            is_shared=self.is_shared,
            labels=self.labels or {},
            user=self.user_id or self.client.active_user.id,
            workspace=self.workspace_id or self.client.active_workspace.id,
        )

        self.connector = self.store.create_service_connector(request)
        return self.connector

    def __exit__(self, exc_type, exc_value, exc_traceback):
        if self.delete:
            try:
                self.store.delete_service_connector(self.connector.id)
            except KeyError:
                pass


class ModelVersionContext:
    def __init__(self, create_version: bool = False):
        self.workspace = "workspace"
        self.user = "su"
        self.model = "su_model"
        self.model_version = "2.0.0"
        self.del_ws = False
        self.del_user = False
        self.del_model = False
        self.del_mv = False

        self.create_version = create_version

    def __enter__(self):
        zs = Client().zen_store
        try:
            ws = zs.get_workspace(self.workspace)
        except KeyError:
            ws = zs.create_workspace(
                WorkspaceRequestModel(name=self.workspace)
            )
            self.del_ws = True
        try:
            user = zs.get_user(self.user)
        except KeyError:
            user = zs.create_user(UserRequestModel(name=self.user))
            self.del_user = True
        try:
            model = zs.get_model(self.model)
        except KeyError:
            model = zs.create_model(
                ModelRequestModel(
                    name=self.model, user=user.id, workspace=ws.id
                )
            )
            self.del_model = True
        if self.create_version:
            try:
                mv = zs.get_model_version(self.model, self.model_version)
            except KeyError:
                mv = zs.create_model_version(
                    ModelVersionRequestModel(
                        user=user.id,
                        workspace=ws.id,
                        model=model.id,
                        version=self.model_version,
                    )
                )
                self.del_mv = True
        if self.create_version:
            return mv
        else:
            return model

    def __exit__(self, exc_type, exc_value, exc_traceback):
        zs = Client().zen_store
        if self.del_mv:
            zs.delete_model_version(self.model, self.model_version)
        if self.del_model:
            zs.delete_model(self.model)
        if self.del_user:
            zs.delete_user(self.user)
        if self.del_ws:
            zs.delete_workspace(self.workspace)


class CatClawMarks(AuthenticationConfig):
    """Cat claw marks authentication credentials."""

    paw: SecretStr = Field(
        title="Paw",
    )
    hiding_spot: Optional[SecretStr] = Field(
        default=None,
        title="Hiding spot",
    )
    color: Optional[str] = Field(
        default=None,
        title="Cat color.",
    )
    name: str = Field(
        title="Cat name.",
    )


class CatVoicePrint(AuthenticationConfig):
    """Cat voice print authentication credentials."""

    secret_word: SecretStr = Field(
        title="Secret word",
    )
    hiding_spot: Optional[SecretStr] = Field(
        default=None,
        title="Hiding spot",
    )
    color: Optional[str] = Field(
        default=None,
        title="Cat color.",
    )
    name: str = Field(
        title="Cat name.",
    )


class ServiceConnectorTypeContext:
    def __init__(
        self,
        connector_type: Optional[str] = None,
        resource_type_one: Optional[str] = None,
        resource_type_two: Optional[str] = None,
        delete: bool = True,
    ):
        self.connector_type = connector_type
        self.resource_type_one = resource_type_one
        self.resource_type_two = resource_type_two
        self.delete = delete

    def __enter__(self):
        self.connector_type_spec = ServiceConnectorTypeModel(
            name="Cat service connector",
            connector_type=self.connector_type or sample_name("cat'o'matic"),
            auth_methods=[
                AuthenticationMethodModel(
                    name="Claw marks authentication",
                    auth_method="claw-marks",
                    config_class=CatClawMarks,
                ),
                AuthenticationMethodModel(
                    name="Voice print authentication",
                    auth_method="voice-print",
                    config_class=CatVoicePrint,
                ),
            ],
            resource_types=[
                ResourceTypeModel(
                    name="Cat scratches",
                    resource_type=self.resource_type_one
                    or sample_name("scratch"),
                    auth_methods=["claw-marks", "voice-print"],
                    supports_instances=True,
                ),
                ResourceTypeModel(
                    name="Cat purrs",
                    resource_type=self.resource_type_two
                    or sample_name("purr"),
                    auth_methods=["claw-marks", "voice-print"],
                    supports_instances=False,
                ),
            ],
        )

        service_connector_registry.register_service_connector_type(
            self.connector_type_spec
        )

        return self.connector_type_spec

    def __exit__(self, exc_type, exc_value, exc_traceback):
        if self.delete:
            try:
                del service_connector_registry.service_connector_types[
                    self.connector_type
                ]
            except KeyError:
                pass


AnyRequestModel = TypeVar("AnyRequestModel", bound=BaseRequestModel)
AnyResponseModel = TypeVar("AnyResponseModel", bound=BaseResponseModel)


class CrudTestConfig(BaseModel):
    """Model to collect all methods pertaining to a given entity."""

    create_model: "BaseRequestModel"
    update_model: Optional["BaseModel"]
    filter_model: Type[BaseFilterModel]
    entity_name: str

    @property
    def list_method(
        self,
    ) -> Callable[[BaseFilterModel], Page[AnyResponseModel]]:
        store = Client().zen_store
        if self.entity_name.endswith("y"):
            method_name = f"list_{self.entity_name[:-1]}ies"
        else:
            method_name = f"list_{self.entity_name}s"
        return getattr(store, method_name)

    @property
    def get_method(self) -> Callable[[uuid.UUID], AnyResponseModel]:
        store = Client().zen_store
        return getattr(store, f"get_{self.entity_name}")

    @property
    def delete_method(self) -> Callable[[uuid.UUID], None]:
        store = Client().zen_store
        return getattr(store, f"delete_{self.entity_name}")

    @property
    def create_method(self) -> Callable[[AnyRequestModel], AnyResponseModel]:
        store = Client().zen_store
        return getattr(store, f"create_{self.entity_name}")

    @property
    def update_method(
        self,
    ) -> Callable[[uuid.UUID, BaseModel], AnyResponseModel]:
        store = Client().zen_store
        return getattr(store, f"update_{self.entity_name}")


workspace_crud_test_config = CrudTestConfig(
    create_model=WorkspaceRequestModel(name=sample_name("sample_workspace")),
    update_model=WorkspaceUpdateModel(
        name=sample_name("updated_sample_workspace")
    ),
    filter_model=WorkspaceFilterModel,
    entity_name="workspace",
)
user_crud_test_config = CrudTestConfig(
    create_model=UserRequestModel(name=sample_name("sample_user")),
    update_model=UserUpdateModel(name=sample_name("updated_sample_user")),
    filter_model=UserFilterModel,
    entity_name="user",
)
role_crud_test_config = CrudTestConfig(
    create_model=RoleRequestModel(
        name=sample_name("sample_role"), permissions=set()
    ),
    update_model=RoleUpdateModel(name=sample_name("updated_sample_role")),
    filter_model=RoleFilterModel,
    entity_name="role",
)
team_crud_test_config = CrudTestConfig(
    create_model=TeamRequestModel(name=sample_name("sample_team")),
    update_model=TeamUpdateModel(name=sample_name("updated_sample_team")),
    filter_model=TeamFilterModel,
    entity_name="team",
)
flavor_crud_test_config = CrudTestConfig(
    create_model=FlavorRequestModel(
        name=sample_name("sample_flavor"),
        type=StackComponentType.ORCHESTRATOR,
        integration="",
        source="",
        config_schema="",
        workspace=uuid.uuid4(),
    ),
    filter_model=FlavorFilterModel,
    entity_name="flavor",
)
component_crud_test_config = CrudTestConfig(
    create_model=ComponentRequestModel(
        name=sample_name("sample_component"),
        type=StackComponentType.ORCHESTRATOR,
        flavor="local",
        configuration={},
        user=uuid.uuid4(),
        workspace=uuid.uuid4(),
    ),
    update_model=ComponentUpdateModel(
        name=sample_name("updated_sample_component")
    ),
    filter_model=ComponentFilterModel,
    entity_name="stack_component",
)
pipeline_crud_test_config = CrudTestConfig(
    create_model=PipelineRequestModel(
        name=sample_name("sample_pipeline"),
        spec=PipelineSpec(steps=[]),
        user=uuid.uuid4(),
        workspace=uuid.uuid4(),
        version="1",
        version_hash="abc123",
    ),
    update_model=PipelineUpdateModel(
        name=sample_name("updated_sample_pipeline")
    ),
    filter_model=PipelineFilterModel,
    entity_name="pipeline",
)
pipeline_run_crud_test_config = CrudTestConfig(
    create_model=PipelineRunRequestModel(
        id=uuid.uuid4(),
        name=sample_name("sample_pipeline_run"),
        status=ExecutionStatus.RUNNING,
        config=PipelineConfiguration(name="aria_pipeline"),
        user=uuid.uuid4(),
        workspace=uuid.uuid4(),
    ),
    update_model=PipelineRunUpdateModel(status=ExecutionStatus.COMPLETED),
    filter_model=PipelineRunFilterModel,
    entity_name="run",
)
artifact_crud_test_config = CrudTestConfig(
    create_model=ArtifactRequestModel(
        name=sample_name("sample_artifact"),
        data_type="module.class",
        materializer="module.class",
        type=ArtifactType.DATA,
        uri="",
        user=uuid.uuid4(),
        workspace=uuid.uuid4(),
    ),
    filter_model=ArtifactFilterModel,
    entity_name="artifact",
)
secret_crud_test_config = CrudTestConfig(
    create_model=SecretRequestModel(
        name=sample_name("sample_secret"),
        values={"key": "value"},
        user=uuid.uuid4(),
        workspace=uuid.uuid4(),
    ),
    filter_model=SecretFilterModel,
    entity_name="secret",
)
build_crud_test_config = CrudTestConfig(
    create_model=PipelineBuildRequestModel(
        user=uuid.uuid4(),
        workspace=uuid.uuid4(),
        images={},
        is_local=False,
        contains_code=True,
    ),
    filter_model=PipelineBuildFilterModel,
    entity_name="build",
)
deployment_crud_test_config = CrudTestConfig(
    create_model=PipelineDeploymentRequestModel(
        user=uuid.uuid4(),
        workspace=uuid.uuid4(),
        stack=uuid.uuid4(),
        run_name_template="template",
        pipeline_configuration={"name": "pipeline_name"},
    ),
    filter_model=PipelineDeploymentFilterModel,
    entity_name="deployment",
)
code_repository_crud_test_config = CrudTestConfig(
    create_model=CodeRepositoryRequestModel(
        user=uuid.uuid4(),
        workspace=uuid.uuid4(),
        name=sample_name("sample_code_repository"),
        config={},
        source={"module": "module", "type": "user"},
    ),
    update_model=CodeRepositoryUpdateModel(
        name=sample_name("updated_sample_code_repository")
    ),
    filter_model=CodeRepositoryFilterModel,
    entity_name="code_repository",
)
service_connector_crud_test_config = CrudTestConfig(
    create_model=ServiceConnectorRequestModel(
        user=uuid.uuid4(),
        workspace=uuid.uuid4(),
        name=sample_name("sample_service_connector"),
        connector_type="docker",
        auth_method="password",
        configuration=dict(
            username="user",
            password="password",
        ),
    ),
    update_model=ServiceConnectorUpdateModel(
        name=sample_name("updated_sample_service_connector"),
    ),
    filter_model=ServiceConnectorFilterModel,
    entity_name="service_connector",
)
model_crud_test_config = CrudTestConfig(
    create_model=ModelRequestModel(
        user=uuid.uuid4(),
        workspace=uuid.uuid4(),
        name="super_model",
        license="who cares",
        description="cool stuff",
        audience="world",
        use_cases="all",
        limitations="none",
        trade_offs="secret",
        ethic="all good",
        tags=["cool", "stuff"],
    ),
    update_model=ModelUpdateModel(
        name=sample_name("updated_sample_service_connector"),
        description="new_description",
    ),
    filter_model=ModelFilterModel,
    entity_name="model",
)
<<<<<<< HEAD

=======
>>>>>>> 61d2f81e

# step_run_crud_test_config = CrudTestConfig(
#     create_model=StepRunRequestModel(
#         name=sample_name("sample_step_run"),
#         step=Step(
#             spec=StepSpec(source="", upstream_steps=[], inputs=[]),
#             config=StepConfiguration(name="sample_step_run")
#         ),
#         status=ExecutionStatus.RUNNING,
#         user=uuid.uuid4(),
#         workspace=uuid.uuid4(),
#         pipeline_run_id=uuid.uuid4()   # Pipeline run with id needs to exist
#     ),
#     update_model=StepRunUpdateModel(status=ExecutionStatus.COMPLETED),
#     filter_model=StepRunFilterModel,
#     entity_name="run_step",
# )


list_of_entities = [
    workspace_crud_test_config,
    user_crud_test_config,
    role_crud_test_config,
    team_crud_test_config,
    flavor_crud_test_config,
    component_crud_test_config,
    pipeline_crud_test_config,
    # step_run_crud_test_config,
    pipeline_run_crud_test_config,
    artifact_crud_test_config,
    secret_crud_test_config,
    build_crud_test_config,
    deployment_crud_test_config,
    code_repository_crud_test_config,
    service_connector_crud_test_config,
    model_crud_test_config,
]<|MERGE_RESOLUTION|>--- conflicted
+++ resolved
@@ -45,10 +45,7 @@
     ModelFilterModel,
     ModelRequestModel,
     ModelUpdateModel,
-<<<<<<< HEAD
     ModelVersionRequestModel,
-=======
->>>>>>> 61d2f81e
     PipelineBuildFilterModel,
     PipelineBuildRequestModel,
     PipelineDeploymentFilterModel,
@@ -907,10 +904,6 @@
     filter_model=ModelFilterModel,
     entity_name="model",
 )
-<<<<<<< HEAD
-
-=======
->>>>>>> 61d2f81e
 
 # step_run_crud_test_config = CrudTestConfig(
 #     create_model=StepRunRequestModel(
