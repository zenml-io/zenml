#  Copyright (c) ZenML GmbH 2022. All Rights Reserved.
#
#  Licensed under the Apache License, Version 2.0 (the "License");
#  you may not use this file except in compliance with the License.
#  You may obtain a copy of the License at:
#
#       https://www.apache.org/licenses/LICENSE-2.0
#
#  Unless required by applicable law or agreed to in writing, software
#  distributed under the License is distributed on an "AS IS" BASIS,
#  WITHOUT WARRANTIES OR CONDITIONS OF ANY KIND, either express
#  or implied. See the License for the specific language governing
#  permissions and limitations under the License.
import os
import time
import uuid
from contextlib import ExitStack as does_not_raise
from datetime import datetime
from typing import Dict, List, Optional, Tuple
from uuid import UUID, uuid4

import pytest
from pydantic import SecretStr

from tests.integration.functional.utils import sample_name, tags_killer
from tests.integration.functional.zen_stores.utils import (
    CodeRepositoryContext,
    ComponentContext,
    CrudTestConfig,
    LoginContext,
    ModelVersionContext,
    PipelineRunContext,
    SecretContext,
    ServiceAccountContext,
    ServiceConnectorContext,
    ServiceConnectorTypeContext,
    StackContext,
    UserContext,
    list_of_entities,
)
from tests.unit.pipelines.test_build_utils import (
    StubLocalRepositoryContext,
)
from zenml.artifacts.utils import (
    _load_artifact_store,
    _load_file_from_artifact_store,
)
from zenml.client import Client
<<<<<<< HEAD
from zenml.config.pipeline_configurations import PipelineConfiguration
from zenml.config.source import Source, SourceType
from zenml.config.step_configurations import Step, StepConfiguration, StepSpec
from zenml.constants import ACTIVATE, DEACTIVATE, USERS
=======
from zenml.constants import (
    ACTIVATE,
    DEACTIVATE,
    DEFAULT_STACK_AND_COMPONENT_NAME,
    DEFAULT_USERNAME,
    DEFAULT_WORKSPACE_NAME,
    USERS,
)
>>>>>>> e87833d6
from zenml.enums import (
    ArtifactType,
    ColorVariants,
    ExecutionStatus,
    MetadataResourceTypes,
    ModelStages,
    StackComponentType,
    StoreType,
    TaggableResourceTypes,
)
from zenml.exceptions import (
    AuthorizationException,
    DoesNotExistException,
    EntityExistsError,
    IllegalOperationError,
    StackExistsError,
)
from zenml.logging.step_logging import prepare_logs_uri
from zenml.metadata.metadata_types import MetadataTypeEnum
from zenml.models import (
    APIKeyFilter,
    APIKeyRequest,
    APIKeyRotateRequest,
    APIKeyUpdate,
    ArtifactFilter,
    ArtifactResponse,
    ComponentFilter,
    ComponentUpdate,
    ModelVersionArtifactFilterModel,
    ModelVersionArtifactRequestModel,
    ModelVersionFilterModel,
    ModelVersionPipelineRunFilterModel,
    ModelVersionPipelineRunRequestModel,
    ModelVersionRequestModel,
    ModelVersionUpdateModel,
    PipelineRunFilter,
    PipelineRunResponse,
    ServiceAccountFilter,
    ServiceAccountRequest,
    ServiceAccountUpdate,
    ServiceConnectorFilter,
    ServiceConnectorUpdate,
    StackFilter,
    StackRequest,
    StackUpdate,
    StepRunFilter,
    UserRequest,
    UserResponse,
    UserUpdate,
    WorkspaceFilter,
    WorkspaceUpdate,
)
from zenml.models.tag_models import (
    TagFilterModel,
    TagRequestModel,
    TagResourceRequestModel,
    TagUpdateModel,
)
from zenml.models.v2.core.artifact import ArtifactRequest
from zenml.models.v2.core.component import ComponentRequest
from zenml.models.v2.core.pipeline_deployment import PipelineDeploymentRequest
from zenml.models.v2.core.pipeline_run import PipelineRunRequest
from zenml.models.v2.core.run_metadata import RunMetadataRequest
from zenml.models.v2.core.step_run import StepRunRequest
from zenml.utils import code_repository_utils, source_utils
from zenml.utils.enum_utils import StrEnum
from zenml.zen_stores.sql_zen_store import SqlZenStore

DEFAULT_NAME = "default"


@pytest.fixture
def client() -> Client:
    return Client()


# .--------------.
# | GENERIC CRUD |
# '--------------'


@pytest.mark.parametrize(
    "crud_test_config",
    list_of_entities,
    ids=[e.entity_name for e in list_of_entities],
)
def test_basic_crud_for_entity(crud_test_config: CrudTestConfig):
    """Tests the basic crud operations for a given entity."""
    client = Client()

    # Create the entity
    create_model = crud_test_config.create_model
    if hasattr(create_model, "user"):
        create_model.user = client.active_user.id
    if hasattr(create_model, "workspace"):
        create_model.workspace = client.active_workspace.id
    if hasattr(create_model, "stack"):
        create_model.stack = client.active_stack_model.id

    # Test the creation
    created_entity = crud_test_config.create_method(create_model)

    # Test that the create method returns a hydrated model, if applicable
    if hasattr(created_entity, "metadata"):
        assert created_entity.metadata is not None

    # Filter by id to verify the entity was actually created
    entities_list = crud_test_config.list_method(
        crud_test_config.filter_model(id=created_entity.id)
    )
    assert entities_list.total == 1

    entity = entities_list.items[0]

    # Test that the list method returns a non-hydrated model, if applicable
    if hasattr(entity, "metadata"):
        assert entity.metadata is None

        # Try to hydrate the entity
        entity.get_metadata()

        assert entity.metadata is not None

        # Test that the list method has a `hydrate` argument
        entities_list = crud_test_config.list_method(
            crud_test_config.filter_model(id=created_entity.id),
            hydrate=True,
        )
        assert entities_list.total == 1

        entity = entities_list.items[0]

        assert entity.metadata is not None

    if hasattr(created_entity, "name"):
        # Filter by name to verify the entity was actually created
        entities_list = crud_test_config.list_method(
            crud_test_config.filter_model(name=create_model.name)
        )
        assert entities_list.total == 1

        entity = entities_list.items[0]

        # Test that the list method returns a non-hydrated model, if applicable
        if hasattr(entity, "metadata"):
            assert entity.metadata is None

            # Try to hydrate the entity
            entity.get_metadata()

            assert entity.metadata is not None

    # Test the get method
    with does_not_raise():
        returned_entity_by_id = crud_test_config.get_method(created_entity.id)
    assert returned_entity_by_id == created_entity

    # Test that the get method returns a hydrated model, if applicable
    if hasattr(returned_entity_by_id, "metadata"):
        assert returned_entity_by_id.metadata is not None

        # Test that the get method has a `hydrate` argument
        returned_entity_by_id = crud_test_config.get_method(
            created_entity.id, hydrate=False
        )

        assert returned_entity_by_id.metadata is None

        # Try to hydrate the entity
        returned_entity_by_id.get_metadata()

        assert returned_entity_by_id.metadata is not None

    if crud_test_config.update_model:
        # Update the created entity
        update_model = crud_test_config.update_model
        with does_not_raise():
            updated_entity = crud_test_config.update_method(
                created_entity.id, update_model
            )
        # Ids should remain the same
        assert updated_entity.id == created_entity.id
        # Something in the Model should have changed
        assert updated_entity.json() != created_entity.json()

        # Test that the update method returns a hydrated model, if applicable
        if hasattr(updated_entity, "metadata"):
            assert updated_entity.metadata is not None

    # Cleanup
    with does_not_raise():
        crud_test_config.delete_method(created_entity.id)
    # Filter by id to verify the entity was actually deleted
    with pytest.raises(KeyError):
        crud_test_config.get_method(created_entity.id)
    # Filter by id to verify the entity was actually deleted
    entities_list = crud_test_config.list_method(
        crud_test_config.filter_model(id=created_entity.id)
    )
    assert entities_list.total == 0


@pytest.mark.parametrize(
    "crud_test_config",
    list_of_entities,
    ids=[e.entity_name for e in list_of_entities],
)
def test_create_entity_twice_fails(crud_test_config: CrudTestConfig):
    """Tests getting a non-existent entity by id."""
    if crud_test_config.entity_name in {"artifact", "build", "deployment"}:
        pytest.skip(
            f"Duplicates of {crud_test_config.entity_name} are allowed."
        )

    client = Client()
    # Create the entity
    create_model = crud_test_config.create_model
    if hasattr(create_model, "user"):
        create_model.user = client.active_user.id
    if hasattr(create_model, "workspace"):
        create_model.workspace = client.active_workspace.id
    # First creation is successful
    created_entity = crud_test_config.create_method(
        crud_test_config.create_model
    )
    # Second one fails
    with pytest.raises(EntityExistsError):
        crud_test_config.create_method(crud_test_config.create_model)
    # Cleanup
    with does_not_raise():
        crud_test_config.delete_method(created_entity.id)
    # Filter by id to verify the entity was actually deleted
    with pytest.raises(KeyError):
        crud_test_config.get_method(created_entity.id)


@pytest.mark.parametrize(
    "crud_test_config",
    list_of_entities,
    ids=[e.entity_name for e in list_of_entities],
)
def test_get_nonexistent_entity_fails(crud_test_config: CrudTestConfig):
    """Tests getting a non-existent entity by id."""
    with pytest.raises(KeyError):
        crud_test_config.get_method(uuid.uuid4())


@pytest.mark.parametrize(
    "crud_test_config",
    list_of_entities,
    ids=[e.entity_name for e in list_of_entities],
)
def test_updating_nonexisting_entity_raises_error(
    crud_test_config: CrudTestConfig,
):
    """Tests updating a nonexistent entity raises an error."""
    if crud_test_config.update_model:
        # Update the created entity
        update_model = crud_test_config.update_model
        with pytest.raises(KeyError):
            crud_test_config.update_method(uuid.uuid4(), update_model)
    else:
        pytest.skip(
            "For entities that do not support updates, this test is not run."
        )


@pytest.mark.parametrize(
    "crud_test_config",
    list_of_entities,
    ids=[e.entity_name for e in list_of_entities],
)
def test_deleting_nonexistent_entity_raises_error(
    crud_test_config: CrudTestConfig,
):
    """Tests deleting a nonexistent workspace raises an error."""
    with pytest.raises(KeyError):
        crud_test_config.delete_method(uuid.uuid4())


# .----------.
# | WORKSPACES |
# '----------'


def test_only_one_default_workspace_present():
    """Tests that one and only one default workspace is present."""
    client = Client()
    assert (
        len(client.zen_store.list_workspaces(WorkspaceFilter(name="default")))
        == 1
    )


def test_updating_default_workspace_fails():
    """Tests updating the default workspace."""
    client = Client()

    default_workspace = client.zen_store.get_workspace(DEFAULT_WORKSPACE_NAME)
    assert default_workspace.name == DEFAULT_WORKSPACE_NAME
    workspace_update = WorkspaceUpdate(
        name="aria_workspace",
        description="Aria has taken possession of this workspace.",
    )
    with pytest.raises(IllegalOperationError):
        client.zen_store.update_workspace(
            workspace_id=default_workspace.id,
            workspace_update=workspace_update,
        )


def test_deleting_default_workspace_fails():
    """Tests deleting the default workspace."""
    client = Client()
    with pytest.raises(IllegalOperationError):
        client.zen_store.delete_workspace(DEFAULT_NAME)


#  .------.
# | USERS |
# '-------'


def test_active_user():
    """Tests the active user can be queried with .get_user()."""
    zen_store = Client().zen_store
    active_user = zen_store.get_user()
    assert active_user is not None
    # The SQL zen_store only supports the default user as active user
    if zen_store.type == StoreType.SQL:
        assert active_user.name == DEFAULT_USERNAME
    else:
        # TODO: Implement this
        assert True


def test_creating_user_with_existing_name_fails():
    """Tests creating a user with an existing username fails."""
    zen_store = Client().zen_store

    with UserContext() as existing_user:
        with pytest.raises(EntityExistsError):
            zen_store.create_user(
                UserRequest(name=existing_user.name, password="password")
            )

    with ServiceAccountContext() as existing_service_account:
        with does_not_raise():
            user = zen_store.create_user(
                UserRequest(
                    name=existing_service_account.name, password="password"
                )
            )
            # clean up
            zen_store.delete_user(user.id)


def test_get_user():
    """Tests getting a user account."""
    zen_store = Client().zen_store
    with UserContext() as user_account:
        user = zen_store.get_user(user_account.name)
        assert user.id == user_account.id
        assert user.name == user_account.name
        assert user.active is True
        assert user.email == user_account.email
        assert user.is_service_account is False
        assert user.full_name == user_account.full_name
        assert user.email_opted_in == user_account.email_opted_in

        # Get a user account as a service account by ID is not possible
        with pytest.raises(KeyError):
            zen_store.get_service_account(user_account.id)

        # Get a user account as a service account by name is not possible
        with pytest.raises(KeyError):
            zen_store.get_service_account(user_account.name)

        with ServiceAccountContext(name=user_account.name) as service_account:
            # Get the service account as a user account by ID is allowed
            # for backwards compatibility
            user = zen_store.get_user(service_account.id)
            assert user.id == service_account.id
            assert user.name == service_account.name
            assert user.is_service_account is True

            # Getting the user by name returns the user, not the service account
            user = zen_store.get_user(user_account.name)
            assert user.id == user_account.id
            assert user.name == user_account.name
            assert user.is_service_account is False


def test_delete_user_with_resources_fails():
    """Tests deleting a user with resources fails."""
    zen_store = Client().zen_store

    login = zen_store.type == StoreType.REST

    with UserContext(delete=False, login=login) as user:
        component_context = ComponentContext(
            c_type=StackComponentType.ORCHESTRATOR,
            flavor="local",
            config={},
            user_id=user.id,
            delete=False,
        )
        with component_context as orchestrator:
            # We only use the context as a shortcut to create the resource
            pass

    # Can't delete because owned resources exist
    with pytest.raises(IllegalOperationError):
        zen_store.delete_user(user.id)

    component_context.cleanup()

    # Can delete because owned resources have been removed
    with does_not_raise():
        zen_store.delete_user(user.id)

    with UserContext(delete=False, login=login) as user:
        orchestrator_context = ComponentContext(
            c_type=StackComponentType.ORCHESTRATOR,
            flavor="local",
            config={},
            user_id=user.id,
            delete=False,
        )
        artifact_store_context = ComponentContext(
            c_type=StackComponentType.ARTIFACT_STORE,
            flavor="local",
            config={},
            user_id=user.id,
            delete=False,
        )

        with orchestrator_context as orchestrator:
            # We only use the context as a shortcut to create the resource
            pass
        with artifact_store_context as artifact_store:
            # We only use the context as a shortcut to create the resource
            pass

        components = {
            StackComponentType.ORCHESTRATOR: [orchestrator.id],
            StackComponentType.ARTIFACT_STORE: [artifact_store.id],
        }
        stack_context = StackContext(
            components=components, user_id=user.id, delete=False
        )
        with stack_context:
            # We only use the context as a shortcut to create the resource
            pass

    # Can't delete because owned resources exist
    with pytest.raises(IllegalOperationError):
        zen_store.delete_user(user.id)

    stack_context.cleanup()
    artifact_store_context.cleanup()
    orchestrator_context.cleanup()

    # Can delete because owned resources have been removed
    with does_not_raise():
        zen_store.delete_user(user.id)

    with UserContext(delete=False, login=login) as user:
        with SecretContext(user_id=user.id, delete=False):
            pass

    # Secrets are deleted when the user is deleted
    with does_not_raise():
        zen_store.delete_user(user.id)

    with UserContext(delete=False, login=login) as user:
        code_repo_context = CodeRepositoryContext(
            user_id=user.id, delete=False
        )
        with code_repo_context:
            # We only use the context as a shortcut to create the resource
            pass

    # Can't delete because owned resources exist
    with pytest.raises(IllegalOperationError):
        zen_store.delete_user(user.id)

    code_repo_context.cleanup()

    # Can delete because owned resources have been removed
    with does_not_raise():
        zen_store.delete_user(user.id)

    with UserContext(delete=False, login=login) as user:
        service_connector_context = ServiceConnectorContext(
            connector_type="cat'o'matic",
            auth_method="paw-print",
            resource_types=["cat"],
            resource_id="aria",
            configuration={
                "language": "meow",
                "foods": "tuna",
            },
            user_id=user.id,
            delete=False,
        )
        with service_connector_context:
            # We only use the context as a shortcut to create the resource
            pass

    # Can't delete because owned resources exist
    with pytest.raises(IllegalOperationError):
        zen_store.delete_user(user.id)

    service_connector_context.cleanup()

    # Can delete because owned resources have been removed
    with does_not_raise():
        zen_store.delete_user(user.id)

    with UserContext(delete=False, login=login) as user:
        model_version_context = ModelVersionContext(
            create_version=True, user_id=user.id, delete=False
        )
        with model_version_context:
            # We only use the context as a shortcut to create the resource
            pass

    # Can't delete because owned resources exist
    with pytest.raises(IllegalOperationError):
        zen_store.delete_user(user.id)

    model_version_context.cleanup()

    # Can delete because owned resources have been removed
    with does_not_raise():
        zen_store.delete_user(user.id)


def test_updating_user_with_existing_name_fails():
    """Tests updating a user with an existing account name fails."""
    zen_store = Client().zen_store

    with UserContext() as user:
        with UserContext() as existing_user:
            with pytest.raises(EntityExistsError):
                zen_store.update_user(
                    user_id=user.id,
                    user_update=UserUpdate(name=existing_user.name),
                )

        with ServiceAccountContext() as existing_service_account:
            with does_not_raise():
                zen_store.update_user(
                    user_id=user.id,
                    user_update=UserUpdate(name=existing_service_account.name),
                )


def test_updating_default_user_fails():
    """Tests that updating the default user is prohibited."""
    client = Client()
    default_user = client.zen_store.get_user(DEFAULT_USERNAME)
    assert default_user
    user_update = UserUpdate(name="axl")
    with pytest.raises(IllegalOperationError):
        client.zen_store.update_user(
            user_id=default_user.id, user_update=user_update
        )


def test_deleting_default_user_fails():
    """Tests that deleting the default user is prohibited."""
    zen_store = Client().zen_store
    with pytest.raises(IllegalOperationError):
        zen_store.delete_user("default")


def test_create_user_no_password():
    """Tests that creating a user without a password needs to be activated."""
    client = Client()
    store = client.zen_store

    if store.type == StoreType.SQL:
        pytest.skip("SQL Zen Stores do not support user activation")

    with UserContext(inactive=True) as user:
        assert not user.active
        assert user.activation_token is not None

        with pytest.raises(AuthorizationException):
            with LoginContext(user_name=user.name, password=""):
                pass

        with pytest.raises(AuthorizationException):
            with LoginContext(user_name=user.name, password="password"):
                pass

        with pytest.raises(AuthorizationException):
            response_body = store.put(
                f"{USERS}/{str(user.id)}{ACTIVATE}",
                body=UserUpdate(password="password"),
            )

        with pytest.raises(AuthorizationException):
            with LoginContext(user_name=user.name, password="password"):
                pass

        response_body = store.put(
            f"{USERS}/{str(user.id)}{ACTIVATE}",
            body=UserUpdate(
                password="password", activation_token=user.activation_token
            ),
        )
        activated_user = UserResponse.parse_obj(response_body)
        assert activated_user.active
        assert activated_user.name == user.name
        assert activated_user.id == user.id

        with LoginContext(user_name=user.name, password="password"):
            new_store = Client().zen_store
            assert new_store.get_user().id == user.id


def test_reactivate_user():
    """Tests that reactivating a user with a new password works."""
    client = Client()
    store = client.zen_store

    if store.type == StoreType.SQL:
        pytest.skip("SQL Zen Stores do not support user activation")

    with UserContext(password="password") as user:
        assert user.active
        assert user.activation_token is None

        with LoginContext(user_name=user.name, password="password"):
            new_store = Client().zen_store
            assert new_store.get_user().id == user.id

        response_body = store.put(
            f"{USERS}/{str(user.id)}{DEACTIVATE}",
        )
        deactivated_user = UserResponse.parse_obj(response_body)
        assert not deactivated_user.active
        assert deactivated_user.activation_token is not None

        with pytest.raises(AuthorizationException):
            with LoginContext(user_name=user.name, password="password"):
                pass

        with pytest.raises(AuthorizationException):
            response_body = store.put(
                f"{USERS}/{str(user.id)}{ACTIVATE}",
                body=UserUpdate(password="newpassword"),
            )

        with pytest.raises(AuthorizationException):
            with LoginContext(user_name=user.name, password="password"):
                pass

        with pytest.raises(AuthorizationException):
            with LoginContext(user_name=user.name, password="newpassword"):
                pass

        response_body = store.put(
            f"{USERS}/{str(user.id)}{ACTIVATE}",
            body=UserUpdate(
                password="newpassword",
                activation_token=deactivated_user.activation_token,
            ),
        )
        activated_user = UserResponse.parse_obj(response_body)
        assert activated_user.active
        assert activated_user.name == user.name
        assert activated_user.id == user.id

        with pytest.raises(AuthorizationException):
            with LoginContext(user_name=user.name, password="password"):
                pass

        with LoginContext(user_name=user.name, password="newpassword"):
            new_store = Client().zen_store
            assert new_store.get_user().id == user.id


#  .-----------------.
# | SERVICE ACCOUNTS |
# '------------------'


def test_create_service_account():
    """Tests creating a service account."""
    zen_store = Client().zen_store
    with ServiceAccountContext() as service_account:
        account = zen_store.get_service_account(service_account.name)
        assert account.id == service_account.id
        assert account.name == service_account.name
        assert account.active is True

        account = zen_store.get_service_account(service_account.id)
        assert account.id == service_account.id
        assert account.name == service_account.name
        assert account.active is True


def test_delete_service_account():
    """Tests deleting a service account."""
    zen_store = Client().zen_store
    with ServiceAccountContext() as service_account:
        # delete by name
        zen_store.delete_service_account(service_account.name)

        with pytest.raises(KeyError):
            zen_store.get_service_account(service_account.name)

        with pytest.raises(KeyError):
            zen_store.get_service_account(service_account.id)

    with ServiceAccountContext() as service_account:
        # delete by ID
        zen_store.delete_service_account(service_account.id)

        with pytest.raises(KeyError):
            zen_store.get_service_account(service_account.name)

        with pytest.raises(KeyError):
            zen_store.get_service_account(service_account.id)


def test_delete_service_account_with_resources_fails():
    """Tests deleting a service account with resources fails."""
    zen_store = Client().zen_store

    login = zen_store.type == StoreType.REST

    with ServiceAccountContext(delete=False, login=login) as service_account:
        component_context = ComponentContext(
            c_type=StackComponentType.ORCHESTRATOR,
            flavor="local",
            config={},
            user_id=service_account.id,
            delete=False,
        )
        with component_context as orchestrator:
            # We only use the context as a shortcut to create the resource
            pass

    # Can't delete because owned resources exist
    with pytest.raises(IllegalOperationError):
        zen_store.delete_service_account(service_account.id)

    component_context.cleanup()

    # Can delete because owned resources have been removed
    with does_not_raise():
        zen_store.delete_service_account(service_account.id)

    with ServiceAccountContext(delete=False, login=login) as service_account:
        orchestrator_context = ComponentContext(
            c_type=StackComponentType.ORCHESTRATOR,
            flavor="local",
            config={},
            user_id=service_account.id,
            delete=False,
        )
        artifact_store_context = ComponentContext(
            c_type=StackComponentType.ARTIFACT_STORE,
            flavor="local",
            config={},
            user_id=service_account.id,
            delete=False,
        )

        with orchestrator_context as orchestrator:
            # We only use the context as a shortcut to create the resource
            pass
        with artifact_store_context as artifact_store:
            # We only use the context as a shortcut to create the resource
            pass

        components = {
            StackComponentType.ORCHESTRATOR: [orchestrator.id],
            StackComponentType.ARTIFACT_STORE: [artifact_store.id],
        }
        stack_context = StackContext(
            components=components, user_id=service_account.id, delete=False
        )
        with stack_context:
            # We only use the context as a shortcut to create the resource
            pass

    # Can't delete because owned resources exist
    with pytest.raises(IllegalOperationError):
        zen_store.delete_service_account(service_account.id)

    stack_context.cleanup()
    artifact_store_context.cleanup()
    orchestrator_context.cleanup()

    # Can delete because owned resources have been removed
    with does_not_raise():
        zen_store.delete_service_account(service_account.id)

    with ServiceAccountContext(delete=False, login=login) as service_account:
        with SecretContext(user_id=service_account.id, delete=False):
            pass

    # Secrets are deleted when the service_account is deleted
    with does_not_raise():
        zen_store.delete_service_account(service_account.id)

    with ServiceAccountContext(delete=False, login=login) as service_account:
        code_repo_context = CodeRepositoryContext(
            user_id=service_account.id, delete=False
        )
        with code_repo_context:
            # We only use the context as a shortcut to create the resource
            pass

    # Can't delete because owned resources exist
    with pytest.raises(IllegalOperationError):
        zen_store.delete_service_account(service_account.id)

    code_repo_context.cleanup()

    # Can delete because owned resources have been removed
    with does_not_raise():
        zen_store.delete_service_account(service_account.id)

    with ServiceAccountContext(delete=False, login=login) as service_account:
        service_connector_context = ServiceConnectorContext(
            connector_type="cat'o'matic",
            auth_method="paw-print",
            resource_types=["cat"],
            resource_id="aria",
            configuration={
                "language": "meow",
                "foods": "tuna",
            },
            user_id=service_account.id,
            delete=False,
        )
        with service_connector_context:
            # We only use the context as a shortcut to create the resource
            pass

    # Can't delete because owned resources exist
    with pytest.raises(IllegalOperationError):
        zen_store.delete_service_account(service_account.id)

    service_connector_context.cleanup()

    # Can delete because owned resources have been removed
    with does_not_raise():
        zen_store.delete_service_account(service_account.id)

    with ServiceAccountContext(delete=False, login=login) as service_account:
        model_version_context = ModelVersionContext(
            create_version=True, user_id=service_account.id, delete=False
        )
        with model_version_context:
            # We only use the context as a shortcut to create the resource
            pass

    # Can't delete because owned resources exist
    with pytest.raises(IllegalOperationError):
        zen_store.delete_service_account(service_account.id)

    model_version_context.cleanup()

    # Can delete because owned resources have been removed
    with does_not_raise():
        zen_store.delete_service_account(service_account.id)


def test_create_service_account_used_name_fails():
    """Tests creating a service account name with a name that is already used."""
    zen_store = Client().zen_store

    with ServiceAccountContext() as existing_service_account:
        with pytest.raises(EntityExistsError):
            zen_store.create_service_account(
                ServiceAccountRequest(
                    name=existing_service_account.name,
                    active=True,
                )
            )

    with UserContext() as existing_user:
        # Can create a service account with the same name as a user account
        with does_not_raise():
            account = zen_store.create_service_account(
                ServiceAccountRequest(
                    name=existing_user.name,
                    active=True,
                )
            )
            # clean up
            zen_store.delete_service_account(account.id)


def test_get_service_account():
    """Tests getting a service account."""
    zen_store = Client().zen_store
    with ServiceAccountContext() as service_account:
        account = zen_store.get_service_account(service_account.name)
        assert account.id == service_account.id
        assert account.name == service_account.name
        assert account.active is True
        assert account.description == service_account.description

        # Get a service account as a user account by ID is allowed
        # for backwards compatibility
        user = zen_store.get_user(service_account.id)
        assert user.id == service_account.id
        assert user.name == service_account.name
        assert user.active is True
        assert user.activation_token is None
        assert user.email is None
        assert user.is_service_account is True
        assert user.full_name == ""
        assert user.email_opted_in is False
        assert user.hub_token is None

        # Get a service account as a user account by name
        with pytest.raises(KeyError):
            user = zen_store.get_user(service_account.name)

        with UserContext(user_name=service_account.name) as existing_user:
            # Get the service account as a user account by ID is allowed
            # for backwards compatibility
            user = zen_store.get_user(service_account.id)
            assert user.id == service_account.id
            assert user.name == service_account.name
            assert user.is_service_account is True

            # Getting the user by name returns the user, not the service account
            user = zen_store.get_user(service_account.name)
            assert user.id == existing_user.id
            assert user.name == service_account.name
            assert user.is_service_account is False


def test_list_service_accounts():
    """Tests listing service accounts."""
    zen_store = Client().zen_store

    with ServiceAccountContext() as service_account_one:
        accounts = zen_store.list_service_accounts(
            # TODO: we use a large size to get all accounts in one page, but
            #  the correct way to do this is to fetch all pages
            ServiceAccountFilter(size=1000)
        ).items
        assert service_account_one.id in [account.id for account in accounts]

        accounts = zen_store.list_service_accounts(
            ServiceAccountFilter(
                name=service_account_one.name,
            )
        ).items
        assert service_account_one.id in [account.id for account in accounts]

        accounts = zen_store.list_service_accounts(
            ServiceAccountFilter(
                id=service_account_one.id,
            )
        ).items
        assert service_account_one.id in [account.id for account in accounts]

        with ServiceAccountContext() as service_account_two:
            accounts = zen_store.list_service_accounts(
                # TODO: we use a large size to get all accounts in one page, but
                #  the correct way to do this is to fetch all pages
                ServiceAccountFilter(size=1000)
            ).items
            assert service_account_one.id in [
                account.id for account in accounts
            ]
            assert service_account_two.id in [
                account.id for account in accounts
            ]

            accounts = zen_store.list_service_accounts(
                ServiceAccountFilter(
                    name=service_account_one.name,
                )
            ).items
            assert len(accounts) == 1
            assert service_account_one.id in [
                account.id for account in accounts
            ]

            accounts = zen_store.list_service_accounts(
                ServiceAccountFilter(
                    name=service_account_two.name,
                )
            ).items
            assert len(accounts) == 1
            assert service_account_two.id in [
                account.id for account in accounts
            ]

            accounts = zen_store.list_service_accounts(
                ServiceAccountFilter(
                    active=True,
                    size=1000,
                )
            ).items
            assert service_account_one.id in [
                account.id for account in accounts
            ]
            assert service_account_two.id in [
                account.id for account in accounts
            ]

            with UserContext() as user:
                accounts = zen_store.list_service_accounts(
                    # TODO: we use a large size to get all accounts in one page,
                    # but the correct way to do this is to fetch all pages
                    ServiceAccountFilter(size=1000)
                ).items
                assert user.id not in [account.id for account in accounts]


def test_update_service_account_name():
    """Tests updating a service account name."""
    zen_store = Client().zen_store

    with ServiceAccountContext() as service_account:
        account_name = service_account.name
        new_account_name = sample_name("aria")

        # Update by name
        updated_account = zen_store.update_service_account(
            service_account_name_or_id=account_name,
            service_account_update=ServiceAccountUpdate(
                name=new_account_name,
            ),
        )
        assert updated_account.id == service_account.id
        assert updated_account.name == new_account_name
        assert updated_account.active is True
        assert updated_account.description == service_account.description

        account = zen_store.get_service_account(service_account.id)
        assert account.id == service_account.id
        assert account.name == new_account_name
        assert account.active is True
        assert updated_account.description == service_account.description

        account = zen_store.get_service_account(new_account_name)
        assert account.id == service_account.id
        assert account.name == new_account_name
        assert account.active is True
        assert updated_account.description == service_account.description

        with pytest.raises(KeyError):
            zen_store.get_service_account(account_name)

        account_name = new_account_name
        new_account_name = sample_name("aria")

        # Update by ID
        updated_account = zen_store.update_service_account(
            service_account_name_or_id=service_account.id,
            service_account_update=ServiceAccountUpdate(
                name=new_account_name,
            ),
        )
        assert updated_account.id == service_account.id
        assert updated_account.name == new_account_name
        assert updated_account.active is True
        assert updated_account.description == service_account.description

        account = zen_store.get_service_account(service_account.id)
        assert account.id == service_account.id
        assert account.name == new_account_name
        assert account.active is True
        assert updated_account.description == service_account.description

        account = zen_store.get_service_account(new_account_name)
        assert account.id == service_account.id

        with pytest.raises(KeyError):
            zen_store.get_service_account(account_name)


def test_update_service_account_used_name_fails():
    """Tests updating a service account name to a name that is already used."""
    zen_store = Client().zen_store

    with ServiceAccountContext() as service_account:
        with ServiceAccountContext() as existing_service_account:
            # Update by name
            with pytest.raises(EntityExistsError):
                zen_store.update_service_account(
                    service_account_name_or_id=service_account.name,
                    service_account_update=ServiceAccountUpdate(
                        name=existing_service_account.name,
                    ),
                )

            account = zen_store.get_service_account(service_account.id)
            assert account.name == service_account.name

            # Update by ID
            with pytest.raises(EntityExistsError):
                zen_store.update_service_account(
                    service_account_name_or_id=service_account.id,
                    service_account_update=ServiceAccountUpdate(
                        name=existing_service_account.name,
                    ),
                )

            account = zen_store.get_service_account(service_account.id)
            assert account.name == service_account.name

        with UserContext() as existing_user:
            # Update works if the name is the same as a user account
            with does_not_raise():
                zen_store.update_service_account(
                    service_account_name_or_id=service_account.id,
                    service_account_update=ServiceAccountUpdate(
                        name=existing_user.name,
                    ),
                )


def test_deactivate_service_account():
    """Tests deactivating a service account."""
    zen_store = Client().zen_store

    with ServiceAccountContext() as service_account:
        account_name = service_account.name

        account = zen_store.get_service_account(service_account.id)
        assert account.active is True

        # Update by name
        updated_account = zen_store.update_service_account(
            service_account_name_or_id=account_name,
            service_account_update=ServiceAccountUpdate(
                active=False,
            ),
        )
        assert updated_account.id == service_account.id
        assert updated_account.active is False

        account = zen_store.get_service_account(service_account.id)
        assert account.id == service_account.id
        assert account.active is False

        # Update by ID
        updated_account = zen_store.update_service_account(
            service_account_name_or_id=service_account.id,
            service_account_update=ServiceAccountUpdate(
                active=True,
            ),
        )
        assert updated_account.id == service_account.id
        assert updated_account.active is True

        account = zen_store.get_service_account(service_account.id)
        assert account.id == service_account.id
        assert account.active is True


def test_update_service_account_description():
    """Tests updating a service account description."""
    zen_store = Client().zen_store

    with ServiceAccountContext() as service_account:
        new_description = "Axl has taken possession of this account."

        updated_account = zen_store.update_service_account(
            service_account_name_or_id=service_account.id,
            service_account_update=ServiceAccountUpdate(
                description=new_description,
            ),
        )
        assert updated_account.id == service_account.id
        assert updated_account.name == service_account.name
        assert updated_account.active is True
        assert updated_account.description == new_description

        account = zen_store.get_service_account(service_account.id)
        assert account.id == service_account.id
        assert account.name == service_account.name
        assert account.active is True
        assert updated_account.description == new_description


# .----------.
# | API KEYS |
# '----------'


def test_create_api_key():
    """Tests creating a service account."""
    zen_store = Client().zen_store
    with ServiceAccountContext() as service_account:
        api_key_request = APIKeyRequest(
            name="axl",
            description="Axl's API key",
        )
        new_api_key = zen_store.create_api_key(
            service_account_id=service_account.id,
            api_key=api_key_request,
        )

        assert new_api_key.name == api_key_request.name
        assert new_api_key.description == api_key_request.description
        assert new_api_key.service_account.id == service_account.id
        assert new_api_key.key is not None
        assert new_api_key.active is True
        assert new_api_key.last_login is None
        assert new_api_key.last_rotated is None

        api_key = zen_store.get_api_key(
            service_account_id=service_account.id,
            api_key_name_or_id=new_api_key.id,
        )
        assert api_key.id == new_api_key.id
        assert api_key.name == api_key_request.name
        assert api_key.description == api_key_request.description
        assert api_key.service_account.id == service_account.id
        assert api_key.key is None

        api_key = zen_store.get_api_key(
            service_account_id=service_account.id,
            api_key_name_or_id=new_api_key.name,
        )
        assert api_key.id == new_api_key.id
        assert api_key.name == api_key_request.name


def test_delete_api_key():
    """Tests deleting an API key."""
    zen_store = Client().zen_store
    with ServiceAccountContext() as service_account:
        api_key_request = APIKeyRequest(
            name="axl",
            description="Axl's API key",
        )
        new_api_key = zen_store.create_api_key(
            service_account_id=service_account.id,
            api_key=api_key_request,
        )

        api_key = zen_store.get_api_key(
            service_account_id=service_account.id,
            api_key_name_or_id=new_api_key.id,
        )
        assert api_key.id == new_api_key.id
        assert api_key.name == api_key_request.name

        api_key = zen_store.get_api_key(
            service_account_id=service_account.id,
            api_key_name_or_id=new_api_key.name,
        )
        assert api_key.id == new_api_key.id
        assert api_key.name == api_key_request.name

        # delete by name
        zen_store.delete_api_key(
            service_account_id=service_account.id,
            api_key_name_or_id=new_api_key.name,
        )

        with pytest.raises(KeyError):
            zen_store.get_api_key(
                service_account_id=service_account.id,
                api_key_name_or_id=new_api_key.id,
            )

        with pytest.raises(KeyError):
            zen_store.get_api_key(
                service_account_id=service_account.id,
                api_key_name_or_id=api_key_request.name,
            )

        with pytest.raises(KeyError):
            zen_store.delete_api_key(
                service_account_id=service_account.id,
                api_key_name_or_id=new_api_key.name,
            )

        api_key_request = APIKeyRequest(
            name="aria",
            description="Aria's API key",
        )
        new_api_key = zen_store.create_api_key(
            service_account_id=service_account.id,
            api_key=api_key_request,
        )

        api_key = zen_store.get_api_key(
            service_account_id=service_account.id,
            api_key_name_or_id=new_api_key.id,
        )
        assert api_key.id == new_api_key.id
        assert api_key.name == api_key_request.name

        api_key = zen_store.get_api_key(
            service_account_id=service_account.id,
            api_key_name_or_id=new_api_key.name,
        )
        assert api_key.id == new_api_key.id
        assert api_key.name == api_key_request.name

        # delete by ID
        zen_store.delete_api_key(
            service_account_id=service_account.id,
            api_key_name_or_id=new_api_key.id,
        )

        with pytest.raises(KeyError):
            zen_store.get_api_key(
                service_account_id=service_account.id,
                api_key_name_or_id=new_api_key.id,
            )

        with pytest.raises(KeyError):
            zen_store.get_api_key(
                service_account_id=service_account.id,
                api_key_name_or_id=api_key_request.name,
            )

        with pytest.raises(KeyError):
            zen_store.delete_api_key(
                service_account_id=service_account.id,
                api_key_name_or_id=new_api_key.id,
            )


def test_create_api_key_used_name_fails():
    """Tests creating an API key with a name that is already used."""
    zen_store = Client().zen_store

    with ServiceAccountContext() as service_account:
        api_key_request = APIKeyRequest(
            name="axl",
            description="Axl's API key",
        )
        zen_store.create_api_key(
            service_account_id=service_account.id,
            api_key=api_key_request,
        )

        with pytest.raises(EntityExistsError):
            zen_store.create_api_key(
                service_account_id=service_account.id,
                api_key=api_key_request,
            )


def test_list_api_keys():
    """Tests listing API keys."""
    zen_store = Client().zen_store

    with ServiceAccountContext() as service_account:
        api_key_request = APIKeyRequest(
            name="axl",
            description="Axl's API key",
        )
        api_key_one = zen_store.create_api_key(
            service_account_id=service_account.id,
            api_key=api_key_request,
        )

        keys = zen_store.list_api_keys(
            service_account_id=service_account.id,
            filter_model=APIKeyFilter(),
        ).items
        assert len(keys) == 1
        assert api_key_one.id in [key.id for key in keys]

        keys = zen_store.list_api_keys(
            service_account_id=service_account.id,
            filter_model=APIKeyFilter(
                name=api_key_one.name,
            ),
        ).items
        assert len(keys) == 1
        assert api_key_one.id in [key.id for key in keys]

        keys = zen_store.list_api_keys(
            service_account_id=service_account.id,
            filter_model=APIKeyFilter(
                id=api_key_one.id,
            ),
        ).items
        assert len(keys) == 1
        assert api_key_one.id in [key.id for key in keys]

        api_key_request = APIKeyRequest(
            name="aria",
            description="Aria's API key",
        )
        api_key_two = zen_store.create_api_key(
            service_account_id=service_account.id,
            api_key=api_key_request,
        )

        keys = zen_store.list_api_keys(
            service_account_id=service_account.id,
            filter_model=APIKeyFilter(),
        ).items
        assert len(keys) == 2
        assert api_key_one.id in [key.id for key in keys]
        assert api_key_two.id in [key.id for key in keys]

        keys = zen_store.list_api_keys(
            service_account_id=service_account.id,
            filter_model=APIKeyFilter(
                name=api_key_one.name,
            ),
        ).items
        assert len(keys) == 1
        assert api_key_one.id in [key.id for key in keys]

        keys = zen_store.list_api_keys(
            service_account_id=service_account.id,
            filter_model=APIKeyFilter(
                name=api_key_two.name,
            ),
        ).items
        assert len(keys) == 1
        assert api_key_two.id in [key.id for key in keys]

        keys = zen_store.list_api_keys(
            service_account_id=service_account.id,
            filter_model=APIKeyFilter(
                id=api_key_one.id,
            ),
        ).items
        assert len(keys) == 1
        assert api_key_one.id in [key.id for key in keys]

        keys = zen_store.list_api_keys(
            service_account_id=service_account.id,
            filter_model=APIKeyFilter(
                id=api_key_two.id,
            ),
        ).items
        assert len(keys) == 1
        assert api_key_two.id in [key.id for key in keys]


def test_update_key_name():
    """Tests updating an API key name."""
    zen_store = Client().zen_store

    with ServiceAccountContext() as service_account:
        api_key_request = APIKeyRequest(
            name="axl",
            description="Axl's API key",
        )
        api_key = zen_store.create_api_key(
            service_account_id=service_account.id,
            api_key=api_key_request,
        )

        # Update by name
        new_key_name = "aria"
        updated_key = zen_store.update_api_key(
            service_account_id=service_account.id,
            api_key_name_or_id=api_key_request.name,
            api_key_update=APIKeyUpdate(
                name=new_key_name,
            ),
        )
        assert updated_key.id == api_key.id
        assert updated_key.name == new_key_name
        assert updated_key.active is True
        assert updated_key.description == api_key.description

        key = zen_store.get_api_key(
            service_account_id=service_account.id,
            api_key_name_or_id=new_key_name,
        )
        assert key.id == api_key.id
        assert key.name == new_key_name

        with pytest.raises(KeyError):
            zen_store.get_api_key(
                service_account_id=service_account.id,
                api_key_name_or_id=api_key.name,
            )

        # Update by ID
        new_new_key_name = "blupus"
        updated_key = zen_store.update_api_key(
            service_account_id=service_account.id,
            api_key_name_or_id=api_key.id,
            api_key_update=APIKeyUpdate(
                name=new_new_key_name,
            ),
        )
        assert updated_key.id == api_key.id
        assert updated_key.name == new_new_key_name
        assert updated_key.active is True
        assert updated_key.description == api_key.description

        key = zen_store.get_api_key(
            service_account_id=service_account.id,
            api_key_name_or_id=new_new_key_name,
        )
        assert key.id == api_key.id
        assert key.name == new_new_key_name

        with pytest.raises(KeyError):
            zen_store.get_api_key(
                service_account_id=service_account.id,
                api_key_name_or_id=api_key.name,
            )

        with pytest.raises(KeyError):
            zen_store.get_api_key(
                service_account_id=service_account.id,
                api_key_name_or_id=new_key_name,
            )


def test_update_api_key_used_name_fails():
    """Tests updating an API key name to a name that is already used."""
    zen_store = Client().zen_store

    with ServiceAccountContext() as service_account:
        other_api_key_request = APIKeyRequest(
            name="axl",
            description="Axl's API key",
        )
        zen_store.create_api_key(
            service_account_id=service_account.id,
            api_key=other_api_key_request,
        )

        api_key_request = APIKeyRequest(
            name="aria",
            description="Aria's API key",
        )
        api_key = zen_store.create_api_key(
            service_account_id=service_account.id,
            api_key=api_key_request,
        )

        # Update by name
        with pytest.raises(EntityExistsError):
            zen_store.update_api_key(
                service_account_id=service_account.id,
                api_key_name_or_id=api_key_request.name,
                api_key_update=APIKeyUpdate(
                    name=other_api_key_request.name,
                ),
            )

        # Update by ID
        with pytest.raises(EntityExistsError):
            zen_store.update_api_key(
                service_account_id=service_account.id,
                api_key_name_or_id=api_key.id,
                api_key_update=APIKeyUpdate(
                    name=other_api_key_request.name,
                ),
            )


def test_deactivate_api_key():
    """Tests deactivating an API key."""
    zen_store = Client().zen_store

    with ServiceAccountContext() as service_account:
        api_key_request = APIKeyRequest(
            name="aria",
            description="Aria's API key",
        )
        api_key = zen_store.create_api_key(
            service_account_id=service_account.id,
            api_key=api_key_request,
        )

        key = zen_store.get_api_key(
            service_account_id=service_account.id,
            api_key_name_or_id=api_key.id,
        )
        assert key.id == api_key.id
        assert key.name == api_key_request.name
        assert key.active is True

        # Update by name
        updated_key = zen_store.update_api_key(
            service_account_id=service_account.id,
            api_key_name_or_id=api_key_request.name,
            api_key_update=APIKeyUpdate(
                active=False,
            ),
        )
        assert updated_key.id == api_key.id
        assert updated_key.name == api_key.name
        assert updated_key.active is False
        assert updated_key.description == api_key.description

        # Update by ID
        updated_key = zen_store.update_api_key(
            service_account_id=service_account.id,
            api_key_name_or_id=api_key.id,
            api_key_update=APIKeyUpdate(
                active=True,
            ),
        )
        assert updated_key.id == api_key.id
        assert updated_key.name == api_key.name
        assert updated_key.active is True
        assert updated_key.description == api_key.description


def test_update_api_key_description():
    """Tests updating an API key description."""
    zen_store = Client().zen_store

    with ServiceAccountContext() as service_account:
        api_key_request = APIKeyRequest(
            name="aria",
            description="Aria's API key",
        )
        api_key = zen_store.create_api_key(
            service_account_id=service_account.id,
            api_key=api_key_request,
        )

        new_description = "Axl has taken possession of this API key."

        updated_key = zen_store.update_api_key(
            service_account_id=service_account.id,
            api_key_name_or_id=api_key.id,
            api_key_update=APIKeyUpdate(
                description=new_description,
            ),
        )
        assert updated_key.id == api_key.id
        assert updated_key.name == api_key.name
        assert updated_key.active is True
        assert updated_key.description == new_description

        key = zen_store.get_api_key(
            service_account_id=service_account.id,
            api_key_name_or_id=api_key.id,
        )
        assert key.id == api_key.id
        assert key.name == api_key.name
        assert key.active is True
        assert key.description == new_description


def test_rotate_api_key():
    """Tests rotating a service account."""
    zen_store = Client().zen_store
    with ServiceAccountContext() as service_account:
        api_key_request = APIKeyRequest(
            name="axl",
            description="Axl's API key",
        )
        api_key = zen_store.create_api_key(
            service_account_id=service_account.id,
            api_key=api_key_request,
        )

        assert api_key.name == api_key_request.name
        assert api_key.key is not None
        assert api_key.active is True
        assert api_key.last_login is None
        assert api_key.last_rotated is None

        rotated_api_key = zen_store.rotate_api_key(
            service_account_id=service_account.id,
            api_key_name_or_id=api_key.id,
            rotate_request=APIKeyRotateRequest(),
        )

        assert rotated_api_key.name == api_key_request.name
        assert rotated_api_key.key is not None
        assert rotated_api_key.key != api_key.key
        assert rotated_api_key.active is True
        assert rotated_api_key.last_login is None
        assert rotated_api_key.last_rotated is not None


def test_login_api_key():
    """Tests logging in with an API key."""
    zen_store = Client().zen_store
    if zen_store.type == StoreType.SQL:
        pytest.skip("SQL Zen Stores do not support API keys login")

    with ServiceAccountContext() as service_account:
        api_key_request = APIKeyRequest(
            name="aria",
            description="Aria's API key",
        )
        api_key = zen_store.create_api_key(
            service_account_id=service_account.id,
            api_key=api_key_request,
        )

        with LoginContext(api_key=api_key.key):
            new_zen_store = Client().zen_store
            active_user = new_zen_store.get_user()
            assert active_user.id == service_account.id

        api_key = zen_store.get_api_key(
            service_account_id=service_account.id,
            api_key_name_or_id=api_key.id,
        )
        assert api_key.last_login is not None
        assert api_key.last_rotated is None


def test_login_inactive_api_key():
    """Tests logging in with an inactive API key."""
    zen_store = Client().zen_store
    if zen_store.type == StoreType.SQL:
        pytest.skip("SQL Zen Stores do not support API keys login")

    with ServiceAccountContext() as service_account:
        api_key_request = APIKeyRequest(
            name="aria",
            description="Aria's API key",
        )
        api_key = zen_store.create_api_key(
            service_account_id=service_account.id,
            api_key=api_key_request,
        )

        zen_store.update_api_key(
            service_account_id=service_account.id,
            api_key_name_or_id=api_key.id,
            api_key_update=APIKeyUpdate(
                active=False,
            ),
        )

        with pytest.raises(AuthorizationException):
            with LoginContext(api_key=api_key.key):
                pass

        zen_store.update_api_key(
            service_account_id=service_account.id,
            api_key_name_or_id=api_key.id,
            api_key_update=APIKeyUpdate(
                active=True,
            ),
        )

        with LoginContext(api_key=api_key.key):
            new_zen_store = Client().zen_store
            active_user = new_zen_store.get_user()
            assert active_user.id == service_account.id

        # Test deactivation while logged in
        with LoginContext(api_key=api_key.key):
            new_zen_store = Client().zen_store

            active_user = new_zen_store.get_user()
            assert active_user.id == service_account.id

            new_zen_store.update_api_key(
                service_account_id=service_account.id,
                api_key_name_or_id=api_key.id,
                api_key_update=APIKeyUpdate(
                    active=False,
                ),
            )

            with pytest.raises(AuthorizationException):
                new_zen_store.get_user()

            # NOTE: use the old store to update the key, since the new store
            # is no longer authorized
            zen_store.update_api_key(
                service_account_id=service_account.id,
                api_key_name_or_id=api_key.id,
                api_key_update=APIKeyUpdate(
                    active=True,
                ),
            )

            active_user = new_zen_store.get_user()
            assert active_user.id == service_account.id


def test_login_inactive_service_account():
    """Tests logging in with an inactive service account."""
    zen_store = Client().zen_store
    if zen_store.type == StoreType.SQL:
        pytest.skip("SQL Zen Stores do not support API keys login")

    with ServiceAccountContext() as service_account:
        api_key_request = APIKeyRequest(
            name="aria",
            description="Aria's API key",
        )
        api_key = zen_store.create_api_key(
            service_account_id=service_account.id,
            api_key=api_key_request,
        )

        zen_store.update_service_account(
            service_account_name_or_id=service_account.id,
            service_account_update=ServiceAccountUpdate(
                active=False,
            ),
        )

        with pytest.raises(AuthorizationException):
            with LoginContext(api_key=api_key.key):
                pass

        zen_store.update_service_account(
            service_account_name_or_id=service_account.id,
            service_account_update=ServiceAccountUpdate(
                active=True,
            ),
        )

        with LoginContext(api_key=api_key.key):
            new_zen_store = Client().zen_store
            active_user = new_zen_store.get_user()
            assert active_user.id == service_account.id

        # Test deactivation while logged in
        with LoginContext(api_key=api_key.key):
            new_zen_store = Client().zen_store

            active_user = new_zen_store.get_user()
            assert active_user.id == service_account.id

            new_zen_store.update_service_account(
                service_account_name_or_id=service_account.id,
                service_account_update=ServiceAccountUpdate(
                    active=False,
                ),
            )

            with pytest.raises(AuthorizationException):
                new_zen_store.get_user()

            # NOTE: use the old store to update the key, since the new store
            # is no longer authorized
            zen_store.update_service_account(
                service_account_name_or_id=service_account.id,
                service_account_update=ServiceAccountUpdate(
                    active=True,
                ),
            )

            active_user = new_zen_store.get_user()
            assert active_user.id == service_account.id


def test_login_deleted_api_key():
    """Tests logging in with a deleted key."""
    zen_store = Client().zen_store
    if zen_store.type == StoreType.SQL:
        pytest.skip("SQL Zen Stores do not support API keys login")

    with ServiceAccountContext() as service_account:
        api_key_request = APIKeyRequest(
            name="aria",
            description="Aria's API key",
        )
        api_key = zen_store.create_api_key(
            service_account_id=service_account.id,
            api_key=api_key_request,
        )

        zen_store.delete_api_key(
            service_account_id=service_account.id,
            api_key_name_or_id=api_key.id,
        )

        with pytest.raises(AuthorizationException):
            with LoginContext(api_key=api_key.key):
                pass

        api_key = zen_store.create_api_key(
            service_account_id=service_account.id,
            api_key=api_key_request,
        )

        # Test deletion while logged in
        with LoginContext(api_key=api_key.key):
            new_zen_store = Client().zen_store

            active_user = new_zen_store.get_user()
            assert active_user.id == service_account.id

            new_zen_store.delete_api_key(
                service_account_id=service_account.id,
                api_key_name_or_id=api_key.id,
            )

            with pytest.raises(AuthorizationException):
                new_zen_store.get_user()

            # NOTE: use the old store to re-add the key, since the new store
            # is no longer authorized
            zen_store.create_api_key(
                service_account_id=service_account.id,
                api_key=api_key_request,
            )

            with pytest.raises(AuthorizationException):
                new_zen_store.get_user()


def test_login_rotate_api_key():
    """Tests logging in with a rotated API key."""
    zen_store = Client().zen_store
    if zen_store.type == StoreType.SQL:
        pytest.skip("SQL Zen Stores do not support API keys login")

    with ServiceAccountContext() as service_account:
        api_key_request = APIKeyRequest(
            name="aria",
            description="Aria's API key",
        )
        api_key = zen_store.create_api_key(
            service_account_id=service_account.id,
            api_key=api_key_request,
        )

        with LoginContext(api_key=api_key.key):
            new_zen_store = Client().zen_store
            active_user = new_zen_store.get_user()
            assert active_user.id == service_account.id

        rotated_api_key = zen_store.rotate_api_key(
            service_account_id=service_account.id,
            api_key_name_or_id=api_key.id,
            rotate_request=APIKeyRotateRequest(),
        )

        with pytest.raises(AuthorizationException):
            with LoginContext(api_key=api_key.key):
                pass

        with LoginContext(api_key=rotated_api_key.key):
            new_zen_store = Client().zen_store
            active_user = new_zen_store.get_user()
            assert active_user.id == service_account.id

        # Test rotation while logged in
        with LoginContext(api_key=rotated_api_key.key):
            new_zen_store = Client().zen_store

            new_zen_store.rotate_api_key(
                service_account_id=service_account.id,
                api_key_name_or_id=api_key.id,
                rotate_request=APIKeyRotateRequest(),
            )

            active_user = new_zen_store.get_user()
            assert active_user.id == service_account.id


def test_login_rotate_api_key_retain_period():
    """Tests logging in with a rotated API key with a retain period."""
    zen_store = Client().zen_store
    if zen_store.type == StoreType.SQL:
        pytest.skip("SQL Zen Stores do not support API keys login")

    with ServiceAccountContext() as service_account:
        api_key_request = APIKeyRequest(
            name="aria",
            description="Aria's API key",
        )
        api_key = zen_store.create_api_key(
            service_account_id=service_account.id,
            api_key=api_key_request,
        )

        with LoginContext(api_key=api_key.key):
            new_zen_store = Client().zen_store
            active_user = new_zen_store.get_user()
            assert active_user.id == service_account.id

        rotated_api_key = zen_store.rotate_api_key(
            service_account_id=service_account.id,
            api_key_name_or_id=api_key.id,
            rotate_request=APIKeyRotateRequest(retain_period_minutes=1),
        )

        with LoginContext(api_key=api_key.key):
            new_zen_store = Client().zen_store
            active_user = new_zen_store.get_user()
            assert active_user.id == service_account.id

        with LoginContext(api_key=rotated_api_key.key):
            new_zen_store = Client().zen_store
            active_user = new_zen_store.get_user()
            assert active_user.id == service_account.id

        re_rotated_api_key = zen_store.rotate_api_key(
            service_account_id=service_account.id,
            api_key_name_or_id=api_key.id,
            rotate_request=APIKeyRotateRequest(retain_period_minutes=1),
        )

        with LoginContext(api_key=re_rotated_api_key.key):
            new_zen_store = Client().zen_store
            active_user = new_zen_store.get_user()
            assert active_user.id == service_account.id

        with LoginContext(api_key=rotated_api_key.key):
            new_zen_store = Client().zen_store
            active_user = new_zen_store.get_user()
            assert active_user.id == service_account.id

        with pytest.raises(AuthorizationException):
            with LoginContext(api_key=api_key.key):
                pass


# .------------------.
# | Stack components |
# '------------------'


def test_update_default_stack_component_fails():
    """Tests that updating default stack components fails."""
    client = Client()
    store = client.zen_store
    default_artifact_store = store.list_stack_components(
        ComponentFilter(
            workspace_id=client.active_workspace.id,
            type=StackComponentType.ARTIFACT_STORE,
            name=DEFAULT_STACK_AND_COMPONENT_NAME,
        )
    )[0]

    default_orchestrator = store.list_stack_components(
        ComponentFilter(
            workspace_id=client.active_workspace.id,
            type=StackComponentType.ORCHESTRATOR,
            name=DEFAULT_STACK_AND_COMPONENT_NAME,
        )
    )[0]

    component_update = ComponentUpdate(name="aria")
    with pytest.raises(IllegalOperationError):
        store.update_stack_component(
            component_id=default_orchestrator.id,
            component_update=component_update,
        )

    default_orchestrator.name = "axl"
    with pytest.raises(IllegalOperationError):
        store.update_stack_component(
            component_id=default_artifact_store.id,
            component_update=component_update,
        )


def test_delete_default_stack_component_fails():
    """Tests that deleting default stack components is prohibited."""
    client = Client()
    store = client.zen_store
    default_artifact_store = store.list_stack_components(
        ComponentFilter(
            workspace_id=client.active_workspace.id,
            type=StackComponentType.ARTIFACT_STORE,
            name=DEFAULT_STACK_AND_COMPONENT_NAME,
        )
    )[0]

    default_orchestrator = store.list_stack_components(
        ComponentFilter(
            workspace_id=client.active_workspace.id,
            type=StackComponentType.ORCHESTRATOR,
            name=DEFAULT_STACK_AND_COMPONENT_NAME,
        )
    )[0]

    with pytest.raises(IllegalOperationError):
        store.delete_stack_component(default_artifact_store.id)

    with pytest.raises(IllegalOperationError):
        store.delete_stack_component(default_orchestrator.id)


def test_count_stack_components():
    """Tests that the count stack_component command returns the correct amount."""
    client = Client()
    store = client.zen_store
    if not isinstance(store, SqlZenStore):
        pytest.skip("Test only applies to SQL store")
    active_workspace = client.active_workspace
    filter_model = ComponentFilter(scope_workspace=active_workspace.id)
    count_before = store.list_stack_components(filter_model).total

    assert store.count_stack_components(filter_model) == count_before

    with ComponentContext(
        StackComponentType.ARTIFACT_STORE, config={}, flavor="s3"
    ):
        assert store.count_stack_components(filter_model) == count_before + 1


# .-------------------------.
# | Stack component flavors |
# '-------------------------'

# .--------.
# | STACKS |
# '--------'


def test_updating_default_stack_fails():
    """Tests that updating the default stack is prohibited."""
    client = Client()

    default_stack = client.get_stack(DEFAULT_STACK_AND_COMPONENT_NAME)
    assert default_stack.name == DEFAULT_STACK_AND_COMPONENT_NAME
    stack_update = StackUpdate(name="axls_stack")
    with pytest.raises(IllegalOperationError):
        client.zen_store.update_stack(
            stack_id=default_stack.id, stack_update=stack_update
        )


def test_deleting_default_stack_fails():
    """Tests that deleting the default stack is prohibited."""
    client = Client()

    default_stack = client.get_stack(DEFAULT_STACK_AND_COMPONENT_NAME)
    with pytest.raises(IllegalOperationError):
        client.zen_store.delete_stack(default_stack.id)


def test_get_stack_fails_with_nonexistent_stack_id():
    """Tests getting stack fails with nonexistent stack id."""
    client = Client()
    store = client.zen_store

    with pytest.raises(KeyError):
        store.get_stack(uuid.uuid4())


def test_filter_stack_succeeds():
    """Tests getting stack."""
    client = Client()
    store = client.zen_store

    with ComponentContext(
        c_type=StackComponentType.ORCHESTRATOR, flavor="local", config={}
    ) as orchestrator:
        with ComponentContext(
            c_type=StackComponentType.ARTIFACT_STORE, flavor="local", config={}
        ) as artifact_store:
            components = {
                StackComponentType.ORCHESTRATOR: [orchestrator.id],
                StackComponentType.ARTIFACT_STORE: [artifact_store.id],
            }
            with StackContext(components=components) as stack:
                returned_stacks = store.list_stacks(
                    StackFilter(name=stack.name)
                )
                assert returned_stacks


def test_crud_on_stack_succeeds():
    """Tests getting stack."""
    client = Client()
    store = client.zen_store

    with ComponentContext(
        c_type=StackComponentType.ORCHESTRATOR, flavor="local", config={}
    ) as orchestrator:
        with ComponentContext(
            c_type=StackComponentType.ARTIFACT_STORE, flavor="local", config={}
        ) as artifact_store:
            components = {
                StackComponentType.ORCHESTRATOR: [orchestrator.id],
                StackComponentType.ARTIFACT_STORE: [artifact_store.id],
            }
            stack_name = sample_name("arias_stack")
            new_stack = StackRequest(
                name=stack_name,
                components=components,
                workspace=client.active_workspace.id,
                user=client.active_user.id,
            )
            created_stack = store.create_stack(stack=new_stack)

            stacks = store.list_stacks(StackFilter(name=stack_name))
            assert len(stacks) == 1

            with does_not_raise():
                stack = store.get_stack(created_stack.id)
                assert stack is not None

            # Update
            stack_update = StackUpdate(name="axls_stack")
            store.update_stack(stack_id=stack.id, stack_update=stack_update)

            stacks = store.list_stacks(StackFilter(name="axls_stack"))
            assert len(stacks) == 1
            stacks = store.list_stacks(StackFilter(name=stack_name))
            assert len(stacks) == 0

            # Cleanup
            store.delete_stack(created_stack.id)
            with pytest.raises(KeyError):
                store.get_stack(created_stack.id)


def test_register_stack_fails_when_stack_exists():
    """Tests registering stack fails when stack exists."""
    client = Client()
    store = client.zen_store

    with ComponentContext(
        c_type=StackComponentType.ORCHESTRATOR, flavor="local", config={}
    ) as orchestrator:
        with ComponentContext(
            c_type=StackComponentType.ARTIFACT_STORE, flavor="local", config={}
        ) as artifact_store:
            components = {
                StackComponentType.ORCHESTRATOR: [orchestrator.id],
                StackComponentType.ARTIFACT_STORE: [artifact_store.id],
            }
            with StackContext(components=components) as stack:
                new_stack = StackRequest(
                    name=stack.name,
                    components=components,
                    workspace=client.active_workspace.id,
                    user=client.active_user.id,
                )
                with pytest.raises(StackExistsError):
                    # TODO: [server] inject user and workspace into stack as well
                    store.create_stack(
                        stack=new_stack,
                    )


def test_updating_nonexistent_stack_fails():
    """Tests updating nonexistent stack fails."""
    client = Client()
    store = client.zen_store

    stack_update = StackUpdate(name="axls_stack")
    nonexistent_id = uuid.uuid4()
    with pytest.raises(KeyError):
        store.update_stack(stack_id=nonexistent_id, stack_update=stack_update)
    with pytest.raises(KeyError):
        store.get_stack(nonexistent_id)


def test_deleting_nonexistent_stack_fails():
    """Tests deleting nonexistent stack fails."""
    client = Client()
    store = client.zen_store
    non_existent_stack_id = uuid.uuid4()
    with pytest.raises(KeyError):
        store.delete_stack(non_existent_stack_id)


def test_deleting_a_stack_succeeds():
    """Tests deleting stack."""
    client = Client()
    store = client.zen_store

    with ComponentContext(
        c_type=StackComponentType.ORCHESTRATOR, flavor="local", config={}
    ) as orchestrator:
        with ComponentContext(
            c_type=StackComponentType.ARTIFACT_STORE, flavor="local", config={}
        ) as artifact_store:
            components = {
                StackComponentType.ORCHESTRATOR: [orchestrator.id],
                StackComponentType.ARTIFACT_STORE: [artifact_store.id],
            }
            with StackContext(components=components) as stack:
                store.delete_stack(stack.id)
                with pytest.raises(KeyError):
                    store.get_stack(stack.id)


def test_deleting_a_stack_recursively_succeeds():
    """Tests deleting stack recursively."""
    client = Client()
    store = client.zen_store

    with ComponentContext(
        c_type=StackComponentType.ORCHESTRATOR, flavor="local", config={}
    ) as orchestrator:
        with ComponentContext(
            c_type=StackComponentType.ARTIFACT_STORE, flavor="local", config={}
        ) as artifact_store:
            components = {
                StackComponentType.ORCHESTRATOR: [orchestrator.id],
                StackComponentType.ARTIFACT_STORE: [artifact_store.id],
            }
            with StackContext(components=components) as stack:
                client.delete_stack(stack.id, recursive=True)
                with pytest.raises(KeyError):
                    store.get_stack(stack.id)
                with pytest.raises(KeyError):
                    store.get_stack_component(orchestrator.id)
                with pytest.raises(KeyError):
                    store.get_stack_component(artifact_store.id)


def test_deleting_a_stack_recursively_with_some_stack_components_present_in_another_stack_succeeds():
    """Tests deleting stack recursively."""
    client = Client()
    store = client.zen_store

    with ComponentContext(
        c_type=StackComponentType.ORCHESTRATOR, flavor="local", config={}
    ) as orchestrator:
        with ComponentContext(
            c_type=StackComponentType.ARTIFACT_STORE, flavor="local", config={}
        ) as artifact_store:
            components = {
                StackComponentType.ORCHESTRATOR: [orchestrator.id],
                StackComponentType.ARTIFACT_STORE: [artifact_store.id],
            }
            with StackContext(components=components) as stack:
                with ComponentContext(
                    c_type=StackComponentType.SECRETS_MANAGER,
                    flavor="local",
                    config={},
                ) as secret:
                    components = {
                        StackComponentType.ORCHESTRATOR: [orchestrator.id],
                        StackComponentType.ARTIFACT_STORE: [artifact_store.id],
                        StackComponentType.SECRETS_MANAGER: [secret.id],
                    }
                    with StackContext(components=components) as stack:
                        client.delete_stack(stack.id, recursive=True)
                        with pytest.raises(KeyError):
                            store.get_stack(stack.id)
                        with pytest.raises(KeyError):
                            store.get_stack_component(secret.id)


def test_stacks_are_accessible_by_other_users():
    """Tests accessing stack on rest zen stores."""
    client = Client()
    store = client.zen_store
    if store.type == StoreType.SQL:
        pytest.skip("SQL Zen Stores do not support stack scoping")

    default_user_id = client.active_user.id
    with ComponentContext(
        c_type=StackComponentType.ORCHESTRATOR,
        flavor="local",
        config={},
        user_id=default_user_id,
    ) as orchestrator:
        with ComponentContext(
            c_type=StackComponentType.ARTIFACT_STORE,
            flavor="local",
            config={},
            user_id=default_user_id,
        ) as artifact_store:
            components = {
                StackComponentType.ORCHESTRATOR: [orchestrator.id],
                StackComponentType.ARTIFACT_STORE: [artifact_store.id],
            }
            with StackContext(
                components=components, user_id=default_user_id
            ) as stack:
                with UserContext(login=True):
                    #  Client() needs to be instantiated here with the new
                    #  logged-in user
                    filtered_stacks = Client().zen_store.list_stacks(
                        StackFilter(name=stack.name)
                    )
                    assert len(filtered_stacks) == 1


# .-----------.
# | Pipelines |
# '-----------'

# .----------------.
# | Pipeline runs  |
# '----------------'


def test_list_runs_is_ordered():
    """Tests listing runs returns ordered runs."""
    client = Client()
    store = client.zen_store

    num_pipelines_before = store.list_runs(PipelineRunFilter()).total

    num_runs = 5
    with PipelineRunContext(num_runs):
        pipelines = store.list_runs(PipelineRunFilter()).items
        assert (
            store.list_runs(PipelineRunFilter()).total
            == num_pipelines_before + num_runs
        )
        assert all(
            pipelines[i].created <= pipelines[i + 1].created
            for i in range(len(pipelines) - 1)
        )


def test_count_runs():
    """Tests that the count runs command returns the correct amount."""
    client = Client()
    store = client.zen_store
    if not isinstance(store, SqlZenStore):
        pytest.skip("Test only applies to SQL store")
    active_workspace = client.active_workspace
    filter_model = PipelineRunFilter(scope_workspace=active_workspace.id)
    num_runs = store.list_runs(filter_model).total

    # At baseline this should be the same
    assert store.count_runs(filter_model) == num_runs

    with PipelineRunContext(5):
        assert (
            store.count_runs(filter_model)
            == store.list_runs(
                PipelineRunFilter(scope_workspace=active_workspace.id)
            ).total
        )
        assert store.count_runs(filter_model) == num_runs + 5


def test_filter_runs_by_code_repo(mocker):
    """Tests filtering runs by code repository id."""
    mocker.patch.object(
        source_utils, "get_source_root", return_value=os.getcwd()
    )
    store = Client().zen_store

    with CodeRepositoryContext() as repo:
        clean_local_context = StubLocalRepositoryContext(
            code_repository_id=repo.id, root=os.getcwd(), commit="commit"
        )
        mocker.patch.object(
            code_repository_utils,
            "find_active_code_repository",
            return_value=clean_local_context,
        )

        with PipelineRunContext(1):
            filter_model = PipelineRunFilter(code_repository_id=uuid.uuid4())
            assert store.list_runs(filter_model).total == 0

            filter_model = PipelineRunFilter(code_repository_id=repo.id)
            assert store.list_runs(filter_model).total == 1


def test_deleting_run_deletes_steps():
    """Tests deleting run deletes its steps."""
    client = Client()
    store = client.zen_store
    with PipelineRunContext(num_runs=1) as runs:
        run_id = runs[0].id
        filter_model = StepRunFilter(pipeline_run_id=run_id)
        assert store.list_run_steps(filter_model).total == 2
        store.delete_run(run_id)
        assert store.list_run_steps(filter_model).total == 0


# .--------------------.
# | Pipeline run steps |
# '--------------------'


def test_get_run_step_outputs_succeeds():
    """Tests getting run step outputs."""
    client = Client()
    store = client.zen_store

    with PipelineRunContext(1):
        steps = store.list_run_steps(StepRunFilter(name="step_2"))

        for step in steps.items:
            run_step_outputs = store.get_run_step(step.id).outputs
            assert len(run_step_outputs) == 1


def test_get_run_step_inputs_succeeds():
    """Tests getting run step inputs."""
    client = Client()
    store = client.zen_store

    with PipelineRunContext(1):
        steps = store.list_run_steps(StepRunFilter(name="step_2"))
        for step in steps.items:
            run_step_inputs = store.get_run_step(step.id).inputs
            assert len(run_step_inputs) == 1


# .-----------.
# | Artifacts |
# '-----------'


def test_list_unused_artifacts():
    """Tests listing with `unused=True` only returns unused artifacts."""
    client = Client()
    store = client.zen_store

    num_artifacts_before = store.list_artifacts(ArtifactFilter()).total
    num_unused_artifacts_before = store.list_artifacts(
        ArtifactFilter(only_unused=True)
    ).total
    num_runs = 1
    with PipelineRunContext(num_runs):
        artifacts = store.list_artifacts(ArtifactFilter())
        assert artifacts.total == num_artifacts_before + num_runs * 2

        artifacts = store.list_artifacts(ArtifactFilter(only_unused=True))
        assert artifacts.total == num_unused_artifacts_before


def test_artifacts_are_not_deleted_with_run(clean_workspace):
    """Tests listing with `unused=True` only returns unused artifacts."""
    store = clean_workspace.zen_store

    num_artifacts_before = store.list_artifacts(ArtifactFilter()).total
    num_runs = 1
    with PipelineRunContext(num_runs):
        artifacts = store.list_artifacts(ArtifactFilter())
        assert artifacts.total == num_artifacts_before + num_runs * 2

        # Cleanup
        pipelines = store.list_runs(PipelineRunFilter()).items
        for p in pipelines:
            store.delete_run(p.id)

        artifacts = store.list_artifacts(ArtifactFilter())
        assert artifacts.total == num_artifacts_before + num_runs * 2


# .---------.
# | Logs    |
# '---------'


def test_logs_are_recorded_properly(clean_client):
    """Tests if logs are stored in the artifact store."""
    client = Client()
    store = client.zen_store

    with PipelineRunContext(2):
        steps = store.list_run_steps(StepRunFilter())
        step1_logs = steps[0].logs
        step2_logs = steps[1].logs
        artifact_store = _load_artifact_store(
            step1_logs.artifact_store_id, store
        )
        step1_logs_content = _load_file_from_artifact_store(
            step1_logs.uri, artifact_store=artifact_store, mode="r"
        )
        step2_logs_content = _load_file_from_artifact_store(
            step2_logs.uri, artifact_store=artifact_store, mode="r"
        )

        # Step 1 has the word log! Defined in PipelineRunContext
        assert "log" in step1_logs_content

        # Step 2 does not have logs!
        assert "Step step_2 has started." in step2_logs_content


def test_logs_are_recorded_properly_when_disabled(clean_client):
    """Tests no logs are stored in the artifact store when disabled"""
    client = Client()
    store = client.zen_store

    with PipelineRunContext(2, enable_step_logs=False):
        steps = store.list_run_steps(StepRunFilter())
        step1_logs = steps[0].logs
        step2_logs = steps[1].logs
        assert not step1_logs
        assert not step2_logs

        artifact_store_id = steps[0].output.artifact_store_id
        assert artifact_store_id

        artifact_store = _load_artifact_store(artifact_store_id, store)

        logs_uri_1 = prepare_logs_uri(
            artifact_store=artifact_store,
            step_name=steps[0].name,
        )

        logs_uri_2 = prepare_logs_uri(
            artifact_store=artifact_store,
            step_name=steps[1].name,
        )

        prepare_logs_uri(
            artifact_store=artifact_store,
            step_name=steps[1].name,
        )

        with pytest.raises(DoesNotExistException):
            _load_file_from_artifact_store(
                logs_uri_1, artifact_store=artifact_store, mode="r"
            )

        with pytest.raises(DoesNotExistException):
            _load_file_from_artifact_store(
                logs_uri_2, artifact_store=artifact_store, mode="r"
            )


# .--------------------.
# | Service Connectors |
# '--------------------'


def test_connector_with_no_secrets():
    """Tests that a connector with no secrets has no attached secret."""
    client = Client()
    store = client.zen_store

    config = {
        "language": "meow",
        "foods": "tuna",
    }
    with ServiceConnectorContext(
        connector_type="cat'o'matic",
        auth_method="paw-print",
        resource_types=["cat"],
        resource_id="aria",
        configuration=config,
    ) as connector:
        assert connector.id is not None
        assert connector.type == "cat'o'matic"
        assert connector.auth_method == "paw-print"
        assert connector.resource_types == ["cat"]
        assert connector.resource_id == "aria"
        assert connector.configuration == config
        assert len(connector.secrets) == 0
        assert connector.secret_id is None

        registered_connector = store.get_service_connector(connector.id)

        assert registered_connector.id == connector.id
        assert registered_connector.name == connector.name
        assert registered_connector.type == connector.type
        assert registered_connector.auth_method == connector.auth_method
        assert registered_connector.resource_types == connector.resource_types
        assert registered_connector.configuration == config
        assert len(registered_connector.secrets) == 0
        assert registered_connector.secret_id is None


def test_connector_with_secrets():
    """Tests that a connector with secrets has an attached secret."""
    client = Client()
    store = client.zen_store

    config = {
        "language": "meow",
        "foods": "tuna",
    }
    secrets = {
        "hiding-place": SecretStr("thatsformetoknowandyouneverfindout"),
        "dreams": SecretStr("notyourbusiness"),
    }
    with ServiceConnectorContext(
        connector_type="cat'o'matic",
        auth_method="paw-print",
        resource_types=["cat"],
        resource_id="blupus",
        configuration=config,
        secrets=secrets,
    ) as connector:
        assert connector.id is not None
        assert connector.type == "cat'o'matic"
        assert connector.auth_method == "paw-print"
        assert connector.resource_types == ["cat"]
        assert connector.resource_id == "blupus"
        assert connector.configuration == config
        assert len(connector.secrets) == 0
        assert connector.secret_id is not None

        secret = store.get_secret(connector.secret_id)
        assert secret.id == connector.secret_id
        assert secret.name.startswith(f"connector-{connector.name}")
        assert secret.values == secrets

        registered_connector = store.get_service_connector(connector.id)

        assert registered_connector.id == connector.id
        assert registered_connector.name == connector.name
        assert registered_connector.type == connector.type
        assert registered_connector.auth_method == connector.auth_method
        assert registered_connector.resource_types == connector.resource_types
        assert registered_connector.configuration == config
        assert len(registered_connector.secrets) == 0
        assert registered_connector.secret_id == connector.secret_id


def test_connector_with_no_config_no_secrets():
    """Tests that a connector with no config and no secrets is possible."""
    client = Client()
    store = client.zen_store

    with ServiceConnectorContext(
        connector_type="cat'o'matic",
        auth_method="whiskers",
        resource_types=["spacecat"],
        resource_id="axl",
    ) as connector:
        assert connector.id is not None
        assert connector.type == "cat'o'matic"
        assert connector.auth_method == "whiskers"
        assert connector.resource_types == ["spacecat"]
        assert connector.resource_id == "axl"
        assert len(connector.configuration) == 0
        assert len(connector.secrets) == 0
        assert connector.secret_id is None

        registered_connector = store.get_service_connector(connector.id)

        assert registered_connector.id == connector.id
        assert registered_connector.name == connector.name
        assert registered_connector.type == connector.type
        assert registered_connector.auth_method == connector.auth_method
        assert registered_connector.resource_types == connector.resource_types
        assert len(connector.configuration) == 0
        assert len(registered_connector.secrets) == 0
        assert registered_connector.secret_id is None


def test_connector_with_labels():
    """Tests that a connector with labels is possible."""
    client = Client()
    store = client.zen_store

    config = {
        "language": "meow",
        "foods": "tuna",
    }
    secrets = {
        "hiding-place": SecretStr("thatsformetoknowandyouneverfindout"),
        "dreams": SecretStr("notyourbusiness"),
    }
    labels = {
        "whereabouts": "unknown",
        "age": "eternal",
    }
    with ServiceConnectorContext(
        connector_type="cat'o'matic",
        auth_method="tail-print",
        resource_types=["cat"],
        resource_id="aria",
        configuration=config,
        secrets=secrets,
        labels=labels,
    ) as connector:
        assert connector.id is not None
        assert connector.type == "cat'o'matic"
        assert connector.auth_method == "tail-print"
        assert connector.resource_types == ["cat"]
        assert connector.resource_id == "aria"
        assert connector.configuration == config
        assert len(connector.secrets) == 0
        assert connector.secret_id is not None
        assert connector.labels == labels

        secret = store.get_secret(connector.secret_id)
        assert secret.id == connector.secret_id
        assert secret.name.startswith(f"connector-{connector.name}")
        assert secret.values == secrets

        registered_connector = store.get_service_connector(connector.id)

        assert registered_connector.id == connector.id
        assert registered_connector.name == connector.name
        assert registered_connector.type == connector.type
        assert registered_connector.auth_method == connector.auth_method
        assert registered_connector.resource_types == connector.resource_types
        assert registered_connector.configuration == config
        assert len(registered_connector.secrets) == 0
        assert registered_connector.secret_id == connector.secret_id
        assert registered_connector.labels == labels


def test_connector_secret_share_lifespan():
    """Tests that a connector's secret shares its lifespan."""
    client = Client()
    store = client.zen_store

    config = {
        "language": "meow",
        "foods": "tuna",
    }
    secrets = {
        "hiding-place": SecretStr("thatsformetoknowandyouneverfindout"),
        "dreams": SecretStr("notyourbusiness"),
    }
    with ServiceConnectorContext(
        connector_type="cat'o'matic",
        auth_method="paw-print",
        resource_types=["cat"],
        resource_id="blupus",
        configuration=config,
        secrets=secrets,
    ) as connector:
        assert connector.id is not None
        assert connector.type == "cat'o'matic"
        assert connector.auth_method == "paw-print"
        assert connector.resource_types == ["cat"]
        assert connector.resource_id == "blupus"
        assert connector.configuration == config
        assert len(connector.secrets) == 0
        assert connector.secret_id is not None

        secret = store.get_secret(connector.secret_id)
        assert secret.id == connector.secret_id
        assert secret.name.startswith(f"connector-{connector.name}")
        assert secret.values == secrets

        store.delete_service_connector(connector.id)

        with pytest.raises(KeyError):
            store.get_service_connector(connector.id)

        with pytest.raises(KeyError):
            store.get_secret(connector.secret_id)


def test_connector_name_reuse_for_same_user_fails():
    """Tests that a connector's name cannot be re-used for the same user."""

    with ServiceConnectorContext(
        connector_type="cat'o'matic",
        auth_method="paw-print",
        resource_types=["cat"],
    ) as connector_one:
        with pytest.raises(EntityExistsError):
            with ServiceConnectorContext(
                name=connector_one.name,
                connector_type="cat'o'matic",
                auth_method="paw-print",
                resource_types=["cat"],
            ):
                pass


def test_connector_name_reuse_for_different_user_fails():
    """Tests that a connector's name cannot be re-used by another user."""
    if Client().zen_store.type == StoreType.SQL:
        pytest.skip("SQL Zen Stores do not support user switching.")

    with ServiceConnectorContext(
        connector_type="cat'o'matic",
        auth_method="paw-print",
        resource_types=["cat"],
    ) as connector_one:
        with UserContext(login=True):
            #  Client() needs to be instantiated here with the new
            #  logged-in user
            other_client = Client()

            with pytest.raises(EntityExistsError):
                with ServiceConnectorContext(
                    name=connector_one.name,
                    connector_type="cat'o'matic",
                    auth_method="paw-print",
                    resource_types=["cat"],
                    client=other_client,
                ):
                    pass


def test_connector_list():
    """Tests connector listing and filtering."""
    client = Client()
    store = client.zen_store

    config1 = {
        "language": "meow",
        "foods": "tuna",
    }
    secrets1 = {
        "hiding-place": SecretStr("thatsformetoknowandyouneverfindout"),
        "dreams": SecretStr("notyourbusiness"),
    }
    labels1 = {
        "whereabouts": "unknown",
        "age": "eternal",
    }
    config2 = {
        "language": "beast",
        "foods": "everything",
    }
    secrets2 = {
        "hiding-place": SecretStr("someplaceyouwillneverfindme"),
        "dreams": SecretStr("milkandmiceandeverythingnice"),
    }
    labels2 = {
        "whereabouts": "everywhere",
        "weight": "ethereal",
    }
    config3 = {
        "language": "mousespeech",
        "foods": "cheese",
    }
    secrets3 = {
        "hiding-place": SecretStr("underthebed"),
        "dreams": SecretStr("cheesecheesecheese"),
    }
    labels3 = {
        "whereabouts": "unknown",
        "nick": "rodent",
    }

    with ServiceConnectorContext(
        connector_type="cat'o'matic",
        auth_method="paw-print",
        resource_types=["cat"],
        resource_id="aria",
        configuration=config1,
        secrets=secrets1,
        labels=labels1,
    ) as aria_connector:
        with ServiceConnectorContext(
            connector_type="tail'o'matic",
            auth_method="tail-print",
            resource_types=["cat", "mouse"],
            configuration=config2,
            secrets=secrets2,
            labels=labels2,
        ) as multi_connector:
            with ServiceConnectorContext(
                connector_type="tail'o'matic",
                auth_method="tail-print",
                resource_types=["mouse"],
                resource_id="bartholomew",
                configuration=config3,
                secrets=secrets3,
                labels=labels3,
            ) as rodent_connector:
                # List all connectors
                connectors = store.list_service_connectors(
                    ServiceConnectorFilter()
                ).items
                assert len(connectors) >= 3
                assert aria_connector in connectors
                assert multi_connector in connectors
                assert rodent_connector in connectors

                # Filter by name
                connectors = store.list_service_connectors(
                    ServiceConnectorFilter(name=aria_connector.name)
                ).items
                assert len(connectors) == 1
                assert aria_connector.id == connectors[0].id

                connectors = store.list_service_connectors(
                    ServiceConnectorFilter(name=multi_connector.name)
                ).items
                assert len(connectors) == 1
                assert multi_connector.id == connectors[0].id

                # Filter by connector type
                connectors = store.list_service_connectors(
                    ServiceConnectorFilter(connector_type="cat'o'matic")
                ).items
                assert len(connectors) >= 1
                assert aria_connector.id in [c.id for c in connectors]
                assert multi_connector.id not in [c.id for c in connectors]
                assert rodent_connector.id not in [c.id for c in connectors]

                connectors = store.list_service_connectors(
                    ServiceConnectorFilter(connector_type="tail'o'matic")
                ).items
                assert len(connectors) >= 2
                assert aria_connector.id not in [c.id for c in connectors]
                assert multi_connector.id in [c.id for c in connectors]
                assert rodent_connector.id in [c.id for c in connectors]

                # Filter by auth method
                connectors = store.list_service_connectors(
                    ServiceConnectorFilter(auth_method="paw-print")
                ).items
                assert len(connectors) >= 1
                assert aria_connector.id in [c.id for c in connectors]
                assert multi_connector.id not in [c.id for c in connectors]
                assert rodent_connector.id not in [c.id for c in connectors]

                connectors = store.list_service_connectors(
                    ServiceConnectorFilter(auth_method="tail-print")
                ).items
                assert len(connectors) >= 1
                assert aria_connector.id not in [c.id for c in connectors]
                assert multi_connector.id in [c.id for c in connectors]
                assert rodent_connector.id in [c.id for c in connectors]

                # Filter by resource type
                connectors = store.list_service_connectors(
                    ServiceConnectorFilter(resource_type="cat")
                ).items
                assert len(connectors) >= 2
                assert aria_connector.id in [c.id for c in connectors]
                assert multi_connector.id in [c.id for c in connectors]
                assert rodent_connector.id not in [c.id for c in connectors]

                connectors = store.list_service_connectors(
                    ServiceConnectorFilter(resource_type="mouse")
                ).items
                assert len(connectors) >= 2
                assert aria_connector.id not in [c.id for c in connectors]
                assert multi_connector.id in [c.id for c in connectors]
                assert rodent_connector.id in [c.id for c in connectors]

                # Filter by resource id
                connectors = store.list_service_connectors(
                    ServiceConnectorFilter(
                        resource_type="cat",
                        resource_id="aria",
                    )
                ).items
                assert len(connectors) >= 1
                assert aria_connector.id in [c.id for c in connectors]
                assert multi_connector.id not in [c.id for c in connectors]
                assert rodent_connector.id not in [c.id for c in connectors]

                connectors = store.list_service_connectors(
                    ServiceConnectorFilter(
                        resource_type="mouse",
                        resource_id="bartholomew",
                    )
                ).items
                assert len(connectors) >= 1
                assert aria_connector.id not in [c.id for c in connectors]
                assert multi_connector.id not in [c.id for c in connectors]
                assert rodent_connector.id in [c.id for c in connectors]

                # Filter by labels
                connectors = store.list_service_connectors(
                    ServiceConnectorFilter(labels={"whereabouts": "unknown"})
                ).items
                assert len(connectors) >= 2
                assert aria_connector.id in [c.id for c in connectors]
                assert multi_connector.id not in [c.id for c in connectors]
                assert rodent_connector.id in [c.id for c in connectors]

                connectors = store.list_service_connectors(
                    ServiceConnectorFilter(labels={"whereabouts": None})
                ).items
                assert len(connectors) >= 3
                assert aria_connector.id in [c.id for c in connectors]
                assert multi_connector.id in [c.id for c in connectors]
                assert rodent_connector.id in [c.id for c in connectors]

                connectors = store.list_service_connectors(
                    ServiceConnectorFilter(
                        labels={"nick": "rodent", "whereabouts": "unknown"}
                    )
                ).items
                assert len(connectors) >= 1
                assert aria_connector.id not in [c.id for c in connectors]
                assert multi_connector.id not in [c.id for c in connectors]
                assert rodent_connector.id in [c.id for c in connectors]

                connectors = store.list_service_connectors(
                    ServiceConnectorFilter(
                        labels={"weight": None, "whereabouts": None}
                    )
                ).items
                assert len(connectors) >= 1
                assert aria_connector.id not in [c.id for c in connectors]
                assert multi_connector.id in [c.id for c in connectors]
                assert rodent_connector.id not in [c.id for c in connectors]


def _update_connector_and_test(
    new_name: Optional[str] = None,
    new_connector_type: Optional[str] = None,
    new_auth_method: Optional[str] = None,
    new_resource_types: Optional[List[str]] = None,
    new_resource_id_or_not: Optional[Tuple[Optional[str]]] = None,
    new_config: Optional[Dict[str, str]] = None,
    new_secrets: Optional[Dict[str, Optional[SecretStr]]] = None,
    new_expires_at: Optional[datetime] = None,
    new_expiration_seconds_or_not: Optional[Tuple[Optional[int]]] = None,
    new_labels: Optional[Dict[str, str]] = None,
):
    """Helper function to update a connector and test that the update was successful."""
    client = Client()
    store = client.zen_store

    config = {
        "language": "meow",
        "foods": "tuna",
    }
    secrets = {
        "hiding-place": SecretStr("thatsformetoknowandyouneverfindout"),
        "dreams": SecretStr("notyourbusiness"),
    }
    labels = {
        "whereabouts": "unknown",
        "age": "eternal",
    }
    now = datetime.utcnow()
    with ServiceConnectorContext(
        connector_type="cat'o'matic",
        auth_method="paw-print",
        resource_types=["cat"],
        resource_id="blupus",
        configuration=config,
        secrets=secrets,
        expires_at=now,
        expiration_seconds=60,
        labels=labels,
    ) as connector:
        assert connector.id is not None
        assert connector.type == "cat'o'matic"
        assert connector.auth_method == "paw-print"
        assert connector.resource_types == ["cat"]
        assert connector.resource_id == "blupus"
        assert connector.configuration == config
        assert len(connector.secrets) == 0
        assert connector.secret_id is not None
        assert connector.labels == labels

        secret = store.get_secret(connector.secret_id)
        assert secret.id == connector.secret_id
        assert secret.name.startswith(f"connector-{connector.name}")
        assert secret.values == secrets

        # Update the connector
        # NOTE: we need to pass the `resource_id` and `expiration_seconds`
        # fields in the update model, otherwise the update will remove them
        # from the connector.
        new_resource_id = (
            new_resource_id_or_not[0]
            if new_resource_id_or_not
            else connector.resource_id
        )
        new_expiration_seconds = (
            new_expiration_seconds_or_not[0]
            if new_expiration_seconds_or_not
            else connector.expiration_seconds
        )
        store.update_service_connector(
            connector.id,
            update=ServiceConnectorUpdate(
                name=new_name,
                connector_type=new_connector_type,
                auth_method=new_auth_method,
                resource_types=new_resource_types,
                resource_id=new_resource_id,
                configuration=new_config,
                secrets=new_secrets,
                expires_at=new_expires_at,
                expiration_seconds=new_expiration_seconds,
                labels=new_labels,
            ),
        )

        # Check that the connector has been updated
        registered_connector = store.get_service_connector(connector.id)

        assert registered_connector.id == connector.id
        assert registered_connector.name == new_name or connector.name
        assert (
            registered_connector.type == new_connector_type or connector.type
        )
        assert (
            registered_connector.auth_method == new_auth_method
            or connector.auth_method
        )
        assert (
            registered_connector.resource_types == new_resource_types
            or connector.resource_types
        )
        assert registered_connector.resource_id == new_resource_id
        assert len(registered_connector.secrets) == 0

        # the `configuration` and `secrets` fields represent a full
        # valid configuration update, not just a partial update. If either is
        # set (i.e. not None) in the update, their values
        # will replace the existing configuration and secrets values.

        if new_config is not None:
            assert registered_connector.configuration == new_config or {}
        else:
            assert (
                registered_connector.configuration == connector.configuration
            )

        if new_secrets is not None:
            if not new_secrets:
                # Existing secret is deleted if no new secrets are provided
                assert registered_connector.secret_id is None
            else:
                # New secret is created if secrets are updated
                assert registered_connector.secret_id != connector.secret_id
        else:
            assert registered_connector.secret_id == connector.secret_id

        assert registered_connector.labels == new_labels or connector.labels

        if new_secrets is not None:
            if not new_secrets:
                # Existing secret is deleted if secrets are removed
                with pytest.raises(KeyError):
                    store.get_secret(connector.secret_id)
            else:
                # Previous secret is deleted if secrets are updated
                with pytest.raises(KeyError):
                    store.get_secret(connector.secret_id)

                # Check that a new secret has been created
                new_secret = store.get_secret(registered_connector.secret_id)
                assert new_secret.id == registered_connector.secret_id
                # Secret name should have changed
                assert new_secret.name.startswith(
                    f"connector-{new_name or connector.name}"
                )
                assert new_secret.values == new_secrets
        else:
            new_secret = store.get_secret(connector.secret_id)
            assert new_secret.id == connector.secret_id
            # Secret name should not have changed
            assert new_secret.name == secret.name
            assert new_secret.values == secrets


def test_connector_update_name():
    """Tests that a connector's name can be updated."""
    _update_connector_and_test(
        new_name="axl-incognito",
    )


def test_connector_update_type():
    """Tests that a connector's type can be updated."""
    _update_connector_and_test(
        new_connector_type="dog'o'matic",
    )


def test_connector_update_resource_types():
    """Tests that a connector's resource types can be updated."""
    _update_connector_and_test(new_resource_types=["cat", "dog"])


def test_connector_update_resource_id():
    """Tests that a connector's resource ID can be updated or removed."""
    _update_connector_and_test(new_resource_id_or_not=("axl",))
    _update_connector_and_test(new_resource_id_or_not=(None,))


def test_connector_update_auth_method():
    """Tests that a connector's auth method can be updated."""
    _update_connector_and_test(
        new_auth_method="collar",
    )


def test_connector_update_config():
    """Tests that a connector's configuration and secrets can be updated."""

    new_config = {
        "language": "purr",
        "chase": "own-tail",
    }
    new_secrets = {
        "hiding-place": SecretStr("anotherplaceyouwillneverfindme"),
        "food": SecretStr("firebreathingdragon"),
    }

    _update_connector_and_test(
        new_config=new_config,
    )
    _update_connector_and_test(
        new_secrets=new_secrets,
    )
    _update_connector_and_test(
        new_config=new_config,
        new_secrets=new_secrets,
    )
    _update_connector_and_test(
        new_config={},
    )
    _update_connector_and_test(
        new_secrets={},
    )


def test_connector_update_expiration():
    """Tests that a connector's expiration period can be updated or removed."""
    _update_connector_and_test(new_expiration_seconds_or_not=(90,))
    _update_connector_and_test(new_expiration_seconds_or_not=(None,))


def test_connector_update_expires_at():
    """Tests that a connector's expiration date can be updated."""
    _update_connector_and_test(new_expires_at=datetime.now())


def test_connector_update_labels():
    """Tests that a connector's labels can be updated."""
    labels = {
        "whereabouts": "everywhere",
        "form": "fluid",
    }
    _update_connector_and_test(new_labels=labels)
    _update_connector_and_test(new_labels={})


def test_connector_name_update_fails_if_exists():
    """Tests that a connector's name cannot be updated to an existing name."""

    client = Client()
    store = client.zen_store

    with ServiceConnectorContext(
        connector_type="cat'o'matic",
        auth_method="paw-print",
        resource_types=["cat"],
    ) as connector_one:
        with ServiceConnectorContext(
            connector_type="cat'o'matic",
            auth_method="paw-print",
            resource_types=["cat"],
        ) as connector_two:
            with pytest.raises(EntityExistsError):
                store.update_service_connector(
                    connector_one.id,
                    update=ServiceConnectorUpdate(name=connector_two.name),
                )


# .-------------------------.
# | Service Connector Types |
# '-------------------------'


def test_connector_type_register():
    """Tests that a connector type can be registered locally."""

    client = Client()
    store = client.zen_store

    connector_type = sample_name("cat'o'matic")
    resource_type_one = sample_name("scratch")
    resource_type_two = sample_name("purr")

    with pytest.raises(KeyError):
        store.get_service_connector_type(connector_type)
    assert (
        store.list_service_connector_types(connector_type=connector_type) == []
    )
    assert (
        store.list_service_connector_types(resource_type=resource_type_one)
        == []
    )
    assert (
        store.list_service_connector_types(resource_type=resource_type_two)
        == []
    )

    with ServiceConnectorTypeContext(
        connector_type=connector_type,
        resource_type_one=resource_type_one,
        resource_type_two=resource_type_two,
    ) as connector_type_spec:
        assert (
            store.get_service_connector_type(connector_type)
            == connector_type_spec
        )
        assert store.list_service_connector_types(
            resource_type=resource_type_one
        ) == [connector_type_spec]
        assert store.list_service_connector_types(
            resource_type=resource_type_two
        ) == [connector_type_spec]


def test_connector_validation():
    """Tests that a connector type is used to validate a connector."""

    client = Client()
    store = client.zen_store

    if store.type != StoreType.SQL:
        pytest.skip("Only applicable to SQL store")

    connector_type = sample_name("cat'o'matic")
    resource_type_one = sample_name("scratch")
    resource_type_two = sample_name("purr")

    with ServiceConnectorTypeContext(
        connector_type=connector_type,
        resource_type_one=resource_type_one,
        resource_type_two=resource_type_two,
    ):
        # All attributes
        config = {
            "color": "pink",
            "name": "aria",
        }
        secrets = {
            "hiding_spot": SecretStr("thatsformetoknowandyouneverfindout"),
            "secret_word": SecretStr("meowmeowmeow"),
        }
        with ServiceConnectorContext(
            connector_type=connector_type,
            auth_method="voice-print",
            resource_types=[resource_type_one, resource_type_two],
            configuration=config,
            secrets=secrets,
        ) as connector:
            assert connector.configuration == config
            assert connector.secrets == {}
            assert connector.secret_id is not None
            secret = store.get_secret(connector.secret_id)
            assert secret.values == secrets

        # Only required attributes
        config = {
            "name": "aria",
        }
        secrets = {
            "secret_word": SecretStr("meowmeowmeow"),
        }
        with ServiceConnectorContext(
            connector_type=connector_type,
            auth_method="voice-print",
            resource_types=[resource_type_one, resource_type_two],
            configuration=config,
            secrets=secrets,
        ) as connector:
            assert connector.configuration == config
            assert connector.secrets == {}
            assert connector.secret_id is not None
            secret = store.get_secret(connector.secret_id)
            assert secret.values == secrets

        # Missing required configuration attribute
        config = {}
        secrets = {
            "secret_word": SecretStr("meowmeowmeow"),
        }
        with pytest.raises(ValueError):
            with ServiceConnectorContext(
                connector_type=connector_type,
                auth_method="voice-print",
                resource_types=[resource_type_one, resource_type_two],
                configuration=config,
                secrets=secrets,
            ):
                pass

        # Missing required secret attribute
        config = {
            "name": "aria",
        }
        secrets = {}
        with pytest.raises(ValueError):
            with ServiceConnectorContext(
                connector_type=connector_type,
                auth_method="voice-print",
                resource_types=[resource_type_one, resource_type_two],
                configuration=config,
                secrets=secrets,
            ):
                pass

        # All attributes mashed together
        config = {
            "color": "pink",
            "name": "aria",
        }
        secrets = {
            "hiding_spot": SecretStr("thatsformetoknowandyouneverfindout"),
            "secret_word": SecretStr("meowmeowmeow"),
        }
        full_config = config.copy()
        full_config.update(
            {k: v.get_secret_value() for k, v in secrets.items()}
        )
        with ServiceConnectorContext(
            connector_type=connector_type,
            auth_method="voice-print",
            resource_types=[resource_type_one, resource_type_two],
            configuration=full_config,
        ) as connector:
            assert connector.configuration == config
            assert connector.secrets == {}
            assert connector.secret_id is not None
            secret = store.get_secret(connector.secret_id)
            assert secret.values == secrets

        # Different auth method
        with pytest.raises(ValueError):
            with ServiceConnectorContext(
                connector_type=connector_type,
                auth_method="claw-marks",
                resource_types=[resource_type_one, resource_type_two],
                configuration=config,
                secrets=secrets,
            ):
                pass

        # Wrong auth method
        with pytest.raises(ValueError):
            with ServiceConnectorContext(
                connector_type=connector_type,
                auth_method="paw-print",
                resource_types=[resource_type_one, resource_type_two],
                configuration=config,
                secrets=secrets,
            ):
                pass

        # Single type
        with ServiceConnectorContext(
            connector_type=connector_type,
            auth_method="voice-print",
            resource_types=[resource_type_one],
            configuration=config,
            secrets=secrets,
        ):
            pass

        # Wrong resource type
        with pytest.raises(ValueError):
            with ServiceConnectorContext(
                connector_type=connector_type,
                auth_method="voice-print",
                resource_types=["purr"],
                configuration=config,
                secrets=secrets,
            ):
                pass

        # Single instance
        with ServiceConnectorContext(
            connector_type=connector_type,
            auth_method="voice-print",
            resource_types=[resource_type_one],
            resource_id="aria",
            configuration=config,
            secrets=secrets,
        ):
            pass


#################
# Models
#################


class TestModel:
    def test_latest_version_properly_fetched(self):
        """Test that latest version can be properly fetched."""
        with ModelVersionContext() as created_model:
            zs = Client().zen_store
            assert zs.get_model(created_model.id).latest_version is None
            for name in ["great one", "yet another one"]:
                mv = zs.create_model_version(
                    ModelVersionRequestModel(
                        user=created_model.user.id,
                        workspace=created_model.workspace.id,
                        model=created_model.id,
                        name=name,
                    )
                )
                assert zs.get_model(created_model.id).latest_version == mv.name
                time.sleep(1)  # thanks to MySQL again!


class TestModelVersion:
    def test_create_pass(self):
        """Test that vanilla creation pass."""
        with ModelVersionContext() as model:
            zs = Client().zen_store
            zs.create_model_version(
                ModelVersionRequestModel(
                    user=model.user.id,
                    workspace=model.workspace.id,
                    model=model.id,
                    name="great one",
                )
            )

    def test_create_duplicated(self):
        """Test that duplicated creation fails."""
        with ModelVersionContext() as model:
            zs = Client().zen_store
            zs.create_model_version(
                ModelVersionRequestModel(
                    user=model.user.id,
                    workspace=model.workspace.id,
                    model=model.id,
                    name="great one",
                )
            )
            with pytest.raises(EntityExistsError):
                zs.create_model_version(
                    ModelVersionRequestModel(
                        user=model.user.id,
                        workspace=model.workspace.id,
                        model=model.id,
                        name="great one",
                    )
                )

    def test_create_no_model(self):
        """Test that model relation in DB works."""
        with ModelVersionContext() as model:
            zs = Client().zen_store
            with pytest.raises(KeyError):
                zs.create_model_version(
                    ModelVersionRequestModel(
                        user=model.user.id,
                        workspace=model.workspace.id,
                        model=uuid4(),
                        name="great one",
                    )
                )

    def test_get_not_found(self):
        """Test that get fails if not found."""
        with ModelVersionContext():
            zs = Client().zen_store
            with pytest.raises(KeyError):
                zs.get_model_version(
                    model_version_id=uuid4(),
                )

    def test_get_found(self):
        """Test that get works, if model version exists."""
        with ModelVersionContext() as model:
            zs = Client().zen_store
            mv1 = zs.create_model_version(
                ModelVersionRequestModel(
                    user=model.user.id,
                    workspace=model.workspace.id,
                    model=model.id,
                    name="great one",
                )
            )
            mv2 = zs.list_model_versions(
                model_name_or_id=model.id,
                model_version_filter_model=ModelVersionFilterModel(
                    name="great one"
                ),
            ).items[0]
            assert mv1.id == mv2.id

    def test_list_empty(self):
        """Test list without any versions."""
        with ModelVersionContext() as model:
            zs = Client().zen_store
            mvs = zs.list_model_versions(
                model_name_or_id=model.id,
                model_version_filter_model=ModelVersionFilterModel(),
            )
            assert len(mvs) == 0

    def test_list_not_empty(self):
        """Test list with some versions."""
        with ModelVersionContext() as model:
            zs = Client().zen_store
            mv1 = zs.create_model_version(
                ModelVersionRequestModel(
                    user=model.user.id,
                    workspace=model.workspace.id,
                    model=model.id,
                    name="great one",
                )
            )
            mv2 = zs.create_model_version(
                ModelVersionRequestModel(
                    user=model.user.id,
                    workspace=model.workspace.id,
                    model=model.id,
                    name="and yet another one",
                )
            )
            mvs = zs.list_model_versions(
                model_name_or_id=model.id,
                model_version_filter_model=ModelVersionFilterModel(),
            )
            assert len(mvs) == 2
            assert mv1 in mvs
            assert mv2 in mvs

    def test_delete_not_found(self):
        """Test that delete fails if not found."""
        with ModelVersionContext():
            zs = Client().zen_store
            with pytest.raises(KeyError):
                zs.delete_model_version(
                    model_version_id=uuid4(),
                )

    def test_delete_found(self):
        """Test that delete works, if model version exists."""
        with ModelVersionContext() as model:
            zs = Client().zen_store
            mv = zs.create_model_version(
                ModelVersionRequestModel(
                    user=model.user.id,
                    workspace=model.workspace.id,
                    model=model.id,
                    name="great one",
                )
            )
            zs.delete_model_version(
                model_version_id=mv.id,
            )
            mvl = zs.list_model_versions(
                model_name_or_id=model.id,
                model_version_filter_model=ModelVersionFilterModel(
                    name="great one"
                ),
            ).items
            assert len(mvl) == 0

    def test_update_not_found(self):
        """Test that update fails if not found."""
        with ModelVersionContext() as model:
            zs = Client().zen_store
            with pytest.raises(KeyError):
                zs.update_model_version(
                    model_version_id=uuid4(),
                    model_version_update_model=ModelVersionUpdateModel(
                        model=model.id,
                        stage="staging",
                        force=False,
                    ),
                )

    def test_update_not_forced(self):
        """Test that update fails if not forced on existing stage version."""
        with ModelVersionContext() as model:
            zs = Client().zen_store
            mv1 = zs.create_model_version(
                ModelVersionRequestModel(
                    user=model.user.id,
                    workspace=model.workspace.id,
                    model=model.id,
                    name="great one",
                )
            )
            mv2 = zs.create_model_version(
                ModelVersionRequestModel(
                    user=model.user.id,
                    workspace=model.workspace.id,
                    model=model.id,
                    name="yet another one",
                )
            )
            zs.update_model_version(
                model_version_id=mv1.id,
                model_version_update_model=ModelVersionUpdateModel(
                    model=model.id,
                    stage="staging",
                    force=False,
                ),
            )
            mv2 = zs.list_model_versions(
                model_name_or_id=model.id,
                model_version_filter_model=ModelVersionFilterModel(
                    stage="staging"
                ),
            ).items[0]
            assert mv1.id == mv2.id
            mv3 = zs.list_model_versions(
                model_name_or_id=model.id,
                model_version_filter_model=ModelVersionFilterModel(
                    stage=ModelStages.STAGING
                ),
            ).items[0]
            assert mv1.id == mv3.id

    def test_in_stage_not_found(self):
        """Test that get in stage fails if not found."""
        with ModelVersionContext() as model:
            zs = Client().zen_store
            zs.create_model_version(
                ModelVersionRequestModel(
                    user=model.user.id,
                    workspace=model.workspace.id,
                    model=model.id,
                    name="great one",
                )
            )

            mvl = zs.list_model_versions(
                model_name_or_id=model.id,
                model_version_filter_model=ModelVersionFilterModel(
                    stage=ModelStages.STAGING
                ),
            ).items

            assert len(mvl) == 0

    def test_latest_found(self):
        """Test that get latest works, if model version exists."""
        with ModelVersionContext() as model:
            zs = Client().zen_store
            zs.create_model_version(
                ModelVersionRequestModel(
                    user=model.user.id,
                    workspace=model.workspace.id,
                    model=model.id,
                    name="great one",
                )
            )
            time.sleep(1)  # thanks to MySQL way of storing datetimes
            latest = zs.create_model_version(
                ModelVersionRequestModel(
                    user=model.user.id,
                    workspace=model.workspace.id,
                    model=model.id,
                    name="yet another one",
                )
            )
            found_latest = Client().get_model_version(
                model_name_or_id=model.id
            )
            assert latest.id == found_latest.id

    def test_update_forced(self):
        """Test that update works, if model version in stage exists and force=True."""
        with ModelVersionContext() as model:
            zs = Client().zen_store
            mv1 = zs.create_model_version(
                ModelVersionRequestModel(
                    user=model.user.id,
                    workspace=model.workspace.id,
                    model=model.id,
                    name="great one",
                )
            )
            mv2 = zs.create_model_version(
                ModelVersionRequestModel(
                    user=model.user.id,
                    workspace=model.workspace.id,
                    model=model.id,
                    name="yet another one",
                )
            )
            zs.update_model_version(
                model_version_id=mv1.id,
                model_version_update_model=ModelVersionUpdateModel(
                    model=model.id,
                    stage="staging",
                    force=False,
                ),
            )
            assert (
                zs.get_model_version(
                    model_version_id=mv1.id,
                ).stage
                == "staging"
            )
            zs.update_model_version(
                model_version_id=mv2.id,
                model_version_update_model=ModelVersionUpdateModel(
                    model=model.id,
                    stage="staging",
                    force=True,
                    name="I changed that...",
                ),
            )

            assert (
                zs.get_model_version(
                    model_version_id=mv1.id,
                ).stage
                == "archived"
            )
            assert (
                zs.get_model_version(
                    model_version_id=mv2.id,
                ).stage
                == "staging"
            )
            assert (
                zs.get_model_version(
                    model_version_id=mv2.id,
                ).name
                == "I changed that..."
            )

    def test_update_public_interface(self):
        """Test that update works via public interface."""
        with ModelVersionContext() as model:
            zs = Client().zen_store
            mv1 = zs.create_model_version(
                ModelVersionRequestModel(
                    user=model.user.id,
                    workspace=model.workspace.id,
                    model=model.id,
                )
            )

            assert mv1.stage is None
            mv1.set_stage("staging")
            assert (
                zs.get_model_version(
                    model_version_id=mv1.id,
                ).stage
                == "staging"
            )

            assert (
                zs.get_model_version(
                    model_version_id=mv1.id,
                ).name
                == "1"
            )

    def test_update_public_interface_bad_stage(self):
        """Test that update fails via public interface on bad stage value."""
        with ModelVersionContext() as model:
            zs = Client().zen_store
            mv1 = zs.create_model_version(
                ModelVersionRequestModel(
                    user=model.user.id,
                    workspace=model.workspace.id,
                    model=model.id,
                    name="great one",
                )
            )

            with pytest.raises(ValueError):
                mv1.set_stage("my_super_stage")

    def test_model_bad_stage(self):
        """Test that update fails on bad stage value."""
        with pytest.raises(ValueError):
            ModelVersionUpdateModel(model=uuid4(), stage="my_super_stage")

    def test_model_ok_stage(self):
        """Test that update works on valid stage value."""
        mvum = ModelVersionUpdateModel(model=uuid4(), stage="staging")
        assert mvum.stage == "staging"

    def test_increments_version_number(self):
        """Test that increment version number works on sequential insertions."""
        with ModelVersionContext() as model:
            zs = Client().zen_store
            zs.create_model_version(
                ModelVersionRequestModel(
                    user=model.user.id,
                    workspace=model.workspace.id,
                    model=model.id,
                    name="great one",
                )
            )
            time.sleep(1)  # thanks MySQL again!
            zs.create_model_version(
                ModelVersionRequestModel(
                    user=model.user.id,
                    workspace=model.workspace.id,
                    model=model.id,
                    name="great second",
                )
            )

            model_versions = zs.list_model_versions(
                model_name_or_id=model.id,
                model_version_filter_model=ModelVersionFilterModel(),
            )
            assert len(model_versions) == 2
            assert model_versions[0].name == "great one"
            assert model_versions[1].name == "great second"
            assert model_versions[0].number == 1
            assert model_versions[1].number == 2

    def test_get_found_by_number(self):
        """Test that get works by integer version number."""
        with ModelVersionContext(create_version=True) as model_version:
            zs = Client().zen_store
            found = zs.list_model_versions(
                model_name_or_id=model_version.model.id,
                model_version_filter_model=ModelVersionFilterModel(number=1),
            ).items[0]
            assert found.id == model_version.id
            assert found.number == 1
            assert found.name == model_version.name

    def test_get_not_found_by_number(self):
        """Test that get fails by integer version number, if not found and by string version number, cause treated as name."""
        with ModelVersionContext(create_version=True) as model_version:
            zs = Client().zen_store

            found = zs.list_model_versions(
                model_name_or_id=model_version.model.id,
                model_version_filter_model=ModelVersionFilterModel(number=2),
            ).items

            assert len(found) == 0


class TestModelVersionArtifactLinks:
    def test_link_create_pass(self):
        with ModelVersionContext(True, create_artifacts=1) as (
            model_version,
            artifacts,
        ):
            zs = Client().zen_store
            zs.create_model_version_artifact_link(
                ModelVersionArtifactRequestModel(
                    user=model_version.user.id,
                    workspace=model_version.workspace.id,
                    model=model_version.model.id,
                    model_version=model_version.id,
                    artifact=artifacts[0].id,
                )
            )

    def test_link_create_versioned(self):
        with ModelVersionContext(True, create_artifacts=2) as (
            model_version,
            artifacts,
        ):
            zs = Client().zen_store
            al1 = zs.create_model_version_artifact_link(
                ModelVersionArtifactRequestModel(
                    user=model_version.user.id,
                    workspace=model_version.workspace.id,
                    model=model_version.model.id,
                    model_version=model_version.id,
                    artifact=artifacts[0].id,
                )
            )
            assert al1.artifact.id == artifacts[0].id
            al2 = zs.create_model_version_artifact_link(
                ModelVersionArtifactRequestModel(
                    user=model_version.user.id,
                    workspace=model_version.workspace.id,
                    model=model_version.model.id,
                    model_version=model_version.id,
                    artifact=artifacts[1].id,
                )
            )
            assert al2.artifact.id == artifacts[1].id

    def test_link_create_duplicated_by_id(self):
        """Assert that creating a link with the same artifact returns the same link."""
        with ModelVersionContext(True, create_artifacts=1) as (
            model_version,
            artifacts,
        ):
            zs = Client().zen_store
            link1 = zs.create_model_version_artifact_link(
                ModelVersionArtifactRequestModel(
                    user=model_version.user.id,
                    workspace=model_version.workspace.id,
                    model=model_version.model.id,
                    model_version=model_version.id,
                    artifact=artifacts[0].id,
                )
            )

            link2 = zs.create_model_version_artifact_link(
                ModelVersionArtifactRequestModel(
                    user=model_version.user.id,
                    workspace=model_version.workspace.id,
                    model=model_version.model.id,
                    model_version=model_version.id,
                    artifact=artifacts[0].id,
                )
            )

            assert link1.id == link2.id

    def test_link_create_single_version_of_same_output_name_from_different_steps(
        self,
    ):
        with ModelVersionContext(True, create_artifacts=2) as (
            model_version,
            artifacts,
        ):
            zs = Client().zen_store
            zs.create_model_version_artifact_link(
                ModelVersionArtifactRequestModel(
                    user=model_version.user.id,
                    workspace=model_version.workspace.id,
                    model=model_version.model.id,
                    model_version=model_version.id,
                    artifact=artifacts[0].id,
                )
            )
            zs.create_model_version_artifact_link(
                ModelVersionArtifactRequestModel(
                    user=model_version.user.id,
                    workspace=model_version.workspace.id,
                    model=model_version.model.id,
                    model_version=model_version.id,
                    artifact=artifacts[1].id,
                )
            )

            links = zs.list_model_version_artifact_links(
                model_version_artifact_link_filter_model=ModelVersionArtifactFilterModel(
                    model_version_id=model_version.id
                ),
            )
            assert len(links) == 2

    def test_link_delete_found(self):
        with ModelVersionContext(True, create_artifacts=1) as (
            model_version,
            artifacts,
        ):
            zs = Client().zen_store
            link = zs.create_model_version_artifact_link(
                ModelVersionArtifactRequestModel(
                    user=model_version.user.id,
                    workspace=model_version.workspace.id,
                    model=model_version.model.id,
                    model_version=model_version.id,
                    artifact=artifacts[0].id,
                )
            )
            zs.delete_model_version_artifact_link(
                model_version_id=model_version.id,
                model_version_artifact_link_name_or_id=link.id,
            )
            mvls = zs.list_model_version_artifact_links(
                model_version_artifact_link_filter_model=ModelVersionArtifactFilterModel(
                    model_version_id=model_version.id
                ),
            )
            assert len(mvls) == 0

    def test_link_delete_not_found(self):
        with ModelVersionContext(True) as model_version:
            zs = Client().zen_store
            with pytest.raises(KeyError):
                zs.delete_model_version_artifact_link(
                    model_version_id=model_version.id,
                    model_version_artifact_link_name_or_id="link",
                )

    def test_link_list_empty(self):
        with ModelVersionContext(True) as model_version:
            zs = Client().zen_store
            mvls = zs.list_model_version_artifact_links(
                model_version_artifact_link_filter_model=ModelVersionArtifactFilterModel(
                    model_version_id=model_version.id
                ),
            )
            assert len(mvls) == 0

    def test_link_list_populated(self):
        with ModelVersionContext(True, create_artifacts=4) as (
            model_version,
            artifacts,
        ):
            zs = Client().zen_store
            mvls = zs.list_model_version_artifact_links(
                model_version_artifact_link_filter_model=ModelVersionArtifactFilterModel(
                    model_version_id=model_version.id
                ),
            )
            assert len(mvls) == 0
            for mo, dep, artifact in [
                (False, False, artifacts[0]),
                (True, False, artifacts[1]),
                (False, True, artifacts[2]),
                (False, False, artifacts[3]),
            ]:
                zs.create_model_version_artifact_link(
                    ModelVersionArtifactRequestModel(
                        user=model_version.user.id,
                        workspace=model_version.workspace.id,
                        model=model_version.model.id,
                        model_version=model_version.id,
                        artifact=artifact.id,
                        is_model_artifact=mo,
                        is_endpoint_artifact=dep,
                    )
                )
            mvls = zs.list_model_version_artifact_links(
                model_version_artifact_link_filter_model=ModelVersionArtifactFilterModel(
                    model_version_id=model_version.id
                ),
            )
            assert len(mvls) == len(artifacts)

            mvls = zs.list_model_version_artifact_links(
                model_version_artifact_link_filter_model=ModelVersionArtifactFilterModel(
                    model_version_id=model_version.id, only_data_artifacts=True
                ),
            )
            assert len(mvls) == 2

            mvls = zs.list_model_version_artifact_links(
                model_version_artifact_link_filter_model=ModelVersionArtifactFilterModel(
                    model_version_id=model_version.id,
                    only_model_artifacts=True,
                ),
            )
            assert len(mvls) == 1

            mvls = zs.list_model_version_artifact_links(
                model_version_artifact_link_filter_model=ModelVersionArtifactFilterModel(
                    model_version_id=model_version.id,
                    only_endpoint_artifacts=True,
                ),
            )
            assert len(mvls) == 1

            mv = zs.get_model_version(
                model_version_id=model_version.id,
            )

            assert len(mv.model_artifact_ids) == 1
            assert len(mv.data_artifact_ids) == 2
            assert len(mv.endpoint_artifact_ids) == 1

            assert isinstance(
                mv.get_model_artifact(artifacts[1].name),
                ArtifactResponse,
            )
            assert isinstance(
                mv.get_data_artifact(artifacts[0].name),
                ArtifactResponse,
            )
            assert isinstance(
                mv.get_endpoint_artifact(artifacts[2].name),
                ArtifactResponse,
            )
            assert (
                mv.model_artifacts[artifacts[1].name]["1"].id
                == artifacts[1].id
            )
            assert (
                mv.get_model_artifact(artifacts[1].name, "1")
                == mv.model_artifacts[artifacts[1].name]["1"]
            )
            assert (
                mv.get_endpoint_artifact(artifacts[2].name, "1")
                == mv.endpoint_artifacts[artifacts[2].name]["1"]
            )


class TestModelVersionPipelineRunLinks:
    def test_link_create_pass(self):
        with ModelVersionContext(True, create_prs=1) as (
            model_version,
            prs,
        ):
            zs = Client().zen_store
            zs.create_model_version_pipeline_run_link(
                ModelVersionPipelineRunRequestModel(
                    user=model_version.user.id,
                    workspace=model_version.workspace.id,
                    model=model_version.model.id,
                    model_version=model_version.id,
                    pipeline_run=prs[0].id,
                )
            )

    def test_link_create_duplicated(self):
        """Assert that creating a link with the same run returns the same link."""
        with ModelVersionContext(True, create_prs=1) as (
            model_version,
            prs,
        ):
            zs = Client().zen_store
            link_1 = zs.create_model_version_pipeline_run_link(
                ModelVersionPipelineRunRequestModel(
                    user=model_version.user.id,
                    workspace=model_version.workspace.id,
                    model=model_version.model.id,
                    model_version=model_version.id,
                    pipeline_run=prs[0].id,
                )
            )
            link_2 = zs.create_model_version_pipeline_run_link(
                ModelVersionPipelineRunRequestModel(
                    user=model_version.user.id,
                    workspace=model_version.workspace.id,
                    model=model_version.model.id,
                    model_version=model_version.id,
                    pipeline_run=prs[0].id,
                )
            )
            assert link_1.id == link_2.id

    def test_link_delete_found(self):
        with ModelVersionContext(True, create_prs=1) as (
            model_version,
            prs,
        ):
            zs = Client().zen_store
            link = zs.create_model_version_pipeline_run_link(
                ModelVersionPipelineRunRequestModel(
                    user=model_version.user.id,
                    workspace=model_version.workspace.id,
                    model=model_version.model.id,
                    model_version=model_version.id,
                    name="link",
                    pipeline_run=prs[0].id,
                )
            )
            zs.delete_model_version_pipeline_run_link(
                model_version.id,
                link.id,
            )
            mvls = zs.list_model_version_pipeline_run_links(
                model_version_pipeline_run_link_filter_model=ModelVersionPipelineRunFilterModel(
                    model_version_id=model_version.id
                ),
            )
            assert len(mvls) == 0

    def test_link_delete_not_found(self):
        with ModelVersionContext(True) as model_version:
            zs = Client().zen_store
            with pytest.raises(KeyError):
                zs.delete_model_version_pipeline_run_link(
                    model_version.id, "link"
                )

    def test_link_list_empty(self):
        with ModelVersionContext(True) as model_version:
            zs = Client().zen_store
            mvls = zs.list_model_version_pipeline_run_links(
                model_version_pipeline_run_link_filter_model=ModelVersionPipelineRunFilterModel(
                    model_version_id=model_version.id
                ),
            )
            assert len(mvls) == 0

    def test_link_list_populated(self):
        with ModelVersionContext(True, create_prs=2) as (
            model_version,
            prs,
        ):
            zs = Client().zen_store
            mvls = zs.list_model_version_pipeline_run_links(
                model_version_pipeline_run_link_filter_model=ModelVersionPipelineRunFilterModel(
                    model_version_id=model_version.id
                ),
            )
            assert len(mvls) == 0
            for pr in prs:
                zs.create_model_version_pipeline_run_link(
                    ModelVersionPipelineRunRequestModel(
                        user=model_version.user.id,
                        workspace=model_version.workspace.id,
                        model=model_version.model.id,
                        model_version=model_version.id,
                        pipeline_run=pr.id,
                    )
                )
            mvls = zs.list_model_version_pipeline_run_links(
                model_version_pipeline_run_link_filter_model=ModelVersionPipelineRunFilterModel(
                    model_version_id=model_version.id
                ),
            )
            assert len(mvls) == 2

            mv = zs.get_model_version(
                model_version_id=model_version.id,
            )

            assert len(mv.pipeline_run_ids) == 2

            assert isinstance(
                mv.pipeline_runs[prs[0].name],
                PipelineRunResponse,
            )
            assert isinstance(
                mv.pipeline_runs[prs[1].name],
                PipelineRunResponse,
            )

            assert mv.pipeline_runs[prs[0].name].id == prs[0].id
            assert mv.pipeline_runs[prs[1].name].id == prs[1].id

            assert (
                mv.get_pipeline_run(prs[0].name)
                == mv.pipeline_runs[prs[0].name]
            )
            assert (
                mv.get_pipeline_run(prs[1].name)
                == mv.pipeline_runs[prs[1].name]
            )


class TestTag:
    def test_create_pass(self, client):
        """Tests that tag creation passes."""
        with tags_killer():
            tag = client.create_tag(TagRequestModel(name="foo"))
            assert tag.name == "foo"
            assert tag.color is not None
            tag = client.create_tag(
                TagRequestModel(name="bar", color="yellow")
            )
            assert tag.name == "bar"
            assert tag.color == ColorVariants.YELLOW.name.lower()
            with pytest.raises(ValueError):
                client.create_tag(TagRequestModel(color="yellow"))

    def test_create_bad_input(self, client):
        """Tests that tag creation fails without a name."""
        with tags_killer():
            with pytest.raises(ValueError):
                client.create_tag(TagRequestModel(color="yellow"))

    def test_create_duplicate(self, client):
        """Tests that tag creation fails on duplicate."""
        with tags_killer():
            client.create_tag(TagRequestModel(name="foo"))
            with pytest.raises(EntityExistsError):
                client.create_tag(TagRequestModel(name="foo", color="yellow"))

    def test_get_tag_found(self, client):
        """Tests that tag get pass if found."""
        with tags_killer():
            client.create_tag(TagRequestModel(name="foo"))
            tag = client.get_tag("foo")
            assert tag.name == "foo"
            assert tag.color is not None

    def test_get_tag_not_found(self, client):
        """Tests that tag get fails if not found."""
        with tags_killer():
            with pytest.raises(KeyError):
                client.get_tag("foo")

    def test_list_tags(self, client):
        """Tests various list scenarios."""
        with tags_killer():
            tags = client.list_tags(TagFilterModel())
            assert len(tags) == 0
            client.create_tag(TagRequestModel(name="foo", color="red"))
            client.create_tag(TagRequestModel(name="bar", color="green"))

            tags = client.list_tags(TagFilterModel())
            assert len(tags) == 2
            assert {t.name for t in tags} == {"foo", "bar"}
            assert {t.color for t in tags} == {"red", "green"}

            tags = client.list_tags(TagFilterModel(name="foo"))
            assert len(tags) == 1
            assert tags[0].name == "foo"
            assert tags[0].color == "red"

            tags = client.list_tags(TagFilterModel(color="green"))
            assert len(tags) == 1
            assert tags[0].name == "bar"
            assert tags[0].color == "green"

    def test_update_tag(self, client):
        """Tests various update scenarios."""
        with tags_killer():
            client.create_tag(TagRequestModel(name="foo", color="red"))
            tag = client.create_tag(TagRequestModel(name="bar", color="green"))

            client.update_tag("foo", TagUpdateModel(name="foo2"))
            assert client.get_tag("foo2").color == "red"
            with pytest.raises(KeyError):
                client.get_tag("foo")

            client.update_tag(tag.id, TagUpdateModel(color="yellow"))
            assert client.get_tag(tag.id).color == "yellow"
            assert client.get_tag("bar").color == "yellow"


class TestTagResource:
    def test_create_tag_resource_pass(self, client):
        """Tests creating tag<>resource mapping pass."""
        if client.zen_store.type != StoreType.SQL:
            pytest.skip("Only SQL Zen Stores support tagging resources")
        with tags_killer():
            tag = client.create_tag(TagRequestModel(name="foo", color="red"))
            mapping = client.zen_store.create_tag_resource(
                TagResourceRequestModel(
                    tag_id=tag.id,
                    resource_id=uuid4(),
                    resource_type=TaggableResourceTypes.MODEL,
                )
            )
            assert isinstance(mapping.tag_id, UUID)
            assert isinstance(mapping.resource_id, UUID)

    def test_create_tag_resource_fails_on_duplicate(self, client):
        """Tests creating tag<>resource mapping fails on duplicate."""
        if client.zen_store.type != StoreType.SQL:
            pytest.skip("Only SQL Zen Stores support tagging resources")
        with tags_killer():
            tag = client.create_tag(TagRequestModel(name="foo", color="red"))
            mapping = client.zen_store.create_tag_resource(
                TagResourceRequestModel(
                    tag_id=tag.id,
                    resource_id=uuid4(),
                    resource_type=TaggableResourceTypes.MODEL,
                )
            )

            with pytest.raises(EntityExistsError):
                client.zen_store.create_tag_resource(
                    TagResourceRequestModel(
                        tag_id=mapping.tag_id,
                        resource_id=mapping.resource_id,
                        resource_type=TaggableResourceTypes.MODEL,
                    )
                )

    def test_delete_tag_resource_pass(self, client):
        """Tests deleting tag<>resource mapping pass."""
        if client.zen_store.type != StoreType.SQL:
            pytest.skip("Only SQL Zen Stores support tagging resources")
        with tags_killer():
            tag = client.create_tag(TagRequestModel(name="foo", color="red"))
            resource_id = uuid4()
            client.zen_store.create_tag_resource(
                TagResourceRequestModel(
                    tag_id=tag.id,
                    resource_id=resource_id,
                    resource_type=TaggableResourceTypes.MODEL,
                )
            )
            client.zen_store.delete_tag_resource(
                tag_id=tag.id,
                resource_id=resource_id,
                resource_type=TaggableResourceTypes.MODEL,
            )
            with pytest.raises(KeyError):
                client.zen_store.delete_tag_resource(
                    tag_id=tag.id,
                    resource_id=resource_id,
                    resource_type=TaggableResourceTypes.MODEL,
                )

    def test_delete_tag_resource_mismatch(self, client):
        """Tests deleting tag<>resource mapping pass."""
        if client.zen_store.type != StoreType.SQL:
            pytest.skip("Only SQL Zen Stores support tagging resources")

        class MockTaggableResourceTypes(StrEnum):
            APPLE = "apple"

        with tags_killer():
            tag = client.create_tag(TagRequestModel(name="foo", color="red"))
            resource_id = uuid4()
            client.zen_store.create_tag_resource(
                TagResourceRequestModel(
                    tag_id=tag.id,
                    resource_id=resource_id,
                    resource_type=TaggableResourceTypes.MODEL,
                )
            )
            with pytest.raises(KeyError):
                client.zen_store.delete_tag_resource(
                    tag_id=tag.id,
                    resource_id=resource_id,
                    resource_type=MockTaggableResourceTypes.APPLE,
                )

    @pytest.mark.parametrize(
        "use_model,use_tag",
        [[True, False], [False, True]],
        ids=["delete_model", "delete_tag"],
    )
    def test_cascade_deletion(self, use_model, use_tag, client):
        """Test that link is deleted on tag deletion."""
        if client.zen_store.type != StoreType.SQL:
            pytest.skip("Only SQL Zen Stores support tagging resources")
        with ModelVersionContext() as model:
            with tags_killer():
                tag = client.create_tag(
                    TagRequestModel(name="foo", color="red")
                )
                fake_model_id = uuid4() if not use_model else model.id
                client.zen_store.create_tag_resource(
                    TagResourceRequestModel(
                        tag_id=tag.id,
                        resource_id=fake_model_id,
                        resource_type=TaggableResourceTypes.MODEL,
                    )
                )

                # duplicate
                with pytest.raises(EntityExistsError):
                    client.zen_store.create_tag_resource(
                        TagResourceRequestModel(
                            tag_id=tag.id,
                            resource_id=fake_model_id,
                            resource_type=TaggableResourceTypes.MODEL,
                        )
                    )
                if use_tag:
                    client.delete_tag(tag.id)
                    tag = client.create_tag(
                        TagRequestModel(name="foo", color="red")
                    )
                else:
                    client.delete_model(model.id)
                # should pass
                client.zen_store.create_tag_resource(
                    TagResourceRequestModel(
                        tag_id=tag.id,
                        resource_id=fake_model_id,
                        resource_type=TaggableResourceTypes.MODEL,
                    )
                )
                # cleanup
                client.zen_store.delete_tag_resource(
                    tag_id=tag.id,
                    resource_id=fake_model_id,
                    resource_type=TaggableResourceTypes.MODEL,
                )


class TestRunMetadata:
    @pytest.mark.parametrize(
        argnames="type_",
        argvalues=MetadataResourceTypes,
        ids=MetadataResourceTypes.values(),
    )
    def test_metadata_full_cycle_with_cascade_deletion(
        self,
        type_: MetadataResourceTypes,
    ):
        client = Client()

        sc = client.zen_store.create_stack_component(
            ComponentRequest(
                user=client.active_user.id,
                workspace=client.active_workspace.id,
                name=sample_name("foo"),
                type=StackComponentType.ORCHESTRATOR,
                flavor="local",
                configuration={},
            )
        )

        if type_ == MetadataResourceTypes.ARTIFACT:
            resource = client.zen_store.create_artifact(
                ArtifactRequest(
                    user=client.active_user.id,
                    workspace=client.active_workspace.id,
                    name=sample_name("foo"),
                    type=ArtifactType.DATA,
                    uri=sample_name("foo"),
                    materializer=Source(
                        module="acme.foo", type=SourceType.INTERNAL
                    ),
                    data_type=Source(
                        module="acme.foo", type=SourceType.INTERNAL
                    ),
                )
            )
        elif (
            type_ == MetadataResourceTypes.PIPELINE_RUN
            or type_ == MetadataResourceTypes.STEP_RUN
        ):
            step_name = sample_name("foo")
            deployment = client.zen_store.create_deployment(
                PipelineDeploymentRequest(
                    user=client.active_user.id,
                    workspace=client.active_workspace.id,
                    run_name_template=sample_name("foo"),
                    pipeline_configuration=PipelineConfiguration(
                        name=sample_name("foo")
                    ),
                    stack=client.active_stack.id,
                    client_version="0.1.0",
                    server_version="0.1.0",
                    step_configurations={
                        step_name: Step(
                            spec=StepSpec(
                                source=Source(
                                    module="acme.foo",
                                    type=SourceType.INTERNAL,
                                ),
                                upstream_steps=[],
                            ),
                            config=StepConfiguration(name=step_name),
                        )
                    },
                )
            )
            pr = client.zen_store.create_run(
                PipelineRunRequest(
                    user=client.active_user.id,
                    workspace=client.active_workspace.id,
                    id=uuid4(),
                    name=sample_name("foo"),
                    deployment=deployment.id,
                    status=ExecutionStatus.RUNNING,
                )
            )
            sr = client.zen_store.create_run_step(
                StepRunRequest(
                    user=client.active_user.id,
                    workspace=client.active_workspace.id,
                    name=step_name,
                    status=ExecutionStatus.RUNNING,
                    pipeline_run_id=pr.id,
                    deployment=deployment.id,
                )
            )
            resource = (
                pr if type_ == MetadataResourceTypes.PIPELINE_RUN else sr
            )

        rm = client.zen_store.create_run_metadata(
            RunMetadataRequest(
                user=client.active_user.id,
                workspace=client.active_workspace.id,
                resource_id=resource.id,
                resource_type=type_,
                values={"foo": "bar"},
                types={"foo": MetadataTypeEnum.STRING},
                stack_component_id=sc.id
                if type_ == MetadataResourceTypes.PIPELINE_RUN
                or type_ == MetadataResourceTypes.STEP_RUN
                else None,
            )
        )
        rm = client.zen_store.get_run_metadata(rm[0].id, True)
        assert rm.key == "foo"
        assert rm.value == "bar"
        assert rm.resource_id == resource.id
        assert rm.resource_type == type_
        assert rm.type == MetadataTypeEnum.STRING

        if type_ == MetadataResourceTypes.ARTIFACT:
            client.zen_store.delete_artifact(resource.id)
        elif (
            type_ == MetadataResourceTypes.PIPELINE_RUN
            or type_ == MetadataResourceTypes.STEP_RUN
        ):
            client.zen_store.delete_run(pr.id)
            client.zen_store.delete_deployment(deployment.id)

        with pytest.raises(KeyError):
            client.zen_store.get_run_metadata(rm.id)

        client.zen_store.delete_stack_component(sc.id)<|MERGE_RESOLUTION|>--- conflicted
+++ resolved
@@ -46,12 +46,9 @@
     _load_file_from_artifact_store,
 )
 from zenml.client import Client
-<<<<<<< HEAD
 from zenml.config.pipeline_configurations import PipelineConfiguration
 from zenml.config.source import Source, SourceType
 from zenml.config.step_configurations import Step, StepConfiguration, StepSpec
-from zenml.constants import ACTIVATE, DEACTIVATE, USERS
-=======
 from zenml.constants import (
     ACTIVATE,
     DEACTIVATE,
@@ -60,7 +57,6 @@
     DEFAULT_WORKSPACE_NAME,
     USERS,
 )
->>>>>>> e87833d6
 from zenml.enums import (
     ArtifactType,
     ColorVariants,
