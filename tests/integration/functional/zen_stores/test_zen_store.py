#  Copyright (c) ZenML GmbH 2022. All Rights Reserved.
#
#  Licensed under the Apache License, Version 2.0 (the "License");
#  you may not use this file except in compliance with the License.
#  You may obtain a copy of the License at:
#
#       https://www.apache.org/licenses/LICENSE-2.0
#
#  Unless required by applicable law or agreed to in writing, software
#  distributed under the License is distributed on an "AS IS" BASIS,
#  WITHOUT WARRANTIES OR CONDITIONS OF ANY KIND, either express
#  or implied. See the License for the specific language governing
#  permissions and limitations under the License.
import os
import time
import uuid
from contextlib import ExitStack as does_not_raise
from datetime import datetime
from typing import Dict, List, Optional, Tuple
from uuid import uuid4

import pytest
from pydantic import SecretStr

from tests.integration.functional.utils import sample_name
from tests.integration.functional.zen_stores.utils import (
    CodeRepositoryContext,
    ComponentContext,
    CrudTestConfig,
    ModelVersionContext,
    PipelineRunContext,
    RoleContext,
    ServiceConnectorContext,
    ServiceConnectorTypeContext,
    StackContext,
    TeamContext,
    UserContext,
    list_of_entities,
)
from tests.unit.pipelines.test_build_utils import (
    StubLocalRepositoryContext,
)
from zenml.client import Client
from zenml.constants import RUNNING_MODEL_VERSION
from zenml.enums import ModelStages, SecretScope, StackComponentType, StoreType
from zenml.exceptions import (
    DoesNotExistException,
    EntityExistsError,
    IllegalOperationError,
    StackExistsError,
)
from zenml.logging.step_logging import prepare_logs_uri
from zenml.models import (
    ArtifactFilterModel,
    ArtifactResponseModel,
    ComponentFilterModel,
    ComponentUpdateModel,
    ModelVersionArtifactFilterModel,
    ModelVersionArtifactRequestModel,
    ModelVersionFilterModel,
    ModelVersionPipelineRunFilterModel,
    ModelVersionPipelineRunRequestModel,
    ModelVersionRequestModel,
    ModelVersionUpdateModel,
    PipelineRunFilterModel,
    PipelineRunResponseModel,
    RoleFilterModel,
    RoleRequestModel,
    RoleUpdateModel,
    ServiceConnectorFilterModel,
    ServiceConnectorUpdateModel,
    StackFilterModel,
    StackRequestModel,
    StackUpdateModel,
    StepRunFilterModel,
    TeamRoleAssignmentRequestModel,
    TeamUpdateModel,
    UserRoleAssignmentRequestModel,
    UserUpdateModel,
    WorkspaceFilterModel,
    WorkspaceUpdateModel,
)
from zenml.models.base_models import (
    WorkspaceScopedRequestModel,
)
from zenml.models.flavor_models import FlavorBaseModel
from zenml.utils import code_repository_utils, source_utils
from zenml.utils.artifact_utils import (
    _load_artifact_store,
    _load_file_from_artifact_store,
)
from zenml.zen_stores.base_zen_store import (
    DEFAULT_ADMIN_ROLE,
    DEFAULT_GUEST_ROLE,
    DEFAULT_STACK_NAME,
    DEFAULT_USERNAME,
    DEFAULT_WORKSPACE_NAME,
)
from zenml.zen_stores.sql_zen_store import SqlZenStore

DEFAULT_NAME = "default"

# .--------------.
# | GENERIC CRUD |
# '--------------'


@pytest.mark.parametrize(
    "crud_test_config",
    list_of_entities,
    ids=[e.entity_name for e in list_of_entities],
)
def test_basic_crud_for_entity(crud_test_config: CrudTestConfig):
    """Tests the basic crud operations for a given entity."""
    client = Client()

    # Create the entity
    create_model = crud_test_config.create_model
    if "user" in create_model.__fields__:
        create_model.user = client.active_user.id
    if "workspace" in create_model.__fields__:
        create_model.workspace = client.active_workspace.id
    if "stack" in create_model.__fields__:
        create_model.stack = client.active_stack_model.id

    # Test the creation
    created_entity = crud_test_config.create_method(create_model)

    if hasattr(created_entity, "name"):
        # Filter by name to verify the entity was actually created
        entities_list = crud_test_config.list_method(
            crud_test_config.filter_model(name=create_model.name)
        )
        assert entities_list.total == 1

    # Filter by id to verify the entity was actually created
    entities_list = crud_test_config.list_method(
        crud_test_config.filter_model(id=created_entity.id)
    )
    assert entities_list.total == 1
    # Test the get method
    with does_not_raise():
        returned_entity_by_id = crud_test_config.get_method(created_entity.id)
    assert returned_entity_by_id == created_entity
    if crud_test_config.update_model:
        # Update the created entity
        update_model = crud_test_config.update_model
        with does_not_raise():
            updated_entity = crud_test_config.update_method(
                created_entity.id, update_model
            )
        # Ids should remain the same
        assert updated_entity.id == created_entity.id
        # Something in the Model should have changed
        assert updated_entity.json() != created_entity.json()

    # Cleanup
    with does_not_raise():
        crud_test_config.delete_method(created_entity.id)
    # Filter by id to verify the entity was actually deleted
    with pytest.raises(KeyError):
        crud_test_config.get_method(created_entity.id)
    # Filter by id to verify the entity was actually deleted
    entities_list = crud_test_config.list_method(
        crud_test_config.filter_model(id=created_entity.id)
    )
    assert entities_list.total == 0


@pytest.mark.parametrize(
    "crud_test_config",
    list_of_entities,
    ids=[e.entity_name for e in list_of_entities],
)
def test_create_entity_twice_fails(crud_test_config: CrudTestConfig):
    """Tests getting a non-existent entity by id."""
    if crud_test_config.entity_name in {"artifact", "build", "deployment"}:
        pytest.skip(
            f"Duplicates of {crud_test_config.entity_name} are allowed."
        )

    client = Client()
    # Create the entity
    create_model = crud_test_config.create_model
    if isinstance(create_model, WorkspaceScopedRequestModel) or isinstance(
        create_model, FlavorBaseModel
    ):
        create_model.user = client.active_user.id
        create_model.workspace = client.active_workspace.id
    # First creation is successful
    created_entity = crud_test_config.create_method(
        crud_test_config.create_model
    )
    # Second one fails
    with pytest.raises(EntityExistsError):
        crud_test_config.create_method(crud_test_config.create_model)
    # Cleanup
    with does_not_raise():
        crud_test_config.delete_method(created_entity.id)
    # Filter by id to verify the entity was actually deleted
    with pytest.raises(KeyError):
        crud_test_config.get_method(created_entity.id)


@pytest.mark.parametrize(
    "crud_test_config",
    list_of_entities,
    ids=[e.entity_name for e in list_of_entities],
)
def test_get_nonexistent_entity_fails(crud_test_config: CrudTestConfig):
    """Tests getting a non-existent entity by id."""
    with pytest.raises(KeyError):
        crud_test_config.get_method(uuid.uuid4())


@pytest.mark.parametrize(
    "crud_test_config",
    list_of_entities,
    ids=[e.entity_name for e in list_of_entities],
)
def test_updating_nonexisting_entity_raises_error(
    crud_test_config: CrudTestConfig,
):
    """Tests updating a nonexistent entity raises an error."""
    if crud_test_config.update_model:
        # Update the created entity
        update_model = crud_test_config.update_model
        with pytest.raises(KeyError):
            crud_test_config.update_method(uuid.uuid4(), update_model)
    else:
        pytest.skip(
            "For entities that do not support updates, this test is not run."
        )


@pytest.mark.parametrize(
    "crud_test_config",
    list_of_entities,
    ids=[e.entity_name for e in list_of_entities],
)
def test_deleting_nonexistent_entity_raises_error(
    crud_test_config: CrudTestConfig,
):
    """Tests deleting a nonexistent workspace raises an error."""
    with pytest.raises(KeyError):
        crud_test_config.delete_method(uuid.uuid4())


# .----------.
# | WORKSPACES |
# '----------'


def test_only_one_default_workspace_present():
    """Tests that one and only one default workspace is present."""
    client = Client()
    assert (
        len(
            client.zen_store.list_workspaces(
                WorkspaceFilterModel(name="default")
            )
        )
        == 1
    )


def test_updating_default_workspace_fails():
    """Tests updating the default workspace."""
    client = Client()

    default_workspace = client.zen_store.get_workspace(DEFAULT_WORKSPACE_NAME)
    assert default_workspace.name == DEFAULT_WORKSPACE_NAME
    workspace_update = WorkspaceUpdateModel(
        name="aria_workspace",
        description="Aria has taken possession of this workspace.",
    )
    with pytest.raises(IllegalOperationError):
        client.zen_store.update_workspace(
            workspace_id=default_workspace.id,
            workspace_update=workspace_update,
        )


def test_deleting_default_workspace_fails():
    """Tests deleting the default workspace."""
    client = Client()
    with pytest.raises(IllegalOperationError):
        client.zen_store.delete_workspace(DEFAULT_NAME)


# .-------.
# | TEAMS |
# '-------'


def test_adding_user_to_team():
    """Tests adding a user to a team."""
    zen_store = Client().zen_store
    with UserContext() as created_user:
        with TeamContext() as created_team:
            team_update = TeamUpdateModel(users=[created_user.id])
            team_update = zen_store.update_team(
                team_id=created_team.id, team_update=team_update
            )

            assert created_user.id in team_update.user_ids
            assert len(team_update.users) == 1

            # Make sure the team name has not been inadvertently changed
            assert (
                zen_store.get_team(created_team.id).name == created_team.name
            )


def test_adding_nonexistent_user_to_real_team_raises_error():
    """Tests adding a nonexistent user to a team raises an error."""
    zen_store = Client().zen_store
    with TeamContext() as created_team:
        nonexistent_id = uuid.uuid4()

        team_update = TeamUpdateModel(users=[nonexistent_id])
        with pytest.raises(KeyError):
            zen_store.update_team(
                team_id=created_team.id, team_update=team_update
            )


def test_removing_user_from_team_succeeds():
    """Tests removing a user from a team."""

    zen_store = Client().zen_store
    sample_name("arias_team")

    with UserContext() as created_user:
        with TeamContext() as created_team:
            team_update = TeamUpdateModel(users=[created_user.id])
            team_update = zen_store.update_team(
                team_id=created_team.id, team_update=team_update
            )

            assert created_user.id in team_update.user_ids

            team_update = TeamUpdateModel(users=[])
            team_update = zen_store.update_team(
                team_id=created_team.id, team_update=team_update
            )

            assert created_user.id not in team_update.user_ids


def test_access_user_in_team_succeeds():
    """Tests accessing a users in a team."""

    zen_store = Client().zen_store
    sample_name("arias_team")

    with UserContext() as created_user:
        with TeamContext() as created_team:
            team_update = TeamUpdateModel(users=[created_user.id])
            team_update = zen_store.update_team(
                team_id=created_team.id, team_update=team_update
            )
            assert created_user in team_update.users


#  .------.
# | USERS |
# '-------'


def test_active_user():
    """Tests the active user can be queried with .get_user()."""
    zen_store = Client().zen_store
    active_user = zen_store.get_user()
    assert active_user is not None
    # The SQL zen_store only supports the default user as active user
    if zen_store.type == StoreType.SQL:
        assert active_user.name == DEFAULT_USERNAME
    else:
        # TODO: Implement this
        assert True


def test_updating_default_user_fails():
    """Tests that updating the default user is prohibited."""
    client = Client()
    default_user = client.zen_store.get_user(DEFAULT_USERNAME)
    assert default_user
    user_update = UserUpdateModel(name="axl")
    with pytest.raises(IllegalOperationError):
        client.zen_store.update_user(
            user_id=default_user.id, user_update=user_update
        )


def test_deleting_default_user_fails():
    """Tests that deleting the default user is prohibited."""
    zen_store = Client().zen_store
    with pytest.raises(IllegalOperationError):
        zen_store.delete_user("default")


def test_getting_team_for_user_succeeds():
    pass


def test_team_for_user_succeeds():
    """Tests accessing a users in a team."""

    zen_store = Client().zen_store
    sample_name("arias_team")

    with UserContext() as created_user:
        with TeamContext() as created_team:
            team_update = TeamUpdateModel(users=[created_user.id])
            team_update = zen_store.update_team(
                team_id=created_team.id, team_update=team_update
            )

            updated_user_response = zen_store.get_user(created_user.id)

            assert team_update in updated_user_response.teams


# .-------.
# | ROLES |
# '-------'


def test_creating_role_with_empty_permissions_succeeds():
    """Tests creating a role."""
    zen_store = Client().zen_store

    with RoleContext() as created_role:
        new_role = RoleRequestModel(name=sample_name("cat"), permissions=set())
        created_role = zen_store.create_role(new_role)
        with does_not_raise():
            zen_store.get_role(role_name_or_id=created_role.name)
        list_of_roles = zen_store.list_roles(
            RoleFilterModel(name=created_role.name)
        )
        assert list_of_roles.total > 0


def test_deleting_builtin_role_fails():
    """Tests deleting a built-in role fails."""
    zen_store = Client().zen_store

    with pytest.raises(IllegalOperationError):
        zen_store.delete_role(DEFAULT_ADMIN_ROLE)

    with pytest.raises(IllegalOperationError):
        zen_store.delete_role(DEFAULT_GUEST_ROLE)


def test_updating_builtin_role_fails():
    """Tests updating a built-in role fails."""
    zen_store = Client().zen_store

    role = zen_store.get_role(DEFAULT_ADMIN_ROLE)
    role_update = RoleUpdateModel(name="cat_feeder")

    with pytest.raises(IllegalOperationError):
        zen_store.update_role(role_id=role.id, role_update=role_update)

    role = zen_store.get_role(DEFAULT_GUEST_ROLE)
    with pytest.raises(IllegalOperationError):
        zen_store.update_role(role_id=role.id, role_update=role_update)


def test_deleting_assigned_role_fails():
    """Tests assigning a role to a user."""
    zen_store = Client().zen_store
    with RoleContext() as created_role:
        with UserContext() as created_user:
            role_assignment = UserRoleAssignmentRequestModel(
                role=created_role.id,
                user=created_user.id,
                workspace=None,
            )
            with does_not_raise():
                (zen_store.create_user_role_assignment(role_assignment))
            with pytest.raises(IllegalOperationError):
                zen_store.delete_role(created_role.id)


# .------------------.
# | ROLE ASSIGNMENTS |
# '------------------'


def test_assigning_role_to_user_succeeds():
    """Tests assigning a role to a user."""
    zen_store = Client().zen_store

    with RoleContext() as created_role:
        with UserContext() as created_user:
            role_assignment = UserRoleAssignmentRequestModel(
                role=created_role.id,
                user=created_user.id,
                workspace=None,
            )
            with does_not_raise():
                assignment = zen_store.create_user_role_assignment(
                    role_assignment
                )

    # With user and role deleted the assignment should be deleted as well
    with pytest.raises(KeyError):
        zen_store.delete_user_role_assignment(assignment.id)


def test_assigning_role_to_team_succeeds():
    """Tests assigning a role to a user."""
    zen_store = Client().zen_store

    with RoleContext() as created_role:
        with TeamContext() as created_team:
            role_assignment = TeamRoleAssignmentRequestModel(
                role=created_role.id,
                team=created_team.id,
                workspace=None,
            )
            with does_not_raise():
                assignment = zen_store.create_team_role_assignment(
                    role_assignment
                )
    # With user and role deleted the assignment should be deleted as well
    with pytest.raises(KeyError):
        zen_store.get_team_role_assignment(assignment.id)


def test_assigning_role_if_assignment_already_exists_fails():
    """Tests assigning a role to a user if the assignment already exists."""
    zen_store = Client().zen_store

    with RoleContext() as created_role:
        with UserContext() as created_user:
            role_assignment = UserRoleAssignmentRequestModel(
                role=created_role.id,
                user=created_user.id,
                workspace=None,
            )
            with does_not_raise():
                (zen_store.create_user_role_assignment(role_assignment))
            with pytest.raises(EntityExistsError):
                (zen_store.create_user_role_assignment(role_assignment))


def test_revoking_role_for_user_succeeds():
    """Tests revoking a role for a user."""
    zen_store = Client().zen_store

    with RoleContext() as created_role:
        with UserContext() as created_user:
            role_assignment = UserRoleAssignmentRequestModel(
                role=created_role.id,
                user=created_user.id,
                workspace=None,
            )
            with does_not_raise():
                role_assignment = zen_store.create_user_role_assignment(
                    role_assignment
                )
                zen_store.delete_user_role_assignment(
                    user_role_assignment_id=role_assignment.id
                )
            with pytest.raises(KeyError):
                zen_store.get_user_role_assignment(
                    user_role_assignment_id=role_assignment.id
                )


def test_revoking_role_for_team_succeeds():
    """Tests revoking a role for a team."""
    zen_store = Client().zen_store

    with RoleContext() as created_role:
        with TeamContext() as created_team:
            role_assignment = TeamRoleAssignmentRequestModel(
                role=created_role.id,
                team=created_team.id,
                workspace=None,
            )
            with does_not_raise():
                role_assignment = zen_store.create_team_role_assignment(
                    role_assignment
                )
                zen_store.delete_team_role_assignment(
                    team_role_assignment_id=role_assignment.id
                )
            with pytest.raises(KeyError):
                zen_store.get_team_role_assignment(
                    team_role_assignment_id=role_assignment.id
                )


def test_revoking_nonexistent_role_fails():
    """Tests revoking a nonexistent role fails."""
    zen_store = Client().zen_store
    with pytest.raises(KeyError):
        zen_store.delete_team_role_assignment(
            team_role_assignment_id=uuid.uuid4()
        )
    with pytest.raises(KeyError):
        zen_store.delete_user_role_assignment(
            user_role_assignment_id=uuid.uuid4()
        )


# .------------------.
# | Stack components |
# '------------------'

# TODO: tests regarding sharing of components missing


def test_update_default_stack_component_fails():
    """Tests that updating default stack components fails."""
    client = Client()
    store = client.zen_store
    default_artifact_store = store.list_stack_components(
        ComponentFilterModel(
            workspace_id=client.active_workspace.id,
            type=StackComponentType.ARTIFACT_STORE,
            name="default",
        )
    )[0]

    default_orchestrator = store.list_stack_components(
        ComponentFilterModel(
            workspace_id=client.active_workspace.id,
            type=StackComponentType.ORCHESTRATOR,
            name="default",
        )
    )[0]

    component_update = ComponentUpdateModel(name="aria")
    with pytest.raises(IllegalOperationError):
        store.update_stack_component(
            component_id=default_orchestrator.id,
            component_update=component_update,
        )

    default_orchestrator.name = "axl"
    with pytest.raises(IllegalOperationError):
        store.update_stack_component(
            component_id=default_artifact_store.id,
            component_update=component_update,
        )


def test_delete_default_stack_component_fails():
    """Tests that deleting default stack components is prohibited."""
    client = Client()
    store = client.zen_store
    default_artifact_store = store.list_stack_components(
        ComponentFilterModel(
            workspace_id=client.active_workspace.id,
            type=StackComponentType.ARTIFACT_STORE,
            name="default",
        )
    )[0]

    default_orchestrator = store.list_stack_components(
        ComponentFilterModel(
            workspace_id=client.active_workspace.id,
            type=StackComponentType.ORCHESTRATOR,
            name="default",
        )
    )[0]

    with pytest.raises(IllegalOperationError):
        store.delete_stack_component(default_artifact_store.id)

    with pytest.raises(IllegalOperationError):
        store.delete_stack_component(default_orchestrator.id)


def test_count_stack_components():
    """Tests that the count stack_component command returns the correct amount."""
    client = Client()
    store = client.zen_store
    if not isinstance(store, SqlZenStore):
        pytest.skip("Test only applies to SQL store")
    active_workspace = client.active_workspace

    count_before = store.list_stack_components(
        ComponentFilterModel(scope_workspace=active_workspace.id)
    ).total

    assert (
        store.count_stack_components(workspace_id=active_workspace.id)
        == count_before
    )

    with ComponentContext(
        StackComponentType.ARTIFACT_STORE, config={}, flavor="s3"
    ):
        assert (
            store.count_stack_components(workspace_id=active_workspace.id)
            == count_before + 1
        )


# .-------------------------.
# | Stack component flavors |
# '-------------------------'

# .--------.
# | STACKS |
# '--------'


def test_updating_default_stack_fails():
    """Tests that updating the default stack is prohibited."""
    client = Client()

    default_stack = client.get_stack(DEFAULT_STACK_NAME)
    assert default_stack.name == DEFAULT_WORKSPACE_NAME
    stack_update = StackUpdateModel(name="axls_stack")
    with pytest.raises(IllegalOperationError):
        client.zen_store.update_stack(
            stack_id=default_stack.id, stack_update=stack_update
        )


def test_deleting_default_stack_fails():
    """Tests that deleting the default stack is prohibited."""
    client = Client()

    default_stack = client.get_stack(DEFAULT_STACK_NAME)
    with pytest.raises(IllegalOperationError):
        client.zen_store.delete_stack(default_stack.id)


def test_get_stack_fails_with_nonexistent_stack_id():
    """Tests getting stack fails with nonexistent stack id."""
    client = Client()
    store = client.zen_store

    with pytest.raises(KeyError):
        store.get_stack(uuid.uuid4())


def test_filter_stack_succeeds():
    """Tests getting stack."""
    client = Client()
    store = client.zen_store

    with ComponentContext(
        c_type=StackComponentType.ORCHESTRATOR, flavor="local", config={}
    ) as orchestrator:
        with ComponentContext(
            c_type=StackComponentType.ARTIFACT_STORE, flavor="local", config={}
        ) as artifact_store:
            components = {
                StackComponentType.ORCHESTRATOR: [orchestrator.id],
                StackComponentType.ARTIFACT_STORE: [artifact_store.id],
            }
            with StackContext(components=components) as stack:
                returned_stacks = store.list_stacks(
                    StackFilterModel(name=stack.name)
                )
                assert returned_stacks


def test_crud_on_stack_succeeds():
    """Tests getting stack."""
    client = Client()
    store = client.zen_store

    with ComponentContext(
        c_type=StackComponentType.ORCHESTRATOR, flavor="local", config={}
    ) as orchestrator:
        with ComponentContext(
            c_type=StackComponentType.ARTIFACT_STORE, flavor="local", config={}
        ) as artifact_store:
            components = {
                StackComponentType.ORCHESTRATOR: [orchestrator.id],
                StackComponentType.ARTIFACT_STORE: [artifact_store.id],
            }
            stack_name = sample_name("arias_stack")
            new_stack = StackRequestModel(
                name=stack_name,
                components=components,
                workspace=client.active_workspace.id,
                user=client.active_user.id,
            )
            created_stack = store.create_stack(stack=new_stack)

            stacks = store.list_stacks(StackFilterModel(name=stack_name))
            assert len(stacks) == 1

            with does_not_raise():
                stack = store.get_stack(created_stack.id)
                assert stack is not None

            # Update
            stack_update = StackUpdateModel(name="axls_stack")
            store.update_stack(stack_id=stack.id, stack_update=stack_update)

            stacks = store.list_stacks(StackFilterModel(name="axls_stack"))
            assert len(stacks) == 1
            stacks = store.list_stacks(StackFilterModel(name=stack_name))
            assert len(stacks) == 0

            # Cleanup
            store.delete_stack(created_stack.id)
            with pytest.raises(KeyError):
                store.get_stack(created_stack.id)


def test_register_stack_fails_when_stack_exists():
    """Tests registering stack fails when stack exists."""
    client = Client()
    store = client.zen_store

    with ComponentContext(
        c_type=StackComponentType.ORCHESTRATOR, flavor="local", config={}
    ) as orchestrator:
        with ComponentContext(
            c_type=StackComponentType.ARTIFACT_STORE, flavor="local", config={}
        ) as artifact_store:
            components = {
                StackComponentType.ORCHESTRATOR: [orchestrator.id],
                StackComponentType.ARTIFACT_STORE: [artifact_store.id],
            }
            with StackContext(components=components) as stack:
                new_stack = StackRequestModel(
                    name=stack.name,
                    components=components,
                    workspace=client.active_workspace.id,
                    user=client.active_user.id,
                )
                with pytest.raises(StackExistsError):
                    # TODO: [server] inject user and workspace into stack as well
                    store.create_stack(
                        stack=new_stack,
                    )


def test_updating_nonexistent_stack_fails():
    """Tests updating nonexistent stack fails."""
    client = Client()
    store = client.zen_store

    stack_update = StackUpdateModel(name="axls_stack")
    nonexistent_id = uuid.uuid4()
    with pytest.raises(KeyError):
        store.update_stack(stack_id=nonexistent_id, stack_update=stack_update)
    with pytest.raises(KeyError):
        store.get_stack(nonexistent_id)


def test_deleting_nonexistent_stack_fails():
    """Tests deleting nonexistent stack fails."""
    client = Client()
    store = client.zen_store
    non_existent_stack_id = uuid.uuid4()
    with pytest.raises(KeyError):
        store.delete_stack(non_existent_stack_id)


def test_deleting_a_stack_succeeds():
    """Tests deleting stack."""
    client = Client()
    store = client.zen_store

    with ComponentContext(
        c_type=StackComponentType.ORCHESTRATOR, flavor="local", config={}
    ) as orchestrator:
        with ComponentContext(
            c_type=StackComponentType.ARTIFACT_STORE, flavor="local", config={}
        ) as artifact_store:
            components = {
                StackComponentType.ORCHESTRATOR: [orchestrator.id],
                StackComponentType.ARTIFACT_STORE: [artifact_store.id],
            }
            with StackContext(components=components) as stack:
                store.delete_stack(stack.id)
                with pytest.raises(KeyError):
                    store.get_stack(stack.id)


def test_deleting_a_stack_recursively_succeeds():
    """Tests deleting stack recursively."""
    client = Client()
    store = client.zen_store

    with ComponentContext(
        c_type=StackComponentType.ORCHESTRATOR, flavor="local", config={}
    ) as orchestrator:
        with ComponentContext(
            c_type=StackComponentType.ARTIFACT_STORE, flavor="local", config={}
        ) as artifact_store:
            components = {
                StackComponentType.ORCHESTRATOR: [orchestrator.id],
                StackComponentType.ARTIFACT_STORE: [artifact_store.id],
            }
            with StackContext(components=components) as stack:
                client.delete_stack(stack.id, recursive=True)
                with pytest.raises(KeyError):
                    store.get_stack(stack.id)
                with pytest.raises(KeyError):
                    store.get_stack_component(orchestrator.id)
                with pytest.raises(KeyError):
                    store.get_stack_component(artifact_store.id)


def test_deleting_a_stack_recursively_with_some_stack_components_present_in_another_stack_succeeds():
    """Tests deleting stack recursively."""
    client = Client()
    store = client.zen_store

    with ComponentContext(
        c_type=StackComponentType.ORCHESTRATOR, flavor="local", config={}
    ) as orchestrator:
        with ComponentContext(
            c_type=StackComponentType.ARTIFACT_STORE, flavor="local", config={}
        ) as artifact_store:
            components = {
                StackComponentType.ORCHESTRATOR: [orchestrator.id],
                StackComponentType.ARTIFACT_STORE: [artifact_store.id],
            }
            with StackContext(components=components) as stack:
                with ComponentContext(
                    c_type=StackComponentType.SECRETS_MANAGER,
                    flavor="local",
                    config={},
                ) as secret:
                    components = {
                        StackComponentType.ORCHESTRATOR: [orchestrator.id],
                        StackComponentType.ARTIFACT_STORE: [artifact_store.id],
                        StackComponentType.SECRETS_MANAGER: [secret.id],
                    }
                    with StackContext(components=components) as stack:
                        client.delete_stack(stack.id, recursive=True)
                        with pytest.raises(KeyError):
                            store.get_stack(stack.id)
                        with pytest.raises(KeyError):
                            store.get_stack_component(secret.id)


def test_private_stacks_are_inaccessible():
    """Tests stack scoping via sharing on rest zen stores."""
    if Client().zen_store.type == StoreType.SQL:
        pytest.skip("SQL Zen Stores do not support stack scoping")

    default_user_id = Client().active_user.id
    with ComponentContext(
        c_type=StackComponentType.ORCHESTRATOR,
        flavor="local",
        config={},
        user_id=default_user_id,
    ) as orchestrator:
        with ComponentContext(
            c_type=StackComponentType.ARTIFACT_STORE,
            flavor="local",
            config={},
            user_id=default_user_id,
        ) as artifact_store:
            components = {
                StackComponentType.ORCHESTRATOR: [orchestrator.id],
                StackComponentType.ARTIFACT_STORE: [artifact_store.id],
            }
            with StackContext(
                components=components, user_id=default_user_id
            ) as stack:
                with UserContext(login=True):
                    # Unshared stack should be invisible to the current user
                    #  Client() needs to be instantiated here with the new
                    #  logged-in user
                    filtered_stacks = Client().zen_store.list_stacks(
                        StackFilterModel(name=stack.name)
                    )
                    assert len(filtered_stacks) == 0


def test_public_stacks_are_accessible():
    """Tests stack scoping via sharing on rest zen stores."""
    client = Client()
    store = client.zen_store
    if store.type == StoreType.SQL:
        pytest.skip("SQL Zen Stores do not support stack scoping")

    default_user_id = client.active_user.id
    with ComponentContext(
        c_type=StackComponentType.ORCHESTRATOR,
        flavor="local",
        config={},
        user_id=default_user_id,
    ) as orchestrator:
        with ComponentContext(
            c_type=StackComponentType.ARTIFACT_STORE,
            flavor="local",
            config={},
            user_id=default_user_id,
        ) as artifact_store:
            components = {
                StackComponentType.ORCHESTRATOR: [orchestrator.id],
                StackComponentType.ARTIFACT_STORE: [artifact_store.id],
            }
            with StackContext(
                components=components, user_id=default_user_id
            ) as stack:
                # Update
                stack_update = StackUpdateModel(is_shared=True)
                store.update_stack(
                    stack_id=stack.id, stack_update=stack_update
                )

                with UserContext(login=True):
                    #  Client() needs to be instantiated here with the new
                    #  logged-in user
                    filtered_stacks = Client().zen_store.list_stacks(
                        StackFilterModel(name=stack.name)
                    )
                    assert len(filtered_stacks) == 1


# .-----------.
# | Pipelines |
# '-----------'

# .----------------.
# | Pipeline runs  |
# '----------------'


def test_list_runs_is_ordered():
    """Tests listing runs returns ordered runs."""
    client = Client()
    store = client.zen_store

    num_pipelines_before = store.list_runs(PipelineRunFilterModel()).total

    num_runs = 5
    with PipelineRunContext(num_runs):
        pipelines = store.list_runs(PipelineRunFilterModel()).items
        assert (
            store.list_runs(PipelineRunFilterModel()).total
            == num_pipelines_before + num_runs
        )
        assert all(
            pipelines[i].created <= pipelines[i + 1].created
            for i in range(len(pipelines) - 1)
        )


def test_count_runs():
    """Tests that the count runs command returns the correct amount."""
    client = Client()
    store = client.zen_store
    if not isinstance(store, SqlZenStore):
        pytest.skip("Test only applies to SQL store")
    active_workspace = client.active_workspace

    num_runs = store.list_runs(
        PipelineRunFilterModel(scope_workspace=active_workspace.id)
    ).total

    # At baseline this should be the same
    assert store.count_runs(workspace_id=active_workspace.id) == num_runs

    with PipelineRunContext(5):
        assert (
            store.count_runs(workspace_id=active_workspace.id)
            == store.list_runs(
                PipelineRunFilterModel(scope_workspace=active_workspace.id)
            ).total
        )
        assert (
            store.count_runs(workspace_id=active_workspace.id) == num_runs + 5
        )


def test_filter_runs_by_code_repo(mocker):
    """Tests filtering runs by code repository id."""
    mocker.patch.object(
        source_utils, "get_source_root", return_value=os.getcwd()
    )
    store = Client().zen_store

    with CodeRepositoryContext() as repo:
        clean_local_context = StubLocalRepositoryContext(
            code_repository_id=repo.id, root=os.getcwd(), commit="commit"
        )
        mocker.patch.object(
            code_repository_utils,
            "find_active_code_repository",
            return_value=clean_local_context,
        )

        with PipelineRunContext(1):
            filter_model = PipelineRunFilterModel(
                code_repository_id=uuid.uuid4()
            )
            assert store.list_runs(filter_model).total == 0

            filter_model = PipelineRunFilterModel(code_repository_id=repo.id)
            assert store.list_runs(filter_model).total == 1


def test_deleting_run_deletes_steps():
    """Tests deleting run deletes its steps."""
    client = Client()
    store = client.zen_store
    with PipelineRunContext(num_runs=1) as runs:
        run_id = runs[0].id
        filter_model = StepRunFilterModel(pipeline_run_id=run_id)
        assert store.list_run_steps(filter_model).total == 2
        store.delete_run(run_id)
<<<<<<< HEAD
        assert (
            store.list_run_steps(StepRunFilterModel()).total
            == num_steps_before
        )
=======
        assert store.list_run_steps(filter_model).total == 0
>>>>>>> 80aacc2a


# .--------------------.
# | Pipeline run steps |
# '--------------------'


def test_get_run_step_outputs_succeeds():
    """Tests getting run step outputs."""
    client = Client()
    store = client.zen_store

    with PipelineRunContext(1):
        steps = store.list_run_steps(StepRunFilterModel(name="step_2"))

        for step in steps.items:
            run_step_outputs = store.get_run_step(step.id).outputs
            assert len(run_step_outputs) == 1


def test_get_run_step_inputs_succeeds():
    """Tests getting run step inputs."""
    client = Client()
    store = client.zen_store

    with PipelineRunContext(1):
        steps = store.list_run_steps(StepRunFilterModel(name="step_2"))
        for step in steps.items:
            run_step_inputs = store.get_run_step(step.id).inputs
            assert len(run_step_inputs) == 1


# .-----------.
# | Artifacts |
# '-----------'


def test_list_unused_artifacts():
    """Tests listing with `unused=True` only returns unused artifacts."""
    client = Client()
    store = client.zen_store

    num_artifacts_before = store.list_artifacts(ArtifactFilterModel()).total
    num_unused_artifacts_before = store.list_artifacts(
        ArtifactFilterModel(only_unused=True)
    ).total
    num_runs = 1
    with PipelineRunContext(num_runs):
        artifacts = store.list_artifacts(ArtifactFilterModel())
        assert artifacts.total == num_artifacts_before + num_runs * 2

        artifacts = store.list_artifacts(ArtifactFilterModel(only_unused=True))
        assert artifacts.total == num_unused_artifacts_before


def test_artifacts_are_not_deleted_with_run():
    """Tests listing with `unused=True` only returns unused artifacts."""
    client = Client()
    store = client.zen_store

    num_artifacts_before = store.list_artifacts(ArtifactFilterModel()).total
    num_runs = 1
    with PipelineRunContext(num_runs):
        artifacts = store.list_artifacts(ArtifactFilterModel())
        assert artifacts.total == num_artifacts_before + num_runs * 2

        # Cleanup
        pipelines = store.list_runs(PipelineRunFilterModel()).items
        for p in pipelines:
            store.delete_run(p.id)

        artifacts = store.list_artifacts(ArtifactFilterModel())
        assert artifacts.total == num_artifacts_before + num_runs * 2


# .---------.
# | Logs    |
# '---------'


def test_logs_are_recorded_properly(clean_client):
    """Tests if logs are stored in the artifact store."""
    client = Client()
    store = client.zen_store

    with PipelineRunContext(2):
        steps = store.list_run_steps(StepRunFilterModel())
        step1_logs = steps[0].logs
        step2_logs = steps[1].logs
        artifact_store = _load_artifact_store(
            step1_logs.artifact_store_id, store
        )
        step1_logs_content = _load_file_from_artifact_store(
            step1_logs.uri, artifact_store=artifact_store, mode="r"
        )
        step2_logs_content = _load_file_from_artifact_store(
            step2_logs.uri, artifact_store=artifact_store, mode="r"
        )

        # Step 1 has the word log! Defined in PipelineRunContext
        assert "log" in step1_logs_content

        # Step 2 does not have logs!
        assert "Step step_2 has started." in step2_logs_content


def test_logs_are_recorded_properly_when_disabled(clean_client):
    """Tests no logs are stored in the artifact store when disabled"""
    client = Client()
    store = client.zen_store

    with PipelineRunContext(2, enable_step_logs=False):
        steps = store.list_run_steps(StepRunFilterModel())
        step1_logs = steps[0].logs
        step2_logs = steps[1].logs
        assert not step1_logs
        assert not step2_logs

        artifact_store_id = steps[0].output.artifact_store_id
        assert artifact_store_id

        artifact_store = _load_artifact_store(artifact_store_id, store)

        logs_uri_1 = prepare_logs_uri(
            artifact_store=artifact_store,
            step_name=steps[0].name,
        )

        logs_uri_2 = prepare_logs_uri(
            artifact_store=artifact_store,
            step_name=steps[1].name,
        )

        prepare_logs_uri(
            artifact_store=artifact_store,
            step_name=steps[1].name,
        )

        with pytest.raises(DoesNotExistException):
            _load_file_from_artifact_store(
                logs_uri_1, artifact_store=artifact_store, mode="r"
            )

        with pytest.raises(DoesNotExistException):
            _load_file_from_artifact_store(
                logs_uri_2, artifact_store=artifact_store, mode="r"
            )


# .--------------------.
# | Service Connectors |
# '--------------------'


def test_connector_with_no_secrets():
    """Tests that a connector with no secrets has no attached secret."""
    client = Client()
    store = client.zen_store

    config = {
        "language": "meow",
        "foods": "tuna",
    }
    with ServiceConnectorContext(
        connector_type="cat'o'matic",
        auth_method="paw-print",
        resource_types=["cat"],
        resource_id="aria",
        configuration=config,
    ) as connector:
        assert connector.id is not None
        assert connector.type == "cat'o'matic"
        assert connector.auth_method == "paw-print"
        assert connector.resource_types == ["cat"]
        assert connector.resource_id == "aria"
        assert connector.configuration == config
        assert len(connector.secrets) == 0
        assert connector.secret_id is None

        registered_connector = store.get_service_connector(connector.id)

        assert registered_connector.id == connector.id
        assert registered_connector.name == connector.name
        assert registered_connector.type == connector.type
        assert registered_connector.auth_method == connector.auth_method
        assert registered_connector.resource_types == connector.resource_types
        assert registered_connector.configuration == config
        assert len(registered_connector.secrets) == 0
        assert registered_connector.secret_id is None


def test_connector_with_secrets():
    """Tests that a connector with secrets has an attached secret."""
    client = Client()
    store = client.zen_store

    config = {
        "language": "meow",
        "foods": "tuna",
    }
    secrets = {
        "hiding-place": SecretStr("thatsformetoknowandyouneverfindout"),
        "dreams": SecretStr("notyourbusiness"),
    }
    with ServiceConnectorContext(
        connector_type="cat'o'matic",
        auth_method="paw-print",
        resource_types=["cat"],
        resource_id="blupus",
        configuration=config,
        secrets=secrets,
    ) as connector:
        assert connector.id is not None
        assert connector.type == "cat'o'matic"
        assert connector.auth_method == "paw-print"
        assert connector.resource_types == ["cat"]
        assert connector.resource_id == "blupus"
        assert connector.configuration == config
        assert len(connector.secrets) == 0
        assert connector.secret_id is not None

        secret = store.get_secret(connector.secret_id)
        assert secret.id == connector.secret_id
        assert secret.name.startswith(f"connector-{connector.name}")
        assert secret.values == secrets

        registered_connector = store.get_service_connector(connector.id)

        assert registered_connector.id == connector.id
        assert registered_connector.name == connector.name
        assert registered_connector.type == connector.type
        assert registered_connector.auth_method == connector.auth_method
        assert registered_connector.resource_types == connector.resource_types
        assert registered_connector.configuration == config
        assert len(registered_connector.secrets) == 0
        assert registered_connector.secret_id == connector.secret_id


def test_connector_with_no_config_no_secrets():
    """Tests that a connector with no config and no secrets is possible."""
    client = Client()
    store = client.zen_store

    with ServiceConnectorContext(
        connector_type="cat'o'matic",
        auth_method="whiskers",
        resource_types=["spacecat"],
        resource_id="axl",
    ) as connector:
        assert connector.id is not None
        assert connector.type == "cat'o'matic"
        assert connector.auth_method == "whiskers"
        assert connector.resource_types == ["spacecat"]
        assert connector.resource_id == "axl"
        assert len(connector.configuration) == 0
        assert len(connector.secrets) == 0
        assert connector.secret_id is None

        registered_connector = store.get_service_connector(connector.id)

        assert registered_connector.id == connector.id
        assert registered_connector.name == connector.name
        assert registered_connector.type == connector.type
        assert registered_connector.auth_method == connector.auth_method
        assert registered_connector.resource_types == connector.resource_types
        assert len(connector.configuration) == 0
        assert len(registered_connector.secrets) == 0
        assert registered_connector.secret_id is None


def test_connector_with_labels():
    """Tests that a connector with labels is possible."""
    client = Client()
    store = client.zen_store

    config = {
        "language": "meow",
        "foods": "tuna",
    }
    secrets = {
        "hiding-place": SecretStr("thatsformetoknowandyouneverfindout"),
        "dreams": SecretStr("notyourbusiness"),
    }
    labels = {
        "whereabouts": "unknown",
        "age": "eternal",
    }
    with ServiceConnectorContext(
        connector_type="cat'o'matic",
        auth_method="tail-print",
        resource_types=["cat"],
        resource_id="aria",
        configuration=config,
        secrets=secrets,
        labels=labels,
    ) as connector:
        assert connector.id is not None
        assert connector.type == "cat'o'matic"
        assert connector.auth_method == "tail-print"
        assert connector.resource_types == ["cat"]
        assert connector.resource_id == "aria"
        assert connector.configuration == config
        assert len(connector.secrets) == 0
        assert connector.secret_id is not None
        assert connector.labels == labels

        secret = store.get_secret(connector.secret_id)
        assert secret.id == connector.secret_id
        assert secret.name.startswith(f"connector-{connector.name}")
        assert secret.values == secrets

        registered_connector = store.get_service_connector(connector.id)

        assert registered_connector.id == connector.id
        assert registered_connector.name == connector.name
        assert registered_connector.type == connector.type
        assert registered_connector.auth_method == connector.auth_method
        assert registered_connector.resource_types == connector.resource_types
        assert registered_connector.configuration == config
        assert len(registered_connector.secrets) == 0
        assert registered_connector.secret_id == connector.secret_id
        assert registered_connector.labels == labels


def test_connector_secret_share_lifespan():
    """Tests that a connector's secret shares its lifespan."""
    client = Client()
    store = client.zen_store

    config = {
        "language": "meow",
        "foods": "tuna",
    }
    secrets = {
        "hiding-place": SecretStr("thatsformetoknowandyouneverfindout"),
        "dreams": SecretStr("notyourbusiness"),
    }
    with ServiceConnectorContext(
        connector_type="cat'o'matic",
        auth_method="paw-print",
        resource_types=["cat"],
        resource_id="blupus",
        configuration=config,
        secrets=secrets,
    ) as connector:
        assert connector.id is not None
        assert connector.type == "cat'o'matic"
        assert connector.auth_method == "paw-print"
        assert connector.resource_types == ["cat"]
        assert connector.resource_id == "blupus"
        assert connector.configuration == config
        assert len(connector.secrets) == 0
        assert connector.secret_id is not None

        secret = store.get_secret(connector.secret_id)
        assert secret.id == connector.secret_id
        assert secret.name.startswith(f"connector-{connector.name}")
        assert secret.values == secrets

        store.delete_service_connector(connector.id)

        with pytest.raises(KeyError):
            store.get_service_connector(connector.id)

        with pytest.raises(KeyError):
            store.get_secret(connector.secret_id)


def test_connector_name_reuse_for_same_user_fails():
    """Tests that a connector's name cannot be re-used for the same user."""

    with ServiceConnectorContext(
        connector_type="cat'o'matic",
        auth_method="paw-print",
        resource_types=["cat"],
    ) as connector_one:
        with pytest.raises(EntityExistsError):
            with ServiceConnectorContext(
                name=connector_one.name,
                connector_type="cat'o'matic",
                auth_method="paw-print",
                resource_types=["cat"],
            ):
                pass


def test_connector_same_name_different_users():
    """Tests that a connector's name can be used if another user has it."""

    if Client().zen_store.type == StoreType.SQL:
        pytest.skip("SQL Zen Stores do not support user switching.")

    with ServiceConnectorContext(
        connector_type="cat'o'matic",
        auth_method="paw-print",
        resource_types=["cat"],
    ) as connector_one:
        with UserContext(login=True):
            #  Client() needs to be instantiated here with the new
            #  logged-in user
            other_client = Client()

            with ServiceConnectorContext(
                name=connector_one.name,
                connector_type="cat'o'matic",
                auth_method="paw-print",
                resource_types=["cat"],
                client=other_client,
            ):
                pass


def test_connector_same_name_different_users_shared():
    """Tests that a connector's name can be used even if another user has it shared."""

    if Client().zen_store.type == StoreType.SQL:
        pytest.skip("SQL Zen Stores do not support user switching.")

    with ServiceConnectorContext(
        connector_type="cat'o'matic",
        auth_method="paw-print",
        resource_types=["cat"],
        is_shared=True,
    ) as connector_one:
        with UserContext(login=True):
            #  Client() needs to be instantiated here with the new
            #  logged-in user
            other_client = Client()

            with ServiceConnectorContext(
                name=connector_one.name,
                connector_type="cat'o'matic",
                auth_method="paw-print",
                resource_types=["cat"],
                client=other_client,
            ):
                pass


def test_connector_same_name_different_users_both_shared():
    """Tests that a shared connector's name cannot be used if another user also has it shared."""

    if Client().zen_store.type == StoreType.SQL:
        pytest.skip("SQL Zen Stores do not support user switching.")

    with ServiceConnectorContext(
        connector_type="cat'o'matic",
        auth_method="paw-print",
        resource_types=["cat"],
        is_shared=True,
    ) as connector_one:
        with UserContext(login=True):
            #  Client() needs to be instantiated here with the new
            #  logged-in user
            other_client = Client()

            with pytest.raises(EntityExistsError):
                with ServiceConnectorContext(
                    name=connector_one.name,
                    connector_type="cat'o'matic",
                    auth_method="paw-print",
                    resource_types=["cat"],
                    client=other_client,
                    is_shared=True,
                ):
                    pass


def test_connector_list():
    """Tests connector listing and filtering."""
    client = Client()
    store = client.zen_store

    config1 = {
        "language": "meow",
        "foods": "tuna",
    }
    secrets1 = {
        "hiding-place": SecretStr("thatsformetoknowandyouneverfindout"),
        "dreams": SecretStr("notyourbusiness"),
    }
    labels1 = {
        "whereabouts": "unknown",
        "age": "eternal",
    }
    config2 = {
        "language": "beast",
        "foods": "everything",
    }
    secrets2 = {
        "hiding-place": SecretStr("someplaceyouwillneverfindme"),
        "dreams": SecretStr("milkandmiceandeverythingnice"),
    }
    labels2 = {
        "whereabouts": "everywhere",
        "weight": "ethereal",
    }
    config3 = {
        "language": "mousespeech",
        "foods": "cheese",
    }
    secrets3 = {
        "hiding-place": SecretStr("underthebed"),
        "dreams": SecretStr("cheesecheesecheese"),
    }
    labels3 = {
        "whereabouts": "unknown",
        "nick": "rodent",
    }

    with ServiceConnectorContext(
        connector_type="cat'o'matic",
        auth_method="paw-print",
        resource_types=["cat"],
        resource_id="aria",
        configuration=config1,
        secrets=secrets1,
        labels=labels1,
    ) as aria_connector:
        with ServiceConnectorContext(
            connector_type="tail'o'matic",
            auth_method="tail-print",
            resource_types=["cat", "mouse"],
            configuration=config2,
            secrets=secrets2,
            labels=labels2,
        ) as multi_connector:
            with ServiceConnectorContext(
                connector_type="tail'o'matic",
                auth_method="tail-print",
                resource_types=["mouse"],
                resource_id="bartholomew",
                configuration=config3,
                secrets=secrets3,
                labels=labels3,
            ) as rodent_connector:
                # List all connectors
                connectors = store.list_service_connectors(
                    ServiceConnectorFilterModel()
                ).items
                assert len(connectors) >= 3
                assert aria_connector in connectors
                assert multi_connector in connectors
                assert rodent_connector in connectors

                # Filter by name
                connectors = store.list_service_connectors(
                    ServiceConnectorFilterModel(name=aria_connector.name)
                ).items
                assert len(connectors) == 1
                assert aria_connector.id == connectors[0].id

                connectors = store.list_service_connectors(
                    ServiceConnectorFilterModel(name=multi_connector.name)
                ).items
                assert len(connectors) == 1
                assert multi_connector.id == connectors[0].id

                # Filter by connector type
                connectors = store.list_service_connectors(
                    ServiceConnectorFilterModel(connector_type="cat'o'matic")
                ).items
                assert len(connectors) >= 1
                assert aria_connector.id in [c.id for c in connectors]
                assert multi_connector.id not in [c.id for c in connectors]
                assert rodent_connector.id not in [c.id for c in connectors]

                connectors = store.list_service_connectors(
                    ServiceConnectorFilterModel(connector_type="tail'o'matic")
                ).items
                assert len(connectors) >= 2
                assert aria_connector.id not in [c.id for c in connectors]
                assert multi_connector.id in [c.id for c in connectors]
                assert rodent_connector.id in [c.id for c in connectors]

                # Filter by auth method
                connectors = store.list_service_connectors(
                    ServiceConnectorFilterModel(auth_method="paw-print")
                ).items
                assert len(connectors) >= 1
                assert aria_connector.id in [c.id for c in connectors]
                assert multi_connector.id not in [c.id for c in connectors]
                assert rodent_connector.id not in [c.id for c in connectors]

                connectors = store.list_service_connectors(
                    ServiceConnectorFilterModel(auth_method="tail-print")
                ).items
                assert len(connectors) >= 1
                assert aria_connector.id not in [c.id for c in connectors]
                assert multi_connector.id in [c.id for c in connectors]
                assert rodent_connector.id in [c.id for c in connectors]

                # Filter by resource type
                connectors = store.list_service_connectors(
                    ServiceConnectorFilterModel(resource_type="cat")
                ).items
                assert len(connectors) >= 2
                assert aria_connector.id in [c.id for c in connectors]
                assert multi_connector.id in [c.id for c in connectors]
                assert rodent_connector.id not in [c.id for c in connectors]

                connectors = store.list_service_connectors(
                    ServiceConnectorFilterModel(resource_type="mouse")
                ).items
                assert len(connectors) >= 2
                assert aria_connector.id not in [c.id for c in connectors]
                assert multi_connector.id in [c.id for c in connectors]
                assert rodent_connector.id in [c.id for c in connectors]

                # Filter by resource id
                connectors = store.list_service_connectors(
                    ServiceConnectorFilterModel(
                        resource_type="cat",
                        resource_id="aria",
                    )
                ).items
                assert len(connectors) >= 1
                assert aria_connector.id in [c.id for c in connectors]
                assert multi_connector.id not in [c.id for c in connectors]
                assert rodent_connector.id not in [c.id for c in connectors]

                connectors = store.list_service_connectors(
                    ServiceConnectorFilterModel(
                        resource_type="mouse",
                        resource_id="bartholomew",
                    )
                ).items
                assert len(connectors) >= 1
                assert aria_connector.id not in [c.id for c in connectors]
                assert multi_connector.id not in [c.id for c in connectors]
                assert rodent_connector.id in [c.id for c in connectors]

                # Filter by labels
                connectors = store.list_service_connectors(
                    ServiceConnectorFilterModel(
                        labels={"whereabouts": "unknown"}
                    )
                ).items
                assert len(connectors) >= 2
                assert aria_connector.id in [c.id for c in connectors]
                assert multi_connector.id not in [c.id for c in connectors]
                assert rodent_connector.id in [c.id for c in connectors]

                connectors = store.list_service_connectors(
                    ServiceConnectorFilterModel(labels={"whereabouts": None})
                ).items
                assert len(connectors) >= 3
                assert aria_connector.id in [c.id for c in connectors]
                assert multi_connector.id in [c.id for c in connectors]
                assert rodent_connector.id in [c.id for c in connectors]

                connectors = store.list_service_connectors(
                    ServiceConnectorFilterModel(
                        labels={"nick": "rodent", "whereabouts": "unknown"}
                    )
                ).items
                assert len(connectors) >= 1
                assert aria_connector.id not in [c.id for c in connectors]
                assert multi_connector.id not in [c.id for c in connectors]
                assert rodent_connector.id in [c.id for c in connectors]

                connectors = store.list_service_connectors(
                    ServiceConnectorFilterModel(
                        labels={"weight": None, "whereabouts": None}
                    )
                ).items
                assert len(connectors) >= 1
                assert aria_connector.id not in [c.id for c in connectors]
                assert multi_connector.id in [c.id for c in connectors]
                assert rodent_connector.id not in [c.id for c in connectors]


def test_private_connector_not_visible_to_other_user():
    """Tests that a private connector is not visible to another user."""

    if Client().zen_store.type == StoreType.SQL:
        pytest.skip("SQL Zen Stores do not support user switching.")

    with ServiceConnectorContext(
        connector_type="cat'o'matic",
        auth_method="paw-print",
        resource_types=["cat"],
        is_shared=False,
    ) as connector:
        with UserContext(login=True):
            #  Client() needs to be instantiated here with the new
            #  logged-in user
            other_client = Client()
            other_store = other_client.zen_store

            with pytest.raises(KeyError):
                other_store.get_service_connector(connector.id)

            connectors = other_store.list_service_connectors(
                ServiceConnectorFilterModel()
            ).items

            assert connector.id not in [c.id for c in connectors]


def test_shared_connector_is_visible_to_other_user():
    """Tests that a shared connector is visible to another user."""

    if Client().zen_store.type == StoreType.SQL:
        pytest.skip("SQL Zen Stores do not support user switching.")

    with ServiceConnectorContext(
        connector_type="cat'o'matic",
        auth_method="paw-print",
        resource_types=["cat"],
        is_shared=True,
    ) as connector:
        with UserContext(login=True):
            #  Client() needs to be instantiated here with the new
            #  logged-in user
            other_client = Client()
            other_store = other_client.zen_store

            other_store.get_service_connector(connector.id)

            connectors = other_store.list_service_connectors(
                ServiceConnectorFilterModel()
            ).items

            assert connector.id in [c.id for c in connectors]


def _update_connector_and_test(
    new_name: Optional[str] = None,
    new_connector_type: Optional[str] = None,
    new_auth_method: Optional[str] = None,
    new_resource_types: Optional[List[str]] = None,
    new_resource_id_or_not: Optional[Tuple[Optional[str]]] = None,
    new_config: Optional[Dict[str, str]] = None,
    new_secrets: Optional[Dict[str, Optional[SecretStr]]] = None,
    new_expires_at: Optional[datetime] = None,
    new_expiration_seconds_or_not: Optional[Tuple[Optional[int]]] = None,
    new_labels: Optional[Dict[str, str]] = None,
):
    """Helper function to update a connector and test that the update was successful."""
    client = Client()
    store = client.zen_store

    config = {
        "language": "meow",
        "foods": "tuna",
    }
    secrets = {
        "hiding-place": SecretStr("thatsformetoknowandyouneverfindout"),
        "dreams": SecretStr("notyourbusiness"),
    }
    labels = {
        "whereabouts": "unknown",
        "age": "eternal",
    }
    now = datetime.utcnow()
    with ServiceConnectorContext(
        connector_type="cat'o'matic",
        auth_method="paw-print",
        resource_types=["cat"],
        resource_id="blupus",
        configuration=config,
        secrets=secrets,
        expires_at=now,
        expiration_seconds=60,
        labels=labels,
    ) as connector:
        assert connector.id is not None
        assert connector.type == "cat'o'matic"
        assert connector.auth_method == "paw-print"
        assert connector.resource_types == ["cat"]
        assert connector.resource_id == "blupus"
        assert connector.configuration == config
        assert len(connector.secrets) == 0
        assert connector.secret_id is not None
        assert connector.labels == labels

        secret = store.get_secret(connector.secret_id)
        assert secret.id == connector.secret_id
        assert secret.name.startswith(f"connector-{connector.name}")
        assert secret.values == secrets

        # Update the connector
        # NOTE: we need to pass the `resource_id` and `expiration_seconds`
        # fields in the update model, otherwise the update will remove them
        # from the connector.
        new_resource_id = (
            new_resource_id_or_not[0]
            if new_resource_id_or_not
            else connector.resource_id
        )
        new_expiration_seconds = (
            new_expiration_seconds_or_not[0]
            if new_expiration_seconds_or_not
            else connector.expiration_seconds
        )
        store.update_service_connector(
            connector.id,
            update=ServiceConnectorUpdateModel(
                name=new_name,
                connector_type=new_connector_type,
                auth_method=new_auth_method,
                resource_types=new_resource_types,
                resource_id=new_resource_id,
                configuration=new_config,
                secrets=new_secrets,
                expires_at=new_expires_at,
                expiration_seconds=new_expiration_seconds,
                labels=new_labels,
            ),
        )

        # Check that the connector has been updated
        registered_connector = store.get_service_connector(connector.id)

        assert registered_connector.id == connector.id
        assert registered_connector.name == new_name or connector.name
        assert (
            registered_connector.type == new_connector_type or connector.type
        )
        assert (
            registered_connector.auth_method == new_auth_method
            or connector.auth_method
        )
        assert (
            registered_connector.resource_types == new_resource_types
            or connector.resource_types
        )
        assert registered_connector.resource_id == new_resource_id
        assert len(registered_connector.secrets) == 0

        # the `configuration` and `secrets` fields represent a full
        # valid configuration update, not just a partial update. If either is
        # set (i.e. not None) in the update, their values
        # will replace the existing configuration and secrets values.

        if new_config is not None:
            assert registered_connector.configuration == new_config or {}
        else:
            assert (
                registered_connector.configuration == connector.configuration
            )

        if new_secrets is not None:
            if not new_secrets:
                # Existing secret is deleted if no new secrets are provided
                assert registered_connector.secret_id is None
            else:
                # New secret is created if secrets are updated
                assert registered_connector.secret_id != connector.secret_id
        else:
            assert registered_connector.secret_id == connector.secret_id

        assert registered_connector.labels == new_labels or connector.labels

        if new_secrets is not None:
            if not new_secrets:
                # Existing secret is deleted if secrets are removed
                with pytest.raises(KeyError):
                    store.get_secret(connector.secret_id)
            else:
                # Previous secret is deleted if secrets are updated
                with pytest.raises(KeyError):
                    store.get_secret(connector.secret_id)

                # Check that a new secret has been created
                new_secret = store.get_secret(registered_connector.secret_id)
                assert new_secret.id == registered_connector.secret_id
                # Secret name should have changed
                assert new_secret.name.startswith(
                    f"connector-{new_name or connector.name}"
                )
                assert new_secret.values == new_secrets
        else:
            new_secret = store.get_secret(connector.secret_id)
            assert new_secret.id == connector.secret_id
            # Secret name should not have changed
            assert new_secret.name == secret.name
            assert new_secret.values == secrets


def test_connector_update_name():
    """Tests that a connector's name can be updated."""
    _update_connector_and_test(
        new_name="axl-incognito",
    )


def test_connector_update_type():
    """Tests that a connector's type can be updated."""
    _update_connector_and_test(
        new_connector_type="dog'o'matic",
    )


def test_connector_update_resource_types():
    """Tests that a connector's resource types can be updated."""
    _update_connector_and_test(new_resource_types=["cat", "dog"])


def test_connector_update_resource_id():
    """Tests that a connector's resource ID can be updated or removed."""
    _update_connector_and_test(new_resource_id_or_not=("axl",))
    _update_connector_and_test(new_resource_id_or_not=(None,))


def test_connector_update_auth_method():
    """Tests that a connector's auth method can be updated."""
    _update_connector_and_test(
        new_auth_method="collar",
    )


def test_connector_update_config():
    """Tests that a connector's configuration and secrets can be updated."""

    new_config = {
        "language": "purr",
        "chase": "own-tail",
    }
    new_secrets = {
        "hiding-place": SecretStr("anotherplaceyouwillneverfindme"),
        "food": SecretStr("firebreathingdragon"),
    }

    _update_connector_and_test(
        new_config=new_config,
    )
    _update_connector_and_test(
        new_secrets=new_secrets,
    )
    _update_connector_and_test(
        new_config=new_config,
        new_secrets=new_secrets,
    )
    _update_connector_and_test(
        new_config={},
    )
    _update_connector_and_test(
        new_secrets={},
    )


def test_connector_update_expiration():
    """Tests that a connector's expiration period can be updated or removed."""
    _update_connector_and_test(new_expiration_seconds_or_not=(90,))
    _update_connector_and_test(new_expiration_seconds_or_not=(None,))


def test_connector_update_expires_at():
    """Tests that a connector's expiration date can be updated."""
    _update_connector_and_test(new_expires_at=datetime.now())


def test_connector_update_labels():
    """Tests that a connector's labels can be updated."""
    labels = {
        "whereabouts": "everywhere",
        "form": "fluid",
    }
    _update_connector_and_test(new_labels=labels)
    _update_connector_and_test(new_labels={})


def test_connector_name_update_fails_if_exists():
    """Tests that a connector's name cannot be updated to an existing name."""

    client = Client()
    store = client.zen_store

    with ServiceConnectorContext(
        connector_type="cat'o'matic",
        auth_method="paw-print",
        resource_types=["cat"],
    ) as connector_one:
        with ServiceConnectorContext(
            connector_type="cat'o'matic",
            auth_method="paw-print",
            resource_types=["cat"],
        ) as connector_two:
            with pytest.raises(EntityExistsError):
                store.update_service_connector(
                    connector_one.id,
                    update=ServiceConnectorUpdateModel(
                        name=connector_two.name
                    ),
                )


def test_connector_sharing():
    """Tests that a connector can be shared."""

    client = Client()
    store = client.zen_store

    if client.zen_store.type == StoreType.SQL:
        pytest.skip("SQL Zen Stores do not support user switching.")

    config = {
        "language": "meow",
        "foods": "tuna",
    }
    secrets = {
        "hiding-place": SecretStr("thatsformetoknowandyouneverfindout"),
        "dreams": SecretStr("notyourbusiness"),
    }

    with ServiceConnectorContext(
        connector_type="cat'o'matic",
        auth_method="paw-print",
        resource_types=["cat"],
        configuration=config,
        secrets=secrets,
        is_shared=False,
    ) as connector:
        assert connector.secret_id is not None
        secret = store.get_secret(connector.secret_id)
        assert secret.scope == SecretScope.USER

        with UserContext(login=True):
            #  Client() needs to be instantiated here with the new
            #  logged-in user
            other_client = Client()
            other_store = other_client.zen_store

            with pytest.raises(KeyError):
                other_store.get_service_connector(connector.id)

            connectors = other_store.list_service_connectors(
                ServiceConnectorFilterModel()
            ).items

            assert connector.id not in [c.id for c in connectors]

        updated_connector = store.update_service_connector(
            connector.id,
            update=ServiceConnectorUpdateModel(is_shared=True),
        )

        assert updated_connector.secret_id is not None
        assert updated_connector.secret_id == connector.secret_id
        secret = store.get_secret(updated_connector.secret_id)
        assert secret.scope == SecretScope.WORKSPACE

        with UserContext(login=True):
            #  Client() needs to be instantiated here with the new
            #  logged-in user
            other_client = Client()
            other_store = other_client.zen_store

            other_store.get_service_connector(connector.id)

            connectors = other_store.list_service_connectors(
                ServiceConnectorFilterModel()
            ).items

            assert connector.id in [c.id for c in connectors]


def test_connector_sharing_fails_if_name_shared():
    """Tests that a connector cannot be shared if the name is already shared."""

    client = Client()

    if client.zen_store.type == StoreType.SQL:
        pytest.skip("SQL Zen Stores do not support user switching.")

    with ServiceConnectorContext(
        connector_type="cat'o'matic",
        auth_method="paw-print",
        resource_types=["cat"],
        is_shared=True,
    ) as connector:
        with UserContext(login=True):
            #  Client() needs to be instantiated here with the new
            #  logged-in user
            other_client = Client()
            other_store = other_client.zen_store

            other_store.get_service_connector(connector.id)

            connectors = other_store.list_service_connectors(
                ServiceConnectorFilterModel()
            ).items

            assert connector.id in [c.id for c in connectors]

            with ServiceConnectorContext(
                name=connector.name,
                connector_type="cat'o'matic",
                auth_method="paw-print",
                resource_types=["cat"],
                is_shared=False,
            ) as other_connector:
                with pytest.raises(EntityExistsError):
                    other_store.update_service_connector(
                        other_connector.id,
                        update=ServiceConnectorUpdateModel(is_shared=True),
                    )


# .-------------------------.
# | Service Connector Types |
# '-------------------------'


def test_connector_type_register():
    """Tests that a connector type can be registered locally."""

    client = Client()
    store = client.zen_store

    connector_type = sample_name("cat'o'matic")
    resource_type_one = sample_name("scratch")
    resource_type_two = sample_name("purr")

    with pytest.raises(KeyError):
        store.get_service_connector_type(connector_type)
    assert (
        store.list_service_connector_types(connector_type=connector_type) == []
    )
    assert (
        store.list_service_connector_types(resource_type=resource_type_one)
        == []
    )
    assert (
        store.list_service_connector_types(resource_type=resource_type_two)
        == []
    )

    with ServiceConnectorTypeContext(
        connector_type=connector_type,
        resource_type_one=resource_type_one,
        resource_type_two=resource_type_two,
    ) as connector_type_spec:
        assert (
            store.get_service_connector_type(connector_type)
            == connector_type_spec
        )
        assert store.list_service_connector_types(
            resource_type=resource_type_one
        ) == [connector_type_spec]
        assert store.list_service_connector_types(
            resource_type=resource_type_two
        ) == [connector_type_spec]


def test_connector_validation():
    """Tests that a connector type is used to validate a connector."""

    client = Client()
    store = client.zen_store

    if store.type != StoreType.SQL:
        pytest.skip("Only applicable to SQL store")

    connector_type = sample_name("cat'o'matic")
    resource_type_one = sample_name("scratch")
    resource_type_two = sample_name("purr")

    with ServiceConnectorTypeContext(
        connector_type=connector_type,
        resource_type_one=resource_type_one,
        resource_type_two=resource_type_two,
    ):
        # All attributes
        config = {
            "color": "pink",
            "name": "aria",
        }
        secrets = {
            "hiding_spot": SecretStr("thatsformetoknowandyouneverfindout"),
            "secret_word": SecretStr("meowmeowmeow"),
        }
        with ServiceConnectorContext(
            connector_type=connector_type,
            auth_method="voice-print",
            resource_types=[resource_type_one, resource_type_two],
            configuration=config,
            secrets=secrets,
        ) as connector:
            assert connector.configuration == config
            assert connector.secrets == {}
            assert connector.secret_id is not None
            secret = store.get_secret(connector.secret_id)
            assert secret.values == secrets

        # Only required attributes
        config = {
            "name": "aria",
        }
        secrets = {
            "secret_word": SecretStr("meowmeowmeow"),
        }
        with ServiceConnectorContext(
            connector_type=connector_type,
            auth_method="voice-print",
            resource_types=[resource_type_one, resource_type_two],
            configuration=config,
            secrets=secrets,
        ) as connector:
            assert connector.configuration == config
            assert connector.secrets == {}
            assert connector.secret_id is not None
            secret = store.get_secret(connector.secret_id)
            assert secret.values == secrets

        # Missing required configuration attribute
        config = {}
        secrets = {
            "secret_word": SecretStr("meowmeowmeow"),
        }
        with pytest.raises(ValueError):
            with ServiceConnectorContext(
                connector_type=connector_type,
                auth_method="voice-print",
                resource_types=[resource_type_one, resource_type_two],
                configuration=config,
                secrets=secrets,
            ):
                pass

        # Missing required secret attribute
        config = {
            "name": "aria",
        }
        secrets = {}
        with pytest.raises(ValueError):
            with ServiceConnectorContext(
                connector_type=connector_type,
                auth_method="voice-print",
                resource_types=[resource_type_one, resource_type_two],
                configuration=config,
                secrets=secrets,
            ):
                pass

        # All attributes mashed together
        config = {
            "color": "pink",
            "name": "aria",
        }
        secrets = {
            "hiding_spot": SecretStr("thatsformetoknowandyouneverfindout"),
            "secret_word": SecretStr("meowmeowmeow"),
        }
        full_config = config.copy()
        full_config.update(
            {k: v.get_secret_value() for k, v in secrets.items()}
        )
        with ServiceConnectorContext(
            connector_type=connector_type,
            auth_method="voice-print",
            resource_types=[resource_type_one, resource_type_two],
            configuration=full_config,
        ) as connector:
            assert connector.configuration == config
            assert connector.secrets == {}
            assert connector.secret_id is not None
            secret = store.get_secret(connector.secret_id)
            assert secret.values == secrets

        # Different auth method
        with pytest.raises(ValueError):
            with ServiceConnectorContext(
                connector_type=connector_type,
                auth_method="claw-marks",
                resource_types=[resource_type_one, resource_type_two],
                configuration=config,
                secrets=secrets,
            ):
                pass

        # Wrong auth method
        with pytest.raises(ValueError):
            with ServiceConnectorContext(
                connector_type=connector_type,
                auth_method="paw-print",
                resource_types=[resource_type_one, resource_type_two],
                configuration=config,
                secrets=secrets,
            ):
                pass

        # Single type
        with ServiceConnectorContext(
            connector_type=connector_type,
            auth_method="voice-print",
            resource_types=[resource_type_one],
            configuration=config,
            secrets=secrets,
        ):
            pass

        # Wrong resource type
        with pytest.raises(ValueError):
            with ServiceConnectorContext(
                connector_type=connector_type,
                auth_method="voice-print",
                resource_types=["purr"],
                configuration=config,
                secrets=secrets,
            ):
                pass

        # Single instance
        with ServiceConnectorContext(
            connector_type=connector_type,
            auth_method="voice-print",
            resource_types=[resource_type_one],
            resource_id="aria",
            configuration=config,
            secrets=secrets,
        ):
            pass


#################
# Models
#################


class TestModelVersion:
    def test_model_version_create_pass(self):
        with ModelVersionContext() as model:
            zs = Client().zen_store
            zs.create_model_version(
                ModelVersionRequestModel(
                    user=model.user.id,
                    workspace=model.workspace.id,
                    model=model.id,
                    version="great one",
                )
            )

    def test_model_version_create_duplicated(self):
        with ModelVersionContext() as model:
            zs = Client().zen_store
            zs.create_model_version(
                ModelVersionRequestModel(
                    user=model.user.id,
                    workspace=model.workspace.id,
                    model=model.id,
                    version="great one",
                )
            )
            with pytest.raises(EntityExistsError):
                zs.create_model_version(
                    ModelVersionRequestModel(
                        user=model.user.id,
                        workspace=model.workspace.id,
                        model=model.id,
                        version="great one",
                    )
                )

    def test_model_version_create_no_model(self):
        with ModelVersionContext() as model:
            zs = Client().zen_store
            with pytest.raises(KeyError):
                zs.create_model_version(
                    ModelVersionRequestModel(
                        user=model.user.id,
                        workspace=model.workspace.id,
                        model=uuid4(),
                        version="great one",
                    )
                )

    def test_model_version_get_not_found(self):
        with ModelVersionContext() as model:
            zs = Client().zen_store
            with pytest.raises(KeyError):
                zs.get_model_version(
                    model_name_or_id=model.id, model_version_name_or_id="1.0.0"
                )

    def test_model_version_get_found(self):
        with ModelVersionContext() as model:
            zs = Client().zen_store
            mv1 = zs.create_model_version(
                ModelVersionRequestModel(
                    user=model.user.id,
                    workspace=model.workspace.id,
                    model=model.id,
                    version="great one",
                )
            )
            mv2 = zs.get_model_version(
                model_name_or_id=model.id,
                model_version_name_or_id="great one",
            )
            assert mv1.id == mv2.id

    def test_model_version_list_empty(self):
        with ModelVersionContext() as model:
            zs = Client().zen_store
            mvs = zs.list_model_versions(
                ModelVersionFilterModel(model_id=model.id)
            )
            assert len(mvs) == 0

    def test_model_version_list_not_empty(self):
        with ModelVersionContext() as model:
            zs = Client().zen_store
            mv1 = zs.create_model_version(
                ModelVersionRequestModel(
                    user=model.user.id,
                    workspace=model.workspace.id,
                    model=model.id,
                    version="great one",
                )
            )
            mv2 = zs.create_model_version(
                ModelVersionRequestModel(
                    user=model.user.id,
                    workspace=model.workspace.id,
                    model=model.id,
                    version="and yet another one",
                )
            )
            mvs = zs.list_model_versions(
                ModelVersionFilterModel(model_id=model.id)
            )
            assert len(mvs) == 2
            assert mv1 in mvs
            assert mv2 in mvs

    def test_model_version_delete_not_found(self):
        with ModelVersionContext() as model:
            zs = Client().zen_store
            with pytest.raises(KeyError):
                zs.delete_model_version(
                    model_name_or_id=model.id,
                    model_version_name_or_id="1.0.0",
                )

    def test_model_version_delete_found(self):
        with ModelVersionContext() as model:
            zs = Client().zen_store
            zs.create_model_version(
                ModelVersionRequestModel(
                    user=model.user.id,
                    workspace=model.workspace.id,
                    model=model.id,
                    version="great one",
                )
            )
            zs.delete_model_version(
                model_name_or_id=model.id,
                model_version_name_or_id="great one",
            )
            with pytest.raises(KeyError):
                zs.get_model_version(
                    model_name_or_id=model.id,
                    model_version_name_or_id="great one",
                )

    def test_model_version_update_not_found(self):
        with ModelVersionContext() as model:
            zs = Client().zen_store
            with pytest.raises(KeyError):
                zs.update_model_version(
                    model_version_id=uuid4(),
                    model_version_update_model=ModelVersionUpdateModel(
                        model=model.id,
                        stage="staging",
                        force=False,
                    ),
                )

    def test_model_version_update_not_forced(self):
        with ModelVersionContext() as model:
            zs = Client().zen_store
            mv1 = zs.create_model_version(
                ModelVersionRequestModel(
                    user=model.user.id,
                    workspace=model.workspace.id,
                    model=model.id,
                    version="great one",
                )
            )
            mv2 = zs.create_model_version(
                ModelVersionRequestModel(
                    user=model.user.id,
                    workspace=model.workspace.id,
                    model=model.id,
                    version="yet another one",
                )
            )
            zs.update_model_version(
                model_version_id=mv1.id,
                model_version_update_model=ModelVersionUpdateModel(
                    model=model.id,
                    stage="staging",
                    force=False,
                ),
            )
            mv2 = zs.get_model_version(
                model_name_or_id=model.id,
                model_version_name_or_id="staging",
            )
            assert mv1.id == mv2.id
            mv3 = zs.get_model_version(
                model_name_or_id=model.id,
                model_version_name_or_id=ModelStages.STAGING,
            )
            assert mv1.id == mv3.id

    def test_model_version_in_stage_not_found(self):
        with ModelVersionContext() as model:
            zs = Client().zen_store
            zs.create_model_version(
                ModelVersionRequestModel(
                    user=model.user.id,
                    workspace=model.workspace.id,
                    model=model.id,
                    version="great one",
                )
            )

            with pytest.raises(KeyError):
                zs.get_model_version(
                    model_name_or_id=model.id,
                    model_version_name_or_id=ModelStages.STAGING,
                )

    def test_model_version_latest_not_found(self):
        with ModelVersionContext() as model:
            zs = Client().zen_store
            with pytest.raises(KeyError):
                zs.get_model_version(
                    model_name_or_id=model.id,
                )

    def test_model_version_latest_found(self):
        with ModelVersionContext() as model:
            zs = Client().zen_store
            zs.create_model_version(
                ModelVersionRequestModel(
                    user=model.user.id,
                    workspace=model.workspace.id,
                    model=model.id,
                    version="great one",
                )
            )
            time.sleep(1)  # thanks to MySQL way of storing datetimes
            latest = zs.create_model_version(
                ModelVersionRequestModel(
                    user=model.user.id,
                    workspace=model.workspace.id,
                    model=model.id,
                    version="yet another one",
                )
            )
            found_latest = zs.get_model_version(
                model_name_or_id=model.id,
            )
            assert latest.id == found_latest.id

    def test_model_version_update_forced(self):
        with ModelVersionContext() as model:
            zs = Client().zen_store
            mv1 = zs.create_model_version(
                ModelVersionRequestModel(
                    user=model.user.id,
                    workspace=model.workspace.id,
                    model=model.id,
                    version="great one",
                )
            )
            mv2 = zs.create_model_version(
                ModelVersionRequestModel(
                    user=model.user.id,
                    workspace=model.workspace.id,
                    model=model.id,
                    version="yet another one",
                )
            )
            zs.update_model_version(
                model_version_id=mv1.id,
                model_version_update_model=ModelVersionUpdateModel(
                    model=model.id,
                    stage="staging",
                    force=False,
                ),
            )
            assert (
                zs.get_model_version(
                    model_name_or_id=model.id,
                    model_version_name_or_id=mv1.version,
                ).stage
                == "staging"
            )
            zs.update_model_version(
                model_version_id=mv2.id,
                model_version_update_model=ModelVersionUpdateModel(
                    model=model.id,
                    stage="staging",
                    force=True,
                    version="I changed that...",
                ),
            )

            assert (
                zs.get_model_version(
                    model_name_or_id=model.id,
                    model_version_name_or_id=mv1.version,
                ).stage
                == "archived"
            )
            assert (
                zs.get_model_version(
                    model_name_or_id=model.id,
                    model_version_name_or_id=mv2.id,
                ).stage
                == "staging"
            )
            assert (
                zs.get_model_version(
                    model_name_or_id=model.id,
                    model_version_name_or_id=mv2.id,
                ).version
                == "I changed that..."
            )

    def test_model_version_update_public_interface(self):
        with ModelVersionContext() as model:
            zs = Client().zen_store
            mv1 = zs.create_model_version(
                ModelVersionRequestModel(
                    user=model.user.id,
                    workspace=model.workspace.id,
                    model=model.id,
                    version=RUNNING_MODEL_VERSION,
                )
            )
            assert (
                zs.get_model_version(
                    model_name_or_id=model.id,
                    model_version_name_or_id=mv1.version,
                ).stage
                is None
            )
            mv1.set_stage("staging")
            assert (
                zs.get_model_version(
                    model_name_or_id=model.id,
                    model_version_name_or_id=mv1.version,
                ).stage
                == "staging"
            )

            mv1._assign_version_to_running()
            assert (
                zs.get_model_version(
                    model_name_or_id=model.id,
                    model_version_name_or_id=mv1.id,
                ).version
                == "1"
            )

    def test_model_version_update_public_interface_bad_stage(self):
        with ModelVersionContext() as model:
            zs = Client().zen_store
            mv1 = zs.create_model_version(
                ModelVersionRequestModel(
                    user=model.user.id,
                    workspace=model.workspace.id,
                    model=model.id,
                    version="great one",
                )
            )

            with pytest.raises(ValueError):
                mv1.set_stage("my_super_stage")

    def test_model_version_model_bad_stage(self):
        with pytest.raises(ValueError):
            ModelVersionUpdateModel(model=uuid4(), stage="my_super_stage")

    def test_model_version_model_ok_stage(self):
        mvum = ModelVersionUpdateModel(model=uuid4(), stage="staging")
        assert mvum.stage == "staging"


class TestModelVersionArtifactLinks:
    def test_link_create_pass(self):
        with ModelVersionContext(True, create_artifacts=1) as (
            model_version,
            artifacts,
        ):
            zs = Client().zen_store
            zs.create_model_version_artifact_link(
                ModelVersionArtifactRequestModel(
                    user=model_version.user.id,
                    workspace=model_version.workspace.id,
                    model=model_version.model.id,
                    model_version=model_version.id,
                    name="link",
                    artifact=artifacts[0].id,
                    pipeline_name="pipeline",
                    step_name="step",
                )
            )

    def test_link_create_versioned(self):
        with ModelVersionContext(True, create_artifacts=2) as (
            model_version,
            artifacts,
        ):
            zs = Client().zen_store
            al1 = zs.create_model_version_artifact_link(
                ModelVersionArtifactRequestModel(
                    user=model_version.user.id,
                    workspace=model_version.workspace.id,
                    model=model_version.model.id,
                    model_version=model_version.id,
                    name="link",
                    artifact=artifacts[0].id,
                    pipeline_name="pipeline",
                    step_name="step",
                )
            )
            assert al1.link_version == 1
            assert al1.artifact == artifacts[0].id
            al2 = zs.create_model_version_artifact_link(
                ModelVersionArtifactRequestModel(
                    user=model_version.user.id,
                    workspace=model_version.workspace.id,
                    model=model_version.model.id,
                    model_version=model_version.id,
                    name="link",
                    artifact=artifacts[1].id,
                    pipeline_name="pipeline",
                    step_name="step",
                )
            )
            assert al2.link_version == 2
            assert al2.artifact == artifacts[1].id

            assert al1.name == al2.name

    def test_link_create_overwrite_not_deleted(self):
        with ModelVersionContext(True, create_artifacts=2) as (
            model_version,
            artifacts,
        ):
            zs = Client().zen_store
            al1 = zs.create_model_version_artifact_link(
                ModelVersionArtifactRequestModel(
                    user=model_version.user.id,
                    workspace=model_version.workspace.id,
                    model=model_version.model.id,
                    model_version=model_version.id,
                    name="link",
                    artifact=artifacts[0].id,
                    overwrite=True,
                    pipeline_name="pipeline",
                    step_name="step",
                )
            )
            assert al1.link_version == 1
            assert al1.artifact == artifacts[0].id
            with pytest.raises(EntityExistsError):
                zs.create_model_version_artifact_link(
                    ModelVersionArtifactRequestModel(
                        user=model_version.user.id,
                        workspace=model_version.workspace.id,
                        model=model_version.model.id,
                        model_version=model_version.id,
                        name="link",
                        artifact=artifacts[1].id,
                        overwrite=True,
                        pipeline_name="pipeline",
                        step_name="step",
                    )
                )

    def test_link_create_overwrite_deleted(self):
        with ModelVersionContext(True, create_artifacts=2) as (
            model_version,
            artifacts,
        ):
            zs = Client().zen_store
            al1 = zs.create_model_version_artifact_link(
                ModelVersionArtifactRequestModel(
                    user=model_version.user.id,
                    workspace=model_version.workspace.id,
                    model=model_version.model.id,
                    model_version=model_version.id,
                    name="link",
                    artifact=artifacts[0].id,
                    overwrite=True,
                    pipeline_name="pipeline",
                    step_name="step",
                )
            )
            assert al1.link_version == 1
            assert al1.artifact == artifacts[0].id
            zs.delete_model_version_artifact_link(
                model_name_or_id=model_version.model.id,
                model_version_name_or_id=model_version.id,
                model_version_artifact_link_name_or_id=al1.id,
            )
            al2 = zs.create_model_version_artifact_link(
                ModelVersionArtifactRequestModel(
                    user=model_version.user.id,
                    workspace=model_version.workspace.id,
                    model=model_version.model.id,
                    model_version=model_version.id,
                    name="link",
                    artifact=artifacts[1].id,
                    overwrite=True,
                    pipeline_name="pipeline",
                    step_name="step",
                )
            )
            assert al2.link_version == 1
            assert al2.artifact == artifacts[1].id
            assert al1.id != al2.id

    def test_link_create_duplicated_by_id(self):
        with ModelVersionContext(True, create_artifacts=1) as (
            model_version,
            artifacts,
        ):
            zs = Client().zen_store
            zs.create_model_version_artifact_link(
                ModelVersionArtifactRequestModel(
                    user=model_version.user.id,
                    workspace=model_version.workspace.id,
                    model=model_version.model.id,
                    model_version=model_version.id,
                    name="link",
                    artifact=artifacts[0].id,
                    pipeline_name="pipeline",
                    step_name="step",
                )
            )
            # id collision
            with pytest.raises(EntityExistsError):
                zs.create_model_version_artifact_link(
                    ModelVersionArtifactRequestModel(
                        user=model_version.user.id,
                        workspace=model_version.workspace.id,
                        model=model_version.model.id,
                        model_version=model_version.id,
                        name="link2",
                        artifact=artifacts[0].id,
                        pipeline_name="pipeline",
                        step_name="step",
                    )
                )

    def test_link_create_single_version_of_same_output_name_from_different_steps(
        self,
    ):
        with ModelVersionContext(True, create_artifacts=2) as (
            model_version,
            artifacts,
        ):
            zs = Client().zen_store
            zs.create_model_version_artifact_link(
                ModelVersionArtifactRequestModel(
                    user=model_version.user.id,
                    workspace=model_version.workspace.id,
                    model=model_version.model.id,
                    model_version=model_version.id,
                    name="output",
                    artifact=artifacts[0].id,
                    pipeline_name="pipeline",
                    step_name="step1",
                    overwrite=False,
                )
            )
            zs.create_model_version_artifact_link(
                ModelVersionArtifactRequestModel(
                    user=model_version.user.id,
                    workspace=model_version.workspace.id,
                    model=model_version.model.id,
                    model_version=model_version.id,
                    name="output",
                    artifact=artifacts[1].id,
                    pipeline_name="pipeline",
                    step_name="step2",
                    overwrite=False,
                )
            )

            links = zs.list_model_version_artifact_links(
                ModelVersionArtifactFilterModel(
                    pipeline_name="pipeline",
                    name="output",
                    model_id=model_version.model.id,
                    model_version_id=model_version.id,
                )
            )
            assert links[0].link_version == links[1].link_version == 1
            assert len(links) == 2

    def test_link_delete_found(self):
        with ModelVersionContext(True, create_artifacts=1) as (
            model_version,
            artifacts,
        ):
            zs = Client().zen_store
            zs.create_model_version_artifact_link(
                ModelVersionArtifactRequestModel(
                    user=model_version.user.id,
                    workspace=model_version.workspace.id,
                    model=model_version.model.id,
                    model_version=model_version.id,
                    name="link",
                    artifact=artifacts[0].id,
                    pipeline_name="pipeline",
                    step_name="step",
                )
            )
            zs.delete_model_version_artifact_link(
                model_name_or_id=model_version.model.id,
                model_version_name_or_id=model_version.id,
                model_version_artifact_link_name_or_id="link",
            )
            mvls = zs.list_model_version_artifact_links(
                ModelVersionArtifactFilterModel(
                    model_id=model_version.model.id,
                    model_version_id=model_version.id,
                )
            )
            assert len(mvls) == 0

    def test_link_delete_not_found(self):
        with ModelVersionContext(True) as model_version:
            zs = Client().zen_store
            with pytest.raises(KeyError):
                zs.delete_model_version_artifact_link(
                    model_name_or_id=model_version.model.id,
                    model_version_name_or_id=model_version.id,
                    model_version_artifact_link_name_or_id="link",
                )

    def test_link_list_empty(self):
        with ModelVersionContext(True) as model_version:
            zs = Client().zen_store
            mvls = zs.list_model_version_artifact_links(
                ModelVersionArtifactFilterModel(
                    model_id=model_version.model.id,
                    model_version_id=model_version.id,
                )
            )
            assert len(mvls) == 0

    def test_link_list_populated(self):
        with ModelVersionContext(True, create_artifacts=4) as (
            model_version,
            artifacts,
        ):
            zs = Client().zen_store
            mvls = zs.list_model_version_artifact_links(
                ModelVersionArtifactFilterModel(
                    model_id=model_version.model.id,
                    model_version_id=model_version.id,
                )
            )
            assert len(mvls) == 0
            for n, mo, dep, artifact in [
                ("link1", False, False, artifacts[0]),
                ("link2", True, False, artifacts[1]),
                ("link3", False, True, artifacts[2]),
                ("link1", False, False, artifacts[3]),
            ]:
                zs.create_model_version_artifact_link(
                    ModelVersionArtifactRequestModel(
                        user=model_version.user.id,
                        workspace=model_version.workspace.id,
                        model=model_version.model.id,
                        model_version=model_version.id,
                        name=n,
                        artifact=artifact.id,
                        is_model_object=mo,
                        is_deployment=dep,
                        pipeline_name="pipeline",
                        step_name="step",
                    )
                )
            mvls = zs.list_model_version_artifact_links(
                ModelVersionArtifactFilterModel(
                    model_id=model_version.model.id,
                    model_version_id=model_version.id,
                )
            )
            assert len(mvls) == len(artifacts)

            mvls = zs.list_model_version_artifact_links(
                ModelVersionArtifactFilterModel(
                    model_id=model_version.model.id,
                    model_version_id=model_version.id,
                    only_artifacts=True,
                )
            )
            assert (
                len(mvls) == 2
                and mvls[0].name == "link1"
                and mvls[1].name == "link1"
            )

            mvls = zs.list_model_version_artifact_links(
                ModelVersionArtifactFilterModel(
                    model_id=model_version.model.id,
                    model_version_id=model_version.id,
                    only_model_objects=True,
                )
            )
            assert len(mvls) == 1 and mvls[0].name == "link2"

            mvls = zs.list_model_version_artifact_links(
                ModelVersionArtifactFilterModel(
                    model_id=model_version.model.id,
                    model_version_id=model_version.id,
                    only_deployments=True,
                )
            )
            assert len(mvls) == 1 and mvls[0].name == "link3"

            mv = zs.get_model_version(
                model_name_or_id=model_version.model.id,
                model_version_name_or_id=model_version.id,
            )

            assert len(mv.model_object_ids) == 1
            assert len(mv.artifact_object_ids) == 1
            assert len(mv.deployment_ids) == 1

            assert isinstance(
                mv.get_model_object("link2", "1"),
                ArtifactResponseModel,
            )
            assert isinstance(
                mv.get_artifact_object("link1", "1"),
                ArtifactResponseModel,
            )
            assert isinstance(
                mv.get_deployment("link3", "1"),
                ArtifactResponseModel,
            )

            assert mv.model_objects["link2"]["1"].id == artifacts[1].id

            assert (
                mv.get_model_object("link2", "1")
                == mv.model_objects["link2"]["1"]
            )
            assert (
                mv.get_deployment("link3", "1") == mv.deployments["link3"]["1"]
            )

            # check how versioned artifacts retrieved
            assert (
                mv.get_artifact_object("link1", "1")
                == mv.artifacts["link1"]["1"]
            )
            assert (
                mv.get_artifact_object("link1", "2")
                == mv.artifacts["link1"]["2"]
            )
            assert (
                mv.get_artifact_object("link1") == mv.artifacts["link1"]["2"]
            )


class TestModelVersionPipelineRunLinks:
    def test_link_create_pass(self):
        with ModelVersionContext(True, create_prs=1) as (
            model_version,
            prs,
        ):
            zs = Client().zen_store
            zs.create_model_version_pipeline_run_link(
                ModelVersionPipelineRunRequestModel(
                    user=model_version.user.id,
                    workspace=model_version.workspace.id,
                    model=model_version.model.id,
                    model_version=model_version.id,
                    name="link",
                    pipeline_run=prs[0].id,
                )
            )

    def test_link_create_duplicated(self):
        with ModelVersionContext(True, create_prs=1) as (
            model_version,
            prs,
        ):
            zs = Client().zen_store
            zs.create_model_version_pipeline_run_link(
                ModelVersionPipelineRunRequestModel(
                    user=model_version.user.id,
                    workspace=model_version.workspace.id,
                    model=model_version.model.id,
                    model_version=model_version.id,
                    name="link",
                    pipeline_run=prs[0].id,
                )
            )
            # name collision
            with pytest.raises(EntityExistsError):
                zs.create_model_version_pipeline_run_link(
                    ModelVersionPipelineRunRequestModel(
                        user=model_version.user.id,
                        workspace=model_version.workspace.id,
                        model=model_version.model.id,
                        model_version=model_version.id,
                        name="link",
                        pipeline_run=uuid4(),
                    )
                )
            # id collision
            with pytest.raises(EntityExistsError):
                zs.create_model_version_pipeline_run_link(
                    ModelVersionPipelineRunRequestModel(
                        user=model_version.user.id,
                        workspace=model_version.workspace.id,
                        model=model_version.model.id,
                        model_version=model_version.id,
                        name="link",
                        pipeline_run=prs[0].id,
                    )
                )

    def test_link_delete_found(self):
        with ModelVersionContext(True, create_prs=1) as (
            model_version,
            prs,
        ):
            zs = Client().zen_store
            zs.create_model_version_pipeline_run_link(
                ModelVersionPipelineRunRequestModel(
                    user=model_version.user.id,
                    workspace=model_version.workspace.id,
                    model=model_version.model.id,
                    model_version=model_version.id,
                    name="link",
                    pipeline_run=prs[0].id,
                )
            )
            zs.delete_model_version_pipeline_run_link(
                model_version.model.id, model_version.id, "link"
            )
            mvls = zs.list_model_version_pipeline_run_links(
                ModelVersionPipelineRunFilterModel(
                    model_id=model_version.model.id,
                    model_version_id=model_version.id,
                )
            )
            assert len(mvls) == 0

    def test_link_delete_not_found(self):
        with ModelVersionContext(True) as model_version:
            zs = Client().zen_store
            with pytest.raises(KeyError):
                zs.delete_model_version_pipeline_run_link(
                    model_version.model.id, model_version.id, "link"
                )

    def test_link_list_empty(self):
        with ModelVersionContext(True) as model_version:
            zs = Client().zen_store
            mvls = zs.list_model_version_pipeline_run_links(
                ModelVersionPipelineRunFilterModel(
                    model_id=model_version.model.id,
                    model_version_id=model_version.id,
                )
            )
            assert len(mvls) == 0

    def test_link_list_populated(self):
        with ModelVersionContext(True, create_prs=2) as (
            model_version,
            prs,
        ):
            zs = Client().zen_store
            mvls = zs.list_model_version_pipeline_run_links(
                ModelVersionPipelineRunFilterModel(
                    model_id=model_version.model.id,
                    model_version_id=model_version.id,
                )
            )
            assert len(mvls) == 0
            for n, pr in zip(["link4", None], prs):
                zs.create_model_version_pipeline_run_link(
                    ModelVersionPipelineRunRequestModel(
                        user=model_version.user.id,
                        workspace=model_version.workspace.id,
                        model=model_version.model.id,
                        model_version=model_version.id,
                        name=n,
                        pipeline_run=pr.id,
                    )
                )
            mvls = zs.list_model_version_pipeline_run_links(
                ModelVersionPipelineRunFilterModel(
                    model_id=model_version.model.id,
                    model_version_id=model_version.id,
                )
            )
            assert len(mvls) == 2

            mv = zs.get_model_version(
                model_name_or_id=model_version.model.id,
                model_version_name_or_id=model_version.id,
            )

            assert len(mv.pipeline_run_ids) == 2

            assert isinstance(
                mv.pipeline_runs["link4"],
                PipelineRunResponseModel,
            )
            assert isinstance(
                mv.pipeline_runs[prs[1].name],
                PipelineRunResponseModel,
            )

            assert mv.pipeline_runs["link4"].id == prs[0].id
            assert mv.pipeline_runs[prs[1].name].id == prs[1].id

            assert mv.get_pipeline_run("link4") == mv.pipeline_runs["link4"]
            assert (
                mv.get_pipeline_run(prs[1].name)
                == mv.pipeline_runs[prs[1].name]
            )<|MERGE_RESOLUTION|>--- conflicted
+++ resolved
@@ -1111,14 +1111,7 @@
         filter_model = StepRunFilterModel(pipeline_run_id=run_id)
         assert store.list_run_steps(filter_model).total == 2
         store.delete_run(run_id)
-<<<<<<< HEAD
-        assert (
-            store.list_run_steps(StepRunFilterModel()).total
-            == num_steps_before
-        )
-=======
         assert store.list_run_steps(filter_model).total == 0
->>>>>>> 80aacc2a
 
 
 # .--------------------.
