--- conflicted
+++ resolved
@@ -66,15 +66,12 @@
     UserUpdateModel,
 )
 from zenml.models.base_models import BaseResponseModel
-<<<<<<< HEAD
 from zenml.models.run_metadata_models import RunMetadataRequestModel
-=======
 from zenml.models.schedule_model import (
     ScheduleFilterModel,
     ScheduleRequestModel,
     ScheduleUpdateModel,
 )
->>>>>>> 6daddf95
 from zenml.zen_stores.base_zen_store import (
     DEFAULT_ADMIN_ROLE,
     DEFAULT_GUEST_ROLE,
