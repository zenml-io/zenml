#  Copyright (c) ZenML GmbH 2022. All Rights Reserved.
#
#  Licensed under the Apache License, Version 2.0 (the "License");
#  you may not use this file except in compliance with the License.
#  You may obtain a copy of the License at:
#
#       https://www.apache.org/licenses/LICENSE-2.0
#
#  Unless required by applicable law or agreed to in writing, software
#  distributed under the License is distributed on an "AS IS" BASIS,
#  WITHOUT WARRANTIES OR CONDITIONS OF ANY KIND, either express
#  or implied. See the License for the specific language governing
#  permissions and limitations under the License.

from typing import TYPE_CHECKING, Tuple
from unittest.mock import patch
from uuid import uuid4

import pytest
from typing_extensions import Annotated

from tests.integration.functional.zen_stores.utils import (
    constant_int_output_test_step,
    int_plus_one_test_step,
)
from zenml import pipeline, step
from zenml.artifacts.artifact_config import ArtifactConfig
from zenml.config.schedule import Schedule
from zenml.model.model import Model

if TYPE_CHECKING:
    from zenml.client import Client


@pytest.fixture(scope="session", autouse=True)
def initialize_store():
    """Fixture to initialize the zen and secrets stores.

    NOTE: this fixture initializes the Zen store and the secrets store
    before any CLI tests are run because some backends (AWS) are known to mess
    up the stdout and stderr streams upon initialization and this impacts the
    click.testing.CliRunner ability to capture the output and restore the
    streams upon exit.
    """
    from zenml.client import Client

    _ = Client().zen_store


@pytest.fixture
def clean_client_with_run(clean_client, connected_two_step_pipeline):
    """Fixture to get a clean workspace with an existing pipeline run in it."""
    connected_two_step_pipeline(
        step_1=constant_int_output_test_step,
        step_2=int_plus_one_test_step,
    )()
    return clean_client


@pytest.fixture
def clean_client_with_scheduled_run(
    clean_client: "Client", connected_two_step_pipeline
):
    """Fixture to get a clean workspace with an existing scheduled run in it."""
    schedule = Schedule(cron_expression="*/5 * * * *")
<<<<<<< HEAD
    connected_two_step_pipeline(
        step_1=constant_int_output_test_step,
        step_2=int_plus_one_test_step,
    ).with_options(schedule=schedule)()
=======
    with patch(
        "zenml.orchestrators.base_orchestrator.BaseOrchestratorConfig.is_schedulable",
        new_callable=lambda: True,
    ):
        connected_two_step_pipeline(
            step_1=constant_int_output_test_step(),
            step_2=int_plus_one_test_step(),
        ).run(schedule=schedule)
>>>>>>> ab92463e
    return clean_client


PREFIX = "tests_integration_functional_cli_model_"
NAME = f"{PREFIX}{uuid4()}"


@step
def step_1() -> Annotated[int, NAME + "a"]:
    return 1


@step
def step_2() -> (
    Tuple[
        Annotated[
            int, ArtifactConfig(name=NAME + "b", is_model_artifact=True)
        ],
        Annotated[
            int, ArtifactConfig(name=NAME + "c", is_deployment_artifact=True)
        ],
    ]
):
    return 2, 3


@pipeline(
    model=Model(name=NAME),
    name=NAME,
)
def pipeline():
    step_1()
    step_2()


@pytest.fixture
def clean_client_with_models(clean_client: "Client"):
    """Fixture to get a clean workspace with an existing pipeline run in it."""
    pipeline.with_options(run_name=NAME)()
    return clean_client<|MERGE_RESOLUTION|>--- conflicted
+++ resolved
@@ -63,21 +63,15 @@
 ):
     """Fixture to get a clean workspace with an existing scheduled run in it."""
     schedule = Schedule(cron_expression="*/5 * * * *")
-<<<<<<< HEAD
-    connected_two_step_pipeline(
-        step_1=constant_int_output_test_step,
-        step_2=int_plus_one_test_step,
-    ).with_options(schedule=schedule)()
-=======
+
     with patch(
         "zenml.orchestrators.base_orchestrator.BaseOrchestratorConfig.is_schedulable",
         new_callable=lambda: True,
     ):
         connected_two_step_pipeline(
-            step_1=constant_int_output_test_step(),
-            step_2=int_plus_one_test_step(),
-        ).run(schedule=schedule)
->>>>>>> ab92463e
+            step_1=constant_int_output_test_step,
+            step_2=int_plus_one_test_step,
+        ).with_options(schedule=schedule)()
     return clean_client
 
 
