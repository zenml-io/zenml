--- conflicted
+++ resolved
@@ -126,18 +126,16 @@
         ),
         skip_on_windows=True,
     ),
-<<<<<<< HEAD
-    ExampleIntegrationTestConfiguration(
-        name="pytorch",
-        validation_function=generate_basic_validation_function(
-            pipeline_name="fashion_mnist_pipeline", step_count=3
-        ),
-    ),
-=======
     # TODO [ENG-860]: Investigate why xgboost test doesn't work on windows
     # TODO [ENG-861]: Investigate why huggingface test throws pip error on
     #  dill<0.3.2,>=0.3.1.1, but you have dill 0.3.4
->>>>>>> 82655a18
+
+    ExampleIntegrationTestConfiguration(
+        name="pytorch",
+        validation_function=generate_basic_validation_function(
+            pipeline_name="fashion_mnist_pipeline", step_count=3
+        ),
+    ),
 ]
 
 
