--- conflicted
+++ resolved
@@ -1,12 +1,7 @@
 [tool.poetry]
 name = "zenml"
-<<<<<<< HEAD
-version = "0.84.3"
+version = "0.85.0"
 packages = [{ include = "zenml", from = "src" }, { include = "zenml_cli", from = "src" }]
-=======
-version = "0.85.0"
-packages = [{ include = "zenml", from = "src" }]
->>>>>>> 3b4e1799
 description = "ZenML: Write production-ready ML code."
 authors = ["ZenML GmbH <info@zenml.io>"]
 readme = "README.md"
