--- conflicted
+++ resolved
@@ -89,13 +89,10 @@
 
 # pytest dev dependencies
 pytest-randomly = "^3.10.1"
-<<<<<<< HEAD
 pytest-mock = "^3.6.1"
 codespell = "^2.1.0"
 darglint = "^1.8.1"
-=======
 pytest-clarity = "^1.0.1"
->>>>>>> df5df95a
 
 # mkdocs including plugins
 mkdocs="^1.2.3"
