--- conflicted
+++ resolved
@@ -36,85 +36,12 @@
     "packaging>=24.1",
     "psutil>=5.0.0",
     "pydantic>=2.0,<=2.11.9",
-    "pydantic-settings",
     "python-dateutil>=2.8.1,<3.0.0",
     "pyyaml>=6.0.1",
     "rich>=12.0.0", # Make sure to keep the version aligned with our `jupyter` extra
     "setuptools>=70.0.0",
     "importlib_metadata<=7.0.0; python_version < '3.10'",
 ]
-<<<<<<< HEAD
-=======
-include = ["src/zenml", "*.txt", "*.sh", "*.md"]
-
-[tool.poetry.scripts]
-zenml = "zenml.cli.cli:cli"
-
-[tool.poetry.dependencies]
-click = "^8.0.1,<=8.2.1"
-cloudpickle = ">=2.0.0"
-distro = "^1.6.0"
-docker = "~7.1.0"
-gitpython = "^3.1.18"
-packaging = ">=24.1"
-psutil = ">=5.0.0"
-pydantic = ">=2.0,<=2.11.9"
-python = ">=3.9,<3.13"
-python-dateutil = "^2.8.1"
-pyyaml = ">=6.0.1"
-rich = ">=12.0.0"
-setuptools = ">=70.0.0"
-importlib_metadata = { version = "<=7.0.0", python = "<3.10" }
-
-# Optional dependencies for the local extra
-alembic = { version = ">=1.8.1,<=1.15.2", optional = true }
-sqlalchemy = { version = "^2.0.0", optional = true }
-sqlalchemy_utils = { version = "*", optional = true }
-sqlmodel = { version = "0.0.18", optional = true }
-pymysql = { version = "~1.1.0,>=1.1.1", optional = true }
-passlib = { extras = ["bcrypt"], version = "~1.7.4", optional = true }
-bcrypt = { version = "4.0.1", optional = true }
-
-# Optional dependencies for the ZenServer
-fastapi = { version = ">=0.100, <=0.115.8", optional = true }
-uvicorn = { extras = ["standard"], version = ">=0.17.5", optional = true }
-python-multipart = { version = "~0.0.9", optional = true }
-pyjwt = { extras = ["crypto"], version = "2.7.*", optional = true }
-orjson = { version = "~3.10.0", optional = true }
-Jinja2 = { version = "*", optional = true }
-ipinfo = { version = ">=4.4.3", optional = true }
-secure = { version = "~0.3.0", optional = true }
-tldextract = { version = "~5.1.0", optional = true }
-itsdangerous = { version = "~2.2.0", optional = true }
-
-# Optional dependencies for the jupyter extra
-ipywidgets = { version = ">=7.5.1,<9", optional = true }
-
-# Optional dependencies for project templates
-copier = { version = ">=8.1.0", optional = true }
-pyyaml-include = { version = "<2.0", optional = true }
-jinja2-time = { version = "^0.2.0", optional = true }
-
-# Optional dependencies for the AWS secrets store
-boto3 = { version = ">=1.16.0", optional = true }
-
-# Optional dependencies for the GCP secrets store
-google-cloud-secret-manager = { version = ">=2.12.5", optional = true }
-
-# Optional dependencies for the Azure Key Vault secrets store
-requests = { version = "^2.27.11", optional = true }
-azure-identity = { version = ">=1.4.0", optional = true }
-azure-keyvault-secrets = { version = ">=4.0.0", optional = true }
-
-# Optional dependencies for the HashiCorp Vault secrets store
-hvac = { version = ">=0.11.2", optional = true }
-
-# Optional dependencies for the AWS connector
-aws-profile-manager = { version = ">=0.5.0", optional = true }
-
-# Optional dependencies for the Kubernetes connector
-kubernetes = { version = ">=18.20.0", optional = true }
->>>>>>> 0bc42b08
 
 [project.urls]
 Homepage = "https://zenml.io"
