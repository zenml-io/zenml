--- conflicted
+++ resolved
@@ -155,21 +155,12 @@
 pytest-split = { version = "^0.8.1", optional = true }
 
 # mkdocs including plugins
-<<<<<<< HEAD
-mkdocs = { version = "^1.6.1", optional = true }
-mkdocs-material = { version = "9.6.5", optional = true }
-mkdocs-awesome-pages-plugin = { version = "2.10.1", optional = true }
-mkdocstrings = { extras = ["python"], version = "^0.28.1", optional = true }
-mike = { version = "2.1.3", optional = true }
-=======
-mkdocs = { version = ">=1.4.0,<2.0.0", optional = true }
-mkdocs-material = { version = ">=9.0.0,<10.0.0", optional = true }
-mkdocs-awesome-pages-plugin = { version = "^2.6.1", optional = true }
-mkdocstrings = { version = ">=0.20.0,<1.0.0", optional = true }
-mkdocstrings-python = { version = ">=1.1.0,<2.0.0", optional = true }
+mkdocs = { version = "^1.6.1,<2.0.0", optional = true }
+mkdocs-material = { version = ">=9.6.5,<10.0.0", optional = true }
+mkdocs-awesome-pages-plugin = { version = ">=2.10.1,<3.0.0", optional = true }
+mkdocstrings = { extras = ["python"], version = "^0.28.1,<1.0.0", optional = true }
 mkdocs-autorefs = { version = ">=0.4.1,<1.0.0", optional = true }
 mike = { version = ">=1.1.2,<2.0.0", optional = true }
->>>>>>> 3c470f07
 
 # mypy type stubs
 types-certifi = { version = "^2021.10.8.0", optional = true }
