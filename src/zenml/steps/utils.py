#  Copyright (c) ZenML GmbH 2021. All Rights Reserved.
#
#  Licensed under the Apache License, Version 2.0 (the "License");
#  you may not use this file except in compliance with the License.
#  You may obtain a copy of the License at:
#
#       https://www.apache.org/licenses/LICENSE-2.0
#
#  Unless required by applicable law or agreed to in writing, software
#  distributed under the License is distributed on an "AS IS" BASIS,
#  WITHOUT WARRANTIES OR CONDITIONS OF ANY KIND, either express
#  or implied. See the License for the specific language governing
#  permissions and limitations under the License.

"""Utility functions for Steps.

The collection of utility functions/classes are inspired by their original
implementation of the Tensorflow Extended team, which can be found here:

https://github.com/tensorflow/tfx/blob/master/tfx/dsl/component/experimental
/decorators.py

This version is heavily adjusted to work with the Pipeline-Step paradigm which
is proposed by ZenML.
"""

from __future__ import absolute_import, division, print_function

import inspect
import json
import sys
import typing
from typing import (
    TYPE_CHECKING,
    Any,
    Callable,
    ClassVar,
    Dict,
    ItemsView,
    Iterator,
    KeysView,
    List,
    Optional,
    Sequence,
    Set,
    Type,
    ValuesView,
    cast,
)

import pydantic
from tfx.dsl.component.experimental.decorators import _SimpleComponent
from tfx.dsl.components.base.base_executor import BaseExecutor
from tfx.dsl.components.base.executor_spec import ExecutorClassSpec
from tfx.orchestration.portable import outputs_utils
from tfx.proto.orchestration import execution_result_pb2
from tfx.types import component_spec
from tfx.types.channel import Channel
from tfx.utils import json_utils

from zenml.artifacts.base_artifact import BaseArtifact
from zenml.exceptions import MissingStepParameterError, StepInterfaceError
from zenml.io import fileio
from zenml.logger import get_logger
from zenml.materializers.base_materializer import BaseMaterializer
from zenml.steps.base_step_config import BaseStepConfig
from zenml.steps.step_context import StepContext
from zenml.steps.step_environment import StepEnvironment
from zenml.steps.step_output import Output
from zenml.utils import source_utils

if TYPE_CHECKING:
    from zenml.steps.base_step import BaseStep

logger = get_logger(__name__)

STEP_INNER_FUNC_NAME: str = "entrypoint"
SINGLE_RETURN_OUT_NAME: str = "output"
PARAM_STEP_NAME: str = "step_name"
PARAM_ENABLE_CACHE: str = "enable_cache"
PARAM_PIPELINE_PARAMETER_NAME: str = "pipeline_parameter_name"
PARAM_CREATED_BY_FUNCTIONAL_API: str = "created_by_functional_api"
PARAM_CUSTOM_STEP_OPERATOR: str = "custom_step_operator"
PARAM_RESOURCE_CONFIGURATION: str = "resource_configuration"
INTERNAL_EXECUTION_PARAMETER_PREFIX: str = "zenml-"
INSTANCE_CONFIGURATION: str = "INSTANCE_CONFIGURATION"
OUTPUT_SPEC: str = "OUTPUT_SPEC"


def resolve_type_annotation(obj: Any) -> Any:
    """Returns the non-generic class for generic aliases of the typing module.

    If the input is no generic typing alias, the input itself is returned.

    Example: if the input object is `typing.Dict`, this method will return the
    concrete class `dict`.

    Args:
        obj: The object to resolve.

    Returns:
        The non-generic class for generic aliases of the typing module.
    """
    from typing import _GenericAlias  # type: ignore[attr-defined]

    if sys.version_info >= (3, 8):
        return typing.get_origin(obj) or obj
    else:
        # python 3.7
        if isinstance(obj, _GenericAlias):
            return obj.__origin__
        else:
            return obj


def generate_component_spec_class(
    step_name: str,
    input_spec: Dict[str, Type[BaseArtifact]],
    output_spec: Dict[str, Type[BaseArtifact]],
    execution_parameter_names: Set[str],
) -> Type[component_spec.ComponentSpec]:
    """Generates a TFX component spec class for a ZenML step.

    Args:
        step_name: Name of the step for which the component will be created.
        input_spec: Input artifacts of the step.
        output_spec: Output artifacts of the step
        execution_parameter_names: Execution parameter names of the step.

    Returns:
        A TFX component spec class.
    """
    inputs = {
        key: component_spec.ChannelParameter(type=artifact_type)
        for key, artifact_type in input_spec.items()
    }
    outputs = {
        key: component_spec.ChannelParameter(type=artifact_type)
        for key, artifact_type in output_spec.items()
    }
    parameters = {
        key: component_spec.ExecutionParameter(type=str)  # type: ignore[no-untyped-call] # noqa
        for key in execution_parameter_names
    }
    return type(
        f"{step_name}_Spec",
        (component_spec.ComponentSpec,),
        {
            "INPUTS": inputs,
            "OUTPUTS": outputs,
            "PARAMETERS": parameters,
        },
    )


def generate_component_class(
    step_name: str,
    step_module: str,
    input_spec: Dict[str, Type[BaseArtifact]],
    output_spec: Dict[str, Type[BaseArtifact]],
    execution_parameter_names: Set[str],
    step_function: Callable[..., Any],
    materializers: Dict[str, Type[BaseMaterializer]],
    enable_cache: bool,
) -> Type["_ZenMLSimpleComponent"]:
    """Generates a TFX component class for a ZenML step.

    Args:
        step_name: Name of the step for which the component will be created.
        step_module: Module in which the step class is defined.
        input_spec: Input artifacts of the step.
        output_spec: Output artifacts of the step
        execution_parameter_names: Execution parameter names of the step.
        step_function: The actual function to execute when running the step.
        materializers: Materializer classes for all outputs of the step.
        enable_cache: Whether cache is enabled for the step.

    Returns:
        A TFX component class.
    """
    component_spec_class = generate_component_spec_class(
        step_name=step_name,
        input_spec=input_spec,
        output_spec=output_spec,
        execution_parameter_names=execution_parameter_names,
    )

    # Create executor class
    executor_class_name = f"{step_name}_Executor"
    executor_class = type(
        executor_class_name,
        (_FunctionExecutor,),
        {
            "_FUNCTION": staticmethod(step_function),
            "__module__": step_module,
            "materializers": materializers,
            PARAM_STEP_NAME: step_name,
            PARAM_ENABLE_CACHE: enable_cache,
        },
    )

    # Add the executor class to the module in which the step was defined
    module = sys.modules[step_module]
    setattr(module, executor_class_name, executor_class)

    return type(
        step_name,
        (_ZenMLSimpleComponent,),
        {
            "SPEC_CLASS": component_spec_class,
            "EXECUTOR_SPEC": ExecutorClassSpec(executor_class=executor_class),
            "__module__": step_module,
        },
    )


class _PropertyDictWrapper(json_utils.Jsonable):
    """Helper class to wrap inputs/outputs from TFX nodes.

    Currently, this class is read-only (setting properties is not implemented).
    Internal class: no backwards compatibility guarantees.
    Code Credit: https://github.com/tensorflow/tfx/blob
    /51946061ae3be656f1718a3d62cd47228b89b8f4/tfx/types/node_common.py
    """

    def __init__(
        self,
        data: Dict[str, Channel],
        compat_aliases: Optional[Dict[str, str]] = None,
    ):
        """Initializes the wrapper object.

        Args:
            data: The data to be wrapped.
            compat_aliases: Compatibility aliases to support deprecated keys.
        """
        self._data = data
        self._compat_aliases = compat_aliases or {}

    def __iter__(self) -> Iterator[str]:
        """Returns a generator that yields keys of the wrapped dictionary.

        Yields:
            Keys of the wrapped dictionary.
        """
        yield from self._data

    def __getitem__(self, key: str) -> Channel:
        """Returns the dictionary value for the specified key.

        Args:
            key: The key to look up.

        Returns:
            The dictionary value for the specified key.
        """
        if key in self._compat_aliases:
            key = self._compat_aliases[key]
        return self._data[key]

    def __getattr__(self, key: str) -> Channel:
        """Returns the dictionary value for the specified key.

        Args:
            key: The key to look up.

        Returns:
            The dictionary value for the specified key.

        Raises:
            AttributeError: If the key is not found.
        """
        if key in self._compat_aliases:
            key = self._compat_aliases[key]
        try:
            return self._data[key]
        except KeyError:
            raise AttributeError

    def __repr__(self) -> str:
        """Returns the representation of the wrapped dictionary.

        Returns:
            The representation of the wrapped dictionary.
        """
        return repr(self._data)

    def get_all(self) -> Dict[str, Channel]:
        """Returns the wrapped dictionary.

        Returns:
            The wrapped dictionary.
        """
        return self._data

    def keys(self) -> KeysView[str]:
        """Returns the keys of the wrapped dictionary.

        Returns:
            The keys of the wrapped dictionary.
        """
        return self._data.keys()

    def values(self) -> ValuesView[Channel]:
        """Returns the values of the wrapped dictionary.

        Returns:
            The values of the wrapped dictionary.
        """
        return self._data.values()

    def items(self) -> ItemsView[str, Channel]:
        """Returns the items of the wrapped dictionary.

        Returns:
            The items of the wrapped dictionary.
        """
        return self._data.items()


class _ZenMLSimpleComponent(_SimpleComponent):
    """Simple ZenML TFX component with outputs overridden."""

    @property
    def outputs(self) -> _PropertyDictWrapper:  # type: ignore[override]
        """Returns the wrapped spec outputs.

        Returns:
            The wrapped spec outputs.
        """
        return _PropertyDictWrapper(self.spec.outputs)


class _FunctionExecutor(BaseExecutor):
    """Base TFX Executor class which is compatible with ZenML steps."""

    _FUNCTION = staticmethod(lambda: None)
    materializers: ClassVar[
        Optional[Dict[str, Type["BaseMaterializer"]]]
    ] = None

    def resolve_materializer_with_registry(
        self, param_name: str, artifact: BaseArtifact
    ) -> Type[BaseMaterializer]:
        """Resolves the materializer for the given obj_type.

        Args:
            param_name: Name of param.
            artifact: A TFX artifact type.

        Returns:
            The right materializer based on the defaults or optionally the one
            set by the user.

        Raises:
            ValueError: If the materializer is not found.
        """
        if not self.materializers:
            raise ValueError("Materializers are not set!")

        materializer_class = self.materializers[param_name]
        return materializer_class

    def resolve_input_artifact(
        self, artifact: BaseArtifact, data_type: Type[Any]
    ) -> Any:
        """Resolves an input artifact.

        This method reads it from the Artifact Store to a Pythonic object.

        Args:
            artifact: A TFX artifact type.
            data_type: The type of data to be materialized.

        Returns:
            Return the output of `handle_input()` of selected materializer.
        """
        # Skip materialization for BaseArtifact and its subtypes.
        if issubclass(data_type, BaseArtifact):
            if data_type != type(artifact):
                logger.warning(
                    f"You specified the data_type `{data_type}` but the actual "
                    f"artifact type from the previous step is "
                    f"`{type(artifact)}`. Ignoring this for now, but please be "
                    f"aware of this in your step code."
                )
            return artifact

        materializer = source_utils.load_source_path_class(
            artifact.materializer
        )(artifact)
        # The materializer now returns a resolved input
        return materializer.handle_input(data_type=data_type)

    def resolve_output_artifact(
        self, param_name: str, artifact: BaseArtifact, data: Any
    ) -> None:
        """Resolves an output artifact.

        This writes it to the Artifact Store. Calls
        `handle_return(return_values)` of the selected materializer.

        Args:
            param_name: Name of output param.
            artifact: A TFX artifact type.
            data: The object to be passed to `handle_return()`.
        """
        materializer_class = self.resolve_materializer_with_registry(
            param_name, artifact
        )
        artifact.materializer = source_utils.resolve_class(materializer_class)
        artifact.datatype = source_utils.resolve_class(type(data))
        materializer_class(artifact).handle_return(data)

    def Do(
        self,
        input_dict: Dict[str, List[BaseArtifact]],
        output_dict: Dict[str, List[BaseArtifact]],
        exec_properties: Dict[str, Any],
    ) -> None:
        """Main block for the execution of the step.

        Args:
            input_dict: dictionary containing the input artifacts
            output_dict: dictionary containing the output artifacts
            exec_properties: dictionary containing the execution parameters

        Raises:
            MissingStepParameterError: if a required parameter is missing.
            RuntimeError: if the step fails.
            StepInterfaceError: if the step interface is not implemented.
        """
        step_name = getattr(self, PARAM_STEP_NAME)

        # remove all ZenML internal execution properties
        exec_properties = {
            k: json.loads(v)
            for k, v in exec_properties.items()
            if not k.startswith(INTERNAL_EXECUTION_PARAMETER_PREFIX)
        }

        # Building the args for the entrypoint function
        function_params = {}

        # First, we parse the inputs, i.e., params and input artifacts.
        spec = inspect.getfullargspec(inspect.unwrap(self._FUNCTION))
        args = spec.args

        if args and args[0] == "self":
            args.pop(0)

        for arg in args:
            arg_type = spec.annotations.get(arg, None)
            arg_type = resolve_type_annotation(arg_type)

            if issubclass(arg_type, BaseStepConfig):
                try:
                    config_object = arg_type.parse_obj(exec_properties)
                except pydantic.ValidationError as e:
                    missing_fields = [
                        str(field)
                        for error_dict in e.errors()
                        for field in error_dict["loc"]
                    ]

                    raise MissingStepParameterError(
                        step_name,
                        missing_fields,
                        arg_type,
                    ) from None
                function_params[arg] = config_object
            elif issubclass(arg_type, StepContext):
                output_artifacts = {k: v[0] for k, v in output_dict.items()}
                context = arg_type(
                    step_name=step_name,
                    output_materializers=self.materializers or {},
                    output_artifacts=output_artifacts,
                )
                function_params[arg] = context
            else:
                # At this point, it has to be an artifact, so we resolve
                function_params[arg] = self.resolve_input_artifact(
                    input_dict[arg][0], arg_type
                )

        if self._context is None:
            raise RuntimeError(
                "No TFX context is set for the currently running pipeline. "
                "Cannot retrieve pipeline runtime information."
            )
        # Wrap the execution of the step function in a step environment
        # that the step function code can access to retrieve information about
        # the pipeline runtime, such as the current step name and the current
        # pipeline run ID
        with StepEnvironment(
            pipeline_name=self._context.pipeline_info.id,
            pipeline_run_id=self._context.pipeline_run_id,
<<<<<<< HEAD
            step_name=step_name,
=======
            step_name=getattr(self, PARAM_STEP_NAME),
            cache_enabled=getattr(self, PARAM_ENABLE_CACHE),
>>>>>>> 29d5488d
        ):
            return_values = self._FUNCTION(**function_params)

        return_type: Type[Any] = spec.annotations.get("return", None)
        if return_type is not None:
            if isinstance(return_type, Output):
                output_annotations = list(return_type.items())
            else:
                output_annotations = [(SINGLE_RETURN_OUT_NAME, return_type)]

            # if there is only one output annotation (either directly specified
            # or contained in an `Output` tuple) we treat the step function
            # return value as the return for that output
            if len(output_annotations) == 1:
                return_values = [return_values]
            elif not isinstance(return_values, Sequence):
                # if the user defined multiple outputs, the return value must
                # be a sequence
                raise StepInterfaceError(
                    f"Wrong step function output type for step '{step_name}: "
                    f"Expected multiple outputs ({output_annotations}) but "
                    f"the function did not return a sequence-like object "
                    f"(actual return value: {return_values})."
                )
            elif len(output_annotations) != len(return_values):
                # if the user defined multiple outputs, the amount of actual
                # outputs must be the same
                raise StepInterfaceError(
                    f"Wrong amount of step function outputs for step "
                    f"'{step_name}: Expected {len(output_annotations)} outputs "
                    f"but the function returned {len(return_values)} outputs"
                    f"(return values: {return_values})."
                )

            for return_value, (output_name, output_type) in zip(
                return_values, output_annotations
            ):
                # Skip materialization if the output is specified as a
                # BaseArtifact (subclass)
                if issubclass(output_type, BaseArtifact):
                    continue

                if not isinstance(return_value, output_type):
                    raise StepInterfaceError(
                        f"Wrong type for output '{output_name}' of step "
                        f"'{step_name}' (expected type: {output_type}, "
                        f"actual type: {type(return_value)})."
                    )

                self.resolve_output_artifact(
                    output_name, output_dict[output_name][0], return_value
                )

        # Write the executor output to the artifact store so the executor
        # operator (potentially not running on the same machine) can read it
        # to populate the metadata store
        executor_output = execution_result_pb2.ExecutorOutput()
        outputs_utils.populate_output_artifact(executor_output, output_dict)

        logger.debug(
            "Writing executor output to '%s'.",
            self._context.executor_output_uri,
        )
        with fileio.open(self._context.executor_output_uri, "wb") as f:
            f.write(executor_output.SerializeToString())


def clone_step(step: Type["BaseStep"], step_name: str) -> Type["BaseStep"]:
    """Returns a clone of the given step.

    Call this function when you want to use several copies of the same step
    in a pipeline.

    Args:
        step: the step to clone
        step_name: name to use for the cloned step. This name will be used
            to uniquely identify the cloned step in the Python module from
            which this function is called.

    Returns:
        A clone of the given step.

    Raises:
        TypeError: if the given step is not a subclass of BaseStep.
        ImportError: if the the calling Python module cannot be determined
            or if the given step name cannot be used because the calling
            Python module already contains a symbol with the same name.
    """
    from zenml.steps.base_step import BaseStep

    if not issubclass(step, BaseStep):
        raise TypeError(
            f"The step source `{step}` is not a `{BaseStep}` subclass."
        )

    # get the python module from which this function is called
    frm = inspect.stack()[1]
    mod = inspect.getmodule(frm[0])

    if not mod:
        raise ImportError(
            f"Cannot clone step `{step}` because the calling Python module "
            f"cannot be determined."
        )

    if step_name in mod.__dict__:
        raise ImportError(
            f"The step name `{step_name}` cannot be used because the "
            f"`{mod.__name__}` Python module already contains an identifier "
            f"with the same name. Try using a different step name."
        )

    config = getattr(step, INSTANCE_CONFIGURATION, {}).copy()
    # mark the step as being created by the functional API,
    # otherwise the base class will try to use the class source code
    # to compute the hash for the cache key (instead of the entrypoint
    # source code)
    config[PARAM_CREATED_BY_FUNCTIONAL_API] = True

    step_clone = cast(
        Type[BaseStep],
        type(  # noqa
            step_name,
            (step,),
            {
                INSTANCE_CONFIGURATION: config,
                "__module__": mod.__name__,
                "__doc__": step.__doc__,
            },
        ),
    )

    mod.__dict__[step_name] = step_clone
    return step_clone<|MERGE_RESOLUTION|>--- conflicted
+++ resolved
@@ -495,12 +495,8 @@
         with StepEnvironment(
             pipeline_name=self._context.pipeline_info.id,
             pipeline_run_id=self._context.pipeline_run_id,
-<<<<<<< HEAD
             step_name=step_name,
-=======
-            step_name=getattr(self, PARAM_STEP_NAME),
             cache_enabled=getattr(self, PARAM_ENABLE_CACHE),
->>>>>>> 29d5488d
         ):
             return_values = self._FUNCTION(**function_params)
 
