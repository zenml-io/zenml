#  Copyright (c) ZenML GmbH 2023. All Rights Reserved.
#
#  Licensed under the Apache License, Version 2.0 (the "License");
#  you may not use this file except in compliance with the License.
#  You may obtain a copy of the License at:
#
#       https://www.apache.org/licenses/LICENSE-2.0
#
#  Unless required by applicable law or agreed to in writing, software
#  distributed under the License is distributed on an "AS IS" BASIS,
#  WITHOUT WARRANTIES OR CONDITIONS OF ANY KIND, either express
#  or implied. See the License for the specific language governing
#  permissions and limitations under the License.
"""Base ZenML Service Connector class."""
import logging
from abc import abstractmethod
from datetime import datetime, timezone
from typing import Any, ClassVar, Dict, List, Optional, Tuple, Type, cast
from uuid import UUID

from pydantic import (
    BaseModel,
    SecretStr,
    ValidationError,
)
from pydantic.main import ModelMetaclass

from zenml.client import Client
from zenml.exceptions import AuthorizationException
from zenml.logger import get_logger
from zenml.models import (
    ServiceConnectorBaseModel,
    ServiceConnectorRequestModel,
    ServiceConnectorResourcesModel,
    ServiceConnectorResponseModel,
    ServiceConnectorTypeModel,
    UserResponseModel,
    WorkspaceResponseModel,
)
from zenml.models.service_connector_models import (
    ServiceConnectorTypedResourcesModel,
)

logger = get_logger(__name__)


class AuthenticationConfig(BaseModel):
    """Base authentication configuration."""

    @property
    def secret_values(self) -> Dict[str, SecretStr]:
        """Get the secret values as a dictionary.

        Returns:
            A dictionary of all secret values in the configuration.
        """
        return {
            k: v
            for k, v in self.dict(exclude_none=True).items()
            if isinstance(v, SecretStr)
        }

    @property
    def non_secret_values(self) -> Dict[str, str]:
        """Get the non-secret values as a dictionary.

        Returns:
            A dictionary of all non-secret values in the configuration.
        """
        return {
            k: v
            for k, v in self.dict(exclude_none=True).items()
            if not isinstance(v, SecretStr)
        }

    @property
    def all_values(self) -> Dict[str, Any]:
        """Get all values as a dictionary.

        Returns:
            A dictionary of all values in the configuration.
        """
        return self.dict(exclude_none=True)


class ServiceConnectorMeta(ModelMetaclass):
    """Metaclass responsible for automatically registering ServiceConnector classes."""

    def __new__(
        mcs, name: str, bases: Tuple[Type[Any], ...], dct: Dict[str, Any]
    ) -> "ServiceConnectorMeta":
        """Creates a new ServiceConnector class and registers it.

        Args:
            name: The name of the class.
            bases: The base classes of the class.
            dct: The dictionary of the class.

        Returns:
            The ServiceConnectorMeta class.
        """
        cls = cast(
            Type["ServiceConnector"], super().__new__(mcs, name, bases, dct)
        )

        # Skip the following validation and registration for the base class.
        if name == "ServiceConnector":
            return cls

        else:
            from zenml.service_connectors.service_connector_registry import (
                service_connector_registry,
            )

            # Register the service connector.
            service_connector_registry.register_service_connector_type(
                cls.get_type()
            )

        return cls


class ServiceConnector(BaseModel, metaclass=ServiceConnectorMeta):
    """Base service connector class.

    Service connectors are standalone components that can be used to link ZenML
    to external resources. They are responsible for validating and storing
    authentication configuration and sensitive credentials and for providing
    authentication services to other ZenML components. Service connectors are
    built on top of the (otherwise opaque) ZenML secrets and secrets store
    mechanisms and add secret auto-configuration, secret discovery and secret
    schema validation capabilities.

    The implementation independent service connector abstraction is made
    possible through the use of generic "resource types" and "resource IDs".
    These constitute the "contract" between connectors and the consumers of the
    authentication services that they provide. In a nutshell, a connector
    instance advertises what resource(s) it can be used to gain access to,
    whereas a consumer may run a query to search for compatible connectors by
    specifying the resource(s) that they need to access and then use a
    matching connector instance to connect to said resource(s).

    The resource types and authentication methods supported by a connector are
    declared in the connector type specification. The role of this specification
    is two-fold:

    - it declares a schema for the configuration that needs to be provided to
    configure the connector. This can be used to validate the configuration
    without having to instantiate the connector itself (e.g. in the CLI and
    dashboard), which also makes it possible to configure connectors and
    store their configuration without having to instantiate them.
    - it provides a way for ZenML to keep a registry of available connector
    implementations and configured connector instances. Users who want to
    connect ZenML to external resources via connectors can use this registry
    to discover what types of connectors are available and what types of
    resources they can be configured to access. Consumers can also use the
    registry to find connector instances that are compatible with the
    types of resources that they need to access.
    """

    id: Optional[UUID] = None
    name: Optional[str] = None
    auth_method: str
    resource_type: Optional[str] = None
    resource_id: Optional[str] = None
    expires_at: Optional[datetime] = None
    expiration_seconds: Optional[int] = None
    config: AuthenticationConfig

    _TYPE: ClassVar[Optional[ServiceConnectorTypeModel]] = None

    def __init__(self, **kwargs: Any) -> None:
        """Initialize a new service connector instance.

        Args:
            kwargs: Additional keyword arguments to pass to the base class
                constructor.
        """
        super().__init__(**kwargs)

        # Convert the resource ID to its canonical form. For resource types
        # that don't support multiple instances:
        # - if a resource ID is not provided, we use the default resource ID for
        # the resource type
        # - if a resource ID is provided, we verify that it matches the default
        # resource ID for the resource type
        if self.resource_type:
            try:
                self.resource_id = self._validate_resource_id(
                    self.resource_type, self.resource_id
                )
            except AuthorizationException as e:
                error = (
                    f"Authorization error validating resource ID "
                    f"{self.resource_id} for resource type "
                    f"{self.resource_type}: {e}"
                )
                # Log an exception if debug logging is enabled
                if logger.isEnabledFor(logging.DEBUG):
                    logger.exception(error)
                else:
                    logger.warning(error)

                self.resource_id = None

    @classmethod
    @abstractmethod
    def _get_connector_type(cls) -> ServiceConnectorTypeModel:
        """Get the connector type specification.

        Returns:
            The connector type specification.
        """

    def _canonical_resource_id(
        self, resource_type: str, resource_id: str
    ) -> str:
        """Convert a resource ID to its canonical form.

        This method is used to canonicalize the resource ID before it is
        stored in the connector instance. The default implementation simply
        returns the supplied resource ID as-is.

        Args:
            resource_type: The resource type to canonicalize.
            resource_id: The resource ID to canonicalize.

        Returns:
            The canonical resource ID.
        """
        return resource_id

    def _get_default_resource_id(self, resource_type: str) -> str:
        """Get the default resource ID for a resource type.

        Service connector implementations must override this method and provide
        a default resource ID for resources that do not support multiple
        instances.

        Args:
            resource_type: The type of the resource to get a default resource ID
                for. Only called with resource types that do not support
                multiple instances.

        Raises:
            RuntimeError: If the resource type does not support multiple
                instances and the connector implementation did not provide a
                default resource ID.
        """
        # If a resource type does not support multiple instances, raise an
        # exception; the connector implementation must override this method and
        # provide a default resource ID in this case.
        raise RuntimeError(
            f"Resource type '{resource_type}' does not support multiple "
            f"instances and the connector implementation didn't provide "
            f"a default resource ID."
        )

    @abstractmethod
    def _connect_to_resource(
        self,
        **kwargs: Any,
    ) -> Any:
        """Authenticate and connect to a resource.

        This method initializes and returns an implementation specific object
        representing an authenticated service client, connection or session that
        can be used to access the resource that the connector instance is
        configured to connect to.

        The implementation should assume that the the resource type and resource
        ID configured in the connector instance are both set, valid and ready to
        be used.

        Args:
            kwargs: Additional implementation specific keyword arguments to use
                to configure the client.

        Returns:
            An implementation specific object representing the authenticated
            service client, connection or session.

        Raises:
            AuthorizationException: If authentication failed.
        """

    @abstractmethod
    def _configure_local_client(
        self,
        **kwargs: Any,
    ) -> None:
        """Configure a local client to authenticate and connect to a resource.

        This method configures a local client or SDK installed on the localhost
        to connect to the resource that the connector instance is configured
        to access.

        The implementation should assume that the the resource type and resource
        ID configured in the connector instance are both set, valid and ready to
        be used.

        Args:
            kwargs: Additional implementation specific keyword arguments to use
                to configure the client.

        Raises:
            AuthorizationException: If authentication failed.
            NotImplementedError: If the connector instance does not support
                local configuration for the configured resource type or
                authentication method.
        """

    @classmethod
    @abstractmethod
    def _auto_configure(
        cls,
        auth_method: Optional[str] = None,
        resource_type: Optional[str] = None,
        resource_id: Optional[str] = None,
        **kwargs: Any,
    ) -> "ServiceConnector":
        """Auto-configure a connector instance.

        Instantiate a connector with a configuration extracted from the
        authentication configuration available in the environment (e.g.
        environment variables or local client/SDK configuration files).

        Args:
            auth_method: The particular authentication method to use. If not
                specified, the connector implementation must decide which
                authentication method to use or raise an exception.
            resource_type: The type of resource to configure. If not specified,
                the connector implementation must return a connector instance
                configured to access any of the supported resource types or
                decide to use a default resource type or raise an exception.
            resource_id: The ID of the resource to configure. The
                implementation may choose to either require or ignore this
                parameter if it does not support or detect a resource type that
                supports multiple instances.
            kwargs: Additional implementation specific keyword arguments to use.

        Returns:
            A connector instance configured with authentication credentials
            automatically extracted from the environment.

        Raises:
            NotImplementedError: If the connector auto-configuration fails or
                is not supported.
        """

    @abstractmethod
    def _verify(
        self,
        resource_type: Optional[str] = None,
        resource_id: Optional[str] = None,
    ) -> List[str]:
        """Verify and list all the resources that the connector can access.

        This method uses the connector's configuration to verify that it can
        authenticate and access the indicated resource(s). A non-empty list of
        resource IDs in canonical format MUST be returned if the resource type
        is supplied, otherwise the connector is marked as being in an error
        state that doesn't allow it to be used to access any resources.

        The implementation should not rely on the resource type and resource
        ID configured in the connector instance because they might be
        missing or different than the ones supplied to this method (e.g. if
        this is a multi-type or multi-instance connector).

        If a resource type is not supplied, the implementation must verify that
        it can authenticate and connect to any of the supported resource types
        and should not return any resource IDs. A list of resource IDs may be
        returned in this case, but is not required.

        For resource types that do not support multiple instances, the
        resource ID parameter, if supplied, is the same as the default
        resource ID for the resource type as returned by
        `_get_default_resource_id`, in which case, the implementation should
        return it unmodified.

        For resource types that do support multiple instances, if the resource
        ID is not supplied, the implementation MUST return a non-empty list of
        resource IDs in canonical format identifying all the resources that the
        connector can access of the specified type.

        Args:
            resource_type: The type of the resource to verify. If omitted and
                if the connector supports multiple resource types, the
                implementation must verify that it can authenticate and connect
                to any and all of the supported resource types.
            resource_id: The ID of the resource to connect to. Omitted if a
                resource type is not specified. It has the same value as the
                default resource ID if the supplied resource type doesn't
                support multiple instances. If the supplied resource type does
                allows multiple instances, this parameter may still be omitted
                to fetch a list of resource IDs identifying all the resources
                of the indicated type that the connector can access.

        Returns:
            The list of resources IDs in canonical format identifying the
            resources that the connector can access. This list may be empty only
            if the resource type is not specified (i.e. for multi-type
            connectors).

        Raises:
            ValueError: If the connector configuration is invalid.
            AuthorizationException: If authentication failed.
        """

    def _get_connector_client(
        self,
        resource_type: str,
        resource_id: str,
    ) -> "ServiceConnector":
        """Get a connector instance that can be used to connect to a resource.

        This method should return a connector instance that is fully configured
        and ready to use to access the indicated resource:
        - has proper authentication configuration and credentials. These can be
        either the same as the ones configured in this connector instance or
        different ones (e.g. if this connector is able to generate temporary
        credentials for a particular resource).
        - has a resource type
        - has a resource ID

        This method is useful in cases where the connector capable of
        authenticating against the target service and accessing the configured
        resource is different than the connector configured by the user. Some
        example use-cases for this are:

        - a connector is configured with long-lived credentials or credentials
        with wide permissions but is able to generate temporary credentials or
        credentials with a narrower permissions scope for a particular resource.
        In this case, the "main connector" instance stores the long-lived
        credentials and is used to generate temporary credentials that are used
        by the "connector client" instance to authenticate against the target
        service and access the resource.

        - a connector is configured to access multiple types of resources (e.g.
        cloud providers) or multiple resource instances. In this case, the "main
        connector" instance is configured without a resource type or without a
        resource ID and is able to grant access to any resource type/resource
        ID. It can instantiate "connector clients" for a particular
        resource type and resource ID.

        - a connector is configured with a resource type but it is able to
        generate configurations for a different resource type. In this case,
        the "main connector" and the "connector client" can even belong to
        different connector implementations and the "main connector" can
        generate a "connector client" configuration of a different resource type
        that is used to access the final resource (e.g. the AWS connector can
        instantiate a Kubernetes connector client to access an EKS resource as
        if it were a generic Kubernetes cluster).

        The default implementation returns this connector instance itself, or a
        copy of it if the resource type or resource ID are different than the
        ones configured in the connector instance.

        Args:
            resource_type: The type of the resources to connect to.
            resource_id: The ID of a particular resource to connect to.

        Returns:
            A service connector client instance that can be used to connect to
            the indicated resource.
        """
        if (
            self.resource_type == resource_type
            and self.resource_id == resource_id
        ):
            return self

        copy = self.copy()
        copy.resource_type = resource_type
        copy.resource_id = resource_id
        return copy

    def _validate_resource_id(
        self, resource_type: str, resource_id: Optional[str]
    ) -> Optional[str]:
        """Validate a resource ID value of a certain type against the connector configuration.

        Args:
            resource_type: The type of resource to validate.
            resource_id: The resource ID to validate.

        Returns:
            The validated resource ID, or a default resource ID if the resource
            type supports multiple instances and one was not supplied.

        Raises:
            AuthorizationException: If the connector is not authorized to
                access the provided resource ID.
        """
        # Fetch the resource type specification
        resource_type_spec = self.type.resource_type_dict[resource_type]
        # If the resource type supports multiple instances, return the supplied
        # resource converted to canonical format, if supplied
        if resource_type_spec.supports_instances:
            if resource_id is None:
                return None
            return self._canonical_resource_id(resource_type, resource_id)

        # If the resource type does not support multiple instances, the
        # connector implementation must provide a default resource ID based
        # on the connector configuration
        default_resource_id = self._get_default_resource_id(resource_type)

        if resource_id is None:
            return default_resource_id

        resource_id = self._canonical_resource_id(resource_type, resource_id)
        if resource_id != default_resource_id:
            raise AuthorizationException(
                f"The connector does not allow access to the provided "
                f"'{resource_id}' {resource_type_spec.name} resource. It "
                f"only allows access to the following resource: "
                f"'{default_resource_id}'."
            )

        return resource_id

    @classmethod
    def get_type(cls) -> ServiceConnectorTypeModel:
        """Get the connector type specification.

        Returns:
            The connector type specification.
        """
        if cls._TYPE is not None:
            return cls._TYPE

        connector_type = cls._get_connector_type()
        connector_type.set_connector_class(cls)
        cls._TYPE = connector_type
        return cls._TYPE

    @property
    def type(self) -> ServiceConnectorTypeModel:
        """Get the connector type specification.

        Returns:
            The connector type specification.
        """
        return self.get_type()

    @property
    def supported_resource_types(self) -> List[str]:
        """The resource types supported by this connector instance.

        Returns:
            A list with the resource types supported by this connector instance.
        """
        spec = self.get_type()

        # An unset resource type means that the connector is configured to
        # access any of the supported resource types (a multi-type connector).
        # In that case, we report all the supported resource types to
        # allow it to be discovered as compatible with any of them.
        if self.resource_type:
            resource_types = [self.resource_type]
        else:
            resource_types = list(spec.resource_type_dict.keys())

        return resource_types

    @classmethod
    def from_model(
        cls, model: "ServiceConnectorBaseModel"
    ) -> "ServiceConnector":
        """Creates a service connector instance from a service connector model.

        Args:
            model: The service connector model.

        Returns:
            The created service connector instance.

        Raises:
            ValueError: If the connector configuration is invalid.
        """
        # Validate the connector configuration model
        spec = cls.get_type()

        # Multiple resource types in the model means that the connector
        # instance is configured to access any of the supported resource
        # types (a multi-type connector). We represent that here by setting the
        # resource type to None.
        resource_type: Optional[str] = None
        if len(model.resource_types) == 1:
            resource_type = model.resource_types[0]

        expiration_seconds: Optional[int] = None
        try:
            method_spec, _ = spec.find_resource_specifications(
                model.auth_method,
                resource_type,
            )
            expiration_seconds = method_spec.validate_expiration(
                model.expiration_seconds
            )
        except (KeyError, ValueError) as e:
            raise ValueError(
                f"connector configuration is not valid: {e}"
            ) from e

        # Unpack the authentication configuration
        config = model.configuration.copy()
        if (
            isinstance(model, ServiceConnectorResponseModel)
            and model.secret_id
        ):
            try:
                secret = Client().get_secret(model.secret_id)
            except KeyError as e:
                raise ValueError(
                    f"could not fetch secret with ID '{model.secret_id}' "
                    f"referenced in the connector configuration: {e}"
                ) from e

            if secret.has_missing_values:
                raise ValueError(
                    f"secret with ID '{model.secret_id}' referenced in the "
                    "connector configuration has missing values. This can "
                    "happen for example if your user lacks the permissions "
                    "required to access the secret."
                )

            config.update(secret.secret_values)

        if model.secrets:
            config.update(
                {
                    k: v.get_secret_value()
                    for k, v in model.secrets.items()
                    if v
                }
            )

        if method_spec.config_class is None:
            raise ValueError(
                f"the implementation of the {model.name} connector type is "
                "not available in the environment. Please check that you "
                "have installed the required dependencies."
            )

        # Validate the authentication configuration
        try:
            auth_config = method_spec.config_class(**config)
        except ValidationError as e:
            raise ValueError(
                f"connector configuration is not valid: {e}"
            ) from e

        assert isinstance(auth_config, AuthenticationConfig)

        connector = cls(
            auth_method=model.auth_method,
            resource_type=resource_type,
            resource_id=model.resource_id,
            config=auth_config,
            expires_at=model.expires_at,
            expiration_seconds=expiration_seconds,
        )
        if isinstance(model, ServiceConnectorResponseModel):
            connector.id = model.id
            connector.name = model.name

        return connector

    def to_model(
        self,
        user: UUID,
        workspace: UUID,
        name: Optional[str] = None,
        is_shared: bool = False,
        description: str = "",
        labels: Optional[Dict[str, str]] = None,
    ) -> "ServiceConnectorRequestModel":
        """Convert the connector instance to a service connector model.

        Args:
            name: The name of the connector.
            user: The ID of the user that created the connector.
            workspace: The ID of the workspace that the connector belongs to.
            is_shared: Whether the connector is shared with other users.
            description: The description of the connector.
            labels: The labels of the connector.

        Returns:
            The service connector model corresponding to the connector
            instance.

        Raises:
            ValueError: If the connector configuration is not valid.
        """
        spec = self.get_type()

        name = name or self.name
        if name is None:
            raise ValueError(
                "connector configuration is not valid: name must be set"
            )

        model = ServiceConnectorRequestModel(
            connector_type=spec.connector_type,
            name=name,
            description=description,
            user=user,
            workspace=workspace,
            is_shared=is_shared,
            auth_method=self.auth_method,
            expires_at=self.expires_at,
            expiration_seconds=self.expiration_seconds,
            labels=labels or {},
        )

        # Validate the connector configuration.
        model.validate_and_configure_resources(
            connector_type=spec,
            resource_types=self.resource_type,
            resource_id=self.resource_id,
            configuration=self.config.non_secret_values,
            secrets=self.config.secret_values,  # type: ignore[arg-type]
        )

        return model

    def to_response_model(
        self,
        workspace: WorkspaceResponseModel,
        user: Optional[UserResponseModel] = None,
        name: Optional[str] = None,
        id: Optional[UUID] = None,
        is_shared: bool = False,
        description: str = "",
        labels: Optional[Dict[str, str]] = None,
    ) -> "ServiceConnectorResponseModel":
        """Convert the connector instance to a service connector response model.

        Args:
            workspace: The workspace that the connector belongs to.
            user: The user that created the connector.
            name: The name of the connector.
            id: The ID of the connector.
            is_shared: Whether the connector is shared with other users.
            description: The description of the connector.
            labels: The labels of the connector.

        Returns:
            The service connector response model corresponding to the connector
            instance.

        Raises:
            ValueError: If the connector configuration is not valid.
        """
        spec = self.get_type()

        name = name or self.name
        id = id or self.id
        if name is None or id is None:
            raise ValueError(
                "connector configuration is not valid: name and ID must be set"
            )

        model = ServiceConnectorResponseModel(
            id=id,
            created=datetime.utcnow(),
            updated=datetime.utcnow(),
            connector_type=self.get_type(),
            name=name,
            description=description,
            user=user,
            workspace=workspace,
            is_shared=is_shared,
            auth_method=self.auth_method,
            expires_at=self.expires_at,
            expiration_seconds=self.expiration_seconds,
            labels=labels or {},
        )

        # Validate the connector configuration.
        model.validate_and_configure_resources(
            connector_type=spec,
            resource_types=self.resource_type,
            resource_id=self.resource_id,
            configuration=self.config.non_secret_values,
            secrets=self.config.secret_values,  # type: ignore[arg-type]
        )

        return model

    def has_expired(self) -> bool:
        """Check if the connector authentication credentials have expired.

        Verify that the authentication credentials associated with the connector
        have not expired by checking the expiration time against the current
        time.

        Returns:
            True if the connector has expired, False otherwise.
        """
        if not self.expires_at:
            return False

        expires_at = self.expires_at.replace(tzinfo=timezone.utc)
        return expires_at < datetime.now(timezone.utc)

    def validate_runtime_args(
        self,
        resource_type: Optional[str],
        resource_id: Optional[str] = None,
        require_resource_type: bool = False,
        require_resource_id: bool = False,
        **kwargs: Any,
    ) -> Tuple[Optional[str], Optional[str]]:
        """Validate the runtime arguments against the connector configuration.

        Validate that the supplied runtime arguments are compatible with the
        connector configuration and its specification. This includes validating
        that the resource type and resource ID are compatible with the connector
        configuration and its capabilities.

        Args:
            resource_type: The type of the resource supplied at runtime by the
                connector's consumer. Must be the same as the resource type that
                the connector is configured to access, unless the connector is
                configured to access any resource type.
            resource_id: The ID of the resource requested by the connector's
                consumer. Can be different than the resource ID that the
                connector is configured to access, e.g. if it is not in the
                canonical form.
            require_resource_type: Whether the resource type is required.
            require_resource_id: Whether the resource ID is required.
            kwargs: Additional runtime arguments.

        Returns:
            The validated resource type and resource ID.

        Raises:
            ValueError: If the runtime arguments are not valid.
        """
        if (
            self.resource_type
            and resource_type
            and (self.resource_type != resource_type)
        ):
            raise ValueError(
                f"the connector is configured to provide access to a "
                f"'{self.resource_type}' resource type, but a different "
                f"resource type was requested: '{resource_type}'."
            )

        resource_type = resource_type or self.resource_type
        resource_id = resource_id or self.resource_id

        if require_resource_type and not resource_type:
            raise ValueError(
                "the connector is configured to provide access to multiple "
                "resource types. A resource type must be specified when "
                "requesting access to a resource."
            )

        spec = self.get_type()

        try:
            # Get the resource specification corresponding to the
            # connector configuration.
            _, resource_spec = spec.find_resource_specifications(
                self.auth_method,
                resource_type,
            )
        except (KeyError, ValueError) as e:
            raise ValueError(
                f"connector configuration is not valid: {e}"
            ) from e

        if not resource_type or not resource_spec:
            if resource_id:
                raise ValueError(
                    "the connector is configured to provide access to multiple "
                    "resource types, but only a resource name was specified. A "
                    "resource type must also be specified when "
                    "requesting access to a resource."
                )

            return resource_type, resource_id

        # Validate and convert the resource ID to its canonical form.
        # A default resource ID is returned for resource types that do not
        # support instances, if no resource ID is specified.
        resource_id = self._validate_resource_id(
            resource_type=resource_type,
            resource_id=resource_id,
        )

        if resource_id:
            if self.resource_id and self.resource_id != resource_id:
                raise ValueError(
                    f"the connector is configured to provide access to a "
                    f"single {resource_spec.name} resource with a "
                    f"resource name of '{self.resource_id}', but a "
                    f"different resource name was requested: "
                    f"'{resource_id}'."
                )

        else:
            if not self.resource_id and require_resource_id:
                raise ValueError(
                    f"the connector is configured to provide access to "
                    f"multiple {resource_spec.name} resources. A resource name "
                    "must be specified when requesting access to a resource."
                )

        return resource_type, resource_id

    def connect(
        self,
        **kwargs: Any,
    ) -> Any:
        """Authenticate and connect to a resource.

        Initialize and return an implementation specific object representing an
        authenticated service client, connection or session that can be used
        to access the resource that the connector is configured to access.

        The connector has to be fully configured for this method to succeed
        (i.e. the connector's configuration must be valid, a resource type and
        a resource ID must be configured). This method should only be called on
        a connector client retrieved by calling `get_connector_client` on the
        main service connector.

        Args:
            kwargs: Additional implementation specific keyword arguments to use
                to configure the client.

        Returns:
            An implementation specific object representing the authenticated
            service client, connection or session.

        Raises:
            AuthorizationException: If the connector's authentication
                credentials have expired.
        """
        resource_type, resource_id = self.validate_runtime_args(
            resource_type=self.resource_type,
            resource_id=self.resource_id,
            require_resource_type=True,
            require_resource_id=True,
        )

        if self.has_expired():
            raise AuthorizationException(
                "the connector's authentication credentials have expired."
            )

        self._verify(
            resource_type=resource_type,
            resource_id=resource_id,
        )

        return self._connect_to_resource(
            **kwargs,
        )

    @classmethod
    def auto_configure(
        cls,
        auth_method: Optional[str] = None,
        resource_type: Optional[str] = None,
        resource_id: Optional[str] = None,
        **kwargs: Any,
    ) -> Optional["ServiceConnector"]:
        """Auto-configure a connector instance.

        Instantiate a connector with a configuration extracted from the
        authentication configuration available in the environment (e.g.
        environment variables or local client/SDK configuration files).

        Args:
            auth_method: The particular authentication method to use. If
                omitted and if the connector implementation cannot decide which
                authentication method to use, it may raise an exception.
            resource_type: The type of resource to configure. If not specified,
                the method returns a connector instance configured to access any
                of the supported resource types (multi-type connector) or
                configured to use a default resource type. If the connector
                doesn't support multi-type configurations or if it cannot decide
                which resource type to use, it may raise an exception.
            resource_id: The ID of the resource instance to configure. The
                connector implementation may choose to either require or ignore
                this parameter if it does not support or detect a resource type
                that supports multiple instances.
            kwargs: Additional implementation specific keyword arguments to use.

        Returns:
            A connector instance configured with authentication credentials
            automatically extracted from the environment or None if
            auto-configuration is not supported.

        Raises:
            ValueError: If the connector does not support the requested
                authentication method or resource type.
            AuthorizationException: If the connector's authentication
                credentials have expired.
        """
        spec = cls.get_type()

        if not spec.supports_auto_configuration:
            return None

        if auth_method and auth_method not in spec.auth_method_dict:
            raise ValueError(
                f"connector type {spec.name} does not support authentication "
                f"method: '{auth_method}'"
            )

        if resource_type and resource_type not in spec.resource_type_dict:
            raise ValueError(
                f"connector type {spec.name} does not support resource type: "
                f"'{resource_type}'"
            )

        connector = cls._auto_configure(
            auth_method=auth_method,
            resource_type=resource_type,
            resource_id=resource_id,
            **kwargs,
        )

        if connector.has_expired():
            raise AuthorizationException(
                "the connector's auto-configured authentication credentials "
                "have expired."
            )

        connector._verify(
            resource_type=connector.resource_type,
            resource_id=connector.resource_id,
        )
        return connector

    def configure_local_client(
        self,
        **kwargs: Any,
    ) -> None:
        """Configure a local client to authenticate and connect to a resource.

        This method uses the connector's configuration to configure a local
        client or SDK installed on the localhost so that it can authenticate
        and connect to the resource that the connector is configured to access.

        The connector has to be fully configured for this method to succeed
        (i.e. the connector's configuration must be valid, a resource type must
        be specified and the resource ID must be specified if the resource type
        supports multiple instances). This method should only be called on a
        connector client retrieved by calling `get_connector_client` on the
        main service connector.

        Args:
            kwargs: Additional implementation specific keyword arguments to use
                to configure the client.

        Raises:
            AuthorizationException: If the connector's authentication
                credentials have expired.
        """
        resource_type, resource_id = self.validate_runtime_args(
            resource_type=self.resource_type,
            resource_id=self.resource_id,
            require_resource_type=True,
            require_resource_id=True,
        )

        if self.has_expired():
            raise AuthorizationException(
                "the connector's authentication credentials have expired."
            )

        self._verify(
            resource_type=resource_type,
            resource_id=resource_id,
        )

        self._configure_local_client(
            **kwargs,
        )

    def verify(
        self,
        resource_type: Optional[str] = None,
        resource_id: Optional[str] = None,
        list_resources: bool = True,
    ) -> ServiceConnectorResourcesModel:
        """Verify and optionally list all the resources that the connector can access.

        This method uses the connector's configuration to verify that it can
        authenticate and access the indicated resource(s).

        If `list_resources` is set, the list of resources that the connector can
        access, scoped to the supplied resource type and resource ID is included
        in the response, otherwise the connector only verifies that it can
<<<<<<< HEAD
        globally authenticate and doesn't verify or return resource information.
=======
        globally authenticate and doesn't verify or return resource information
        (i.e. the `resource_ids` fields in the response are empty).
>>>>>>> d5788486

        Args:
            resource_type: The type of the resource to verify. If the connector
                instance is already configured with a resource type, this
                argument must be the same as the one configured if supplied.
            resource_id: The ID of a particular resource instance to check
                whether the connector can access. If the connector instance is
                already configured with a resource ID that is not the same or
                equivalent to the one requested, a `ValueError` exception is
                raised.
            list_resources: Whether to list the resources that the connector can
                access.

        Returns:
            A list of resources that the connector can access.

        Raises:
            ValueError: If the arguments or the connector configuration are
                not valid.
        """
        spec = self.get_type()

        resources = ServiceConnectorResourcesModel(
            connector_type=spec,
            id=self.id,
            name=self.name,
        )

        name_msg = f" '{self.name}'" if self.name else ""

        resource_types = self.supported_resource_types
        if resource_type:
            if resource_type not in resource_types:
                raise ValueError(
                    f"connector{name_msg} does not support resource type: "
                    f"'{resource_type}'. Supported resource types are: "
                    f"{', '.join(resource_types)}"
                )
            resource_types = [resource_type]

        # Pre-populate the list of resources with entries corresponding to the
        # supported resource types and scoped to the supplied resource type
        resources.resources = [
            ServiceConnectorTypedResourcesModel(
                resource_type=rt,
            )
            for rt in resource_types
        ]

        if self.has_expired():
            error = "the connector's authentication credentials have expired."
            # Log the error in the resources object
            resources.set_error(error)
            return resources

        verify_resource_types: List[Optional[str]] = []
        verify_resource_id = None
        if not list_resources and not resource_id:
            # If we're not listing resources, we're only verifying that the
            # connector can authenticate globally (i.e. without supplying a
            # resource type or resource ID). This is the same as if no resource
            # type or resource ID was supplied. The only exception is when the
            # verification scope is already set to a single resource ID, in
            # which case we still perform the verification on that resource ID.
            verify_resource_types = [None]
            verify_resource_id = None
        else:
            if len(resource_types) > 1:
                # This forces the connector to verify that it can authenticate
                # globally (i.e. without supplying a resource type or resource
                # ID) before listing individual resources in the case of
                # multi-type service connectors.
                verify_resource_types = [None]

            verify_resource_types.extend(resource_types)
            if len(verify_resource_types) == 1:
                verify_resource_id = resource_id

        # Here we go through each resource type and attempt to verify and list
        # the resources that the connector can access for that resource type.
        # This list may start with a `None` resource type, which indicates that
        # the connector should verify that it can authenticate globally.
        for resource_type in verify_resource_types:
            try:
                resource_type, resource_id = self.validate_runtime_args(
                    resource_type=resource_type,
                    resource_id=verify_resource_id,
                    require_resource_type=False,
                    require_resource_id=False,
                )

                resource_ids = self._verify(
                    resource_type=resource_type,
                    resource_id=resource_id,
                )
            except ValueError as exc:
<<<<<<< HEAD
                logger.debug(f"connector verification failed: {exc}")
=======
>>>>>>> d5788486
                raise ValueError(
                    f"The connector configuration is incomplete or invalid: "
                    f"{exc}",
                )
            except AuthorizationException as exc:
                error = f"connector{name_msg} authorization failure: {exc}"
                # Log an exception if debug logging is enabled
                if logger.isEnabledFor(logging.DEBUG):
                    logger.exception(error)
                else:
                    logger.warning(error)

                # Log the error in the resources object
                resources.set_error(error, resource_type=resource_type)
                if resource_type:
                    continue
                else:
                    # We stop on a global failure
                    break
            except Exception as exc:
                error = (
                    f"connector{name_msg} verification failed with "
                    f"unexpected error: {exc}"
                )
                # Log an exception if debug logging is enabled
                if logger.isEnabledFor(logging.DEBUG):
                    logger.exception(error)
                else:
                    logger.warning(error)
                error = (
                    "an unexpected error occurred while verifying the "
                    "connector."
                )
                # Log the error in the resources object
                resources.set_error(error, resource_type=resource_type)
                if resource_type:
                    continue
                else:
                    # We stop on a global failure
                    break

            if not resource_type:
                # If a resource type is not provided as argument, we don't
                # expect any resources to be listed
                continue

            resource_type_spec = spec.resource_type_dict[resource_type]

            if resource_id:
                # A single resource was requested, so we expect a single
                # resource to be listed
                if [resource_id] != resource_ids:
                    logger.error(
                        f"a different resource ID '{resource_ids}' was "
                        f"returned than the one requested: {resource_ids}. "
                        f"This is likely a bug in the {self.__class__} "
                        "connector implementation."
                    )
                resources.set_resource_ids(resource_type, [resource_id])
            elif not resource_ids:
                # If no resources were listed, signal this as an error that the
                # connector cannot access any resources.
                error = (
                    f"connector{name_msg} didn't list any "
                    f"{resource_type_spec.name} resources. This is likely "
                    "caused by the connector credentials not being valid or "
                    "not having sufficient permissions to list or access "
                    "resources of this type. Please check the connector "
                    "configuration and its credentials and try again."
                )
                logger.debug(error)
                resources.set_error(error, resource_type=resource_type)
            else:
                resources.set_resource_ids(resource_type, resource_ids)

        return resources

    def get_connector_client(
        self,
        resource_type: Optional[str] = None,
        resource_id: Optional[str] = None,
    ) -> "ServiceConnector":
        """Get a connector client that can be used to connect to a resource.

        The connector client can be used by consumers to connect to a resource
        (i.e. make calls to `connect` and `configure_local_client`).

        The returned connector may be the same as the original connector
        or it may a different instance configured with different credentials or
        even of a different connector type.

        Args:
            resource_type: The type of the resource to connect to.
            resource_id: The ID of a particular resource to connect to.

        Returns:
            A service connector client that can be used to connect to the
            resource.

        Raises:
            AuthorizationException: If authentication failed.
        """
        resource_type, resource_id = self.validate_runtime_args(
            resource_type=resource_type,
            resource_id=resource_id,
            require_resource_type=True,
            require_resource_id=True,
        )

        if self.has_expired():
            raise AuthorizationException(
                "the connector's authentication credentials have expired."
            )

        # Verify if the connector allows access to the requested resource type
        # and instance.
        self._verify(
            resource_type=resource_type,
            resource_id=resource_id,
        )

        assert resource_type is not None
        assert resource_id is not None

        connector_client = self._get_connector_client(
            resource_type=resource_type,
            resource_id=resource_id,
        )

        if connector_client.has_expired():
            raise AuthorizationException(
                "the connector's authentication credentials have expired."
            )

        connector_client._verify(
            resource_type=resource_type,
            resource_id=connector_client.resource_id,
        )

        return connector_client

    class Config:
        """Connector configuration."""

        # all attributes with leading underscore are private and therefore
        # are mutable and not included in serialization
        underscore_attrs_are_private = True<|MERGE_RESOLUTION|>--- conflicted
+++ resolved
@@ -1100,12 +1100,8 @@
         If `list_resources` is set, the list of resources that the connector can
         access, scoped to the supplied resource type and resource ID is included
         in the response, otherwise the connector only verifies that it can
-<<<<<<< HEAD
-        globally authenticate and doesn't verify or return resource information.
-=======
         globally authenticate and doesn't verify or return resource information
         (i.e. the `resource_ids` fields in the response are empty).
->>>>>>> d5788486
 
         Args:
             resource_type: The type of the resource to verify. If the connector
@@ -1202,10 +1198,6 @@
                     resource_id=resource_id,
                 )
             except ValueError as exc:
-<<<<<<< HEAD
-                logger.debug(f"connector verification failed: {exc}")
-=======
->>>>>>> d5788486
                 raise ValueError(
                     f"The connector configuration is incomplete or invalid: "
                     f"{exc}",
