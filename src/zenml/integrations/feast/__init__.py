#  Copyright (c) ZenML GmbH 2022. All Rights Reserved.
#
#  Licensed under the Apache License, Version 2.0 (the "License");
#  you may not use this file except in compliance with the License.
#  You may obtain a copy of the License at:
#
#       https://www.apache.org/licenses/LICENSE-2.0
#
#  Unless required by applicable law or agreed to in writing, software
#  distributed under the License is distributed on an "AS IS" BASIS,
#  WITHOUT WARRANTIES OR CONDITIONS OF ANY KIND, either express
#  or implied. See the License for the specific language governing
#  permissions and limitations under the License.
"""Initialization for Feast integration.

The Feast integration offers a way to connect to a Feast Feature Store. ZenML
implements a dedicated stack component that you can access as part of your ZenML
steps in the usual ways.
"""
from typing import List, Type

from zenml.enums import StackComponentType
from zenml.integrations.constants import FEAST
from zenml.integrations.integration import Integration
from zenml.models import FlavorModel
from zenml.stack import Flavor

FEAST_FEATURE_STORE_FLAVOR = "feast"


class FeastIntegration(Integration):
    """Definition of Feast integration for ZenML."""

    NAME = FEAST
<<<<<<< HEAD
    REQUIREMENTS = ["feast[redis]>=0.26.0", "redis-server>=6.0.9"]
=======
    REQUIREMENTS = ["feast[redis]~=0.26.0", "redis-server>=6.0.9"]
>>>>>>> 8da884a9

    @classmethod
    def flavors(cls) -> List[Type[Flavor]]:
        """Declare the stack component flavors for the Feast integration.

        Returns:
            List of stack component flavors for this integration.
        """
        from zenml.integrations.feast.flavors import FeastFeatureStoreFlavor

        return [FeastFeatureStoreFlavor]


FeastIntegration.check_installation()<|MERGE_RESOLUTION|>--- conflicted
+++ resolved
@@ -32,11 +32,7 @@
     """Definition of Feast integration for ZenML."""
 
     NAME = FEAST
-<<<<<<< HEAD
-    REQUIREMENTS = ["feast[redis]>=0.26.0", "redis-server>=6.0.9"]
-=======
     REQUIREMENTS = ["feast[redis]~=0.26.0", "redis-server>=6.0.9"]
->>>>>>> 8da884a9
 
     @classmethod
     def flavors(cls) -> List[Type[Flavor]]:
