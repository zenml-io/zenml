#  Copyright (c) ZenML GmbH 2021. All Rights Reserved.
#
#  Licensed under the Apache License, Version 2.0 (the "License");
#  you may not use this file except in compliance with the License.
#  You may obtain a copy of the License at:
#
#       https://www.apache.org/licenses/LICENSE-2.0
#
#  Unless required by applicable law or agreed to in writing, software
#  distributed under the License is distributed on an "AS IS" BASIS,
#  WITHOUT WARRANTIES OR CONDITIONS OF ANY KIND, either express
#  or implied. See the License for the specific language governing
#  permissions and limitations under the License.
"""Constants for ZenML integrations."""

AIRFLOW = "airflow"
AWS = "aws"
AZURE = "azure"
AZUREML = "azureml"
DASH = "dash"
EVIDENTLY = "evidently"
FACETS = "facets"
FEAST = "feast"
GCP = "gcp"
GCP_SECRETS_MANAGER = "gcp_secrets_manager"
GITHUB = "github"
GRAPHVIZ = "graphviz"
<<<<<<< HEAD
HUGGINGFACE = "huggingface"
KUBEFLOW = "kubeflow"
LABEL_STUDIO = "label_studio"
=======
GREAT_EXPECTATIONS = "great_expectations"
KUBEFLOW = "kubeflow"
KUBERNETES = "kubernetes"
>>>>>>> 92931d50
LIGHTGBM = "lightgbm"
MLFLOW = "mlflow"
NEURAL_PROPHET = "neural_prophet"
# PIGEON = "pigeon"
PLOTLY = "plotly"
PYTORCH = "pytorch"
PYTORCH_L = "pytorch_lightning"
S3 = "s3"
SAGEMAKER = "sagemaker"
SCIPY = "scipy"
SELDON = "seldon"
SKLEARN = "sklearn"
SLACK = "slack"
TENSORFLOW = "tensorflow"
VAULT = "vault"
WHYLOGS = "whylogs"
WANDB = "wandb"
VERTEX = "vertex"
<<<<<<< HEAD
XGBOOST = "xgboost"
=======
NEURAL_PROPHET = "neural_prophet"
HUGGINGFACE = "huggingface"
XGBOOST = "xgboost"
VAULT = "vault"
>>>>>>> 92931d50
<|MERGE_RESOLUTION|>--- conflicted
+++ resolved
@@ -25,15 +25,11 @@
 GCP_SECRETS_MANAGER = "gcp_secrets_manager"
 GITHUB = "github"
 GRAPHVIZ = "graphviz"
-<<<<<<< HEAD
 HUGGINGFACE = "huggingface"
+GREAT_EXPECTATIONS = "great_expectations"
 KUBEFLOW = "kubeflow"
 LABEL_STUDIO = "label_studio"
-=======
-GREAT_EXPECTATIONS = "great_expectations"
-KUBEFLOW = "kubeflow"
 KUBERNETES = "kubernetes"
->>>>>>> 92931d50
 LIGHTGBM = "lightgbm"
 MLFLOW = "mlflow"
 NEURAL_PROPHET = "neural_prophet"
@@ -52,11 +48,5 @@
 WHYLOGS = "whylogs"
 WANDB = "wandb"
 VERTEX = "vertex"
-<<<<<<< HEAD
 XGBOOST = "xgboost"
-=======
-NEURAL_PROPHET = "neural_prophet"
-HUGGINGFACE = "huggingface"
-XGBOOST = "xgboost"
-VAULT = "vault"
->>>>>>> 92931d50
+VAULT = "vault"