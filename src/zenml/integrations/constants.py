--- conflicted
+++ resolved
@@ -25,11 +25,8 @@
 GCP_SECRETS_MANAGER = "gcp_secrets_manager"
 GITHUB = "github"
 GRAPHVIZ = "graphviz"
-<<<<<<< HEAD
 KSERVE = "kserve"
-=======
 GREAT_EXPECTATIONS = "great_expectations"
->>>>>>> 92931d50
 KUBEFLOW = "kubeflow"
 KUBERNETES = "kubernetes"
 LIGHTGBM = "lightgbm"
