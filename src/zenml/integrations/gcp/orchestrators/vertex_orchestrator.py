# Original License:
# Copyright 2019 Google LLC. All Rights Reserved.
#
# Licensed under the Apache License, Version 2.0 (the "License");
# you may not use this file except in compliance with the License.
# You may obtain a copy of the License at
#
#     https://www.apache.org/licenses/LICENSE-2.0
#
# Unless required by applicable law or agreed to in writing, software
# distributed under the License is distributed on an "AS IS" BASIS,
# WITHOUT WARRANTIES OR CONDITIONS OF ANY KIND, either express or implied.
# See the License for the specific language governing permissions and
# limitations under the License.

# New License:
#  Copyright (c) ZenML GmbH 2021. All Rights Reserved.
#
#  Licensed under the Apache License, Version 2.0 (the "License");
#  you may not use this file except in compliance with the License.
#  You may obtain a copy of the License at:
#
#       https://www.apache.org/licenses/LICENSE-2.0
#
#  Unless required by applicable law or agreed to in writing, software
#  distributed under the License is distributed on an "AS IS" BASIS,
#  WITHOUT WARRANTIES OR CONDITIONS OF ANY KIND, either express
#  or implied. See the License for the specific language governing
#  permissions and limitations under the License.
"""Implementation of the VertexAI orchestrator."""

import os
from typing import TYPE_CHECKING, Any, Dict, List, Optional, Tuple

import kfp
from google.api_core import exceptions as google_exceptions
from google.cloud import aiplatform
from kfp import dsl
from kfp.v2 import dsl as dslv2
from kfp.v2.compiler import Compiler as KFPV2Compiler

from zenml.enums import StackComponentType
from zenml.integrations.gcp import GCP_ARTIFACT_STORE_FLAVOR
from zenml.integrations.gcp.google_credentials_mixin import (
    GoogleCredentialsMixin,
)
from zenml.integrations.gcp.orchestrators.vertex_entrypoint_configuration import (
    VERTEX_JOB_ID_OPTION,
    VertexEntrypointConfiguration,
)
from zenml.io import fileio
from zenml.logger import get_logger
from zenml.orchestrators.base_orchestrator import BaseOrchestrator
from zenml.stack.stack_validator import StackValidator
from zenml.utils.io_utils import get_global_config_directory
from zenml.utils.pipeline_docker_image_builder import (
    PipelineDockerImageBuilderMixin,
)

if TYPE_CHECKING:
    from tfx.proto.orchestration.pipeline_pb2 import Pipeline as Pb2Pipeline

    from zenml.pipelines.base_pipeline import BasePipeline
    from zenml.runtime_configuration import RuntimeConfiguration
    from zenml.stack import Stack
    from zenml.steps import BaseStep, ResourceConfiguration

logger = get_logger(__name__)


def _clean_pipeline_name(pipeline_name: str) -> str:
    """Clean pipeline name to be a valid Vertex AI Pipeline name.

    Arguments:
        pipeline_name: pipeline name to be cleaned.

    Returns:
        Cleaned pipeline name.
    """
    return pipeline_name.replace("_", "-").lower()


class VertexOrchestrator(
    BaseOrchestrator, GoogleCredentialsMixin, PipelineDockerImageBuilderMixin
):
    """Orchestrator responsible for running pipelines on Vertex AI."""

    _pipeline_root: str

    @property
    def validator(self) -> Optional[StackValidator]:
        """Validates that the stack contains a container registry.

        Also validates that the artifact store is not local.

        Returns:
            A StackValidator instance.
        """

        def _validate_stack_requirements(stack: "Stack") -> Tuple[bool, str]:
            """Validates that all the stack components are not local.

            Args:
                stack: The stack to validate.

            Returns:
                A tuple of (is_valid, error_message).
            """
            # Validate that the container registry is not local.
            container_registry = stack.container_registry
            if container_registry and container_registry.is_local:
                return False, (
                    f"The Vertex orchestrator does not support local "
                    f"container registries. You should replace the component '"
                    f"{container_registry.name}' "
                    f"{container_registry.TYPE.value} to a remote one."
                )

            # Validate that the rest of the components are not local.
            for stack_comp in stack.components.values():
                # For Forward compatibility a list of components is returned,
                # but only the first item is relevant for now
                # TODO: [server] make sur ethe ComponentModel actually has
                #  a local_path property or implement similar check
                local_path = stack_comp.local_path
                if not local_path:
                    continue
                return False, (
<<<<<<< HEAD
                    f"The '{stack_comp.name}' {stack_comp.type.value} is a "
                    f"local stack component. The Vertex AI Pipelines "
=======
                    f"The '{stack_comp.name}' {stack_comp.TYPE.value} "
                    f"is a local stack component. The Vertex AI Pipelines "
>>>>>>> 25e57a64
                    f"orchestrator requires that all the components in the "
                    f"stack used to execute the pipeline have to be not local, "
                    f"because there is no way for Vertex to connect to your "
                    f"local machine. You should use a flavor of "
                    f"{stack_comp.type.value} other than '"
                    f"{stack_comp.flavor}'."
                )

            # If the `pipeline_root` has not been defined in the orchestrator
            # configuration, and the artifact store is not a GCP artifact store,
            # then raise an error.
            if (
                not self.config.pipeline_root
                and stack.artifact_store.flavor != GCP_ARTIFACT_STORE_FLAVOR
            ):
                return False, (
                    f"The attribute `pipeline_root` has not been set and it "
                    f"cannot be generated using the path of the artifact store "
                    f"because it is not a "
                    f"`zenml.integrations.gcp.artifact_store.GCPArtifactStore`."
                    f" To solve this issue, set the `pipeline_root` attribute "
                    f"manually executing the following command: "
                    f"`zenml orchestrator update {stack.orchestrator.name} "
                    f'--pipeline_root="<Cloud Storage URI>"`.'
                )

            return True, ""

        return StackValidator(
            required_components={StackComponentType.CONTAINER_REGISTRY},
            custom_validation_function=_validate_stack_requirements,
        )

    @property
    def root_directory(self) -> str:
        """Returns path to the root directory for files for this orchestrator.

        Returns:
            The path to the root directory for all files concerning this
            orchestrator.
        """
        return os.path.join(
            get_global_config_directory(), "vertex", str(self.uuid)
        )

    @property
    def pipeline_directory(self) -> str:
        """Returns path to directory where kubeflow pipelines files are stored.

        Returns:
            Path to the pipeline directory.
        """
        return os.path.join(self.root_directory, "pipelines")

    def prepare_pipeline_deployment(
        self,
        pipeline: "BasePipeline",
        stack: "Stack",
        runtime_configuration: "RuntimeConfiguration",
    ) -> None:
        """Build a Docker image for the current environment.

        This uploads it to a container registry if configured.

        Args:
            pipeline: The pipeline to be deployed.
            stack: The stack that will be used to deploy the pipeline.
            runtime_configuration: The runtime configuration for the pipeline.
        """
        self.build_and_push_docker_image(
            pipeline_name=pipeline.name,
            docker_configuration=pipeline.docker_configuration,
            stack=stack,
            runtime_configuration=runtime_configuration,
        )

    def _configure_container_resources(
        self,
        container_op: dsl.ContainerOp,
        resource_configuration: "ResourceConfiguration",
    ) -> None:
        """Adds resource requirements to the container.

        Args:
            container_op: The kubeflow container operation to configure.
            resource_configuration: The resource configuration to use for this
                container.
        """
        # Set optional CPU, RAM and GPU constraints for the pipeline
        cpu_limit = resource_configuration.cpu_count or self.config.cpu_limit
        if cpu_limit is not None:
            container_op = container_op.set_cpu_limit(str(cpu_limit))

        memory_limit = (
            resource_configuration.memory[:-1]
            if resource_configuration.memory
            else self.config.memory_limit
        )
        if memory_limit is not None:
            container_op = container_op.set_memory_limit(memory_limit)

        if self.config.node_selector_constraint is not None:
            container_op = container_op.add_node_selector_constraint(
                label_name=self.config.node_selector_constraint[0],
                value=self.config.node_selector_constraint[1],
            )

        gpu_limit = resource_configuration.gpu_count or self.config.gpu_limit
        if gpu_limit is not None:
            container_op = container_op.set_gpu_limit(gpu_limit)

    def prepare_or_run_pipeline(
        self,
        sorted_steps: List["BaseStep"],
        pipeline: "BasePipeline",
        pb2_pipeline: "Pb2Pipeline",
        stack: "Stack",
        runtime_configuration: "RuntimeConfiguration",
    ) -> Any:
        """Creates a KFP JSON pipeline.

        # noqa: DAR402

        This is an intermediary representation of the pipeline which is then
        deployed to Vertex AI Pipelines service.

        How it works:
        -------------
        Before this method is called the `prepare_pipeline_deployment()` method
        builds a Docker image that contains the code for the pipeline, all steps
        the context around these files.

        Based on this Docker image a callable is created which builds
        container_ops for each step (`_construct_kfp_pipeline`). The function
        `kfp.components.load_component_from_text` is used to create the
        `ContainerOp`, because using the `dsl.ContainerOp` class directly is
        deprecated when using the Kubeflow SDK v2. The step entrypoint command
        with the entrypoint arguments is the command that will be executed by
        the container created using the previously created Docker image.

        This callable is then compiled into a JSON file that is used as the
        intermediary representation of the Kubeflow pipeline.

        This file then is submitted to the Vertex AI Pipelines service for
        execution.

        Args:
            sorted_steps: List of sorted steps.
            pipeline: Zenml Pipeline instance.
            pb2_pipeline: Protobuf Pipeline instance.
            stack: The stack the pipeline was run on.
            runtime_configuration: The Runtime configuration of the current run.

        Raises:
            ValueError: If the attribute `pipeline_root` is not set and it
                can be not generated using the path of the artifact store in the
                stack because it is not a
                `zenml.integrations.gcp.artifact_store.GCPArtifactStore`.
        """
        # If the `pipeline_root` has not been defined in the orchestrator
        # configuration,
        # try to create it from the artifact store if it is a
        # `GCPArtifactStore`.
        if not self.config.pipeline_root:
            artifact_store = stack.artifact_store
            self._pipeline_root = f"{artifact_store.path.rstrip('/')}/vertex_pipeline_root/{pipeline.name}/{runtime_configuration.run_name}"
            logger.info(
                "The attribute `pipeline_root` has not been set in the "
                "orchestrator configuration. One has been generated "
                "automatically based on the path of the `GCPArtifactStore` "
                "artifact store in the stack used to execute the pipeline. "
                "The generated `pipeline_root` is `%s`.",
                self._pipeline_root,
            )
        else:
            self._pipeline_root = self.config.pipeline_root

        # Build the Docker image that will be used to run the steps of the
        # pipeline.
        image_name = runtime_configuration["docker_image"]

        def _construct_kfp_pipeline() -> None:
            """Create a `ContainerOp` for each step.

            This should contain the name of the Docker image and configures the
            entrypoint of the Docker image to run the step.

            Additionally, this gives each `ContainerOp` information about its
            direct downstream steps.

            If this callable is passed to the `compile()` method of
            `KFPV2Compiler` all `dsl.ContainerOp` instances will be
            automatically added to a singular `dsl.Pipeline` instance.
            """
            step_name_to_container_op: Dict[str, dsl.ContainerOp] = {}

            for step in sorted_steps:
                # The command will be needed to eventually call the python step
                # within the docker container
                command = VertexEntrypointConfiguration.get_entrypoint_command()

                # The arguments are passed to configure the entrypoint of the
                # docker container when the step is called.
                arguments = VertexEntrypointConfiguration.get_entrypoint_arguments(
                    step=step,
                    pb2_pipeline=pb2_pipeline,
                    **{VERTEX_JOB_ID_OPTION: dslv2.PIPELINE_JOB_ID_PLACEHOLDER},
                )

                # Create the `ContainerOp` for the step. Using the
                # `dsl.ContainerOp`
                # class directly is deprecated when using the Kubeflow SDK v2.
                container_op = kfp.components.load_component_from_text(
                    f"""
                    name: {step.name}
                    implementation:
                        container:
                            image: {image_name}
                            command: {command + arguments}"""
                )()

                # Set upstream tasks as a dependency of the current step
                upstream_step_names = self.get_upstream_step_names(
                    step=step, pb2_pipeline=pb2_pipeline
                )
                for upstream_step_name in upstream_step_names:
                    upstream_container_op = step_name_to_container_op[
                        upstream_step_name
                    ]
                    container_op.after(upstream_container_op)

                self._configure_container_resources(
                    container_op=container_op,
                    resource_configuration=step.resource_configuration,
                )

                step_name_to_container_op[step.name] = container_op

        # Save the generated pipeline to a file.
        assert runtime_configuration.run_name
        fileio.makedirs(self.pipeline_directory)
        pipeline_file_path = os.path.join(
            self.pipeline_directory,
            f"{runtime_configuration.run_name}.json",
        )

        # Compile the pipeline using the Kubeflow SDK V2 compiler that allows
        # to generate a JSON representation of the pipeline that can be later
        # upload to Vertex AI Pipelines service.
        logger.debug(
            "Compiling pipeline using Kubeflow SDK V2 compiler and saving it "
            "to `%s`",
            pipeline_file_path,
        )
        KFPV2Compiler().compile(
            pipeline_func=_construct_kfp_pipeline,
            package_path=pipeline_file_path,
            pipeline_name=_clean_pipeline_name(pipeline.name),
        )

        # Using the Google Cloud AIPlatform client, upload and execute the
        # pipeline
        # on the Vertex AI Pipelines service.
        self._upload_and_run_pipeline(
            pipeline_name=pipeline.name,
            pipeline_file_path=pipeline_file_path,
            runtime_configuration=runtime_configuration,
            enable_cache=pipeline.enable_cache,
        )

    def _upload_and_run_pipeline(
        self,
        pipeline_name: str,
        pipeline_file_path: str,
        runtime_configuration: "RuntimeConfiguration",
        enable_cache: bool,
    ) -> None:
        """Uploads and run the pipeline on the Vertex AI Pipelines service.

        Args:
            pipeline_name: Name of the pipeline.
            pipeline_file_path: Path of the JSON file containing the compiled
                Kubeflow pipeline (compiled with Kubeflow SDK v2).
            runtime_configuration: Runtime configuration of the pipeline run.
            enable_cache: Whether caching is enabled for this pipeline run.
        """
        # We have to replace the hyphens in the pipeline name with underscores
        # and lower case the string, because the Vertex AI Pipelines service
        # requires this format.
        assert runtime_configuration.run_name
        job_id = _clean_pipeline_name(runtime_configuration.run_name)

        # Warn the user that the scheduling is not available using the Vertex
        # Orchestrator
        if runtime_configuration.schedule:
            logger.warning(
                "Pipeline scheduling configuration was provided, but Vertex "
                "AI Pipelines "
                "do not have capabilities for scheduling yet."
            )

        # Get the credentials that would be used to create the Vertex AI
        # Pipelines
        # job.
        credentials, project_id = self._get_authentication()
        if self.config.project and self.config.project != project_id:
            logger.warning(
                "Authenticated with project `%s`, but this orchestrator is "
                "configured to use the project `%s`.",
                project_id,
                self.config.project,
            )

        # If the project was set in the configuration, use it. Otherwise, use
        # the project that was used to authenticate.
        project_id = self.config.project if self.config.project else project_id

        # Instantiate the Vertex AI Pipelines job
        run = aiplatform.PipelineJob(
            display_name=pipeline_name,
            template_path=pipeline_file_path,
            job_id=job_id,
            pipeline_root=self._pipeline_root,
            parameter_values=None,
            enable_caching=enable_cache,
            encryption_spec_key_name=self.config.encryption_spec_key_name,
            labels=self.config.labels,
            credentials=credentials,
            project=self.config.project,
            location=self.config.location,
        )

        logger.info(
            "Submitting pipeline job with job_id `%s` to Vertex AI Pipelines "
            "service.",
            job_id,
        )

        # Submit the job to Vertex AI Pipelines service.
        try:
            if self.config.workload_service_account:
                logger.info(
                    "The Vertex AI Pipelines job workload will be executed "
                    "using `%s` "
                    "service account.",
                    self.config.workload_service_account,
                )

            if self.config.network:
                logger.info(
                    "The Vertex AI Pipelines job will be peered with `%s` "
                    "network.",
                    self.config.network,
                )

            run.submit(
                service_account=self.config.workload_service_account,
                network=self.config.network,
            )
            logger.info(
                "View the Vertex AI Pipelines job at %s", run._dashboard_uri()
            )

            if self.config.synchronous:
                logger.info(
                    "Waiting for the Vertex AI Pipelines job to finish..."
                )
                run.wait()

        except google_exceptions.ClientError as e:
            logger.warning(
                "Failed to create the Vertex AI Pipelines job: %s", e
            )

        except RuntimeError as e:
            logger.error(
                "The Vertex AI Pipelines job execution has failed: %s", e
            )<|MERGE_RESOLUTION|>--- conflicted
+++ resolved
@@ -126,13 +126,8 @@
                 if not local_path:
                     continue
                 return False, (
-<<<<<<< HEAD
                     f"The '{stack_comp.name}' {stack_comp.type.value} is a "
                     f"local stack component. The Vertex AI Pipelines "
-=======
-                    f"The '{stack_comp.name}' {stack_comp.TYPE.value} "
-                    f"is a local stack component. The Vertex AI Pipelines "
->>>>>>> 25e57a64
                     f"orchestrator requires that all the components in the "
                     f"stack used to execute the pipeline have to be not local, "
                     f"because there is no way for Vertex to connect to your "
