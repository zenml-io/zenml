--- conflicted
+++ resolved
@@ -185,18 +185,12 @@
         Args:
             snapshot: The pipeline snapshot to submit.
             stack: The stack the pipeline will run on.
-<<<<<<< HEAD
-            environment: Environment variables to set in the orchestration
-                environment. These don't need to be set if running locally.
-            placeholder_run: An optional placeholder run for the snapshot.
-=======
             base_environment: Base environment shared by all steps. This should
                 be set if your orchestrator for example runs one container that
                 is responsible for starting all the steps.
             step_environments: Environment variables to set when executing
                 specific steps.
-            placeholder_run: An optional placeholder run for the deployment.
->>>>>>> 5a063789
+            placeholder_run: An optional placeholder run for the snapshot.
 
         Raises:
             RuntimeError: If running the pipeline fails.
@@ -211,12 +205,7 @@
         compose_definition: Dict[str, Any] = {"version": "3", "services": {}}
         snapshot_id = snapshot.id
 
-<<<<<<< HEAD
         os.environ[ENV_ZENML_HYPERAI_RUN_ID] = str(snapshot_id)
-        environment[ENV_ZENML_HYPERAI_RUN_ID] = str(snapshot_id)
-=======
-        os.environ[ENV_ZENML_HYPERAI_RUN_ID] = str(deployment_id)
->>>>>>> 5a063789
 
         # Add each step as a service to the Docker Compose definition
         logger.info("Preparing pipeline steps for deployment.")
@@ -259,25 +248,17 @@
                     }
                 }
 
-<<<<<<< HEAD
-            if snapshot.schedule:
-                # If running on a schedule, the run ID is set dynamically via
-                # the .env file.
-                if ENV_ZENML_HYPERAI_RUN_ID in environment:
-                    del environment[ENV_ZENML_HYPERAI_RUN_ID]
-=======
             # Add run ID to step environment variables
             step_env = step_environments[step_name].copy()
 
             # Depending on whether it is a scheduled or a realtime pipeline, add
             # potential .env file to service definition for deployment ID override.
-            if deployment.schedule:
->>>>>>> 5a063789
+            if snapshot.schedule:
                 compose_definition["services"][container_name]["env_file"] = [
                     ".env"
                 ]
             else:
-                step_env[ENV_ZENML_HYPERAI_RUN_ID] = str(deployment_id)
+                step_env[ENV_ZENML_HYPERAI_RUN_ID] = str(snapshot_id)
 
             compose_definition["services"][container_name]["environment"] = (
                 step_env
