--- conflicted
+++ resolved
@@ -49,16 +49,6 @@
         Returns:
             A list of requirements.
         """
-<<<<<<< HEAD
-        if sys.version_info > (3, 11):
-            tf_version = "2.14"
-        else:
-            # Capping tensorflow to 2.11 for Python 3.10 and below because it
-            # is not compatible with Pytorch
-            # (see https://github.com/pytorch/pytorch/issues/99637).
-            tf_version = "2.11"
-=======
->>>>>>> be76aa54
         target_os = target_os or platform.system()
         if target_os == "Darwin" and platform.machine() == "arm64":
             requirements = [
