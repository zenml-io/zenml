#  Copyright (c) ZenML GmbH 2022. All Rights Reserved.
#
#  Licensed under the Apache License, Version 2.0 (the "License");
#  you may not use this file except in compliance with the License.
#  You may obtain a copy of the License at:
#
#       https://www.apache.org/licenses/LICENSE-2.0
#
#  Unless required by applicable law or agreed to in writing, software
#  distributed under the License is distributed on an "AS IS" BASIS,
#  WITHOUT WARRANTIES OR CONDITIONS OF ANY KIND, either express
#  or implied. See the License for the specific language governing
#  permissions and limitations under the License.
"""Implementation of the ZenML AzureML Step Operator."""
<<<<<<< HEAD

=======
>>>>>>> 11f5c89b
import itertools
import os
from typing import TYPE_CHECKING, ClassVar, List, Optional

from azureml.core import (
    ComputeTarget,
    Environment,
    Experiment,
    ScriptRunConfig,
    Workspace,
)
from azureml.core.authentication import (
    AbstractAuthentication,
    ServicePrincipalAuthentication,
)
from azureml.core.conda_dependencies import CondaDependencies

import zenml
from zenml.constants import ENV_ZENML_CONFIG_PATH
from zenml.environment import Environment as ZenMLEnvironment
from zenml.integrations.azure import AZUREML_STEP_OPERATOR_FLAVOR
from zenml.logger import get_logger
from zenml.repository import Repository
from zenml.step_operators import BaseStepOperator
from zenml.utils import deprecation_utils
from zenml.utils.pipeline_docker_image_builder import (
    DOCKER_IMAGE_ZENML_CONFIG_DIR,
    PipelineDockerImageBuilder,
    _include_active_profile,
)
<<<<<<< HEAD
=======
from zenml.utils.secret_utils import SecretField
>>>>>>> 11f5c89b
from zenml.utils.source_utils import get_source_root_path

if TYPE_CHECKING:
    from zenml.config.docker_configuration import DockerConfiguration
    from zenml.config.resource_configuration import ResourceConfiguration

logger = get_logger(__name__)


class AzureMLStepOperator(BaseStepOperator, PipelineDockerImageBuilder):
    """Step operator to run a step on AzureML.

    This class defines code that can set up an AzureML environment and run the
    ZenML entrypoint command in it.

    Attributes:
        subscription_id: The Azure account's subscription ID
        resource_group: The resource group to which the AzureML workspace
            is deployed.
        workspace_name: The name of the AzureML Workspace.
        compute_target_name: The name of the configured ComputeTarget.
            An instance of it has to be created on the portal if it doesn't
            exist already.
        environment_name: The name of the environment if there
            already exists one.
        docker_base_image: The custom docker base image that the
            environment should use.
        tenant_id: The Azure Tenant ID.
        service_principal_id: The ID for the service principal that is created
            to allow apps to access secure resources.
        service_principal_password: Password for the service principal.
    """

    subscription_id: str
    resource_group: str
    workspace_name: str
    compute_target_name: str

    # Environment
    environment_name: Optional[str] = None
    docker_base_image: Optional[str] = None

    # Service principal authentication
    # https://docs.microsoft.com/en-us/azure/machine-learning/how-to-setup-authentication#configure-a-service-principal
    tenant_id: Optional[str] = SecretField()
    service_principal_id: Optional[str] = SecretField()
    service_principal_password: Optional[str] = SecretField()

    # Class Configuration
    FLAVOR: ClassVar[str] = AZUREML_STEP_OPERATOR_FLAVOR

    _deprecation_validator = deprecation_utils.deprecate_pydantic_attributes(
        ("docker_base_image", "docker_parent_image")
    )

    def _get_authentication(self) -> Optional[AbstractAuthentication]:
        """Returns the authentication object for the AzureML environment.

        Returns:
            The authentication object for the AzureML environment.
        """
        if (
            self.tenant_id
            and self.service_principal_id
            and self.service_principal_password
        ):
            return ServicePrincipalAuthentication(
                tenant_id=self.tenant_id,
                service_principal_id=self.service_principal_id,
                service_principal_password=self.service_principal_password,
            )
        return None

    def _prepare_environment(
        self,
        workspace: Workspace,
<<<<<<< HEAD
        docker_configuration: DockerConfiguration,
=======
        docker_configuration: "DockerConfiguration",
>>>>>>> 11f5c89b
        run_name: str,
    ) -> Environment:
        """Prepares the environment in which Azure will run all jobs.

        Args:
            workspace: The AzureML Workspace that has configuration
                for a storage account, container registry among other
                things.
            docker_configuration: The Docker configuration for this step.
            run_name: The name of the pipeline run that can be used
                for naming environments and runs.

        Returns:
            The AzureML Environment object.
        """
        requirements_files = self._gather_requirements_files(
            docker_configuration=docker_configuration,
            stack=Repository().active_stack,
        )
        requirements = list(
            itertools.chain.from_iterable(
                r[1].split("\n") for r in requirements_files
            )
        )
        requirements.append(f"zenml=={zenml.__version__}")
        logger.info(
            "Using requirements for AzureML step operator environment: %s",
            requirements,
        )
        if self.environment_name:
            environment = Environment.get(
                workspace=workspace, name=self.environment_name
            )
            if not environment.python.conda_dependencies:
                environment.python.conda_dependencies = (
                    CondaDependencies.create(
                        python_version=ZenMLEnvironment.python_version()
                    )
                )

            for requirement in requirements:
                environment.python.conda_dependencies.add_pip_package(
                    requirement
                )
        else:
            environment = Environment(name=f"zenml-{run_name}")
            environment.python.conda_dependencies = CondaDependencies.create(
                pip_packages=requirements,
                python_version=ZenMLEnvironment.python_version(),
            )

            parent_image = (
                docker_configuration.parent_image or self.docker_parent_image
            )

            if parent_image:
                # replace the default azure base image
                environment.docker.base_image = parent_image

        environment_variables = {
            "ENV_ZENML_PREVENT_PIPELINE_EXECUTION": "True",
        }
        # set credentials to access azure storage
        for key in [
            "AZURE_STORAGE_ACCOUNT_KEY",
            "AZURE_STORAGE_ACCOUNT_NAME",
            "AZURE_STORAGE_CONNECTION_STRING",
            "AZURE_STORAGE_SAS_TOKEN",
        ]:
            value = os.getenv(key)
            if value:
                environment_variables[key] = value

        environment_variables[
            ENV_ZENML_CONFIG_PATH
        ] = f"./{DOCKER_IMAGE_ZENML_CONFIG_DIR}"
        environment_variables.update(docker_configuration.environment)

        environment.environment_variables = environment_variables
        return environment

    def launch(
        self,
        pipeline_name: str,
        run_name: str,
        docker_configuration: "DockerConfiguration",
        entrypoint_command: List[str],
        resource_configuration: "ResourceConfiguration",
    ) -> None:
        """Launches a step on AzureML.

        Args:
            pipeline_name: Name of the pipeline which the step to be executed
                is part of.
            run_name: Name of the pipeline run which the step to be executed
                is part of.
            docker_configuration: The Docker configuration for this step.
            entrypoint_command: Command that executes the step.
            resource_configuration: The resource configuration for this step.
        """
        if not resource_configuration.empty:
            logger.warning(
                "Specifying custom step resources is not supported for "
                "the AzureML step operator. If you want to run this step "
                "operator on specific resources, you can do so by creating an "
                "Azure compute target (https://docs.microsoft.com/en-us/azure/machine-learning/concept-compute-target) "
                "with a specific machine type and then updating this step "
                "operator: `zenml step-operator update %s "
                "--compute_target_name=<COMPUTE_TARGET_NAME>`",
                self.name,
            )

        unused_docker_fields = [
            "dockerfile",
            "build_context_root",
            "build_options",
            "docker_target_repository",
            "dockerignore",
            "copy_files",
            "copy_profile",
        ]
        ignored_docker_fields = (
            docker_configuration.__fields_set__.intersection(
                unused_docker_fields
            )
        )

        if ignored_docker_fields:
            logger.warning(
                "The AzureML step operator currently does not support all "
                "options defined in your Docker configuration. Ignoring all "
                "values set for the attributes: %s",
                ignored_docker_fields,
            )

        workspace = Workspace.get(
            subscription_id=self.subscription_id,
            resource_group=self.resource_group,
            name=self.workspace_name,
            auth=self._get_authentication(),
        )

        source_directory = get_source_root_path()
<<<<<<< HEAD
        with _include_active_profile(build_context_root=source_directory):
=======
        with _include_active_profile(
            build_context_root=source_directory,
            load_config_path=PurePosixPath(
                f"./{DOCKER_IMAGE_ZENML_CONFIG_DIR}"
            ),
        ):
>>>>>>> 11f5c89b
            environment = self._prepare_environment(
                workspace=workspace,
                docker_configuration=docker_configuration,
                run_name=run_name,
            )
            compute_target = ComputeTarget(
                workspace=workspace, name=self.compute_target_name
            )

            run_config = ScriptRunConfig(
                source_directory=source_directory,
                environment=environment,
                compute_target=compute_target,
                command=entrypoint_command,
            )

            experiment = Experiment(workspace=workspace, name=pipeline_name)
            run = experiment.submit(config=run_config)

        run.display_name = run_name
        run.wait_for_completion(show_output=True)<|MERGE_RESOLUTION|>--- conflicted
+++ resolved
@@ -12,12 +12,10 @@
 #  or implied. See the License for the specific language governing
 #  permissions and limitations under the License.
 """Implementation of the ZenML AzureML Step Operator."""
-<<<<<<< HEAD
-
-=======
->>>>>>> 11f5c89b
+
 import itertools
 import os
+from pathlib import PurePosixPath
 from typing import TYPE_CHECKING, ClassVar, List, Optional
 
 from azureml.core import (
@@ -46,10 +44,7 @@
     PipelineDockerImageBuilder,
     _include_active_profile,
 )
-<<<<<<< HEAD
-=======
 from zenml.utils.secret_utils import SecretField
->>>>>>> 11f5c89b
 from zenml.utils.source_utils import get_source_root_path
 
 if TYPE_CHECKING:
@@ -126,11 +121,7 @@
     def _prepare_environment(
         self,
         workspace: Workspace,
-<<<<<<< HEAD
-        docker_configuration: DockerConfiguration,
-=======
         docker_configuration: "DockerConfiguration",
->>>>>>> 11f5c89b
         run_name: str,
     ) -> Environment:
         """Prepares the environment in which Azure will run all jobs.
@@ -274,16 +265,12 @@
         )
 
         source_directory = get_source_root_path()
-<<<<<<< HEAD
-        with _include_active_profile(build_context_root=source_directory):
-=======
         with _include_active_profile(
             build_context_root=source_directory,
             load_config_path=PurePosixPath(
                 f"./{DOCKER_IMAGE_ZENML_CONFIG_DIR}"
             ),
         ):
->>>>>>> 11f5c89b
             environment = self._prepare_environment(
                 workspace=workspace,
                 docker_configuration=docker_configuration,
