--- conflicted
+++ resolved
@@ -26,13 +26,10 @@
     RecurrencePattern,
     RecurrenceTrigger,
 )
-<<<<<<< HEAD
 from azure.core.exceptions import HttpResponseError, ResourceExistsError
 from azure.identity import ClientSecretCredential, DefaultAzureCredential
-=======
 from azure.core.exceptions import ResourceNotFoundError
 from azure.identity import DefaultAzureCredential
->>>>>>> 7934b16b
 
 from zenml.config.base_settings import BaseSettings
 from zenml.config.step_configurations import Step
@@ -274,23 +271,12 @@
         else:
             credentials = DefaultAzureCredential()
 
-<<<<<<< HEAD
-=======
-        # Schedule warning
-        if deployment.schedule:
-            logger.warning(
-                "The AzureML Orchestrator currently does not support the "
-                "use of schedules. The `schedule` will be ignored "
-                "and the pipeline will be run immediately."
-            )
-
         # Settings
         settings = cast(
             AzureMLOrchestratorSettings,
             self.get_settings(deployment),
         )
 
->>>>>>> 7934b16b
         # Client creation
         ml_client = MLClient(
             credential=credentials,
@@ -360,7 +346,9 @@
         # Create and execute the pipeline job
         pipeline_job = azureml_pipeline()
 
-<<<<<<< HEAD
+        if settings.mode == AzureMLComputeTypes.SERVERLESS:
+            pipeline_job.settings.default_compute = "serverless"
+
         if deployment.schedule:
             try:
                 schedule_trigger = None
@@ -431,10 +419,4 @@
 
         else:
             ml_client.jobs.create_or_update(pipeline_job)
-            logger.info(f"Pipeline '{run_name}' run immediately.")
-=======
-        if settings.mode == AzureMLComputeTypes.SERVERLESS:
-            pipeline_job.settings.default_compute = "serverless"
-
-        ml_client.create_or_update(pipeline_job)
->>>>>>> 7934b16b
+            logger.info(f"Pipeline '{run_name}' run immediately.")