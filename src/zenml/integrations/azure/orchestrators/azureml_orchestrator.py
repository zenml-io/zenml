--- conflicted
+++ resolved
@@ -530,14 +530,10 @@
         else:
             raise ValueError("Unknown status for the pipeline job.")
 
-<<<<<<< HEAD
         # AzureML doesn't support step-level status fetching yet
         return pipeline_status, None
 
-    def compute_metadata(self, job: Any) -> Iterator[Dict[str, MetadataType]]:
-=======
     def compute_metadata(self, job: Any) -> Dict[str, MetadataType]:
->>>>>>> 0fa0f593
         """Generate run metadata based on the generated AzureML PipelineJob.
 
         Args:
