#  Copyright (c) ZenML GmbH 2021. All Rights Reserved.
#
#  Licensed under the Apache License, Version 2.0 (the "License");
#  you may not use this file except in compliance with the License.
#  You may obtain a copy of the License at:
#
#       https://www.apache.org/licenses/LICENSE-2.0
#
#  Unless required by applicable law or agreed to in writing, software
#  distributed under the License is distributed on an "AS IS" BASIS,
#  WITHOUT WARRANTIES OR CONDITIONS OF ANY KIND, either express
#  or implied. See the License for the specific language governing
#  permissions and limitations under the License.
"""
The mlflow integrations currently enables you to use mlflow tracking as a
convenient way to visualize your experiment runs within the mlflow ui
"""
from zenml.integrations.constants import MLFLOW
from zenml.integrations.integration import Integration


class MlflowIntegration(Integration):
    """Definition of MLflow integration for ZenML."""

    NAME = MLFLOW
    REQUIREMENTS = [
        "mlflow>=1.2.0",
        "mlserver>=0.5.3",
        "mlserver-mlflow>=0.5.3",
    ]

    @staticmethod
    def activate() -> None:
        """Activate the MLflow integration."""
        from zenml.integrations.mlflow import services  # noqa
<<<<<<< HEAD
        from zenml.integrations.mlflow.mlflow_environment import (
            MLFlowEnvironment,
        )
        from zenml.integrations.mlflow import model_deployers

        # Create and activate the global MLflow environment
        MLFlowEnvironment().activate()
=======
        from zenml.integrations.mlflow import model_deployers  # noqa
>>>>>>> fb2abb29


MlflowIntegration.check_installation()<|MERGE_RESOLUTION|>--- conflicted
+++ resolved
@@ -33,17 +33,7 @@
     def activate() -> None:
         """Activate the MLflow integration."""
         from zenml.integrations.mlflow import services  # noqa
-<<<<<<< HEAD
-        from zenml.integrations.mlflow.mlflow_environment import (
-            MLFlowEnvironment,
-        )
-        from zenml.integrations.mlflow import model_deployers
-
-        # Create and activate the global MLflow environment
-        MLFlowEnvironment().activate()
-=======
         from zenml.integrations.mlflow import model_deployers  # noqa
->>>>>>> fb2abb29
 
 
 MlflowIntegration.check_installation()