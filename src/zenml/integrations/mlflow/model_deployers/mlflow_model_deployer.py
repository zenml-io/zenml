#  Copyright (c) ZenML GmbH 2022. All Rights Reserved.
#
#  Licensed under the Apache License, Version 2.0 (the "License");
#  you may not use this file except in compliance with the License.
#  You may obtain a copy of the License at:
#
#       https://www.apache.org/licenses/LICENSE-2.0
#
#  Unless required by applicable law or agreed to in writing, software
#  distributed under the License is distributed on an "AS IS" BASIS,
#  WITHOUT WARRANTIES OR CONDITIONS OF ANY KIND, either express
#  or implied. See the License for the specific language governing
#  permissions and limitations under the License.
"""Implementation of the MLflow model deployer."""

import os
import shutil
from pathlib import Path
from typing import Dict, List, Optional, cast
from uuid import UUID

<<<<<<< HEAD
from zenml.constants import (
    DEFAULT_SERVICE_START_STOP_TIMEOUT,
    LOCAL_STORES_DIRECTORY_NAME,
)
=======
from pydantic import root_validator

from zenml.config.global_config import GlobalConfiguration
from zenml.constants import DEFAULT_SERVICE_START_STOP_TIMEOUT
>>>>>>> 25e57a64
from zenml.integrations.mlflow import MLFLOW_MODEL_DEPLOYER_FLAVOR
from zenml.integrations.mlflow.services.mlflow_deployment import (
    MLFlowDeploymentConfig,
    MLFlowDeploymentService,
)
from zenml.logger import get_logger
from zenml.model_deployers.base_model_deployer import BaseModelDeployer
from zenml.repository import Repository
from zenml.services import ServiceRegistry
from zenml.services.local.local_service import SERVICE_DAEMON_CONFIG_FILE_NAME
from zenml.services.service import BaseService, ServiceConfig
from zenml.utils.io_utils import create_dir_recursive_if_not_exists

logger = get_logger(__name__)


class MLFlowModelDeployer(BaseModelDeployer):
    """MLflow implementation of the BaseModelDeployer."""

    _service_path: Optional[str] = None

    @staticmethod
    def get_service_path(id_: UUID) -> str:
        """Get the path where local MLflow service information is stored.

        This includes the deployment service configuration, PID and log files
        are stored.

        Args:
            id_: The ID of the MLflow model deployer.

        Returns:
            The service path.
        """
        service_path = os.path.join(
<<<<<<< HEAD
            get_global_config_directory(),
            LOCAL_STORES_DIRECTORY_NAME,
            str(id_),
=======
            GlobalConfiguration().local_stores_path,
            str(uuid),
>>>>>>> 25e57a64
        )
        create_dir_recursive_if_not_exists(service_path)
        return service_path

    @property
    def local_path(self) -> str:
        """Returns the path to the root directory.

        This is where all configurations for MLflow deployment daemon processes
        are stored.

        If the service path is not set in the config by the user, the path is
        set to a local default path according to the component ID.

        Returns:
            The path to the local service root directory.
        """
        if self._service_path is not None:
            return self._service_path

        if self.config.service_path:
            self._service_path = self.config.service_path
        else:
            self._service_path = self.get_service_path(self.id)

        create_dir_recursive_if_not_exists(self._service_path)
        return self._service_path

    @staticmethod
    def get_model_server_info(  # type: ignore[override]
        service_instance: "MLFlowDeploymentService",
    ) -> Dict[str, Optional[str]]:
        """Return implementation specific information relevant to the user.

        Args:
            service_instance: Instance of a SeldonDeploymentService

        Returns:
            A dictionary containing the information.
        """
        return {
            "PREDICTION_URL": service_instance.endpoint.prediction_url,
            "MODEL_URI": service_instance.config.model_uri,
            "MODEL_NAME": service_instance.config.model_name,
            "SERVICE_PATH": service_instance.status.runtime_path,
            "DAEMON_PID": str(service_instance.status.pid),
        }

    @staticmethod
    def get_active_model_deployer() -> "MLFlowModelDeployer":
        """Returns the MLFlowModelDeployer component of the active stack.

        Args:
            None

        Returns:
            The MLFlowModelDeployer component of the active stack.

        Raises:
            TypeError: If the active stack does not contain an MLFlowModelDeployer component.
        """
        model_deployer = Repository(  # type: ignore[call-arg]
            skip_repository_check=True
        ).active_stack.model_deployer

        if not model_deployer or not isinstance(
            model_deployer, MLFlowModelDeployer
        ):
            raise TypeError(
                f"The active stack needs to have an MLflow model deployer "
                f"component registered to be able to deploy models with MLflow. "
                f"You can create a new stack with an MLflow model "
                f"deployer component or update your existing stack to add this "
                f"component, e.g.:\n\n"
                f"  'zenml model-deployer register mlflow --flavor={MLFLOW_MODEL_DEPLOYER_FLAVOR}'\n"
                f"  'zenml stack create stack-name -d mlflow ...'\n"
            )
        return model_deployer

    def deploy_model(
        self,
        config: ServiceConfig,
        replace: bool = False,
        timeout: int = DEFAULT_SERVICE_START_STOP_TIMEOUT,
    ) -> BaseService:
        """Create a new MLflow deployment service or update an existing one.

        This should serve the supplied model and deployment configuration.

        This method has two modes of operation, depending on the `replace`
        argument value:

          * if `replace` is False, calling this method will create a new MLflow
            deployment server to reflect the model and other configuration
            parameters specified in the supplied MLflow service `config`.

          * if `replace` is True, this method will first attempt to find an
            existing MLflow deployment service that is *equivalent* to the
            supplied configuration parameters. Two or more MLflow deployment
            services are considered equivalent if they have the same
            `pipeline_name`, `pipeline_step_name` and `model_name` configuration
            parameters. To put it differently, two MLflow deployment services
            are equivalent if they serve versions of the same model deployed by
            the same pipeline step. If an equivalent MLflow deployment is found,
            it will be updated in place to reflect the new configuration
            parameters.

        Callers should set `replace` to True if they want a continuous model
        deployment workflow that doesn't spin up a new MLflow deployment
        server for each new model version. If multiple equivalent MLflow
        deployment servers are found, one is selected at random to be updated
        and the others are deleted.

        Args:
            config: the configuration of the model to be deployed with MLflow.
            replace: set this flag to True to find and update an equivalent
                MLflow deployment server with the new model instead of
                creating and starting a new deployment server.
            timeout: the timeout in seconds to wait for the MLflow server
                to be provisioned and successfully started or updated. If set
                to 0, the method will return immediately after the MLflow
                server is provisioned, without waiting for it to fully start.

        Returns:
            The ZenML MLflow deployment service object that can be used to
            interact with the MLflow model server.
        """
        config = cast(MLFlowDeploymentConfig, config)
        service = None

        # if replace is True, remove all existing services
        if replace is True:
            existing_services = self.find_model_server(
                pipeline_name=config.pipeline_name,
                pipeline_step_name=config.pipeline_step_name,
                model_name=config.model_name,
            )

            for existing_service in existing_services:
                if service is None:
                    # keep the most recently created service
                    service = cast(MLFlowDeploymentService, existing_service)
                try:
                    # delete the older services and don't wait for them to
                    # be deprovisioned
                    self._clean_up_existing_service(
                        existing_service=cast(
                            MLFlowDeploymentService, existing_service
                        ),
                        timeout=timeout,
                        force=True,
                    )
                except RuntimeError:
                    # ignore errors encountered while stopping old services
                    pass
        if service:
            logger.info(
                f"Updating an existing MLflow deployment service: {service}"
            )

            # set the root runtime path with the stack component's UUID
            config.root_runtime_path = self.local_path
            service.stop(timeout=timeout, force=True)
            service.update(config)
            service.start(timeout=timeout)
        else:
            # create a new MLFlowDeploymentService instance
            service = self._create_new_service(timeout, config)
            logger.info(f"Created a new MLflow deployment service: {service}")

        return cast(BaseService, service)

    def _clean_up_existing_service(
        self,
        timeout: int,
        force: bool,
        existing_service: MLFlowDeploymentService,
    ) -> None:
        # stop the older service
        existing_service.stop(timeout=timeout, force=force)

        # delete the old configuration file
        service_directory_path = existing_service.status.runtime_path or ""
        shutil.rmtree(service_directory_path)

    # the step will receive a config from the user that mentions the number
    # of workers etc.the step implementation will create a new config using
    # all values from the user and add values like pipeline name, model_uri
    def _create_new_service(
        self, timeout: int, config: MLFlowDeploymentConfig
    ) -> MLFlowDeploymentService:
        """Creates a new MLFlowDeploymentService.

        Args:
            timeout: the timeout in seconds to wait for the MLflow server
                to be provisioned and successfully started or updated.
            config: the configuration of the model to be deployed with MLflow.

        Returns:
            The MLFlowDeploymentService object that can be used to interact
            with the MLflow model server.
        """
        # set the root runtime path with the stack component's UUID
        config.root_runtime_path = self.local_path
        # create a new service for the new model
        service = MLFlowDeploymentService(config)
        service.start(timeout=timeout)

        return service

    def find_model_server(
        self,
        running: bool = False,
        service_uuid: Optional[UUID] = None,
        pipeline_name: Optional[str] = None,
        pipeline_run_id: Optional[str] = None,
        pipeline_step_name: Optional[str] = None,
        model_name: Optional[str] = None,
        model_uri: Optional[str] = None,
        model_type: Optional[str] = None,
    ) -> List[BaseService]:
        """Finds one or more model servers that match the given criteria.

        Args:
            running: If true, only running services will be returned.
            service_uuid: The UUID of the service that was originally used
                to deploy the model.
            pipeline_name: Name of the pipeline that the deployed model was part
                of.
            pipeline_run_id: ID of the pipeline run which the deployed model
                was part of.
            pipeline_step_name: The name of the pipeline model deployment step
                that deployed the model.
            model_name: Name of the deployed model.
            model_uri: URI of the deployed model.
            model_type: Type/format of the deployed model. Not used in this
                MLflow case.

        Returns:
            One or more Service objects representing model servers that match
            the input search criteria.

        Raises:
            TypeError: if any of the input arguments are of an invalid type.
        """
        services = []
        config = MLFlowDeploymentConfig(
            model_name=model_name or "",
            model_uri=model_uri or "",
            pipeline_name=pipeline_name or "",
            pipeline_run_id=pipeline_run_id or "",
            pipeline_step_name=pipeline_step_name or "",
        )

        # find all services that match the input criteria
        for root, _, files in os.walk(self.local_path):
            if service_uuid and Path(root).name != str(service_uuid):
                continue
            for file in files:
                if file == SERVICE_DAEMON_CONFIG_FILE_NAME:
                    service_config_path = os.path.join(root, file)
                    logger.debug(
                        "Loading service daemon configuration from %s",
                        service_config_path,
                    )
                    existing_service_config = None
                    with open(service_config_path, "r") as f:
                        existing_service_config = f.read()
                    existing_service = ServiceRegistry().load_service_from_json(
                        existing_service_config
                    )
                    if not isinstance(
                        existing_service, MLFlowDeploymentService
                    ):
                        raise TypeError(
                            f"Expected service type MLFlowDeploymentService but got "
                            f"{type(existing_service)} instead"
                        )
                    existing_service.update_status()
                    if self._matches_search_criteria(existing_service, config):
                        if not running or existing_service.is_running:
                            services.append(cast(BaseService, existing_service))

        return services

    def _matches_search_criteria(
        self,
        existing_service: MLFlowDeploymentService,
        config: MLFlowDeploymentConfig,
    ) -> bool:
        """Returns true if a service matches the input criteria.

        If any of the values in the input criteria are None, they are ignored.
        This allows listing services just by common pipeline names or step
        names, etc.

        Args:
            existing_service: The materialized Service instance derived from
                the config of the older (existing) service
            config: The MLFlowDeploymentConfig object passed to the
                deploy_model function holding parameters of the new service
                to be created.

        Returns:
            True if the service matches the input criteria.
        """
        existing_service_config = existing_service.config

        # check if the existing service matches the input criteria
        if (
            (
                not config.pipeline_name
                or existing_service_config.pipeline_name == config.pipeline_name
            )
            and (
                not config.model_name
                or existing_service_config.model_name == config.model_name
            )
            and (
                not config.pipeline_step_name
                or existing_service_config.pipeline_step_name
                == config.pipeline_step_name
            )
            and (
                not config.pipeline_run_id
                or existing_service_config.pipeline_run_id
                == config.pipeline_run_id
            )
        ):
            return True

        return False

    def stop_model_server(
        self,
        uuid: UUID,
        timeout: int = DEFAULT_SERVICE_START_STOP_TIMEOUT,
        force: bool = False,
    ) -> None:
        """Method to stop a model server.

        Args:
            uuid: UUID of the model server to stop.
            timeout: Timeout in seconds to wait for the service to stop.
            force: If True, force the service to stop.
        """
        # get list of all services
        existing_services = self.find_model_server(service_uuid=uuid)

        # if the service exists, stop it
        if existing_services:
            existing_services[0].stop(timeout=timeout, force=force)

    def start_model_server(
        self, uuid: UUID, timeout: int = DEFAULT_SERVICE_START_STOP_TIMEOUT
    ) -> None:
        """Method to start a model server.

        Args:
            uuid: UUID of the model server to start.
            timeout: Timeout in seconds to wait for the service to start.
        """
        # get list of all services
        existing_services = self.find_model_server(service_uuid=uuid)

        # if the service exists, start it
        if existing_services:
            existing_services[0].start(timeout=timeout)

    def delete_model_server(
        self,
        uuid: UUID,
        timeout: int = DEFAULT_SERVICE_START_STOP_TIMEOUT,
        force: bool = False,
    ) -> None:
        """Method to delete all configuration of a model server.

        Args:
            uuid: UUID of the model server to delete.
            timeout: Timeout in seconds to wait for the service to stop.
            force: If True, force the service to stop.
        """
        # get list of all services
        existing_services = self.find_model_server(service_uuid=uuid)

        # if the service exists, clean it up
        if existing_services:
            service = cast(MLFlowDeploymentService, existing_services[0])
            self._clean_up_existing_service(
                existing_service=service, timeout=timeout, force=force
            )<|MERGE_RESOLUTION|>--- conflicted
+++ resolved
@@ -19,17 +19,14 @@
 from typing import Dict, List, Optional, cast
 from uuid import UUID
 
-<<<<<<< HEAD
 from zenml.constants import (
     DEFAULT_SERVICE_START_STOP_TIMEOUT,
     LOCAL_STORES_DIRECTORY_NAME,
 )
-=======
 from pydantic import root_validator
 
 from zenml.config.global_config import GlobalConfiguration
 from zenml.constants import DEFAULT_SERVICE_START_STOP_TIMEOUT
->>>>>>> 25e57a64
 from zenml.integrations.mlflow import MLFLOW_MODEL_DEPLOYER_FLAVOR
 from zenml.integrations.mlflow.services.mlflow_deployment import (
     MLFlowDeploymentConfig,
@@ -65,14 +62,8 @@
             The service path.
         """
         service_path = os.path.join(
-<<<<<<< HEAD
-            get_global_config_directory(),
-            LOCAL_STORES_DIRECTORY_NAME,
+            GlobalConfiguration().local_stores_path,
             str(id_),
-=======
-            GlobalConfiguration().local_stores_path,
-            str(uuid),
->>>>>>> 25e57a64
         )
         create_dir_recursive_if_not_exists(service_path)
         return service_path
