--- conflicted
+++ resolved
@@ -205,12 +205,8 @@
         args = entrypoint_command[3:]
 
         # Create and run the orchestrator pod.
-<<<<<<< HEAD
         pod_manifest, secret_manifests = build_pod_manifest(
             run_name=info.run_name,
-=======
-        pod_manifest = build_pod_manifest(
->>>>>>> ab3c0318
             pod_name=pod_name,
             image_name=image_name,
             command=command,
@@ -220,7 +216,6 @@
             pod_settings=settings.pod_settings,
             env=environment,
             mount_local_stores=False,
-<<<<<<< HEAD
             namespace=self.config.kubernetes_namespace,
             auto_generate_image_pull_secrets=settings.auto_generate_image_pull_secrets,
             core_api=self._k8s_core_api,
@@ -232,12 +227,10 @@
             core_api=self._k8s_core_api,
             namespace=self.config.kubernetes_namespace,
             reuse_existing=True,  # Step operator reuses orchestrator-created secrets
-=======
             labels={
                 "run_id": kube_utils.sanitize_label(str(info.run_id)),
                 "pipeline": kube_utils.sanitize_label(info.pipeline.name),
             },
->>>>>>> ab3c0318
         )
 
         kube_utils.create_and_wait_for_pod_to_start(
