# Copyright 2022 Google LLC. All Rights Reserved.
#
# Licensed under the Apache License, Version 2.0 (the "License");
# you may not use this file except in compliance with the License.
# You may obtain a copy of the License at
#
#     https://www.apache.org/licenses/LICENSE-2.0
#
# Unless required by applicable law or agreed to in writing, software
# distributed under the License is distributed on an "AS IS" BASIS,
# WITHOUT WARRANTIES OR CONDITIONS OF ANY KIND, either express or implied.
# See the License for the specific language governing permissions and
# limitations under the License.
#
#  Copyright (c) ZenML GmbH 2022. All Rights Reserved.
#
#  Licensed under the Apache License, Version 2.0 (the "License");
#  you may not use this file except in compliance with the License.
#  You may obtain a copy of the License at:
#
#       https://www.apache.org/licenses/LICENSE-2.0
#
#  Unless required by applicable law or agreed to in writing, software
#  distributed under the License is distributed on an "AS IS" BASIS,
#  WITHOUT WARRANTIES OR CONDITIONS OF ANY KIND, either express
#  or implied. See the License for the specific language governing
#  permissions and limitations under the License.
#
# Parts of the `prepare_or_run_pipeline()` method of this file are
# inspired by the Kubernetes dag runner implementation of tfx
"""Kubernetes-native orchestrator."""

import os
from typing import (
    TYPE_CHECKING,
    Dict,
    List,
    Optional,
    Tuple,
    Type,
    cast,
)
from uuid import UUID

from kubernetes import client as k8s_client
from kubernetes import config as k8s_config

from zenml.config.base_settings import BaseSettings
<<<<<<< HEAD
from zenml.enums import ExecutionStatus, StackComponentType
=======
from zenml.constants import (
    METADATA_ORCHESTRATOR_RUN_ID,
)
from zenml.enums import StackComponentType
>>>>>>> 0fa0f593
from zenml.integrations.kubernetes.flavors.kubernetes_orchestrator_flavor import (
    KubernetesOrchestratorConfig,
    KubernetesOrchestratorSettings,
)
from zenml.integrations.kubernetes.orchestrators import kube_utils
from zenml.integrations.kubernetes.orchestrators.kubernetes_orchestrator_entrypoint_configuration import (
    KubernetesOrchestratorEntrypointConfiguration,
)
from zenml.integrations.kubernetes.orchestrators.manifest_utils import (
    build_cron_job_manifest,
    build_pod_manifest,
)
from zenml.integrations.kubernetes.pod_settings import KubernetesPodSettings
from zenml.logger import get_logger
from zenml.metadata.metadata_types import MetadataType
from zenml.orchestrators import ContainerizedOrchestrator, SubmissionResult
from zenml.orchestrators.utils import get_orchestrator_run_name
from zenml.stack import StackValidator

if TYPE_CHECKING:
    from zenml.models import (
        PipelineDeploymentBase,
        PipelineDeploymentResponse,
        PipelineRunResponse,
    )
    from zenml.stack import Stack

logger = get_logger(__name__)

ENV_ZENML_KUBERNETES_RUN_ID = "ZENML_KUBERNETES_RUN_ID"
KUBERNETES_SECRET_TOKEN_KEY_NAME = "zenml_api_token"


class KubernetesOrchestrator(ContainerizedOrchestrator):
    """Orchestrator for running ZenML pipelines using native Kubernetes."""

    _k8s_client: Optional[k8s_client.ApiClient] = None

    def should_build_pipeline_image(
        self, deployment: "PipelineDeploymentBase"
    ) -> bool:
        """Whether to always build the pipeline image.

        Args:
            deployment: The pipeline deployment.

        Returns:
            Whether to always build the pipeline image.
        """
        settings = cast(
            KubernetesOrchestratorSettings, self.get_settings(deployment)
        )
        return settings.always_build_pipeline_image

    def get_kube_client(
        self, incluster: Optional[bool] = None
    ) -> k8s_client.ApiClient:
        """Getter for the Kubernetes API client.

        Args:
            incluster: Whether to use the in-cluster config or not. Overrides
                the `incluster` setting in the config.

        Returns:
            The Kubernetes API client.

        Raises:
            RuntimeError: if the Kubernetes connector behaves unexpectedly.
        """
        if incluster is None:
            incluster = self.config.incluster

        if incluster:
            kube_utils.load_kube_config(
                incluster=incluster,
                context=self.config.kubernetes_context,
            )
            self._k8s_client = k8s_client.ApiClient()
            return self._k8s_client

        # Refresh the client also if the connector has expired
        if self._k8s_client and not self.connector_has_expired():
            return self._k8s_client

        connector = self.get_connector()
        if connector:
            client = connector.connect()
            if not isinstance(client, k8s_client.ApiClient):
                raise RuntimeError(
                    f"Expected a k8s_client.ApiClient while trying to use the "
                    f"linked connector, but got {type(client)}."
                )
            self._k8s_client = client
        else:
            kube_utils.load_kube_config(
                incluster=incluster,
                context=self.config.kubernetes_context,
            )
            self._k8s_client = k8s_client.ApiClient()

        return self._k8s_client

    @property
    def _k8s_core_api(self) -> k8s_client.CoreV1Api:
        """Getter for the Kubernetes Core API client.

        Returns:
            The Kubernetes Core API client.
        """
        return k8s_client.CoreV1Api(self.get_kube_client())

    @property
    def _k8s_batch_api(self) -> k8s_client.BatchV1Api:
        """Getter for the Kubernetes Batch API client.

        Returns:
            The Kubernetes Batch API client.
        """
        return k8s_client.BatchV1Api(self.get_kube_client())

    @property
    def _k8s_rbac_api(self) -> k8s_client.RbacAuthorizationV1Api:
        """Getter for the Kubernetes RBAC API client.

        Returns:
            The Kubernetes RBAC API client.
        """
        return k8s_client.RbacAuthorizationV1Api(self.get_kube_client())

    @property
    def config(self) -> KubernetesOrchestratorConfig:
        """Returns the `KubernetesOrchestratorConfig` config.

        Returns:
            The configuration.
        """
        return cast(KubernetesOrchestratorConfig, self._config)

    @property
    def settings_class(self) -> Optional[Type["BaseSettings"]]:
        """Settings class for the Kubernetes orchestrator.

        Returns:
            The settings class.
        """
        return KubernetesOrchestratorSettings

    def get_kubernetes_contexts(self) -> Tuple[List[str], str]:
        """Get list of configured Kubernetes contexts and the active context.

        Raises:
            RuntimeError: if the Kubernetes configuration cannot be loaded.

        Returns:
            context_name: List of configured Kubernetes contexts
            active_context_name: Name of the active Kubernetes context.
        """
        try:
            contexts, active_context = k8s_config.list_kube_config_contexts()
        except k8s_config.config_exception.ConfigException as e:
            raise RuntimeError(
                "Could not load the Kubernetes configuration"
            ) from e

        context_names = [c["name"] for c in contexts]
        active_context_name = active_context["name"]
        return context_names, active_context_name

    @property
    def validator(self) -> Optional[StackValidator]:
        """Defines the validator that checks whether the stack is valid.

        Returns:
            Stack validator.
        """

        def _validate_local_requirements(stack: "Stack") -> Tuple[bool, str]:
            """Validates that the stack contains no local components.

            Args:
                stack: The stack.

            Returns:
                Whether the stack is valid or not.
                An explanation why the stack is invalid, if applicable.
            """
            container_registry = stack.container_registry

            # should not happen, because the stack validation takes care of
            # this, but just in case
            assert container_registry is not None

            kubernetes_context = self.config.kubernetes_context
            msg = f"'{self.name}' Kubernetes orchestrator error: "

            if not self.connector:
                if kubernetes_context:
                    contexts, active_context = self.get_kubernetes_contexts()

                    if kubernetes_context not in contexts:
                        return False, (
                            f"{msg}could not find a Kubernetes context named "
                            f"'{kubernetes_context}' in the local "
                            "Kubernetes configuration. Please make sure that "
                            "the Kubernetes cluster is running and that the "
                            "kubeconfig file is configured correctly. To list "
                            "all configured contexts, run:\n\n"
                            "  `kubectl config get-contexts`\n"
                        )
                    if kubernetes_context != active_context:
                        logger.warning(
                            f"{msg}the Kubernetes context "  # nosec
                            f"'{kubernetes_context}' configured for the "
                            f"Kubernetes orchestrator is not the same as the "
                            f"active context in the local Kubernetes "
                            f"configuration. If this is not deliberate, you "
                            f"should update the orchestrator's "
                            f"`kubernetes_context` field by running:\n\n"
                            f"  `zenml orchestrator update {self.name} "
                            f"--kubernetes_context={active_context}`\n"
                            f"To list all configured contexts, run:\n\n"
                            f"  `kubectl config get-contexts`\n"
                            f"To set the active context to be the same as the "
                            f"one configured in the Kubernetes orchestrator "
                            f"and silence this warning, run:\n\n"
                            f"  `kubectl config use-context "
                            f"{kubernetes_context}`\n"
                        )
                elif self.config.incluster:
                    # No service connector or kubernetes_context is needed when
                    # the orchestrator is being used from within a Kubernetes
                    # cluster.
                    pass
                else:
                    return False, (
                        f"{msg}you must either link this orchestrator to a "
                        "Kubernetes service connector (see the 'zenml "
                        "orchestrator connect' CLI command), explicitly set "
                        "the `kubernetes_context` attribute to the name of the "
                        "Kubernetes config context pointing to the cluster "
                        "where you would like to run pipelines, or set the "
                        "`incluster` attribute to `True`."
                    )

            silence_local_validations_msg = (
                f"To silence this warning, set the "
                f"`skip_local_validations` attribute to True in the "
                f"orchestrator configuration by running:\n\n"
                f"  'zenml orchestrator update {self.name} "
                f"--skip_local_validations=True'\n"
            )

            if (
                not self.config.skip_local_validations
                and not self.config.is_local
            ):
                # if the orchestrator is not running in a local k3d cluster,
                # we cannot have any other local components in our stack,
                # because we cannot mount the local path into the container.
                # This may result in problems when running the pipeline, because
                # the local components will not be available inside the
                # kubernetes containers.

                # go through all stack components and identify those that
                # advertise a local path where they persist information that
                # they need to be available when running pipelines.
                for stack_comp in stack.components.values():
                    if stack_comp.local_path is None:
                        continue
                    return False, (
                        f"{msg}the Kubernetes orchestrator is configured to "
                        f"run pipelines in a remote Kubernetes cluster but the "
                        f"'{stack_comp.name}' {stack_comp.type.value} "
                        f"is a local stack component "
                        f"and will not be available in the Kubernetes pipeline "
                        f"step.\nPlease ensure that you always use non-local "
                        f"stack components with a remote Kubernetes orchestrator, "
                        f"otherwise you may run into pipeline execution "
                        f"problems. You should use a flavor of "
                        f"{stack_comp.type.value} other than "
                        f"'{stack_comp.flavor}'.\n"
                        + silence_local_validations_msg
                    )

                # if the orchestrator is remote, the container registry must
                # also be remote.
                if container_registry.config.is_local:
                    return False, (
                        f"{msg}the Kubernetes orchestrator is configured to "
                        "run pipelines in a remote Kubernetes cluster but the "
                        f"'{container_registry.name}' container registry URI "
                        f"'{container_registry.config.uri}' "
                        f"points to a local container registry. Please ensure "
                        f"that you always use non-local stack components with "
                        f"a remote Kubernetes orchestrator, otherwise you will "
                        f"run into problems. You should use a flavor of "
                        f"container registry other than "
                        f"'{container_registry.flavor}'.\n"
                        + silence_local_validations_msg
                    )

            return True, ""

        return StackValidator(
            required_components={
                StackComponentType.CONTAINER_REGISTRY,
                StackComponentType.IMAGE_BUILDER,
            },
            custom_validation_function=_validate_local_requirements,
        )

    @classmethod
    def apply_default_resource_requests(
        cls,
        memory: str,
        cpu: Optional[str] = None,
        pod_settings: Optional[KubernetesPodSettings] = None,
    ) -> KubernetesPodSettings:
        """Applies default resource requests to a pod settings object.

        Args:
            memory: The memory resource request.
            cpu: The CPU resource request.
            pod_settings: The pod settings to update. A new one will be created
                if not provided.

        Returns:
            The new or updated pod settings.
        """
        resources = {
            "requests": {"memory": memory},
        }
        if cpu:
            resources["requests"]["cpu"] = cpu
        if not pod_settings:
            pod_settings = KubernetesPodSettings(resources=resources)
        elif not pod_settings.resources:
            # We can't update the pod settings in place (because it's a frozen
            # pydantic model), so we have to create a new one.
            pod_settings = KubernetesPodSettings(
                **pod_settings.model_dump(exclude_unset=True),
                resources=resources,
            )
        else:
            set_requests = pod_settings.resources.get("requests", {})
            resources["requests"].update(set_requests)
            pod_settings.resources["requests"] = resources["requests"]

        return pod_settings

    def get_token_secret_name(self, deployment_id: UUID) -> str:
        """Returns the name of the secret that contains the ZenML token.

        Args:
            deployment_id: The ID of the deployment.

        Returns:
            The name of the secret that contains the ZenML token.
        """
        return f"zenml-token-{deployment_id}"

    def submit_pipeline(
        self,
        deployment: "PipelineDeploymentResponse",
        stack: "Stack",
        environment: Dict[str, str],
        placeholder_run: Optional["PipelineRunResponse"] = None,
    ) -> Optional[SubmissionResult]:
        """Submits a pipeline to the orchestrator.

        This method should only submit the pipeline and not wait for it to
        complete. If the orchestrator is configured to wait for the pipeline run
        to complete, a function that waits for the pipeline run to complete can
        be passed as part of the submission result.

        Args:
            deployment: The pipeline deployment to submit.
            stack: The stack the pipeline will run on.
            environment: Environment variables to set in the orchestration
                environment. These don't need to be set if running locally.
            placeholder_run: An optional placeholder run for the deployment.

        Raises:
            RuntimeError: If a schedule without cron expression is given.

        Returns:
            Optional submission result.
        """
        for step_name, step in deployment.step_configurations.items():
            if self.requires_resources_in_orchestration_environment(step):
                logger.warning(
                    "Specifying step resources is not yet supported for "
                    "the Kubernetes orchestrator, ignoring resource "
                    "configuration for step %s.",
                    step_name,
                )

        pipeline_name = deployment.pipeline_configuration.name
        settings = cast(
            KubernetesOrchestratorSettings, self.get_settings(deployment)
        )

        # We already make sure the orchestrator run name has the correct length
        # to make sure we don't cut off the randomized suffix later when
        # sanitizing the pod name. This avoids any pod naming collisions.
        max_length = kube_utils.calculate_max_pod_name_length_for_namespace(
            namespace=self.config.kubernetes_namespace
        )
        orchestrator_run_name = get_orchestrator_run_name(
            pipeline_name, max_length=max_length
        )

        if settings.pod_name_prefix:
            pod_name = get_orchestrator_run_name(
                settings.pod_name_prefix, max_length=max_length
            )
        else:
            pod_name = orchestrator_run_name

        pod_name = kube_utils.sanitize_pod_name(
            pod_name, namespace=self.config.kubernetes_namespace
        )

        assert stack.container_registry

        # Get Docker image for the orchestrator pod
        try:
            image = self.get_image(deployment=deployment)
        except KeyError:
            # If no generic pipeline image exists (which means all steps have
            # custom builds) we use a random step image as all of them include
            # dependencies for the active stack
            pipeline_step_name = next(iter(deployment.step_configurations))
            image = self.get_image(
                deployment=deployment, step_name=pipeline_step_name
            )

        # Build entrypoint command and args for the orchestrator pod.
        # This will internally also build the command/args for all step pods.
        command = KubernetesOrchestratorEntrypointConfiguration.get_entrypoint_command()
        args = KubernetesOrchestratorEntrypointConfiguration.get_entrypoint_arguments(
            deployment_id=deployment.id,
            run_id=placeholder_run.id if placeholder_run else None,
        )

        # Authorize pod to run Kubernetes commands inside the cluster.
        service_account_name = self._get_service_account_name(settings)

        # We set some default minimum resource requests for the orchestrator pod
        # here if the user has not specified any, because the orchestrator pod
        # takes up some memory resources itself and, if not specified, the pod
        # will be scheduled on any node regardless of available memory and risk
        # negatively impacting or even crashing the node due to memory pressure.
        orchestrator_pod_settings = self.apply_default_resource_requests(
            memory="400Mi",
            cpu="100m",
            pod_settings=settings.orchestrator_pod_settings,
        )

        if self.config.pass_zenml_token_as_secret:
            secret_name = self.get_token_secret_name(deployment.id)
            token = environment.pop("ZENML_STORE_API_TOKEN")
            kube_utils.create_or_update_secret(
                core_api=self._k8s_core_api,
                namespace=self.config.kubernetes_namespace,
                secret_name=secret_name,
                data={KUBERNETES_SECRET_TOKEN_KEY_NAME: token},
            )
            orchestrator_pod_settings.env.append(
                {
                    "name": "ZENML_STORE_API_TOKEN",
                    "valueFrom": {
                        "secretKeyRef": {
                            "name": secret_name,
                            "key": KUBERNETES_SECRET_TOKEN_KEY_NAME,
                        }
                    },
                }
            )

        orchestrator_pod_labels = {
            "pipeline": kube_utils.sanitize_label(pipeline_name),
        }

        if placeholder_run:
            orchestrator_pod_labels["run_id"] = kube_utils.sanitize_label(
                str(placeholder_run.id)
            )
            orchestrator_pod_labels["run_name"] = kube_utils.sanitize_label(
                str(placeholder_run.name)
            )

        # Schedule as CRON job if CRON schedule is given.
        if deployment.schedule:
            if not deployment.schedule.cron_expression:
                raise RuntimeError(
                    "The Kubernetes orchestrator only supports scheduling via "
                    "CRON jobs, but the run was configured with a manual "
                    "schedule. Use `Schedule(cron_expression=...)` instead."
                )
            cron_expression = deployment.schedule.cron_expression
            cron_job_manifest = build_cron_job_manifest(
                cron_expression=cron_expression,
                pod_name=pod_name,
                image_name=image,
                command=command,
                args=args,
                service_account_name=service_account_name,
                privileged=False,
                pod_settings=orchestrator_pod_settings,
                env=environment,
                mount_local_stores=self.config.is_local,
                successful_jobs_history_limit=settings.successful_jobs_history_limit,
                failed_jobs_history_limit=settings.failed_jobs_history_limit,
                ttl_seconds_after_finished=settings.ttl_seconds_after_finished,
                termination_grace_period_seconds=settings.pod_stop_grace_period,
                labels=orchestrator_pod_labels,
            )

            self._k8s_batch_api.create_namespaced_cron_job(
                body=cron_job_manifest,
                namespace=self.config.kubernetes_namespace,
            )
            logger.info(
                f"Scheduling Kubernetes run `{pod_name}` with CRON expression "
                f'`"{cron_expression}"`.'
            )
            return None
        else:
            # Create and run the orchestrator pod.
            pod_manifest = build_pod_manifest(
                pod_name=pod_name,
                image_name=image,
                command=command,
                args=args,
                privileged=False,
                pod_settings=orchestrator_pod_settings,
                service_account_name=service_account_name,
                env=environment,
                labels=orchestrator_pod_labels,
                mount_local_stores=self.config.is_local,
                termination_grace_period_seconds=settings.pod_stop_grace_period,
            )

            kube_utils.create_and_wait_for_pod_to_start(
                core_api=self._k8s_core_api,
                pod_display_name="Kubernetes orchestrator pod",
                pod_name=pod_name,
                pod_manifest=pod_manifest,
                namespace=self.config.kubernetes_namespace,
                startup_max_retries=settings.pod_failure_max_retries,
                startup_failure_delay=settings.pod_failure_retry_delay,
                startup_failure_backoff=settings.pod_failure_backoff,
                startup_timeout=settings.pod_startup_timeout,
            )

            metadata: Dict[str, MetadataType] = {
                METADATA_ORCHESTRATOR_RUN_ID: pod_name,
            }

            # Wait for the orchestrator pod to finish and stream logs.
            if settings.synchronous:

                def _wait_for_run_to_finish() -> None:
                    logger.info(
                        "Waiting for Kubernetes orchestrator pod to finish..."
                    )
                    kube_utils.wait_pod(
                        kube_client_fn=self.get_kube_client,
                        pod_name=pod_name,
                        namespace=self.config.kubernetes_namespace,
                        exit_condition_lambda=kube_utils.pod_is_done,
                        timeout_sec=settings.timeout,
                        stream_logs=True,
                    )

                return SubmissionResult(
                    metadata=metadata,
                    wait_for_completion=_wait_for_run_to_finish,
                )
            else:
                logger.info(
                    f"Orchestration started asynchronously in pod "
                    f"`{self.config.kubernetes_namespace}:{pod_name}`. "
                    f"Run the following command to inspect the logs: "
                    f"`kubectl logs {pod_name} -n {self.config.kubernetes_namespace}`."
                )
                return SubmissionResult(
                    metadata=metadata,
                )

    def _get_service_account_name(
        self, settings: KubernetesOrchestratorSettings
    ) -> str:
        """Returns the service account name to use for the orchestrator pod.

        If the user has not specified a service account name in the settings,
        we create a new service account with the required permissions.

        Args:
            settings: The orchestrator settings.

        Returns:
            The service account name.
        """
        if settings.service_account_name:
            return settings.service_account_name
        else:
            service_account_name = "zenml-service-account"
            kube_utils.create_edit_service_account(
                core_api=self._k8s_core_api,
                rbac_api=self._k8s_rbac_api,
                service_account_name=service_account_name,
                namespace=self.config.kubernetes_namespace,
            )
            return service_account_name

    def get_orchestrator_run_id(self) -> str:
        """Returns the active orchestrator run id.

        Raises:
            RuntimeError: If the environment variable specifying the run id
                is not set.

        Returns:
            The orchestrator run id.
        """
        try:
            return os.environ[ENV_ZENML_KUBERNETES_RUN_ID]
        except KeyError:
            raise RuntimeError(
                "Unable to read run id from environment variable "
                f"{ENV_ZENML_KUBERNETES_RUN_ID}."
            )

    def _stop_run(
        self, run: "PipelineRunResponse", graceful: bool = True
    ) -> None:
        """Stops a specific pipeline run by terminating step pods.

        Args:
            run: The run that was executed by this orchestrator.
            graceful: If True, does nothing (lets the orchestrator and steps finish naturally).
                If False, stops all running step pods.

        Raises:
            RuntimeError: If we fail to stop the run.
        """
        # If graceful, do nothing and let the orchestrator handle the stop naturally
        if graceful:
            logger.info(
                "Graceful stop requested - the orchestrator pod will handle "
                "stopping naturally"
            )
            return

        pods_stopped = []
        errors = []

        # Find all pods with the orchestrator run ID label
        label_selector = f"run_id={kube_utils.sanitize_label(str(run.id))}"
        try:
            pods = self._k8s_core_api.list_namespaced_pod(
                namespace=self.config.kubernetes_namespace,
                label_selector=label_selector,
            )
        except Exception as e:
            raise RuntimeError(
                f"Failed to list step pods with run ID {run.id}: {e}"
            )

        # Filter to only include running or pending pods
        for pod in pods.items:
            if pod.status.phase not in ["Running", "Pending"]:
                logger.debug(
                    f"Skipping pod {pod.metadata.name} with status {pod.status.phase}"
                )
                continue

            try:
                self._k8s_core_api.delete_namespaced_pod(
                    name=pod.metadata.name,
                    namespace=self.config.kubernetes_namespace,
                )
                pods_stopped.append(f"step pod: {pod.metadata.name}")
                logger.debug(
                    f"Successfully initiated graceful stop of step pod: {pod.metadata.name}"
                )
            except Exception as e:
                error_msg = f"Failed to stop step pod {pod.metadata.name}: {e}"
                logger.warning(error_msg)
                errors.append(error_msg)

        # Summary logging
        settings = cast(KubernetesOrchestratorSettings, self.get_settings(run))
        grace_period_seconds = settings.pod_stop_grace_period
        if pods_stopped:
            logger.debug(
                f"Successfully initiated graceful termination of: {', '.join(pods_stopped)}. "
                f"Pods will terminate within {grace_period_seconds} seconds."
            )

        if errors:
            error_summary = "; ".join(errors)
            if not pods_stopped:
                # If nothing was stopped successfully, raise an error
                raise RuntimeError(
                    f"Failed to stop pipeline run: {error_summary}"
                )
            else:
                # If some things were stopped but others failed, raise an error
                raise RuntimeError(
                    f"Partial stop operation completed with errors: {error_summary}"
                )

        # If no step pods were found and no errors occurred
        if not pods_stopped and not errors:
            logger.info(
<<<<<<< HEAD
                f"No running step pods found for pipeline run {orchestrator_run_id}"
            )

    def fetch_status(
        self, run: "PipelineRunResponse", include_steps: bool = False
    ) -> Tuple[ExecutionStatus, Optional[Dict[str, ExecutionStatus]]]:
        """Refreshes the status of a specific pipeline run.

        Args:
            run: The run that was executed by this orchestrator.
            include_steps: If True, also fetch the status of individual steps.

        Returns:
            A tuple of (pipeline_status, step_statuses_dict).
            If include_steps is False, step_statuses_dict will be None.
            If include_steps is True, step_statuses_dict will be a dict (possibly empty).

        Raises:
            ValueError: If the orchestrator run ID cannot be found or if the
                stack components are not accessible.
        """
        # Get the orchestrator run ID which corresponds to the orchestrator pod name
        orchestrator_run_id = run.orchestrator_run_id
        if not orchestrator_run_id:
            raise ValueError(
                "Cannot determine orchestrator run ID for the run. "
                "Unable to fetch the status."
            )

        # Check the orchestrator pod status
        orchestrator_pod = kube_utils.get_pod(
            core_api=self._k8s_core_api,
            pod_name=orchestrator_run_id,
            namespace=self.config.kubernetes_namespace,
        )

        if (
            orchestrator_pod
            and orchestrator_pod.status
            and orchestrator_pod.status.phase
        ):
            try:
                pod_phase = kube_utils.PodPhase(orchestrator_pod.status.phase)
                pipeline_status = self._map_pod_phase_to_execution_status(
                    pod_phase
                )
            except ValueError:
                # Handle unknown pod phases
                pipeline_status = ExecutionStatus.FAILED
        else:
            logger.warning(
                f"Orchestrator pod {orchestrator_run_id} not found in namespace "
                f"{self.config.kubernetes_namespace}"
            )
            pipeline_status = ExecutionStatus.FAILED

        step_status = None
        if include_steps:
            step_status = self._fetch_step_status(run, orchestrator_run_id)

        return pipeline_status, step_status

    def _map_pod_phase_to_execution_status(
        self, pod_phase: kube_utils.PodPhase
    ) -> ExecutionStatus:
        """Map Kubernetes pod phase to ZenML execution status.

        Args:
            pod_phase: The Kubernetes pod phase.

        Returns:
            The corresponding ZenML execution status.
        """
        if pod_phase == kube_utils.PodPhase.PENDING:
            return ExecutionStatus.INITIALIZING
        elif pod_phase == kube_utils.PodPhase.RUNNING:
            return ExecutionStatus.RUNNING
        elif pod_phase == kube_utils.PodPhase.SUCCEEDED:
            return ExecutionStatus.COMPLETED
        elif pod_phase == kube_utils.PodPhase.FAILED:
            return ExecutionStatus.FAILED
        else:  # UNKNOWN
            return ExecutionStatus.FAILED

    def _fetch_step_status(
        self, run: "PipelineRunResponse", orchestrator_run_id: str
    ) -> Dict[str, ExecutionStatus]:
        """Fetch the statuses of individual pipeline steps.

        Args:
            run: The pipeline run response.
            orchestrator_run_id: The orchestrator run ID.

        Returns:
            A dictionary mapping step names to their execution statuses.
        """
        # Get step pod statuses
        step_statuses = {}

        for step_name, step_response in run.steps.items():
            if step_response.status.is_finished:
                continue

            settings = step_response.config.settings.get(
                "orchestrator.kubernetes", None
            )
            settings = KubernetesOrchestratorSettings.model_validate(
                settings.model_dump() if settings else {}
            )
            pod_name = kube_utils.compute_step_pod_name(
                step_name=step_name,
                orchestrator_pod_name=orchestrator_run_id,
                namespace=self.config.kubernetes_namespace,
                settings=settings,
            )
            pod = kube_utils.get_pod(
                core_api=self._k8s_core_api,
                pod_name=pod_name,
                namespace=self.config.kubernetes_namespace,
            )

            if pod and pod.status and pod.status.phase:
                try:
                    step_statuses[step_name] = kube_utils.PodPhase(
                        pod.status.phase
                    )
                except ValueError:
                    # Handle unknown pod phases
                    step_statuses[step_name] = kube_utils.PodPhase.UNKNOWN
            else:
                step_statuses[step_name] = kube_utils.PodPhase.UNKNOWN

        # Convert pod statuses to execution statuses
        for step_name, pod_phase in step_statuses.items():
            new_status = self._map_pod_phase_to_execution_status(pod_phase)
            step_statuses[step_name] = new_status

        return step_statuses
=======
                f"No running step pods found for pipeline run with ID: {run.id}"
            )

    def get_pipeline_run_metadata(
        self, run_id: UUID
    ) -> Dict[str, "MetadataType"]:
        """Get general component-specific metadata for a pipeline run.

        Args:
            run_id: The ID of the pipeline run.

        Returns:
            A dictionary of metadata.
        """
        return {
            METADATA_ORCHESTRATOR_RUN_ID: self.get_orchestrator_run_id(),
        }
>>>>>>> 0fa0f593
<|MERGE_RESOLUTION|>--- conflicted
+++ resolved
@@ -46,14 +46,11 @@
 from kubernetes import config as k8s_config
 
 from zenml.config.base_settings import BaseSettings
-<<<<<<< HEAD
 from zenml.enums import ExecutionStatus, StackComponentType
-=======
 from zenml.constants import (
     METADATA_ORCHESTRATOR_RUN_ID,
 )
 from zenml.enums import StackComponentType
->>>>>>> 0fa0f593
 from zenml.integrations.kubernetes.flavors.kubernetes_orchestrator_flavor import (
     KubernetesOrchestratorConfig,
     KubernetesOrchestratorSettings,
@@ -772,8 +769,7 @@
         # If no step pods were found and no errors occurred
         if not pods_stopped and not errors:
             logger.info(
-<<<<<<< HEAD
-                f"No running step pods found for pipeline run {orchestrator_run_id}"
+                f"No running step pods found for pipeline run with ID: {run.id}"
             )
 
     def fetch_status(
@@ -911,10 +907,6 @@
             step_statuses[step_name] = new_status
 
         return step_statuses
-=======
-                f"No running step pods found for pipeline run with ID: {run.id}"
-            )
-
     def get_pipeline_run_metadata(
         self, run_id: UUID
     ) -> Dict[str, "MetadataType"]:
@@ -928,5 +920,4 @@
         """
         return {
             METADATA_ORCHESTRATOR_RUN_ID: self.get_orchestrator_run_id(),
-        }
->>>>>>> 0fa0f593
+        }