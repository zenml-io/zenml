#  Copyright (c) ZenML GmbH 2022. All Rights Reserved.
#
#  Licensed under the Apache License, Version 2.0 (the "License");
#  you may not use this file except in compliance with the License.
#  You may obtain a copy of the License at:
#
#       https://www.apache.org/licenses/LICENSE-2.0
#
#  Unless required by applicable law or agreed to in writing, software
#  distributed under the License is distributed on an "AS IS" BASIS,
#  WITHOUT WARRANTIES OR CONDITIONS OF ANY KIND, either express
#  or implied. See the License for the specific language governing
#  permissions and limitations under the License.
"""Entrypoint of the Kubernetes master/orchestrator pod."""

import argparse
import socket
from typing import Any, Dict, cast
from uuid import UUID

from kubernetes import client as k8s_client

from zenml.client import Client
from zenml.entrypoints.step_entrypoint_configuration import (
    StepEntrypointConfiguration,
)
from zenml.enums import ExecutionStatus
from zenml.exceptions import AuthorizationException
from zenml.integrations.kubernetes.flavors.kubernetes_orchestrator_flavor import (
    KubernetesOrchestratorSettings,
)
from zenml.integrations.kubernetes.orchestrators import kube_utils
from zenml.integrations.kubernetes.orchestrators.kubernetes_orchestrator import (
    ENV_ZENML_KUBERNETES_RUN_ID,
    KUBERNETES_SECRET_TOKEN_KEY_NAME,
    KubernetesOrchestrator,
)
from zenml.integrations.kubernetes.orchestrators.manifest_utils import (
    build_pod_manifest,
)
from zenml.logger import get_logger
from zenml.orchestrators import publish_utils
from zenml.orchestrators.dag_runner import NodeStatus, ThreadedDagRunner
from zenml.orchestrators.utils import (
    get_config_environment_vars,
    get_orchestrator_run_name,
)

logger = get_logger(__name__)


def parse_args() -> argparse.Namespace:
    """Parse entrypoint arguments.

    Returns:
        Parsed args.
    """
    parser = argparse.ArgumentParser()
    parser.add_argument("--run_name", type=str, required=True)
    parser.add_argument("--deployment_id", type=str, required=True)
    parser.add_argument("--kubernetes_namespace", type=str, required=True)
    parser.add_argument("--run_id", type=str, required=False)
    return parser.parse_args()


def main() -> None:
    """Entrypoint of the k8s master/orchestrator pod."""
    # Log to the container's stdout so it can be streamed by the client.
    logger.info("Kubernetes orchestrator pod started.")

    # Parse / extract args.
    args = parse_args()

    orchestrator_pod_name = socket.gethostname()

    client = Client()
    active_stack = client.active_stack
    orchestrator = active_stack.orchestrator
    assert isinstance(orchestrator, KubernetesOrchestrator)

    deployment = client.get_deployment(args.deployment_id)
    pipeline_settings = cast(
        KubernetesOrchestratorSettings,
        orchestrator.get_settings(deployment),
    )

    step_command = StepEntrypointConfiguration.get_entrypoint_command()

    if args.run_id and not pipeline_settings.prevent_orchestrator_pod_caching:
        from zenml.orchestrators import cache_utils

        run_required = (
            cache_utils.create_cached_step_runs_and_prune_deployment(
                deployment=deployment,
                pipeline_run=client.get_pipeline_run(args.run_id),
                stack=active_stack,
            )
        )

        if not run_required:
            return

    mount_local_stores = active_stack.orchestrator.config.is_local

    # Get a Kubernetes client from the active Kubernetes orchestrator, but
    # override the `incluster` setting to `True` since we are running inside
    # the Kubernetes cluster.
    kube_client = orchestrator.get_kube_client(incluster=True)
    core_api = k8s_client.CoreV1Api(kube_client)

    env = get_config_environment_vars()
    env[ENV_ZENML_KUBERNETES_RUN_ID] = orchestrator_pod_name

    try:
        owner_references = kube_utils.get_pod_owner_references(
            core_api=core_api,
            pod_name=orchestrator_pod_name,
            namespace=args.kubernetes_namespace,
        )
    except Exception as e:
        logger.warning(f"Failed to get pod owner references: {str(e)}")
        owner_references = []
    else:
        # Make sure None of the owner references are marked as controllers of
        # the created pod, which messes with the garbage collection logic.
        for owner_reference in owner_references:
            owner_reference.controller = False

    def run_step_on_kubernetes(step_name: str) -> None:
        """Run a pipeline step in a separate Kubernetes pod.

        Args:
            step_name: Name of the step.

        Raises:
            Exception: If the pod fails to start.
        """
        step_config = deployment.step_configurations[step_name].config
        settings = step_config.settings.get("orchestrator.kubernetes", None)
        settings = KubernetesOrchestratorSettings.model_validate(
            settings.model_dump() if settings else {}
        )

        if settings.pod_name_prefix and not orchestrator_pod_name.startswith(
            settings.pod_name_prefix
        ):
            max_length = (
                kube_utils.calculate_max_pod_name_length_for_namespace(
                    namespace=args.kubernetes_namespace
                )
            )
            pod_name_prefix = get_orchestrator_run_name(
                settings.pod_name_prefix, max_length=max_length
            )
            pod_name = f"{pod_name_prefix}-{step_name}"
        else:
            pod_name = f"{orchestrator_pod_name}-{step_name}"

        pod_name = kube_utils.sanitize_pod_name(
            pod_name, namespace=args.kubernetes_namespace
        )

        image = KubernetesOrchestrator.get_image(
            deployment=deployment, step_name=step_name
        )
        step_args = StepEntrypointConfiguration.get_entrypoint_arguments(
            step_name=step_name, deployment_id=deployment.id
        )

        # We set some default minimum memory resource requests for the step pod
        # here if the user has not specified any, because the step pod takes up
        # some memory resources itself and, if not specified, the pod will be
        # scheduled on any node regardless of available memory and risk
        # negatively impacting or even crashing the node due to memory pressure.
        pod_settings = KubernetesOrchestrator.apply_default_resource_requests(
            memory="400Mi",
            pod_settings=settings.pod_settings,
        )

        if orchestrator.config.pass_zenml_token_as_secret:
            env.pop("ZENML_STORE_API_TOKEN", None)
            secret_name = orchestrator.get_token_secret_name(deployment.id)
            pod_settings.env.append(
                {
                    "name": "ZENML_STORE_API_TOKEN",
                    "valueFrom": {
                        "secretKeyRef": {
                            "name": secret_name,
                            "key": KUBERNETES_SECRET_TOKEN_KEY_NAME,
                        }
                    },
                }
            )

        # Define Kubernetes pod manifest.
        pod_manifest = build_pod_manifest(
            pod_name=pod_name,
            run_name=args.run_name,
            pipeline_name=deployment.pipeline_configuration.name,
            image_name=image,
            command=step_command,
            args=step_args,
            env=env,
            privileged=settings.privileged,
            pod_settings=pod_settings,
            service_account_name=settings.step_pod_service_account_name
            or settings.service_account_name,
            mount_local_stores=mount_local_stores,
            owner_references=owner_references,
        )

        kube_utils.create_and_wait_for_pod_to_start(
            core_api=core_api,
            pod_display_name=f"pod for step `{step_name}`",
            pod_name=pod_name,
            pod_manifest=pod_manifest,
            namespace=args.kubernetes_namespace,
            startup_max_retries=settings.pod_failure_max_retries,
            startup_failure_delay=settings.pod_failure_retry_delay,
            startup_failure_backoff=settings.pod_failure_backoff,
            startup_timeout=settings.pod_startup_timeout,
        )

        # Wait for pod to finish.
        logger.info(f"Waiting for pod of step `{step_name}` to finish...")
        try:
            kube_utils.wait_pod(
                kube_client_fn=lambda: orchestrator.get_kube_client(
                    incluster=True
                ),
                pod_name=pod_name,
                namespace=args.kubernetes_namespace,
                exit_condition_lambda=kube_utils.pod_is_done,
                stream_logs=True,
            )

            logger.info(f"Pod for step `{step_name}` completed.")
        except Exception:
            logger.error(f"Pod for step `{step_name}` failed.")

            raise

    def finalize_run(node_states: Dict[str, NodeStatus]) -> None:
        """Finalize the run.

        Args:
            node_states: The states of the nodes.
        """
        try:
            # Some steps may have failed because the pods could not be created.
            # We need to check for this and mark the step run as failed if so.

            # Fetch the pipeline run using any means possible.
            list_args: Dict[str, Any] = {}
            if args.run_id:
                # For a run triggered outside of a schedule, we can use the
                # placeholder run ID to find the pipeline run.
                list_args = dict(id=UUID(args.run_id))
            else:
                # For a run triggered by a schedule, we can only use the
                # orchestrator run ID to find the pipeline run.
                list_args = dict(orchestrator_run_id=orchestrator_pod_name)

            pipeline_runs = client.list_pipeline_runs(
                hydrate=True,
<<<<<<< HEAD
                project=deployment.project.id,
                deployment_id=deployment.id,
=======
                project=deployment_config.project_id,
                deployment_id=deployment_config.id,
>>>>>>> 26430a94
                **list_args,
            )
            if not len(pipeline_runs):
                # No pipeline run found, so we can't mark any step runs as failed.
                return

            pipeline_run = pipeline_runs[0]
            pipeline_failed = False

            for step_name, node_state in node_states.items():
                if node_state != NodeStatus.FAILED:
                    continue

                pipeline_failed = True

                # If steps failed for any reason, we need to mark the step run as
                # failed, if it exists and it wasn't already in a final state.

                step_run = pipeline_run.steps.get(step_name)

                # Try to update the step run status, if it exists and is in
                # a transient state.
                if step_run and step_run.status in {
                    ExecutionStatus.INITIALIZING,
                    ExecutionStatus.RUNNING,
                }:
                    publish_utils.publish_failed_step_run(step_run.id)

            # If any steps failed and the pipeline run is still in a transient
            # state, we need to mark it as failed.
            if pipeline_failed and pipeline_run.status in {
                ExecutionStatus.INITIALIZING,
                ExecutionStatus.RUNNING,
            }:
                publish_utils.publish_failed_pipeline_run(pipeline_run.id)
        except AuthorizationException:
            # If a step of the pipeline failed or all of them completed
            # successfully, the pipeline run will be finished and the API token
            # will be invalidated. We catch this exception and do nothing here,
            # as the pipeline run status will already have been published.
            pass

    parallel_node_startup_waiting_period = (
        orchestrator.config.parallel_step_startup_waiting_period or 0.0
    )

    pipeline_dag = {
        step_name: step.spec.upstream_steps
        for step_name, step in deployment.step_configurations.items()
    }
    try:
        ThreadedDagRunner(
            dag=pipeline_dag,
            run_fn=run_step_on_kubernetes,
            finalize_fn=finalize_run,
            parallel_node_startup_waiting_period=parallel_node_startup_waiting_period,
            max_parallelism=pipeline_settings.max_parallelism,
        ).run()
        logger.info("Orchestration pod completed.")
    finally:
        if (
            orchestrator.config.pass_zenml_token_as_secret
            and deployment.schedule is None
        ):
            secret_name = orchestrator.get_token_secret_name(deployment.id)
            try:
                kube_utils.delete_secret(
                    core_api=core_api,
                    namespace=args.kubernetes_namespace,
                    secret_name=secret_name,
                )
            except k8s_client.rest.ApiException as e:
                logger.error(f"Error cleaning up secret {secret_name}: {e}")


if __name__ == "__main__":
    main()<|MERGE_RESOLUTION|>--- conflicted
+++ resolved
@@ -263,13 +263,8 @@
 
             pipeline_runs = client.list_pipeline_runs(
                 hydrate=True,
-<<<<<<< HEAD
-                project=deployment.project.id,
+                project=deployment.project_id,
                 deployment_id=deployment.id,
-=======
-                project=deployment_config.project_id,
-                deployment_id=deployment_config.id,
->>>>>>> 26430a94
                 **list_args,
             )
             if not len(pipeline_runs):
