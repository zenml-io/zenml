--- conflicted
+++ resolved
@@ -172,21 +172,6 @@
 
                 return True
 
-<<<<<<< HEAD
-        pod_name = kube_utils.compute_step_pod_name(
-            namespace=args.kubernetes_namespace,
-            orchestrator_pod_name=orchestrator_pod_name,
-            step_name=step_name,
-            settings=settings,
-        )
-
-        image = KubernetesOrchestrator.get_image(
-            deployment=deployment, step_name=step_name
-        )
-        step_args = StepEntrypointConfiguration.get_entrypoint_arguments(
-            step_name=step_name, deployment_id=deployment.id
-        )
-=======
         step_pod_labels = {
             "run_id": kube_utils.sanitize_label(str(pipeline_run.id)),
             "run_name": kube_utils.sanitize_label(str(pipeline_run.name)),
@@ -229,7 +214,6 @@
                 pod_name = f"{pod_name_prefix}-{step_name}"
             else:
                 pod_name = f"{orchestrator_pod_name}-{step_name}"
->>>>>>> 0fa0f593
 
             pod_name = kube_utils.sanitize_pod_name(
                 pod_name, namespace=namespace
