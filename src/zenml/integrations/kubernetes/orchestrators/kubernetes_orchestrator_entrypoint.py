#  Copyright (c) ZenML GmbH 2022. All Rights Reserved.
#
#  Licensed under the Apache License, Version 2.0 (the "License");
#  you may not use this file except in compliance with the License.
#  You may obtain a copy of the License at:
#
#       https://www.apache.org/licenses/LICENSE-2.0
#
#  Unless required by applicable law or agreed to in writing, software
#  distributed under the License is distributed on an "AS IS" BASIS,
#  WITHOUT WARRANTIES OR CONDITIONS OF ANY KIND, either express
#  or implied. See the License for the specific language governing
#  permissions and limitations under the License.
"""Entrypoint of the Kubernetes master/orchestrator pod."""

import argparse
import socket
from typing import Callable, Dict, Optional, cast

from kubernetes import client as k8s_client
from kubernetes.client.rest import ApiException

from zenml.client import Client
from zenml.entrypoints.step_entrypoint_configuration import (
    StepEntrypointConfiguration,
)
from zenml.enums import ExecutionStatus
from zenml.exceptions import AuthorizationException
from zenml.integrations.kubernetes.flavors.kubernetes_orchestrator_flavor import (
    KubernetesOrchestratorSettings,
)
from zenml.integrations.kubernetes.orchestrators import kube_utils
from zenml.integrations.kubernetes.orchestrators.kubernetes_orchestrator import (
    ENV_ZENML_KUBERNETES_RUN_ID,
    KUBERNETES_SECRET_TOKEN_KEY_NAME,
    KubernetesOrchestrator,
)
from zenml.integrations.kubernetes.orchestrators.manifest_utils import (
    build_pod_manifest,
)
from zenml.logger import get_logger
from zenml.logging.step_logging import setup_orchestrator_logging
from zenml.orchestrators import publish_utils
from zenml.orchestrators.dag_runner import NodeStatus, ThreadedDagRunner
from zenml.orchestrators.step_run_utils import (
    StepRunRequestFactory,
    fetch_step_runs_by_names,
    publish_cached_step_run,
)
from zenml.orchestrators.utils import (
    get_config_environment_vars,
    get_orchestrator_run_name,
)
from zenml.pipelines.run_utils import create_placeholder_run

logger = get_logger(__name__)


def parse_args() -> argparse.Namespace:
    """Parse entrypoint arguments.

    Returns:
        Parsed args.
    """
    parser = argparse.ArgumentParser()
    parser.add_argument("--deployment_id", type=str, required=True)
    parser.add_argument("--run_id", type=str, required=False)
    return parser.parse_args()


def main() -> None:
    """Entrypoint of the k8s master/orchestrator pod."""
    # Log to the container's stdout so it can be streamed by the client.
    logger.info("Kubernetes orchestrator pod started.")

    args = parse_args()

    orchestrator_pod_name = socket.gethostname()

    client = Client()

    deployment = client.get_deployment(args.deployment_id)

    if args.run_id:
        pipeline_run = client.get_pipeline_run(args.run_id)
    else:
        pipeline_run = create_placeholder_run(
            deployment=deployment,
            orchestrator_run_id=orchestrator_pod_name,
        )

    logs_context = setup_orchestrator_logging(
        run_id=str(pipeline_run.id), deployment=deployment
    )

    with logs_context:
        active_stack = client.active_stack
        orchestrator = active_stack.orchestrator
        assert isinstance(orchestrator, KubernetesOrchestrator)
        namespace = orchestrator.config.kubernetes_namespace

        pipeline_settings = cast(
            KubernetesOrchestratorSettings,
            orchestrator.get_settings(deployment),
        )

        step_command = StepEntrypointConfiguration.get_entrypoint_command()

        mount_local_stores = active_stack.orchestrator.config.is_local

        # Get a Kubernetes client from the active Kubernetes orchestrator, but
        # override the `incluster` setting to `True` since we are running inside
        # the Kubernetes cluster.
        kube_client = orchestrator.get_kube_client(incluster=True)
        core_api = k8s_client.CoreV1Api(kube_client)

        env = get_config_environment_vars()
        env[ENV_ZENML_KUBERNETES_RUN_ID] = orchestrator_pod_name

        try:
            owner_references = kube_utils.get_pod_owner_references(
                core_api=core_api,
                pod_name=orchestrator_pod_name,
                namespace=namespace,
            )
        except Exception as e:
            logger.warning(f"Failed to get pod owner references: {str(e)}")
            owner_references = []
        else:
            # Make sure None of the owner references are marked as controllers of
            # the created pod, which messes with the garbage collection logic.
            for owner_reference in owner_references:
                owner_reference.controller = False

        pre_step_run: Optional[Callable[[str], bool]] = None

        if not pipeline_settings.prevent_orchestrator_pod_caching:
            step_run_request_factory = StepRunRequestFactory(
                deployment=deployment,
                pipeline_run=pipeline_run,
                stack=active_stack,
            )
            step_runs = {}

            def pre_step_run(step_name: str) -> bool:
                """Pre-step run.

                Args:
                    step_name: Name of the step.

                Returns:
                    Whether the step node needs to be run.
                """
                step_run_request = step_run_request_factory.create_request(
                    step_name
                )
                try:
                    step_run_request_factory.populate_request(step_run_request)
                except Exception as e:
                    logger.error(
                        f"Failed to populate step run request for step {step_name}: {e}"
                    )
                    return True

                if step_run_request.status == ExecutionStatus.CACHED:
                    step_run = publish_cached_step_run(
                        step_run_request, pipeline_run
                    )
                    step_runs[step_name] = step_run
                    logger.info(
                        "Using cached version of step `%s`.", step_name
                    )
                    return False

                return True

        step_pod_labels = {
            "run_id": kube_utils.sanitize_label(str(pipeline_run.id)),
            "run_name": kube_utils.sanitize_label(str(pipeline_run.name)),
            "pipeline": kube_utils.sanitize_label(
                deployment.pipeline_configuration.name
            ),
        }

        def run_step_on_kubernetes(step_name: str) -> None:
            """Run a pipeline step in a separate Kubernetes pod.

            Args:
                step_name: Name of the step.

            Raises:
                Exception: If the pod fails to start.
            """
            step_config = deployment.step_configurations[step_name].config
            settings = step_config.settings.get(
                "orchestrator.kubernetes", None
            )
            settings = KubernetesOrchestratorSettings.model_validate(
                settings.model_dump() if settings else {}
            )

            if (
                settings.pod_name_prefix
                and not orchestrator_pod_name.startswith(
                    settings.pod_name_prefix
                )
            ):
                max_length = (
                    kube_utils.calculate_max_pod_name_length_for_namespace(
                        namespace=namespace
                    )
                )
                pod_name_prefix = get_orchestrator_run_name(
                    settings.pod_name_prefix, max_length=max_length
                )
                pod_name = f"{pod_name_prefix}-{step_name}"
            else:
                pod_name = f"{orchestrator_pod_name}-{step_name}"

            pod_name = kube_utils.sanitize_pod_name(
                pod_name, namespace=namespace
            )

            image = KubernetesOrchestrator.get_image(
                deployment=deployment, step_name=step_name
            )
            step_args = StepEntrypointConfiguration.get_entrypoint_arguments(
                step_name=step_name, deployment_id=deployment.id
            )

            # We set some default minimum memory resource requests for the step pod
            # here if the user has not specified any, because the step pod takes up
            # some memory resources itself and, if not specified, the pod will be
            # scheduled on any node regardless of available memory and risk
            # negatively impacting or even crashing the node due to memory pressure.
            pod_settings = (
                KubernetesOrchestrator.apply_default_resource_requests(
                    memory="400Mi",
                    pod_settings=settings.pod_settings,
                )
            )

            if orchestrator.config.pass_zenml_token_as_secret:
                env.pop("ZENML_STORE_API_TOKEN", None)
                secret_name = orchestrator.get_token_secret_name(deployment.id)
                pod_settings.env.append(
                    {
                        "name": "ZENML_STORE_API_TOKEN",
                        "valueFrom": {
                            "secretKeyRef": {
                                "name": secret_name,
                                "key": KUBERNETES_SECRET_TOKEN_KEY_NAME,
                            }
                        },
                    }
                )

            # Define Kubernetes pod manifest.
            pod_manifest = build_pod_manifest(
                pod_name=pod_name,
                image_name=image,
                command=step_command,
                args=step_args,
                env=env,
                privileged=settings.privileged,
                pod_settings=pod_settings,
                service_account_name=settings.step_pod_service_account_name
                or settings.service_account_name,
                mount_local_stores=mount_local_stores,
                owner_references=owner_references,
                termination_grace_period_seconds=settings.pod_stop_grace_period,
                labels=step_pod_labels,
            )

            kube_utils.create_and_wait_for_pod_to_start(
                core_api=core_api,
                pod_display_name=f"pod for step `{step_name}`",
                pod_name=pod_name,
                pod_manifest=pod_manifest,
                namespace=namespace,
                startup_max_retries=settings.pod_failure_max_retries,
                startup_failure_delay=settings.pod_failure_retry_delay,
                startup_failure_backoff=settings.pod_failure_backoff,
                startup_timeout=settings.pod_startup_timeout,
            )

            # Wait for pod to finish.
            logger.info(f"Waiting for pod of step `{step_name}` to finish...")
            try:
                kube_utils.wait_pod(
                    kube_client_fn=lambda: orchestrator.get_kube_client(
                        incluster=True
                    ),
                    pod_name=pod_name,
                    namespace=namespace,
                    exit_condition_lambda=kube_utils.pod_is_done,
                    stream_logs=True,
                )

                logger.info(f"Pod for step `{step_name}` completed.")
            except Exception:
                logger.error(f"Pod for step `{step_name}` failed.")

                raise

        def finalize_run(node_states: Dict[str, NodeStatus]) -> None:
            """Finalize the run.

            Args:
                node_states: The states of the nodes.
            """
            try:
                # Some steps may have failed because the pods could not be created.
                # We need to check for this and mark the step run as failed if so.
                pipeline_failed = False
                failed_step_names = [
                    step_name
                    for step_name, node_state in node_states.items()
                    if node_state == NodeStatus.FAILED
                ]
                step_runs = fetch_step_runs_by_names(
                    step_run_names=failed_step_names, pipeline_run=pipeline_run
                )

                for step_name, node_state in node_states.items():
                    if node_state != NodeStatus.FAILED:
                        continue

                    pipeline_failed = True

                    if step_run := step_runs.get(step_name, None):
                        # Try to update the step run status, if it exists and is in
                        # a transient state.
                        if step_run and step_run.status in {
                            ExecutionStatus.INITIALIZING,
                            ExecutionStatus.RUNNING,
                        }:
                            publish_utils.publish_failed_step_run(step_run.id)

                # If any steps failed and the pipeline run is still in a transient
                # state, we need to mark it as failed.
                if pipeline_failed and pipeline_run.status in {
                    ExecutionStatus.INITIALIZING,
                    ExecutionStatus.RUNNING,
                }:
                    publish_utils.publish_failed_pipeline_run(pipeline_run.id)
            except AuthorizationException:
                # If a step of the pipeline failed or all of them completed
                # successfully, the pipeline run will be finished and the API token
                # will be invalidated. We catch this exception and do nothing here,
                # as the pipeline run status will already have been published.
                pass

        def check_pipeline_cancellation() -> bool:
            """Check if the pipeline should continue execution.

            Returns:
                True if execution should continue, False if it should stop.
            """
            try:
                run = client.get_pipeline_run(
                    name_id_or_prefix=pipeline_run.id,
                    project=pipeline_run.project_id,
                    hydrate=False,  # We only need status, not full hydration
                )

                # If the run is STOPPING or STOPPED, we should stop the execution
                if run.status in [
                    ExecutionStatus.STOPPING,
                    ExecutionStatus.STOPPED,
                ]:
                    logger.info(
                        f"Pipeline run is in {run.status} state, stopping execution"
                    )
                    return False

<<<<<<< HEAD
                return True

            except Exception as e:
                # If we can't check the status, assume we should continue
                logger.warning(
                    f"Failed to check pipeline cancellation status: {e}"
=======
    pipeline_dag = {
        step_name: step.spec.upstream_steps
        for step_name, step in deployment.step_configurations.items()
    }
    try:
        ThreadedDagRunner(
            dag=pipeline_dag,
            run_fn=run_step_on_kubernetes,
            preparation_fn=pre_step_run,
            finalize_fn=finalize_run,
            continue_fn=check_pipeline_cancellation,
            parallel_node_startup_waiting_period=parallel_node_startup_waiting_period,
            max_parallelism=pipeline_settings.max_parallelism,
        ).run()
        logger.info("Orchestration pod completed.")
    finally:
        if (
            orchestrator.config.pass_zenml_token_as_secret
            and deployment.schedule is None
        ):
            secret_name = orchestrator.get_token_secret_name(deployment.id)
            try:
                kube_utils.delete_secret(
                    core_api=core_api,
                    namespace=namespace,
                    secret_name=secret_name,
>>>>>>> bc85e534
                )
                return True

        parallel_node_startup_waiting_period = (
            orchestrator.config.parallel_step_startup_waiting_period or 0.0
        )

        pipeline_dag = {
            step_name: step.spec.upstream_steps
            for step_name, step in deployment.step_configurations.items()
        }
        try:
            ThreadedDagRunner(
                dag=pipeline_dag,
                run_fn=run_step_on_kubernetes,
                preparation_fn=pre_step_run,
                finalize_fn=finalize_run,
                check_fn=check_pipeline_cancellation,
                parallel_node_startup_waiting_period=parallel_node_startup_waiting_period,
                max_parallelism=pipeline_settings.max_parallelism,
            ).run()
            logger.info("Orchestration pod completed.")
        finally:
            if (
                orchestrator.config.pass_zenml_token_as_secret
                and deployment.schedule is None
            ):
                secret_name = orchestrator.get_token_secret_name(deployment.id)
                try:
                    kube_utils.delete_secret(
                        core_api=core_api,
                        namespace=namespace,
                        secret_name=secret_name,
                    )
                except ApiException as e:
                    logger.error(
                        f"Error cleaning up secret {secret_name}: {e}"
                    )


if __name__ == "__main__":
    main()<|MERGE_RESOLUTION|>--- conflicted
+++ resolved
@@ -78,7 +78,6 @@
     orchestrator_pod_name = socket.gethostname()
 
     client = Client()
-
     deployment = client.get_deployment(args.deployment_id)
 
     if args.run_id:
@@ -374,41 +373,12 @@
                     )
                     return False
 
-<<<<<<< HEAD
                 return True
 
             except Exception as e:
                 # If we can't check the status, assume we should continue
                 logger.warning(
                     f"Failed to check pipeline cancellation status: {e}"
-=======
-    pipeline_dag = {
-        step_name: step.spec.upstream_steps
-        for step_name, step in deployment.step_configurations.items()
-    }
-    try:
-        ThreadedDagRunner(
-            dag=pipeline_dag,
-            run_fn=run_step_on_kubernetes,
-            preparation_fn=pre_step_run,
-            finalize_fn=finalize_run,
-            continue_fn=check_pipeline_cancellation,
-            parallel_node_startup_waiting_period=parallel_node_startup_waiting_period,
-            max_parallelism=pipeline_settings.max_parallelism,
-        ).run()
-        logger.info("Orchestration pod completed.")
-    finally:
-        if (
-            orchestrator.config.pass_zenml_token_as_secret
-            and deployment.schedule is None
-        ):
-            secret_name = orchestrator.get_token_secret_name(deployment.id)
-            try:
-                kube_utils.delete_secret(
-                    core_api=core_api,
-                    namespace=namespace,
-                    secret_name=secret_name,
->>>>>>> bc85e534
                 )
                 return True
 
@@ -426,7 +396,7 @@
                 run_fn=run_step_on_kubernetes,
                 preparation_fn=pre_step_run,
                 finalize_fn=finalize_run,
-                check_fn=check_pipeline_cancellation,
+                continue_fn=check_pipeline_cancellation,
                 parallel_node_startup_waiting_period=parallel_node_startup_waiting_period,
                 max_parallelism=pipeline_settings.max_parallelism,
             ).run()
