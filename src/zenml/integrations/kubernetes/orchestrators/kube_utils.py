#  Copyright (c) ZenML GmbH 2022. All Rights Reserved.
#
#  Licensed under the Apache License, Version 2.0 (the "License");
#  you may not use this file except in compliance with the License.
#  You may obtain a copy of the License at:
#
#       https://www.apache.org/licenses/LICENSE-2.0
#
#  Unless required by applicable law or agreed to in writing, software
#  distributed under the License is distributed on an "AS IS" BASIS,
#  WITHOUT WARRANTIES OR CONDITIONS OF ANY KIND, either express
#  or implied. See the License for the specific language governing
#  permissions and limitations under the License.
#
# Copyright 2020 Google LLC. All Rights Reserved.
#
# Licensed under the Apache License, Version 2.0 (the "License");
# you may not use this file except in compliance with the License.
# You may obtain a copy of the License at
#
#     http://www.apache.org/licenses/LICENSE-2.0
#
# Unless required by applicable law or agreed to in writing, software
# distributed under the License is distributed on an "AS IS" BASIS,
# WITHOUT WARRANTIES OR CONDITIONS OF ANY KIND, either express or implied.
# See the License for the specific language governing permissions and
# limitations under the License.
"""Utilities for Kubernetes related functions.

Internal interface: no backwards compatibility guarantees.
Adjusted from https://github.com/tensorflow/tfx/blob/master/tfx/utils/kube_utils.py.
"""

import enum
import functools
import re
import time
<<<<<<< HEAD
from typing import (
    TYPE_CHECKING,
    Any,
    Callable,
    Dict,
    List,
    Optional,
    TypeVar,
    cast,
)
=======
from collections import defaultdict
from typing import Any, Callable, Dict, List, Optional, TypeVar, cast
>>>>>>> c9c25840

from kubernetes import client as k8s_client
from kubernetes import config as k8s_config
from kubernetes.client.rest import ApiException

from zenml.integrations.kubernetes.orchestrators.manifest_utils import (
    build_namespace_manifest,
    build_role_binding_manifest_for_service_account,
    build_secret_manifest,
    build_service_account_manifest,
)
from zenml.logger import get_logger
from zenml.orchestrators.utils import get_orchestrator_run_name
from zenml.utils.time_utils import utc_now

if TYPE_CHECKING:
    from zenml.integrations.kubernetes.flavors.kubernetes_orchestrator_flavor import (
        KubernetesOrchestratorSettings,
    )


logger = get_logger(__name__)

R = TypeVar("R")


class PodPhase(enum.Enum):
    """Phase of the Kubernetes pod.

    Pod phases are defined in
    https://kubernetes.io/docs/concepts/workloads/pods/pod-lifecycle/#pod-phase.
    """

    PENDING = "Pending"
    RUNNING = "Running"
    SUCCEEDED = "Succeeded"
    FAILED = "Failed"
    UNKNOWN = "Unknown"


def is_inside_kubernetes() -> bool:
    """Check whether we are inside a Kubernetes cluster or on a remote host.

    Returns:
        True if inside a Kubernetes cluster, else False.
    """
    try:
        k8s_config.load_incluster_config()
        return True
    except k8s_config.ConfigException:
        return False


def load_kube_config(
    incluster: bool = False, context: Optional[str] = None
) -> None:
    """Load the Kubernetes client config.

    Args:
        incluster: Whether to load the in-cluster config.
        context: Name of the Kubernetes context. If not provided, uses the
            currently active context. Will be ignored if `incluster` is True.
    """
    if incluster:
        k8s_config.load_incluster_config()
    else:
        k8s_config.load_kube_config(context=context)


def calculate_max_pod_name_length_for_namespace(namespace: str) -> int:
    """Calculate the max pod length for a certain namespace.

    Args:
        namespace: The namespace in which the pod will be created.

    Returns:
        The maximum pod name length.
    """
    # Kubernetes allows Pod names to have 253 characters. However, when
    # creating a pod they try to create a log file which is called
    # <NAMESPACE>_<POD_NAME>_<UUID>, which adds additional characters and
    # runs into filesystem limitations for filename lengths (255). We therefore
    # subtract the length of a UUID (36), the two underscores and the
    # namespace length from the max filename length.
    return 255 - 38 - len(namespace)


def sanitize_pod_name(pod_name: str, namespace: str) -> str:
    """Sanitize pod names so they conform to Kubernetes pod naming convention.

    Args:
        pod_name: Arbitrary input pod name.
        namespace: Namespace in which the Pod will be created.

    Returns:
        Sanitized pod name.
    """
    # https://kubernetes.io/docs/concepts/overview/working-with-objects/names/#dns-subdomain-names
    pod_name = re.sub(r"[^a-z0-9-]", "-", pod_name.lower())
    pod_name = re.sub(r"^[-]+", "", pod_name)
    pod_name = re.sub(r"[-]+$", "", pod_name)
    pod_name = re.sub(r"[-]+", "-", pod_name)

    allowed_length = calculate_max_pod_name_length_for_namespace(
        namespace=namespace
    )
    return pod_name[:allowed_length]


def sanitize_label(label: str) -> str:
    """Sanitize a label for a Kubernetes resource.

    Args:
        label: The label to sanitize.

    Returns:
        The sanitized label.
    """
    # https://kubernetes.io/docs/concepts/overview/working-with-objects/names/#rfc-1035-label-names
    label = re.sub(r"[^a-z0-9-]", "-", label.lower())
    label = re.sub(r"^[-]+", "", label)
    label = re.sub(r"[-]+$", "", label)
    label = re.sub(r"[-]+", "-", label)

    return label[:63]


def pod_is_not_pending(pod: k8s_client.V1Pod) -> bool:
    """Check if pod status is not 'Pending'.

    Args:
        pod: Kubernetes pod.

    Returns:
        False if the pod status is 'Pending' else True.
    """
    return pod.status.phase != PodPhase.PENDING.value  # type: ignore[no-any-return]


def pod_failed(pod: k8s_client.V1Pod) -> bool:
    """Check if pod status is 'Failed'.

    Args:
        pod: Kubernetes pod.

    Returns:
        True if pod status is 'Failed' else False.
    """
    return pod.status.phase == PodPhase.FAILED.value  # type: ignore[no-any-return]


def pod_is_done(pod: k8s_client.V1Pod) -> bool:
    """Check if pod status is 'Succeeded'.

    Args:
        pod: Kubernetes pod.

    Returns:
        True if pod status is 'Succeeded' else False.
    """
    return pod.status.phase == PodPhase.SUCCEEDED.value  # type: ignore[no-any-return]


def get_pod(
    core_api: k8s_client.CoreV1Api, pod_name: str, namespace: str
) -> Optional[k8s_client.V1Pod]:
    """Get a pod from Kubernetes metadata API.

    Args:
        core_api: Client of `CoreV1Api` of Kubernetes API.
        pod_name: The name of the pod.
        namespace: The namespace of the pod.

    Raises:
        RuntimeError: When it sees unexpected errors from Kubernetes API.

    Returns:
        The found pod object. None if it's not found.
    """
    try:
        return core_api.read_namespaced_pod(name=pod_name, namespace=namespace)
    except k8s_client.rest.ApiException as e:
        if e.status == 404:
            return None
        raise RuntimeError from e


def wait_pod(
    kube_client_fn: Callable[[], k8s_client.ApiClient],
    pod_name: str,
    namespace: str,
    exit_condition_lambda: Callable[[k8s_client.V1Pod], bool],
    timeout_sec: int = 0,
    exponential_backoff: bool = False,
    stream_logs: bool = False,
) -> k8s_client.V1Pod:
    """Wait for a pod to meet an exit condition.

    Args:
        kube_client_fn: the kube client fn is a function that is called
            periodically and is used to get a `CoreV1Api` client for
            the Kubernetes API. It should cache the client to avoid
            unnecessary overhead but should also instantiate a new client if
            the previous one is using credentials that are about to expire.
        pod_name: The name of the pod.
        namespace: The namespace of the pod.
        exit_condition_lambda: A lambda
            which will be called periodically to wait for a pod to exit. The
            function returns True to exit.
        timeout_sec: Timeout in seconds to wait for pod to reach exit
            condition, or 0 to wait for an unlimited duration.
            Defaults to unlimited.
        exponential_backoff: Whether to use exponential back off for polling.
            Defaults to False.
        stream_logs: Whether to stream the pod logs to
            `zenml.logger.info()`. Defaults to False.

    Raises:
        RuntimeError: when the function times out.

    Returns:
        The pod object which meets the exit condition.
    """
    start_time = utc_now()

    # Link to exponential back-off algorithm used here:
    # https://cloud.google.com/storage/docs/exponential-backoff
    backoff_interval = 1
    maximum_backoff = 32

    logged_lines = 0

    while True:
        kube_client = kube_client_fn()
        core_api = k8s_client.CoreV1Api(kube_client)

        resp = get_pod(core_api, pod_name, namespace)

        if resp is None:
            raise RuntimeError(f"Pod `{namespace}:{pod_name}` not found.")

        # Stream logs to `zenml.logger.info()`.
        # TODO: can we do this without parsing all logs every time?
        if stream_logs and pod_is_not_pending(resp):
            try:
                response = core_api.read_namespaced_pod_log(
                    name=pod_name,
                    namespace=namespace,
                    _preload_content=False,
                )
            except ApiException as e:
                logger.error(f"Error reading pod logs: {e}. Retrying...")
            else:
                raw_data = response.data
                decoded_log = raw_data.decode("utf-8", errors="replace")
                logs = decoded_log.splitlines()
                if len(logs) > logged_lines:
                    for line in logs[logged_lines:]:
                        logger.info(line)
                    logged_lines = len(logs)

        # Raise an error if the pod failed.
        if pod_failed(resp):
            raise RuntimeError(f"Pod `{namespace}:{pod_name}` failed.")

        # Check if pod is in desired state (e.g. finished / running / ...).
        if exit_condition_lambda(resp):
            return resp

        # Check if wait timed out.
        elapse_time = utc_now() - start_time
        if elapse_time.seconds >= timeout_sec and timeout_sec != 0:
            raise RuntimeError(
                f"Waiting for pod `{namespace}:{pod_name}` timed out after "
                f"{timeout_sec} seconds."
            )

        # Wait (using exponential backoff).
        time.sleep(backoff_interval)
        if exponential_backoff and backoff_interval < maximum_backoff:
            backoff_interval *= 2


FuncT = TypeVar("FuncT", bound=Callable[..., Any])


def _if_not_exists(create_fn: FuncT) -> FuncT:
    """Wrap a Kubernetes function to handle creation if already exists.

    Args:
        create_fn: Kubernetes function to be wrapped.

    Returns:
        Wrapped Kubernetes function.
    """

    def create_if_not_exists(*args: Any, **kwargs: Any) -> None:
        try:
            create_fn(*args, **kwargs)
        except ApiException as exc:
            if exc.status != 409:
                raise
            logger.debug(
                f"Didn't execute {create_fn.__name__} because already exists."
            )

    return cast(FuncT, create_if_not_exists)


def create_edit_service_account(
    core_api: k8s_client.CoreV1Api,
    rbac_api: k8s_client.RbacAuthorizationV1Api,
    service_account_name: str,
    namespace: str,
    role_binding_name: str = "zenml-edit",
) -> None:
    """Create a new Kubernetes service account with "edit" rights.

    Args:
        core_api: Client of Core V1 API of Kubernetes API.
        rbac_api: Client of Rbac Authorization V1 API of Kubernetes API.
        service_account_name: Name of the service account.
        namespace: Kubernetes namespace. Defaults to "default".
        role_binding_name: Name of the role binding. Defaults to "zenml-edit".
    """
    rb_manifest = build_role_binding_manifest_for_service_account(
        name=role_binding_name,
        role_name="edit",
        service_account_name=service_account_name,
        namespace=namespace,
    )
    _if_not_exists(rbac_api.create_namespaced_role_binding)(
        namespace=namespace, body=rb_manifest
    )

    sa_manifest = build_service_account_manifest(
        name=service_account_name, namespace=namespace
    )
    _if_not_exists(core_api.create_namespaced_service_account)(
        namespace=namespace,
        body=sa_manifest,
    )


def create_namespace(core_api: k8s_client.CoreV1Api, namespace: str) -> None:
    """Create a Kubernetes namespace.

    Args:
        core_api: Client of Core V1 API of Kubernetes API.
        namespace: Kubernetes namespace. Defaults to "default".
    """
    manifest = build_namespace_manifest(namespace)
    _if_not_exists(core_api.create_namespace)(body=manifest)


def create_secret(
    core_api: k8s_client.CoreV1Api,
    namespace: str,
    secret_name: str,
    data: Dict[str, Optional[str]],
) -> None:
    """Create a Kubernetes secret.

    Args:
        core_api: Client of Core V1 API of Kubernetes API.
        namespace: The namespace in which to create the secret.
        secret_name: The name of the secret to create.
        data: The secret data.
    """
    core_api.create_namespaced_secret(
        namespace=namespace,
        body=build_secret_manifest(name=secret_name, data=data),
    )


def update_secret(
    core_api: k8s_client.CoreV1Api,
    namespace: str,
    secret_name: str,
    data: Dict[str, Optional[str]],
) -> None:
    """Update a Kubernetes secret.

    Args:
        core_api: Client of Core V1 API of Kubernetes API.
        namespace: The namespace in which to update the secret.
        secret_name: The name of the secret to update.
        data: The secret data. If the value is None, the key will be removed
            from the secret.
    """
    core_api.patch_namespaced_secret(
        namespace=namespace,
        name=secret_name,
        body=build_secret_manifest(name=secret_name, data=data),
    )


def create_or_update_secret(
    core_api: k8s_client.CoreV1Api,
    namespace: str,
    secret_name: str,
    data: Dict[str, Optional[str]],
) -> None:
    """Create a Kubernetes secret if it doesn't exist, or update it if it does.

    Args:
        core_api: Client of Core V1 API of Kubernetes API.
        namespace: The namespace in which to create or update the secret.
        secret_name: The name of the secret to create or update.
        data: The secret data. If the value is None, the key will be removed
            from the secret.

    Raises:
        ApiException: If the secret creation failed for any reason other than
            the secret already existing.
    """
    try:
        create_secret(core_api, namespace, secret_name, data)
    except ApiException as e:
        if e.status != 409:
            raise
        update_secret(core_api, namespace, secret_name, data)


def delete_secret(
    core_api: k8s_client.CoreV1Api,
    namespace: str,
    secret_name: str,
) -> None:
    """Delete a Kubernetes secret.

    Args:
        core_api: Client of Core V1 API of Kubernetes API.
        namespace: The namespace in which to delete the secret.
        secret_name: The name of the secret to delete.
    """
    core_api.delete_namespaced_secret(
        name=secret_name,
        namespace=namespace,
    )


def create_and_wait_for_pod_to_start(
    core_api: k8s_client.CoreV1Api,
    pod_display_name: str,
    pod_name: str,
    pod_manifest: k8s_client.V1Pod,
    namespace: str,
    startup_max_retries: int,
    startup_failure_delay: float,
    startup_failure_backoff: float,
    startup_timeout: float,
) -> None:
    """Create a pod and wait for it to reach a desired state.

    Args:
        core_api: Client of Core V1 API of Kubernetes API.
        pod_display_name: The display name of the pod to use in logs.
        pod_name: The name of the pod to create.
        pod_manifest: The manifest of the pod to create.
        namespace: The namespace in which to create the pod.
        startup_max_retries: The maximum number of retries for the pod startup.
        startup_failure_delay: The delay between retries for the pod startup.
        startup_failure_backoff: The backoff factor for the pod startup.
        startup_timeout: The maximum time to wait for the pod to start.

    Raises:
        TimeoutError: If the pod is still in a pending state after the maximum
            wait time has elapsed.
        Exception: If the pod fails to start after the maximum number of
            retries.
    """
    retries = 0

    while retries < startup_max_retries:
        try:
            # Create and run pod.
            core_api.create_namespaced_pod(
                namespace=namespace,
                body=pod_manifest,
            )
            break
        except Exception as e:
            retries += 1
            if retries < startup_max_retries:
                logger.debug(f"The {pod_display_name} failed to start: {e}")
                logger.error(
                    f"Failed to create {pod_display_name}. "
                    f"Retrying in {startup_failure_delay} seconds..."
                )
                time.sleep(startup_failure_delay)
                startup_failure_delay *= startup_failure_backoff
            else:
                logger.error(
                    f"Failed to create {pod_display_name} after "
                    f"{startup_max_retries} retries. Exiting."
                )
                raise

    # Wait for pod to start
    logger.info(f"Waiting for {pod_display_name} to start...")
    max_wait = startup_timeout
    total_wait: float = 0
    delay = startup_failure_delay
    while True:
        pod = get_pod(
            core_api=core_api,
            pod_name=pod_name,
            namespace=namespace,
        )
        if not pod or pod_is_not_pending(pod):
            break
        if total_wait >= max_wait:
            # Have to delete the pending pod so it doesn't start running
            # later on.
            try:
                core_api.delete_namespaced_pod(
                    name=pod_name,
                    namespace=namespace,
                )
            except Exception:
                pass
            raise TimeoutError(
                f"The {pod_display_name} is still in a pending state "
                f"after {total_wait} seconds. Exiting."
            )

        if total_wait + delay > max_wait:
            delay = max_wait - total_wait
        total_wait += delay
        time.sleep(delay)
        delay *= startup_failure_backoff


def get_pod_owner_references(
    core_api: k8s_client.CoreV1Api, pod_name: str, namespace: str
) -> List[k8s_client.V1OwnerReference]:
    """Get owner references for a pod.

    Args:
        core_api: Kubernetes CoreV1Api client.
        pod_name: Name of the pod.
        namespace: Kubernetes namespace.

    Returns:
        List of owner references.
    """
    pod = get_pod(core_api=core_api, pod_name=pod_name, namespace=namespace)

    if not pod or not pod.metadata or not pod.metadata.owner_references:
        return []

    return cast(
        List[k8s_client.V1OwnerReference], pod.metadata.owner_references
    )


<<<<<<< HEAD
def compute_step_pod_name(
    step_name: str,
    orchestrator_pod_name: str,
    namespace: str,
    settings: "KubernetesOrchestratorSettings",
) -> str:
    """Compute the step pod name for a given step.

    Args:
        step_name: The name of the step.
        orchestrator_pod_name: The name of the orchestrator pod.
        namespace: The namespace in which the pod will be created.
        settings: The settings for the orchestrator.

    Returns:
        The computed step pod name.
    """
    prefix = settings.pod_name_prefix
    if prefix and not orchestrator_pod_name.startswith(prefix):
        max_length = calculate_max_pod_name_length_for_namespace(
            namespace=namespace
        )
        pod_name_prefix = get_orchestrator_run_name(
            pipeline_name=prefix, max_length=max_length
        )
        pod_name = f"{pod_name_prefix}-{step_name}"
    else:
        pod_name = f"{orchestrator_pod_name}-{step_name}"

    return sanitize_pod_name(pod_name=pod_name, namespace=namespace)
=======
def retry_on_api_exception(
    func: Callable[..., R],
    max_retries: int = 3,
    delay: float = 1,
    backoff: float = 1,
) -> Callable[..., R]:
    """Retry a function on API exceptions.

    Args:
        func: The function to retry.
        max_retries: The maximum number of retries.
        delay: The delay between retries.
        backoff: The backoff factor.

    Returns:
        The wrapped function with retry logic.
    """

    @functools.wraps(func)
    def wrapper(*args: Any, **kwargs: Any) -> R:
        _delay = delay
        retries = 0
        while retries <= max_retries:
            try:
                return func(*args, **kwargs)
            except ApiException as e:
                retries += 1
                if retries <= max_retries:
                    logger.warning("Error calling %s: %s.", func.__name__, e)
                    time.sleep(_delay)
                    _delay *= backoff
                else:
                    raise

        raise RuntimeError(
            f"Failed to call {func.__name__} after {max_retries} retries."
        )

    return wrapper


def create_job(
    batch_api: k8s_client.BatchV1Api,
    namespace: str,
    job_manifest: k8s_client.V1Job,
) -> None:
    """Create a Kubernetes job.

    Args:
        batch_api: Kubernetes batch api.
        namespace: Kubernetes namespace.
        job_manifest: The manifest of the job to create.
    """
    retry_on_api_exception(batch_api.create_namespaced_job)(
        namespace=namespace,
        body=job_manifest,
    )


def wait_for_job_to_finish(
    batch_api: k8s_client.BatchV1Api,
    core_api: k8s_client.CoreV1Api,
    namespace: str,
    job_name: str,
    backoff_interval: float = 1,
    maximum_backoff: float = 32,
    exponential_backoff: bool = False,
    container_name: Optional[str] = None,
    stream_logs: bool = True,
) -> None:
    """Wait for a job to finish.

    Args:
        batch_api: Kubernetes BatchV1Api client.
        core_api: Kubernetes CoreV1Api client.
        namespace: Kubernetes namespace.
        job_name: Name of the job for which to wait.
        backoff_interval: The interval to wait between polling the job status.
        maximum_backoff: The maximum interval to wait between polling the job
            status.
        exponential_backoff: Whether to use exponential backoff.
        stream_logs: Whether to stream the job logs.
        container_name: Name of the container to stream logs from.

    Raises:
        RuntimeError: If the job failed or timed out.
    """
    logged_lines_per_pod: Dict[str, int] = defaultdict(int)
    finished_pods = set()

    while True:
        job: k8s_client.V1Job = retry_on_api_exception(
            batch_api.read_namespaced_job
        )(name=job_name, namespace=namespace)

        if job.status.conditions:
            for condition in job.status.conditions:
                if condition.type == "Complete" and condition.status == "True":
                    return
                if condition.type == "Failed" and condition.status == "True":
                    raise RuntimeError(
                        f"Job `{namespace}:{job_name}` failed: "
                        f"{condition.message}"
                    )

        if stream_logs:
            try:
                pod_list: k8s_client.V1PodList = core_api.list_namespaced_pod(
                    namespace=namespace,
                    label_selector=f"job-name={job_name}",
                )
            except ApiException as e:
                logger.error("Error fetching pods: %s.", e)
                pod_list = []
            else:
                # Sort pods by creation timestamp, oldest first
                pod_list.items.sort(
                    key=lambda pod: pod.metadata.creation_timestamp,
                )

            for pod in pod_list.items:
                pod_name = pod.metadata.name
                pod_status = pod.status.phase

                if pod_name in finished_pods:
                    # We've already streamed all logs for this pod, so we can
                    # skip it.
                    continue

                if pod_status == PodPhase.PENDING.value:
                    # The pod is still pending, so we can't stream logs for it
                    # yet.
                    continue

                if pod_status in [
                    PodPhase.SUCCEEDED.value,
                    PodPhase.FAILED.value,
                ]:
                    finished_pods.add(pod_name)

                containers = pod.spec.containers
                if not container_name:
                    container_name = containers[0].name

                try:
                    response = core_api.read_namespaced_pod_log(
                        name=pod_name,
                        namespace=namespace,
                        container=container_name,
                        _preload_content=False,
                    )
                except ApiException as e:
                    logger.error("Error reading pod logs: %s.", e)
                else:
                    raw_data = response.data
                    decoded_log = raw_data.decode("utf-8", errors="replace")
                    logs = decoded_log.splitlines()
                    logged_lines = logged_lines_per_pod[pod_name]
                    if len(logs) > logged_lines:
                        for line in logs[logged_lines:]:
                            logger.info(line)
                        logged_lines_per_pod[pod_name] = len(logs)

        time.sleep(backoff_interval)
        if exponential_backoff and backoff_interval < maximum_backoff:
            backoff_interval *= 2
>>>>>>> c9c25840
<|MERGE_RESOLUTION|>--- conflicted
+++ resolved
@@ -35,7 +35,7 @@
 import functools
 import re
 import time
-<<<<<<< HEAD
+from collections import defaultdict
 from typing import (
     TYPE_CHECKING,
     Any,
@@ -46,10 +46,6 @@
     TypeVar,
     cast,
 )
-=======
-from collections import defaultdict
-from typing import Any, Callable, Dict, List, Optional, TypeVar, cast
->>>>>>> c9c25840
 
 from kubernetes import client as k8s_client
 from kubernetes import config as k8s_config
@@ -607,7 +603,6 @@
     )
 
 
-<<<<<<< HEAD
 def compute_step_pod_name(
     step_name: str,
     orchestrator_pod_name: str,
@@ -638,7 +633,8 @@
         pod_name = f"{orchestrator_pod_name}-{step_name}"
 
     return sanitize_pod_name(pod_name=pod_name, namespace=namespace)
-=======
+
+
 def retry_on_api_exception(
     func: Callable[..., R],
     max_retries: int = 3,
@@ -804,5 +800,4 @@
 
         time.sleep(backoff_interval)
         if exponential_backoff and backoff_interval < maximum_backoff:
-            backoff_interval *= 2
->>>>>>> c9c25840
+            backoff_interval *= 2