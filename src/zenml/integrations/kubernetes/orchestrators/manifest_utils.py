--- conflicted
+++ resolved
@@ -148,11 +148,7 @@
         pod_spec.service_account_name = service_account_name
 
     if settings.pod_settings:
-<<<<<<< HEAD
-        apply_pod_settings(spec=spec, settings=settings.pod_settings)
-=======
         add_pod_settings(pod_spec, settings.pod_settings)
->>>>>>> 5abbb698
 
     pod_metadata = k8s_client.V1ObjectMeta(
         name=pod_name,
@@ -175,16 +171,6 @@
     return pod_manifest
 
 
-<<<<<<< HEAD
-def apply_pod_settings(
-    spec: Dict[str, Any],
-    settings: KubernetesPodSettings,
-) -> None:
-    """Applies pod settings to the spec.
-
-    Args:
-        spec: The Pod spec to apply the settings to.
-=======
 def add_pod_settings(
     pod_spec: k8s_client.V1PodSpec,
     settings: KubernetesPodSettings,
@@ -193,7 +179,6 @@
 
     Args:
         pod_spec: Pod spec to update.
->>>>>>> 5abbb698
         settings: Pod settings to apply.
     """
     if settings.node_selectors:
@@ -203,15 +188,7 @@
         pod_spec.affinity = settings.affinity
 
     if settings.tolerations:
-<<<<<<< HEAD
-        spec["tolerations"] = settings.tolerations
-
-    if settings.resources:
-        container_spec = spec["containers"][0]
-        container_spec["resources"] = settings.resources
-=======
         pod_spec.tolerations = settings.tolerations
->>>>>>> 5abbb698
 
 
 def build_cron_job_manifest(
