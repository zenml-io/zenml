--- conflicted
+++ resolved
@@ -126,11 +126,7 @@
             info: Info about the step that was executed.
             step_failed: Whether the step failed or not.
         """
-<<<<<<< HEAD
-        wandb.finish(exit_code=1) if step_failed else wandb.finish()  # type: ignore[attr-defined]
-=======
         wandb.finish(exit_code=1) if step_failed else wandb.finish()  # type: ignore
->>>>>>> d1b2ebfe
         os.environ.pop(WANDB_API_KEY, None)
 
     def _initialize_wandb(
