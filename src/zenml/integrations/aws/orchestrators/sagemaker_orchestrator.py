--- conflicted
+++ resolved
@@ -289,18 +289,12 @@
         Args:
             snapshot: The pipeline snapshot to submit.
             stack: The stack the pipeline will run on.
-<<<<<<< HEAD
-            environment: Environment variables to set in the orchestration
-                environment. These don't need to be set if running locally.
-            placeholder_run: An optional placeholder run for the snapshot.
-=======
             base_environment: Base environment shared by all steps. This should
                 be set if your orchestrator for example runs one container that
                 is responsible for starting all the steps.
             step_environments: Environment variables to set when executing
                 specific steps.
-            placeholder_run: An optional placeholder run for the deployment.
->>>>>>> 5a063789
+            placeholder_run: An optional placeholder run for the snapshot.
 
         Raises:
             RuntimeError: If there is an error creating or scheduling the
@@ -324,11 +318,7 @@
         session = self._get_sagemaker_session()
 
         sagemaker_steps = []
-<<<<<<< HEAD
         for step_name, step in snapshot.step_configurations.items():
-            image = self.get_image(snapshot=snapshot, step_name=step_name)
-=======
-        for step_name, step in deployment.step_configurations.items():
             step_environment = step_environments[step_name]
 
             # Sagemaker does not allow environment variables longer than 256
@@ -341,8 +331,7 @@
                 env=step_environment,
             )
 
-            image = self.get_image(deployment=deployment, step_name=step_name)
->>>>>>> 5a063789
+            image = self.get_image(snapshot=snapshot, step_name=step_name)
             command = SagemakerEntrypointConfiguration.get_entrypoint_command()
             arguments = (
                 SagemakerEntrypointConfiguration.get_entrypoint_arguments(
