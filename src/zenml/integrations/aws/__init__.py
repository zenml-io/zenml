#  Copyright (c) ZenML GmbH 2022. All Rights Reserved.
#
#  Licensed under the Apache License, Version 2.0 (the "License");
#  you may not use this file except in compliance with the License.
#  You may obtain a copy of the License at:
#
#       https://www.apache.org/licenses/LICENSE-2.0
#
#  Unless required by applicable law or agreed to in writing, software
#  distributed under the License is distributed on an "AS IS" BASIS,
#  WITHOUT WARRANTIES OR CONDITIONS OF ANY KIND, either express
#  or implied. See the License for the specific language governing
#  permissions and limitations under the License.
"""Integrates multiple AWS Tools as Stack Components.

The AWS integration provides a way for our users to manage their secrets
through AWS, a way to use the aws container registry. Additionally, the
Sagemaker integration submodule provides a way to run ZenML steps in
Sagemaker.
"""
from typing import List, Type

from zenml.enums import StackComponentType
from zenml.integrations.constants import AWS
from zenml.integrations.integration import Integration
from zenml.models import FlavorModel
from zenml.stack import Flavor

AWS_SECRET_MANAGER_FLAVOR = "aws"
AWS_CONTAINER_REGISTRY_FLAVOR = "aws"
AWS_SAGEMAKER_STEP_OPERATOR_FLAVOR = "sagemaker"
AWS_VM_ORCHESTRATOR_FLAVOR = "aws_vm"


class AWSIntegration(Integration):
    """Definition of AWS integration for ZenML."""

    NAME = AWS
    REQUIREMENTS = ["boto3==1.21.0", "sagemaker==2.82.2"]

    @classmethod
    def flavors(cls) -> List[Type[Flavor]]:
        """Declare the stack component flavors for the AWS integration.

        Returns:
            List of stack component flavors for this integration.
        """
        from zenml.integrations.aws.flavors import (
            AWSContainerRegistryFlavor,
            AWSSecretsManagerFlavor,
            SagemakerStepOperatorFlavor,
        )

        return [
<<<<<<< HEAD
            FlavorWrapper(
                name=AWS_SECRET_MANAGER_FLAVOR,
                source="zenml.integrations.aws.secrets_managers"
                ".AWSSecretsManager",
                type=StackComponentType.SECRETS_MANAGER,
                integration=cls.NAME,
            ),
            FlavorWrapper(
                name=AWS_CONTAINER_REGISTRY_FLAVOR,
                source="zenml.integrations.aws.container_registries"
                ".AWSContainerRegistry",
                type=StackComponentType.CONTAINER_REGISTRY,
                integration=cls.NAME,
            ),
            FlavorWrapper(
                name=AWS_SAGEMAKER_STEP_OPERATOR_FLAVOR,
                source="zenml.integrations.aws.step_operators"
                ".SagemakerStepOperator",
                type=StackComponentType.STEP_OPERATOR,
                integration=cls.NAME,
            ),
            FlavorWrapper(
                name=AWS_VM_ORCHESTRATOR_FLAVOR,
                source="zenml.integrations.aws.orchestrators"
                ".AWSVMOrchestrator",
                type=StackComponentType.ORCHESTRATOR,
                integration=cls.NAME,
            ),
=======
            AWSSecretsManagerFlavor,
            AWSContainerRegistryFlavor,
            SagemakerStepOperatorFlavor,
>>>>>>> b5a37116
        ]


AWSIntegration.check_installation()<|MERGE_RESOLUTION|>--- conflicted
+++ resolved
@@ -49,43 +49,14 @@
             AWSContainerRegistryFlavor,
             AWSSecretsManagerFlavor,
             SagemakerStepOperatorFlavor,
+            AwsVMOrchestratorFlavor,
         )
 
         return [
-<<<<<<< HEAD
-            FlavorWrapper(
-                name=AWS_SECRET_MANAGER_FLAVOR,
-                source="zenml.integrations.aws.secrets_managers"
-                ".AWSSecretsManager",
-                type=StackComponentType.SECRETS_MANAGER,
-                integration=cls.NAME,
-            ),
-            FlavorWrapper(
-                name=AWS_CONTAINER_REGISTRY_FLAVOR,
-                source="zenml.integrations.aws.container_registries"
-                ".AWSContainerRegistry",
-                type=StackComponentType.CONTAINER_REGISTRY,
-                integration=cls.NAME,
-            ),
-            FlavorWrapper(
-                name=AWS_SAGEMAKER_STEP_OPERATOR_FLAVOR,
-                source="zenml.integrations.aws.step_operators"
-                ".SagemakerStepOperator",
-                type=StackComponentType.STEP_OPERATOR,
-                integration=cls.NAME,
-            ),
-            FlavorWrapper(
-                name=AWS_VM_ORCHESTRATOR_FLAVOR,
-                source="zenml.integrations.aws.orchestrators"
-                ".AWSVMOrchestrator",
-                type=StackComponentType.ORCHESTRATOR,
-                integration=cls.NAME,
-            ),
-=======
             AWSSecretsManagerFlavor,
             AWSContainerRegistryFlavor,
             SagemakerStepOperatorFlavor,
->>>>>>> b5a37116
+            AwsVMOrchestratorFlavor,
         ]
 
 
