#  Copyright (c) ZenML GmbH 2022. All Rights Reserved.
#
#  Licensed under the Apache License, Version 2.0 (the "License");
#  you may not use this file except in compliance with the License.
#  You may obtain a copy of the License at:
#
#       https://www.apache.org/licenses/LICENSE-2.0
#
#  Unless required by applicable law or agreed to in writing, software
#  distributed under the License is distributed on an "AS IS" BASIS,
#  WITHOUT WARRANTIES OR CONDITIONS OF ANY KIND, either express
#  or implied. See the License for the specific language governing
#  permissions and limitations under the License.
"""ZenML integrations module.

The ZenML integrations module contains sub-modules for each integration that we
support. This includes orchestrators like Apache Airflow, visualization tools
like the ``facets`` library, as well as deep learning libraries like PyTorch.
<<<<<<< HEAD
"""
from zenml.integrations.airflow import AirflowIntegration  # noqa
from zenml.integrations.argilla import ArgillaIntegration  # noqa
from zenml.integrations.aws import AWSIntegration  # noqa
from zenml.integrations.azure import AzureIntegration  # noqa
from zenml.integrations.baseten import BasetenIntegration  # noqa
from zenml.integrations.bentoml import BentoMLIntegration  # noqa
from zenml.integrations.bitbucket import BitbucketIntegration  # noqa
from zenml.integrations.databricks import DatabricksIntegration  # noqa
from zenml.integrations.comet import CometIntegration  # noqa
from zenml.integrations.deepchecks import DeepchecksIntegration  # noqa
from zenml.integrations.discord import DiscordIntegration  # noqa
from zenml.integrations.evidently import EvidentlyIntegration  # noqa
from zenml.integrations.facets import FacetsIntegration  # noqa
from zenml.integrations.feast import FeastIntegration  # noqa
from zenml.integrations.gcp import GcpIntegration  # noqa
from zenml.integrations.github import GitHubIntegration  # noqa
from zenml.integrations.gitlab import GitLabIntegration  # noqa
from zenml.integrations.great_expectations import (  # noqa
    GreatExpectationsIntegration,
)
from zenml.integrations.lightning import LightningIntegration  # noqa
from zenml.integrations.huggingface import HuggingfaceIntegration  # noqa
from zenml.integrations.hyperai import HyperAIIntegration  # noqa
from zenml.integrations.kaniko import KanikoIntegration  # noqa
from zenml.integrations.kubeflow import KubeflowIntegration  # noqa
from zenml.integrations.kubernetes import KubernetesIntegration  # noqa
from zenml.integrations.label_studio import LabelStudioIntegration  # noqa
from zenml.integrations.langchain import LangchainIntegration  # noqa
from zenml.integrations.lightgbm import LightGBMIntegration  # noqa

# from zenml.integrations.llama_index import LlamaIndexIntegration  # noqa
from zenml.integrations.mlflow import MlflowIntegration  # noqa
from zenml.integrations.modal import ModalIntegration  # noqa
from zenml.integrations.neptune import NeptuneIntegration  # noqa
from zenml.integrations.neural_prophet import NeuralProphetIntegration  # noqa
from zenml.integrations.numpy import NumpyIntegration  # noqa
from zenml.integrations.openai import OpenAIIntegration  # noqa
from zenml.integrations.pandas import PandasIntegration  # noqa
from zenml.integrations.pigeon import PigeonIntegration  # noqa
from zenml.integrations.pillow import PillowIntegration  # noqa
from zenml.integrations.polars import PolarsIntegration  # noqa
from zenml.integrations.prodigy import ProdigyIntegration  # noqa
from zenml.integrations.pycaret import PyCaretIntegration  # noqa
from zenml.integrations.pytorch import PytorchIntegration  # noqa
from zenml.integrations.pytorch_lightning import (  # noqa
    PytorchLightningIntegration,
)
from zenml.integrations.s3 import S3Integration  # noqa
from zenml.integrations.scipy import ScipyIntegration  # noqa
from zenml.integrations.seldon import SeldonIntegration  # noqa
from zenml.integrations.sklearn import SklearnIntegration  # noqa
from zenml.integrations.skypilot_aws import SkypilotAWSIntegration  # noqa
from zenml.integrations.skypilot_gcp import SkypilotGCPIntegration  # noqa
from zenml.integrations.skypilot_azure import SkypilotAzureIntegration  # noqa
from zenml.integrations.skypilot_lambda import SkypilotLambdaIntegration  # noqa
from zenml.integrations.skypilot_kubernetes import SkypilotKubernetesIntegration  # noqa
from zenml.integrations.slack import SlackIntegration  # noqa
from zenml.integrations.spark import SparkIntegration  # noqa
from zenml.integrations.tekton import TektonIntegration  # noqa
from zenml.integrations.tensorboard import TensorBoardIntegration  # noqa
from zenml.integrations.tensorflow import TensorflowIntegration  # noqa
from zenml.integrations.wandb import WandbIntegration  # noqa
from zenml.integrations.whylogs import WhylogsIntegration  # noqa
from zenml.integrations.xgboost import XgboostIntegration  # noqa
from zenml.integrations.vllm import VLLMIntegration  # noqa
=======
"""
>>>>>>> 033d3d4e
<|MERGE_RESOLUTION|>--- conflicted
+++ resolved
@@ -16,73 +16,4 @@
 The ZenML integrations module contains sub-modules for each integration that we
 support. This includes orchestrators like Apache Airflow, visualization tools
 like the ``facets`` library, as well as deep learning libraries like PyTorch.
-<<<<<<< HEAD
-"""
-from zenml.integrations.airflow import AirflowIntegration  # noqa
-from zenml.integrations.argilla import ArgillaIntegration  # noqa
-from zenml.integrations.aws import AWSIntegration  # noqa
-from zenml.integrations.azure import AzureIntegration  # noqa
-from zenml.integrations.baseten import BasetenIntegration  # noqa
-from zenml.integrations.bentoml import BentoMLIntegration  # noqa
-from zenml.integrations.bitbucket import BitbucketIntegration  # noqa
-from zenml.integrations.databricks import DatabricksIntegration  # noqa
-from zenml.integrations.comet import CometIntegration  # noqa
-from zenml.integrations.deepchecks import DeepchecksIntegration  # noqa
-from zenml.integrations.discord import DiscordIntegration  # noqa
-from zenml.integrations.evidently import EvidentlyIntegration  # noqa
-from zenml.integrations.facets import FacetsIntegration  # noqa
-from zenml.integrations.feast import FeastIntegration  # noqa
-from zenml.integrations.gcp import GcpIntegration  # noqa
-from zenml.integrations.github import GitHubIntegration  # noqa
-from zenml.integrations.gitlab import GitLabIntegration  # noqa
-from zenml.integrations.great_expectations import (  # noqa
-    GreatExpectationsIntegration,
-)
-from zenml.integrations.lightning import LightningIntegration  # noqa
-from zenml.integrations.huggingface import HuggingfaceIntegration  # noqa
-from zenml.integrations.hyperai import HyperAIIntegration  # noqa
-from zenml.integrations.kaniko import KanikoIntegration  # noqa
-from zenml.integrations.kubeflow import KubeflowIntegration  # noqa
-from zenml.integrations.kubernetes import KubernetesIntegration  # noqa
-from zenml.integrations.label_studio import LabelStudioIntegration  # noqa
-from zenml.integrations.langchain import LangchainIntegration  # noqa
-from zenml.integrations.lightgbm import LightGBMIntegration  # noqa
-
-# from zenml.integrations.llama_index import LlamaIndexIntegration  # noqa
-from zenml.integrations.mlflow import MlflowIntegration  # noqa
-from zenml.integrations.modal import ModalIntegration  # noqa
-from zenml.integrations.neptune import NeptuneIntegration  # noqa
-from zenml.integrations.neural_prophet import NeuralProphetIntegration  # noqa
-from zenml.integrations.numpy import NumpyIntegration  # noqa
-from zenml.integrations.openai import OpenAIIntegration  # noqa
-from zenml.integrations.pandas import PandasIntegration  # noqa
-from zenml.integrations.pigeon import PigeonIntegration  # noqa
-from zenml.integrations.pillow import PillowIntegration  # noqa
-from zenml.integrations.polars import PolarsIntegration  # noqa
-from zenml.integrations.prodigy import ProdigyIntegration  # noqa
-from zenml.integrations.pycaret import PyCaretIntegration  # noqa
-from zenml.integrations.pytorch import PytorchIntegration  # noqa
-from zenml.integrations.pytorch_lightning import (  # noqa
-    PytorchLightningIntegration,
-)
-from zenml.integrations.s3 import S3Integration  # noqa
-from zenml.integrations.scipy import ScipyIntegration  # noqa
-from zenml.integrations.seldon import SeldonIntegration  # noqa
-from zenml.integrations.sklearn import SklearnIntegration  # noqa
-from zenml.integrations.skypilot_aws import SkypilotAWSIntegration  # noqa
-from zenml.integrations.skypilot_gcp import SkypilotGCPIntegration  # noqa
-from zenml.integrations.skypilot_azure import SkypilotAzureIntegration  # noqa
-from zenml.integrations.skypilot_lambda import SkypilotLambdaIntegration  # noqa
-from zenml.integrations.skypilot_kubernetes import SkypilotKubernetesIntegration  # noqa
-from zenml.integrations.slack import SlackIntegration  # noqa
-from zenml.integrations.spark import SparkIntegration  # noqa
-from zenml.integrations.tekton import TektonIntegration  # noqa
-from zenml.integrations.tensorboard import TensorBoardIntegration  # noqa
-from zenml.integrations.tensorflow import TensorflowIntegration  # noqa
-from zenml.integrations.wandb import WandbIntegration  # noqa
-from zenml.integrations.whylogs import WhylogsIntegration  # noqa
-from zenml.integrations.xgboost import XgboostIntegration  # noqa
-from zenml.integrations.vllm import VLLMIntegration  # noqa
-=======
-"""
->>>>>>> 033d3d4e
+"""