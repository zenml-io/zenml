--- conflicted
+++ resolved
@@ -265,19 +265,7 @@
         entrypoint_str = " ".join(command)
         arguments_str = " ".join(args)
 
-<<<<<<< HEAD
-        task_envs = base_environment
-        docker_environment_str = " ".join(
-            f"-e {k}={v}" for k, v in base_environment.items()
-        )
-        custom_run_args = " ".join(settings.docker_run_args)
-        if custom_run_args:
-            custom_run_args += " "
-
-        instance_type = settings.instance_type or self.DEFAULT_INSTANCE_TYPE
-=======
-        task_envs = environment.copy()
->>>>>>> 2e725c1c
+        task_envs = base_environment.copy()
 
         # Set up credentials
         self.setup_credentials()
