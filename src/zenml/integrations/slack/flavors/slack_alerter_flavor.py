--- conflicted
+++ resolved
@@ -30,8 +30,7 @@
 class SlackAlerterSettings(BaseSettings):
     """Settings for the Slack alerter.
 
-<<<<<<< HEAD
-    Args:
+    Attributes:
         slack_channel_id: The ID of the Slack channel to use for communication.
     """
 
@@ -39,31 +38,15 @@
 
 
 class SlackAlerterConfig(BaseAlerterConfig):
-=======
-    Attributes:
-        default_slack_channel_id: The ID of the Slack channel to use for communication.
-    """
-
-    default_slack_channel_id: Optional[str] = None
-
-
-class SlackAlerterConfig(BaseAlerterConfig, SlackAlerterSettings):
->>>>>>> 5b7bd6e3
     """Slack alerter config.
 
-    Args:
+    Attributes:
         slack_token: The Slack token tied to the Slack account to be used.
-<<<<<<< HEAD
         default_slack_channel_id: The default ID of the Slack channel to use for communication.
     """
 
     slack_token: str = SecretField()
     default_slack_channel_id: Optional[str] = None
-=======
-    """
-
-    slack_token: str = SecretField()
->>>>>>> 5b7bd6e3
 
     @property
     def is_valid(self) -> bool:
