--- conflicted
+++ resolved
@@ -35,22 +35,7 @@
         Returns:
             A list of requirements.
         """
-<<<<<<< HEAD
-        if sys.version_info > (3, 11):
-            tf_version = "2.14"
-        else:
-            # Capping tensorflow to 2.11 for Python 3.10 and below because it
-            # is not compatible with Pytorch
-            # (see https://github.com/pytorch/pytorch/issues/99637).
-            tf_version = "2.11"
-
-        requirements = [
-            f"tensorboard=={tf_version}",
-            "protobuf>=3.6.0,<4.0.0",
-        ]
-=======
         requirements = ["tensorboard>=2.12,<=2.15"]
->>>>>>> be76aa54
         return requirements
 
     @classmethod
