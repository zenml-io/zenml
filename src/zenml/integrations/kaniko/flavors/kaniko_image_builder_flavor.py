#  Copyright (c) ZenML GmbH 2022. All Rights Reserved.
#
#  Licensed under the Apache License, Version 2.0 (the "License");
#  you may not use this file except in compliance with the License.
#  You may obtain a copy of the License at:
#
#       https://www.apache.org/licenses/LICENSE-2.0
#
#  Unless required by applicable law or agreed to in writing, software
#  distributed under the License is distributed on an "AS IS" BASIS,
#  WITHOUT WARRANTIES OR CONDITIONS OF ANY KIND, either express
#  or implied. See the License for the specific language governing
#  permissions and limitations under the License.
"""Kaniko image builder flavor."""

import json
from typing import TYPE_CHECKING, Any, Dict, List, Optional, Type, Union

<<<<<<< HEAD
from pydantic import field_validator
=======
from pydantic import PositiveInt, validator
>>>>>>> f100a57d

from zenml.image_builders import BaseImageBuilderConfig, BaseImageBuilderFlavor
from zenml.integrations.kaniko import KANIKO_IMAGE_BUILDER_FLAVOR

if TYPE_CHECKING:
    from zenml.integrations.kaniko.image_builders import KanikoImageBuilder


KANIKO_EXECUTOR_IMAGE_TAG = "v1.9.1"
DEFAULT_KANIKO_EXECUTOR_IMAGE = (
    f"gcr.io/kaniko-project/executor:{KANIKO_EXECUTOR_IMAGE_TAG}"
)
DEFAULT_KANIKO_POD_RUNNING_TIMEOUT = 300


class KanikoImageBuilderConfig(BaseImageBuilderConfig):
    """Kaniko image builder configuration.

    The `env`, `env_from`, `volume_mounts` and `volumes` attributes will be
    used to generate the container specification. They should be used to
    configure secrets and environment variables so that the Kaniko build
    container is able to push to the container registry (and optionally access
    the artifact store to upload the build context).

    Attributes:
        kubernetes_context: The Kubernetes context in which to run the Kaniko
            pod.
        kubernetes_namespace: The Kubernetes namespace in which to run the
            Kaniko pod. This namespace will not be created and must already
            exist.
        executor_image: The image of the Kaniko executor to use.
        pod_running_timeout: The timeout to wait until the pod is running
            in seconds. Defaults to `300`.
        env: `env` section of the Kubernetes container spec.
        env_from: `envFrom` section of the Kubernetes container spec.
        volume_mounts: `volumeMounts` section of the Kubernetes container spec.
        volumes: `volumes` section of the Kubernetes pod spec.
        service_account_name: Name of the Kubernetes service account to use.
        store_context_in_artifact_store: If `True`, the build context will be
            stored in the artifact store. If `False`, the build context will be
            streamed over stdin of the `kubectl` process that runs the build.
            In case the artifact store is used, the container running the build
            needs read access to the artifact store.
        executor_args: Additional arguments to forward to the Kaniko executor.
            See https://github.com/GoogleContainerTools/kaniko#additional-flags
            for a full list of available arguments.
            Example: `["--compressed-caching=false"]`

    """

    kubernetes_context: str
    kubernetes_namespace: str = "zenml-kaniko"
    executor_image: str = DEFAULT_KANIKO_EXECUTOR_IMAGE
    pod_running_timeout: PositiveInt = DEFAULT_KANIKO_POD_RUNNING_TIMEOUT

    env: List[Dict[str, Any]] = []
    env_from: List[Dict[str, Any]] = []
    volume_mounts: List[Dict[str, Any]] = []
    volumes: List[Dict[str, Any]] = []
    service_account_name: Optional[str] = None

    store_context_in_artifact_store: bool = False

    executor_args: List[str] = []

    @field_validator(
        "env",
        "env_from",
        "volume_mounts",
        "volumes",
        "executor_args",
        mode="before",
    )
    @classmethod
    def _convert_json_string(
        cls, value: Union[None, str, List[Any]]
    ) -> Optional[List[Any]]:
        """Converts potential JSON strings passed via the CLI to lists.

        Args:
            value: The value to convert.

        Returns:
            The converted value.

        Raises:
            TypeError: If the value is not a `str`, `List` or `None`.
            ValueError: If the value is an invalid json string or a json string
                that does not decode into a list.
        """
        if isinstance(value, str):
            try:
                list_ = json.loads(value)
            except json.JSONDecodeError as e:
                raise ValueError(f"Invalid json string '{value}'") from e

            if not isinstance(list_, List):
                raise ValueError(
                    f"Json string '{value}' did not decode into a list."
                )

            return list_
        elif isinstance(value, List) or value is None:
            return value
        else:
            raise TypeError(f"{value} is not a json string or a list.")


class KanikoImageBuilderFlavor(BaseImageBuilderFlavor):
    """Kaniko image builder flavor."""

    @property
    def name(self) -> str:
        """The flavor name.

        Returns:
            The flavor name.
        """
        return KANIKO_IMAGE_BUILDER_FLAVOR

    @property
    def docs_url(self) -> Optional[str]:
        """A url to point at docs explaining this flavor.

        Returns:
            A flavor docs url.
        """
        return self.generate_default_docs_url()

    @property
    def sdk_docs_url(self) -> Optional[str]:
        """A url to point at SDK docs explaining this flavor.

        Returns:
            A flavor SDK docs url.
        """
        return self.generate_default_sdk_docs_url()

    @property
    def logo_url(self) -> str:
        """A url to represent the flavor in the dashboard.

        Returns:
            The flavor logo.
        """
        return "https://public-flavor-logos.s3.eu-central-1.amazonaws.com/image_builder/kaniko.png"

    @property
    def config_class(self) -> Type[KanikoImageBuilderConfig]:
        """Config class.

        Returns:
            The config class.
        """
        return KanikoImageBuilderConfig

    @property
    def implementation_class(self) -> Type["KanikoImageBuilder"]:
        """Implementation class.

        Returns:
            The implementation class.
        """
        from zenml.integrations.kaniko.image_builders import KanikoImageBuilder

        return KanikoImageBuilder<|MERGE_RESOLUTION|>--- conflicted
+++ resolved
@@ -16,11 +16,7 @@
 import json
 from typing import TYPE_CHECKING, Any, Dict, List, Optional, Type, Union
 
-<<<<<<< HEAD
-from pydantic import field_validator
-=======
-from pydantic import PositiveInt, validator
->>>>>>> f100a57d
+from pydantic import PositiveInt, field_validator
 
 from zenml.image_builders import BaseImageBuilderConfig, BaseImageBuilderFlavor
 from zenml.integrations.kaniko import KANIKO_IMAGE_BUILDER_FLAVOR
