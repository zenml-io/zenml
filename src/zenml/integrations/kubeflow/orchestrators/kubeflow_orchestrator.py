# Copyright 2019 Google LLC. All Rights Reserved.
#
# Licensed under the Apache License, Version 2.0 (the "License");
# you may not use this file except in compliance with the License.
# You may obtain a copy of the License at
#
#     https://www.apache.org/licenses/LICENSE-2.0
#
# Unless required by applicable law or agreed to in writing, software
# distributed under the License is distributed on an "AS IS" BASIS,
# WITHOUT WARRANTIES OR CONDITIONS OF ANY KIND, either express or implied.
# See the License for the specific language governing permissions and
# limitations under the License.

#  Copyright (c) ZenML GmbH 2022. All Rights Reserved.
#
#  Licensed under the Apache License, Version 2.0 (the "License");
#  you may not use this file except in compliance with the License.
#  You may obtain a copy of the License at:
#
#       https://www.apache.org/licenses/LICENSE-2.0
#
#  Unless required by applicable law or agreed to in writing, software
#  distributed under the License is distributed on an "AS IS" BASIS,
#  WITHOUT WARRANTIES OR CONDITIONS OF ANY KIND, either express
#  or implied. See the License for the specific language governing
#  permissions and limitations under the License.

# Minor parts of the `prepare_or_run_pipeline()` method of this file are
# inspired by the kubeflow dag runner implementation of tfx
"""Implementation of the Kubeflow orchestrator."""

import os
import types
from typing import (
    TYPE_CHECKING,
    Any,
    Dict,
    List,
    Optional,
    Tuple,
    Type,
    cast,
)
from uuid import UUID

import kfp
import requests
import urllib3
from kfp import dsl
from kfp.client import Client as KFPClient
from kfp.compiler import Compiler
from kfp_server_api.exceptions import ApiException
from kubernetes import client as k8s_client
from kubernetes import config as k8s_config

from zenml.client import Client
from zenml.config.resource_settings import ResourceSettings
from zenml.constants import (
    METADATA_ORCHESTRATOR_URL,
)
from zenml.entrypoints import StepEntrypointConfiguration
from zenml.enums import StackComponentType
from zenml.environment import Environment
from zenml.integrations.kubeflow.flavors.kubeflow_orchestrator_flavor import (
    KubeflowOrchestratorConfig,
    KubeflowOrchestratorSettings,
)
from zenml.io import fileio
from zenml.logger import get_logger
from zenml.metadata.metadata_types import MetadataType, Uri
from zenml.orchestrators import ContainerizedOrchestrator, SubmissionResult
from zenml.orchestrators.utils import get_orchestrator_run_name
from zenml.stack import StackValidator
from zenml.utils import io_utils, settings_utils

if TYPE_CHECKING:
    from zenml.models import PipelineRunResponse, PipelineSnapshotResponse
    from zenml.stack import Stack


logger = get_logger(__name__)

KFP_POD_LABELS = {
    "add-pod-env": "true",
    "pipelines.kubeflow.org/pipeline-sdk-type": "zenml",
}

ENV_KFP_RUN_ID = "KFP_RUN_ID"
KFP_ACCELERATOR_NODE_SELECTOR_CONSTRAINT_LABEL = "accelerator"


class KubeClientKFPClient(kfp.Client):  # type: ignore[misc]
    """KFP client initialized from a Kubernetes client.

    This is a workaround for the fact that the native KFP client does not
    support initialization from an existing Kubernetes client.
    """

    def __init__(
        self, client: k8s_client.ApiClient, *args: Any, **kwargs: Any
    ) -> None:
        """Initializes the KFP client from a Kubernetes client.

        Args:
            client: pre-configured Kubernetes client.
            args: standard KFP client positional arguments.
            kwargs: standard KFP client keyword arguments.
        """
        self._k8s_client = client
        super().__init__(*args, **kwargs)

    def _load_config(self, *args: Any, **kwargs: Any) -> Any:
        """Loads the KFP configuration.

        Initializes the KFP configuration from the Kubernetes client.

        Args:
            args: standard KFP client positional arguments.
            kwargs: standard KFP client keyword arguments.

        Returns:
            The KFP configuration.
        """
        from kfp_server_api.configuration import Configuration

        kube_config = self._k8s_client.configuration

        host = (
            kube_config.host
            + "/"
            + self._KUBE_PROXY_PATH.format(kwargs.get("namespace", "kubeflow"))
        )

        config = Configuration(
            host=host,
            api_key=kube_config.api_key,
            api_key_prefix=kube_config.api_key_prefix,
            username=kube_config.username,
            password=kube_config.password,
            discard_unknown_keys=kube_config.discard_unknown_keys,
        )

        # Extra attributes not present in the Configuration constructor
        keys = ["ssl_ca_cert", "cert_file", "key_file", "verify_ssl"]
        for key in keys:
            if key in kube_config.__dict__:
                setattr(config, key, getattr(kube_config, key))

        return config


class KubeflowOrchestrator(ContainerizedOrchestrator):
    """Orchestrator responsible for running pipelines using Kubeflow."""

    _k8s_client: Optional[k8s_client.ApiClient] = None

    def _get_kfp_client(
        self,
        settings: KubeflowOrchestratorSettings,
    ) -> kfp.Client:
        """Creates a KFP client instance.

        Args:
            settings: Settings which can be used to
                configure the client instance.

        Returns:
            A KFP client instance.

        Raises:
            RuntimeError: If the linked Kubernetes connector behaves
                unexpectedly.
        """
        connector = self.get_connector()
        client_args = settings.client_args.copy()

        # The kube_context, host and namespace are stack component
        # configurations that refer to the Kubeflow deployment. We don't want
        # these overwritten on a run by run basis by user settings
        client_args["namespace"] = self.config.kubeflow_namespace

        if connector:
            client = connector.connect()
            if not isinstance(client, k8s_client.ApiClient):
                raise RuntimeError(
                    f"Expected a k8s_client.ApiClient while trying to use the "
                    f"linked connector, but got {type(client)}."
                )
            return KubeClientKFPClient(
                client=client,
                **client_args,
            )

        elif self.config.kubernetes_context:
            client_args["kube_context"] = self.config.kubernetes_context

        elif self.config.kubeflow_hostname:
            client_args["host"] = self.config.kubeflow_hostname

            # Handle username and password, ignore the case if one is passed and
            # not the other. Also do not attempt to get cookie if cookie is
            # already passed in client_args
            if settings.client_username and settings.client_password:
                # If cookie is already set, then ignore
                if "cookie" in client_args:
                    logger.warning(
                        "Cookie already set in `client_args`, ignoring "
                        "`client_username` and `client_password`..."
                    )
                else:
                    session_cookie = self._get_session_cookie(
                        username=settings.client_username,
                        password=settings.client_password,
                    )

                    client_args["cookies"] = session_cookie
        return KFPClient(**client_args)

    @property
    def config(self) -> KubeflowOrchestratorConfig:
        """Returns the `KubeflowOrchestratorConfig` config.

        Returns:
            The configuration.
        """
        return cast(KubeflowOrchestratorConfig, self._config)

    def get_kubernetes_contexts(self) -> Tuple[List[str], Optional[str]]:
        """Get the list of configured Kubernetes contexts and the active context.

        Returns:
            A tuple containing the list of configured Kubernetes contexts and
            the active context.
        """
        try:
            contexts, active_context = k8s_config.list_kube_config_contexts()
        except k8s_config.config_exception.ConfigException:
            return [], None

        context_names = [c["name"] for c in contexts]
        active_context_name = active_context["name"]
        return context_names, active_context_name

    @property
    def settings_class(self) -> Type[KubeflowOrchestratorSettings]:
        """Settings class for the Kubeflow orchestrator.

        Returns:
            The settings class.
        """
        return KubeflowOrchestratorSettings

    @property
    def validator(self) -> Optional[StackValidator]:
        """Validates that the stack contains a container registry.

        Also check that requirements are met for local components.

        Returns:
            A `StackValidator` instance.
        """
        msg = f"'{self.name}' Kubeflow orchestrator error: "

        def _validate_kube_context(
            kubernetes_context: str,
        ) -> Tuple[bool, str]:
            contexts, active_context = self.get_kubernetes_contexts()

            if kubernetes_context and kubernetes_context not in contexts:
                if not self.config.is_local:
                    return False, (
                        f"{msg}could not find a Kubernetes context named "
                        f"'{kubernetes_context}' in the local Kubernetes "
                        f"configuration. Please make sure that the Kubernetes "
                        f"cluster is running and that the kubeconfig file is "
                        f"configured correctly. To list all configured "
                        f"contexts, run:\n\n"
                        f"  `kubectl config get-contexts`\n"
                    )
            elif (
                kubernetes_context
                and active_context
                and kubernetes_context != active_context
            ):
                logger.warning(
                    f"{msg}the Kubernetes context '{kubernetes_context}' "  # nosec
                    f"configured for the Kubeflow orchestrator is not the "
                    f"same as the active context in the local Kubernetes "
                    f"configuration. If this is not deliberate, you should "
                    f"update the orchestrator's `kubernetes_context` field by "
                    f"running:\n\n"
                    f"  `zenml orchestrator update {self.name} "
                    f"--kubernetes_context={active_context}`\n"
                    f"To list all configured contexts, run:\n\n"
                    f"  `kubectl config get-contexts`\n"
                    f"To set the active context to be the same as the one "
                    f"configured in the Kubeflow orchestrator and silence "
                    f"this warning, run:\n\n"
                    f"  `kubectl config use-context "
                    f"{kubernetes_context}`\n"
                )

            return True, ""

        def _validate_local_requirements(stack: "Stack") -> Tuple[bool, str]:
            container_registry = stack.container_registry

            # should not happen, because the stack validation takes care of
            # this, but just in case
            assert container_registry is not None

            kubernetes_context = self.config.kubernetes_context

            if not self.connector:
                if (
                    not kubernetes_context
                    and not self.config.kubeflow_hostname
                ):
                    return False, (
                        f"{msg}the Kubeflow orchestrator is incompletely "
                        "configured. For a multi-tenant Kubeflow deployment, "
                        "you must set the `kubeflow_hostname` attribute in the "
                        "orchestrator configuration. For a single-tenant "
                        "deployment, you must either set the "
                        "`kubernetes_context` attribute in the orchestrator "
                        "configuration to the name of the Kubernetes config "
                        "context pointing to the cluster where you would like "
                        "to run pipelines or link this stack component to a "
                        "Kubernetes cluster via a service connector (see the "
                        "'zenml orchestrator connect' CLI command)."
                    )

                if kubernetes_context:
                    valid, err = _validate_kube_context(kubernetes_context)
                    if not valid:
                        return False, err

            silence_local_validations_msg = (
                f"To silence this warning, set the "
                f"`skip_local_validations` attribute to True in the "
                f"orchestrator configuration by running:\n\n"
                f"  'zenml orchestrator update {self.name} "
                f"--skip_local_validations=True'\n"
            )

            if not self.config.is_local:
                # if the orchestrator is not running in a local k3d cluster,
                # we cannot have any other local components in our stack,
                # because we cannot mount the local path into the container.
                # This may result in problems when running the pipeline,
                # because the local components will not be available inside the
                # Kubeflow containers.

                # go through all stack components and identify those that
                # advertise a local path where they persist information that
                # they need to be available when running pipelines.
                for stack_comp in stack.components.values():
                    local_path = stack_comp.local_path
                    if not local_path:
                        continue
                    return False, (
                        f"{msg}the Kubeflow orchestrator is configured to run "
                        f"pipelines in a remote Kubernetes cluster but the "
                        f"'{stack_comp.name}' {stack_comp.type.value} is a "
                        "local stack component and will not be available in "
                        "the Kubeflow pipeline step.\n"
                        "Please ensure that you always use non-local "
                        f"stack components with a remote Kubeflow "
                        f"orchestrator, otherwise you may run into pipeline "
                        f"execution problems. You should use a flavor of "
                        f"{stack_comp.type.value} other than "
                        f"'{stack_comp.flavor}'.\n"
                        + silence_local_validations_msg
                    )

                # if the orchestrator is remote, the container registry must
                # also be remote.
                if container_registry.config.is_local:
                    return False, (
                        f"{msg}the Kubeflow orchestrator is configured to run "
                        f"pipelines in a remote Kubernetes cluster, but the "
                        f"'{container_registry.name}' container registry URI "
                        f"'{container_registry.config.uri}' "
                        f"points to a local container registry. Please ensure "
                        f"that you always use non-local stack components with "
                        f"a remote Kubeflow orchestrator, otherwise you will "
                        f"run into problems. You should use a flavor of "
                        f"container registry other than "
                        f"'{container_registry.flavor}'.\n"
                        + silence_local_validations_msg
                    )

            return True, ""

        return StackValidator(
            required_components={
                StackComponentType.CONTAINER_REGISTRY,
                StackComponentType.IMAGE_BUILDER,
            },
            custom_validation_function=_validate_local_requirements,
        )

    @property
    def root_directory(self) -> str:
        """Path to the root directory for all files concerning this orchestrator.

        Returns:
            Path to the root directory.
        """
        return os.path.join(
            io_utils.get_global_config_directory(),
            "kubeflow",
            str(self.id),
        )

    @property
    def pipeline_directory(self) -> str:
        """Returns path to a directory in which the kubeflow pipeline files are stored.

        Returns:
            Path to the pipeline directory.
        """
        return os.path.join(self.root_directory, "pipelines")

    def _create_dynamic_component(
        self,
        image: str,
        command: List[str],
        arguments: List[str],
        component_name: str,
    ) -> dsl.PipelineTask:
        """Creates a dynamic container component for a Kubeflow pipeline.

        Args:
            image: The image to use for the component.
            command: The command to use for the component.
            arguments: The arguments to use for the component.
            component_name: The name of the component.

        Returns:
            The dynamic container component.
        """

        def dynamic_container_component() -> dsl.ContainerSpec:
            """Dynamic container component.

            Returns:
                The dynamic container component.
            """
            return dsl.ContainerSpec(
                image=image,
                command=command,
                args=arguments,
            )

        # Change the name of the function
        new_container_spec_func = types.FunctionType(
            dynamic_container_component.__code__,
            dynamic_container_component.__globals__,
            name=component_name,
            argdefs=dynamic_container_component.__defaults__,
            closure=dynamic_container_component.__closure__,
        )
        pipeline_task = dsl.container_component(new_container_spec_func)

        return pipeline_task

    def submit_pipeline(
        self,
        snapshot: "PipelineSnapshotResponse",
        stack: "Stack",
        base_environment: Dict[str, str],
        step_environments: Dict[str, Dict[str, str]],
        placeholder_run: Optional["PipelineRunResponse"] = None,
    ) -> Optional[SubmissionResult]:
        """Submits a pipeline to the orchestrator.

        This method should only submit the pipeline and not wait for it to
        complete. If the orchestrator is configured to wait for the pipeline run
        to complete, a function that waits for the pipeline run to complete can
        be passed as part of the submission result.

        Args:
            snapshot: The pipeline snapshot to submit.
            stack: The stack the pipeline will run on.
<<<<<<< HEAD
            environment: Environment variables to set in the orchestration
                environment. These don't need to be set if running locally.
            placeholder_run: An optional placeholder run for the snapshot.
=======
            base_environment: Base environment shared by all steps. This should
                be set if your orchestrator for example runs one container that
                is responsible for starting all the steps.
            step_environments: Environment variables to set when executing
                specific steps.
            placeholder_run: An optional placeholder run for the deployment.
>>>>>>> 5a063789

        Raises:
            RuntimeError: If trying to run a pipeline in a notebook
                environment.

        Returns:
            Optional submission result.
        """
        # First check whether the code running in a notebook
        if Environment.in_notebook():
            raise RuntimeError(
                "The Kubeflow orchestrator cannot run pipelines in a notebook "
                "environment. The reason is that it is non-trivial to create "
                "a Docker image of a notebook. Please consider refactoring "
                "your notebook cells into separate scripts in a Python module "
                "and run the code outside of a notebook when using this "
                "orchestrator."
            )

        assert stack.container_registry

        # Create a callable for future compilation into a dsl.Pipeline.
        orchestrator_run_name = get_orchestrator_run_name(
            pipeline_name=snapshot.pipeline_configuration.name
        ).replace("_", "-")

        def _create_dynamic_pipeline() -> Any:
            """Create a dynamic pipeline including each step.

            Returns:
                pipeline_func
            """
            step_name_to_dynamic_component: Dict[str, Any] = {}
            node_selector_constraint: Optional[Tuple[str, str]] = None

            for step_name, step in snapshot.step_configurations.items():
                image = self.get_image(
                    snapshot=snapshot,
                    step_name=step_name,
                )
                command = StepEntrypointConfiguration.get_entrypoint_command()
                arguments = (
                    StepEntrypointConfiguration.get_entrypoint_arguments(
                        step_name=step_name,
                        snapshot_id=snapshot.id,
                    )
                )
                dynamic_component = self._create_dynamic_component(
                    image, command, arguments, step_name
                )
                step_settings = cast(
                    KubeflowOrchestratorSettings, self.get_settings(step)
                )
                pod_settings = step_settings.pod_settings
                if pod_settings:
                    ignored_fields = pod_settings.model_fields_set - {
                        "node_selectors"
                    }
                    if ignored_fields:
                        logger.warning(
                            f"The following pod settings are not supported in "
                            f"Kubeflow with Kubeflow Pipelines 2.x and will be "
                            f"ignored: {list(ignored_fields)}."
                        )

                    # apply pod settings
                    if (
                        KFP_ACCELERATOR_NODE_SELECTOR_CONSTRAINT_LABEL
                        in pod_settings.node_selectors.keys()
                    ):
                        node_selector_constraint = (
                            KFP_ACCELERATOR_NODE_SELECTOR_CONSTRAINT_LABEL,
                            pod_settings.node_selectors[
                                KFP_ACCELERATOR_NODE_SELECTOR_CONSTRAINT_LABEL
                            ],
                        )

                step_name_to_dynamic_component[step_name] = dynamic_component

            @dsl.pipeline(  # type: ignore[misc]
                display_name=orchestrator_run_name,
            )
            def dynamic_pipeline() -> None:
                """Dynamic pipeline."""
                # iterate through the components one by one
                # (from step_name_to_dynamic_component)
                for (
                    component_name,
                    component,
                ) in step_name_to_dynamic_component.items():
                    step_environment = step_environments[component_name]
                    # for each component, check to see what other steps are
                    # upstream of it
                    step = snapshot.step_configurations[component_name]
                    upstream_step_components = [
                        step_name_to_dynamic_component[upstream_step_name]
                        for upstream_step_name in step.spec.upstream_steps
                    ]
                    task = (
                        component()
                        .set_display_name(
                            name=component_name,
                        )
                        .set_caching_options(enable_caching=False)
                        .set_env_variable(
                            name=ENV_KFP_RUN_ID,
                            value=dsl.PIPELINE_JOB_NAME_PLACEHOLDER,
                        )
                        .after(*upstream_step_components)
                    )
                    for key, value in step_environment.items():
                        task = task.set_env_variable(name=key, value=value)

                    self._configure_container_resources(
                        task,
                        step.config.resource_settings,
                        node_selector_constraint,
                    )

            return dynamic_pipeline

        # Get a filepath to use to save the finished yaml to
        fileio.makedirs(self.pipeline_directory)
        pipeline_file_path = os.path.join(
            self.pipeline_directory, f"{orchestrator_run_name}.yaml"
        )

        # write the argo pipeline yaml
        Compiler().compile(
            pipeline_func=_create_dynamic_pipeline(),
            package_path=pipeline_file_path,
            pipeline_name=orchestrator_run_name,
        )

        logger.info(
            "Writing Kubeflow workflow definition to `%s`.", pipeline_file_path
        )

        # using the kfp client uploads the pipeline to kubeflow pipelines and
        # runs it there
        return self._upload_and_run_pipeline(
            snapshot=snapshot,
            pipeline_file_path=pipeline_file_path,
            run_name=orchestrator_run_name,
        )

    def _upload_and_run_pipeline(
        self,
        snapshot: "PipelineSnapshotResponse",
        pipeline_file_path: str,
        run_name: str,
    ) -> Optional[SubmissionResult]:
        """Tries to upload and run a KFP pipeline.

        Args:
            snapshot: The pipeline snapshot.
            pipeline_file_path: Path to the pipeline definition file.
            run_name: The Kubeflow run name.

        Raises:
            RuntimeError: If Kubeflow API returns an error.

        Returns:
            Optional submission result.
        """
        pipeline_name = snapshot.pipeline_configuration.name
        settings = cast(
            KubeflowOrchestratorSettings, self.get_settings(snapshot)
        )
        user_namespace = settings.user_namespace

        kubernetes_context = self.config.kubernetes_context
        try:
            if kubernetes_context:
                logger.info(
                    "Running in kubernetes context '%s'.",
                    kubernetes_context,
                )
            elif self.config.kubeflow_hostname:
                logger.info(
                    "Running on Kubeflow deployment '%s'.",
                    self.config.kubeflow_hostname,
                )
            elif self.connector:
                logger.info(
                    "Running with Kubernetes credentials from connector '%s'.",
                    str(self.connector),
                )

            # upload the pipeline to Kubeflow and start it

            client = self._get_kfp_client(settings=settings)
            if snapshot.schedule:
                try:
                    experiment = client.get_experiment(
                        pipeline_name, namespace=user_namespace
                    )
                    logger.info(
                        "A recurring run has already been created with this "
                        "pipeline. Creating new recurring run now.."
                    )
                except (ValueError, ApiException):
                    experiment = client.create_experiment(
                        pipeline_name, namespace=user_namespace
                    )
                    logger.info(
                        "Creating a new recurring run for pipeline '%s'.. ",
                        pipeline_name,
                    )
                logger.info(
                    "You can see all recurring runs under the '%s' experiment.",
                    pipeline_name,
                )

                interval_seconds = (
                    snapshot.schedule.interval_second.seconds
                    if snapshot.schedule.interval_second
                    else None
                )
                result = client.create_recurring_run(
                    experiment_id=experiment.experiment_id,
                    job_name=run_name,
                    pipeline_package_path=pipeline_file_path,
                    enable_caching=False,
                    cron_expression=snapshot.schedule.cron_expression,
                    start_time=snapshot.schedule.utc_start_time,
                    end_time=snapshot.schedule.utc_end_time,
                    interval_second=interval_seconds,
                    no_catchup=not snapshot.schedule.catchup,
                )

                logger.info(
                    "Started recurring run with ID '%s'.",
                    result.recurring_run_id,
                )
            else:
                logger.info(
                    "No schedule detected. Creating a one-off pipeline run.."
                )
                try:
                    result = client.create_run_from_pipeline_package(
                        pipeline_file_path,
                        arguments={},
                        run_name=run_name,
                        enable_caching=False,
                        namespace=user_namespace,
                    )
                except ApiException:
                    raise RuntimeError(
                        f"Failed to create {run_name} on kubeflow! "
                        "Please check stack component settings and "
                        "configuration!"
                    )

                logger.info(
                    "Started one-off pipeline run with ID '%s'.", result.run_id
                )

                if settings.synchronous:

                    def _wait_for_completion() -> None:
                        client.wait_for_run_completion(
                            run_id=result.run_id, timeout=settings.timeout
                        )

                    return SubmissionResult(
                        wait_for_completion=_wait_for_completion
                    )
        except urllib3.exceptions.HTTPError as error:
            if kubernetes_context:
                msg = (
                    f"Please make sure your kubernetes config is present and "
                    f"the '{kubernetes_context}' kubernetes context is "
                    "configured correctly."
                )
            elif self.connector:
                msg = (
                    f"Please check that the '{self.connector}' connector "
                    f"linked to this component is configured correctly with "
                    "valid credentials."
                )
            else:
                msg = ""

            logger.warning(
                f"Failed to upload Kubeflow pipeline: {error}. {msg}",
            )

        return None

    def get_orchestrator_run_id(self) -> str:
        """Returns the active orchestrator run id.

        Raises:
            RuntimeError: If the environment variable specifying the run id
                is not set.

        Returns:
            The orchestrator run id.
        """
        try:
            return os.environ[ENV_KFP_RUN_ID]
        except KeyError:
            raise RuntimeError(
                "Unable to read run id from environment variable "
                f"{ENV_KFP_RUN_ID}."
            )

    def _get_session_cookie(self, username: str, password: str) -> str:
        """Gets session cookie from username and password.

        Args:
            username: Username for kubeflow host.
            password: Password for kubeflow host.

        Raises:
            RuntimeError: If the cookie fetching failed.

        Returns:
            Cookie with the prefix `authsession=`.
        """
        if self.config.kubeflow_hostname is None:
            raise RuntimeError(
                "You must configure the Kubeflow orchestrator "
                "with the `kubeflow_hostname` parameter which usually ends "
                "with `/pipeline` (e.g. `https://mykubeflow.com/pipeline`). "
                "Please update the current kubeflow orchestrator with: "
                f"`zenml orchestrator update {self.name} "
                "--kubeflow_hostname=<MY_KUBEFLOW_HOST>`"
            )

        # Get cookie
        logger.info(
            f"Attempting to fetch session cookie from {self.config.kubeflow_hostname} "
            "with supplied username and password..."
        )
        session = requests.Session()
        try:
            response = session.get(self.config.kubeflow_hostname)
            response.raise_for_status()
        except (
            requests.exceptions.HTTPError,
            requests.exceptions.ConnectionError,
            requests.exceptions.Timeout,
            requests.exceptions.RequestException,
        ) as e:
            raise RuntimeError(
                f"Error while trying to fetch kubeflow cookie: {e}"
            )

        headers = {
            "Content-Type": "application/x-www-form-urlencoded",
        }
        data = {"login": username, "password": password}
        try:
            response = session.post(response.url, headers=headers, data=data)
            response.raise_for_status()
        except requests.exceptions.HTTPError as errh:
            raise RuntimeError(
                f"Error while trying to fetch kubeflow cookie: {errh}"
            )

        cookie_dict: Dict[str, str] = session.cookies.get_dict()  # type: ignore[no-untyped-call, unused-ignore]

        if "authservice_session" not in cookie_dict:
            raise RuntimeError("Invalid username and/or password!")

        logger.info("Session cookie fetched successfully!")

        return "authservice_session=" + str(cookie_dict["authservice_session"])

    def get_pipeline_run_metadata(
        self, run_id: UUID
    ) -> Dict[str, "MetadataType"]:
        """Get general component-specific metadata for a pipeline run.

        Args:
            run_id: The ID of the pipeline run.

        Returns:
            A dictionary of metadata.
        """
        hostname = self.config.kubeflow_hostname
        if not hostname:
            return {}

        hostname = hostname.rstrip("/")
        pipeline_suffix = "/pipeline"
        if hostname.endswith(pipeline_suffix):
            hostname = hostname[: -len(pipeline_suffix)]

        run = Client().get_pipeline_run(run_id)

        settings_key = settings_utils.get_stack_component_setting_key(self)
        run_settings = self.settings_class.model_validate(
            run.config.model_dump().get(settings_key, self.config)
        )
        user_namespace = run_settings.user_namespace

        if user_namespace:
            run_url = (
                f"{hostname}/_/pipeline/?ns={user_namespace}#"
                f"/runs/details/{self.get_orchestrator_run_id()}"
            )
            return {
                METADATA_ORCHESTRATOR_URL: Uri(run_url),
            }
        else:
            return {
                METADATA_ORCHESTRATOR_URL: Uri(f"{hostname}"),
            }

    def _configure_container_resources(
        self,
        dynamic_component: dsl.PipelineTask,
        resource_settings: "ResourceSettings",
        node_selector_constraint: Optional[Tuple[str, str]] = None,
    ) -> dsl.PipelineTask:
        """Adds resource requirements to the container.

        Args:
            dynamic_component: The dynamic component to add the resource
                settings to.
            resource_settings: The resource settings to use for this
                container.
            node_selector_constraint: Node selector constraint to apply to
                the container.

        Returns:
            The dynamic component with the resource settings applied.
        """
        # Set optional CPU, RAM and GPU constraints for the pipeline
        if resource_settings:
            cpu_limit = resource_settings.cpu_count or None

        if cpu_limit is not None:
            dynamic_component = dynamic_component.set_cpu_limit(str(cpu_limit))

        memory_limit = resource_settings.get_memory() or None
        if memory_limit is not None:
            dynamic_component = dynamic_component.set_memory_limit(
                memory_limit
            )

        gpu_limit = (
            resource_settings.gpu_count
            if resource_settings.gpu_count is not None
            else 0
        )

        if node_selector_constraint:
            (constraint_label, value) = node_selector_constraint
            if gpu_limit is not None and gpu_limit > 0:
                dynamic_component = (
                    dynamic_component.set_accelerator_type(value)
                    .set_accelerator_limit(gpu_limit)
                    .set_gpu_limit(gpu_limit)
                )
            elif constraint_label == "accelerator" and gpu_limit == 0:
                logger.warning(
                    "GPU limit is set to 0 but a GPU type is specified. Ignoring GPU settings."
                )

        return dynamic_component<|MERGE_RESOLUTION|>--- conflicted
+++ resolved
@@ -484,18 +484,12 @@
         Args:
             snapshot: The pipeline snapshot to submit.
             stack: The stack the pipeline will run on.
-<<<<<<< HEAD
-            environment: Environment variables to set in the orchestration
-                environment. These don't need to be set if running locally.
-            placeholder_run: An optional placeholder run for the snapshot.
-=======
             base_environment: Base environment shared by all steps. This should
                 be set if your orchestrator for example runs one container that
                 is responsible for starting all the steps.
             step_environments: Environment variables to set when executing
                 specific steps.
-            placeholder_run: An optional placeholder run for the deployment.
->>>>>>> 5a063789
+            placeholder_run: An optional placeholder run for the snapshot.
 
         Raises:
             RuntimeError: If trying to run a pipeline in a notebook
