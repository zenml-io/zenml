# Copyright 2019 Google LLC. All Rights Reserved.
#
# Licensed under the Apache License, Version 2.0 (the "License");
# you may not use this file except in compliance with the License.
# You may obtain a copy of the License at
#
#     https://www.apache.org/licenses/LICENSE-2.0
#
# Unless required by applicable law or agreed to in writing, software
# distributed under the License is distributed on an "AS IS" BASIS,
# WITHOUT WARRANTIES OR CONDITIONS OF ANY KIND, either express or implied.
# See the License for the specific language governing permissions and
# limitations under the License.

#  Copyright (c) ZenML GmbH 2022. All Rights Reserved.
#
#  Licensed under the Apache License, Version 2.0 (the "License");
#  you may not use this file except in compliance with the License.
#  You may obtain a copy of the License at:
#
#       https://www.apache.org/licenses/LICENSE-2.0
#
#  Unless required by applicable law or agreed to in writing, software
#  distributed under the License is distributed on an "AS IS" BASIS,
#  WITHOUT WARRANTIES OR CONDITIONS OF ANY KIND, either express
#  or implied. See the License for the specific language governing
#  permissions and limitations under the License.

# Minor parts of the `prepare_or_run_pipeline()` method of this file are
# inspired by the kubeflow dag runner implementation of tfx

import os
import re
import sys
from typing import TYPE_CHECKING, Any, ClassVar, Dict, List, Optional, Tuple
from uuid import UUID

import kfp
import urllib3
from kfp import dsl
from kfp.compiler import Compiler as KFPCompiler
from kfp_server_api.exceptions import ApiException
from kubernetes import client as k8s_client
from kubernetes import config as k8s_config
from pydantic import root_validator
from tfx.proto.orchestration.pipeline_pb2 import Pipeline as Pb2Pipeline

import zenml.io.utils
from zenml.artifact_stores import LocalArtifactStore
from zenml.enums import StackComponentType
from zenml.environment import Environment
from zenml.exceptions import ProvisioningError
from zenml.integrations.kubeflow import KUBEFLOW_ORCHESTRATOR_FLAVOR
from zenml.integrations.kubeflow.orchestrators import (
    local_deployment_utils,
    utils,
)
from zenml.integrations.kubeflow.orchestrators.kubeflow_entrypoint_configuration import (
    METADATA_UI_PATH_OPTION,
    KubeflowEntrypointConfiguration,
)
from zenml.integrations.kubeflow.orchestrators.local_deployment_utils import (
    KFP_VERSION,
)
from zenml.io import fileio
from zenml.io.utils import get_global_config_directory
from zenml.logger import get_logger
from zenml.orchestrators import BaseOrchestrator
from zenml.repository import Repository
from zenml.stack import Stack, StackValidator
from zenml.steps import BaseStep
from zenml.utils import networking_utils
from zenml.utils.docker_utils import get_image_digest
from zenml.utils.source_utils import get_source_root_path

if TYPE_CHECKING:
    from zenml.pipelines.base_pipeline import BasePipeline
    from zenml.runtime_configuration import RuntimeConfiguration

logger = get_logger(__name__)

DEFAULT_KFP_UI_PORT = 8080
KFP_POD_LABELS = {
    "add-pod-env": "true",
    "pipelines.kubeflow.org/pipeline-sdk-type": "zenml",
}


class KubeflowOrchestrator(BaseOrchestrator):
    """Orchestrator responsible for running pipelines using Kubeflow.

    Attributes:
        custom_docker_base_image_name: Name of a docker image that should be
            used as the base for the image that will be run on KFP pods. If no
            custom image is given, a basic image of the active ZenML version
            will be used. **Note**: This image needs to have ZenML installed,
            otherwise the pipeline execution will fail. For that reason, you
            might want to extend the ZenML docker images found here:
            https://hub.docker.com/r/zenmldocker/zenml/
        kubeflow_pipelines_ui_port: A local port to which the KFP UI will be
            forwarded.
        kubernetes_context: Optional name of a kubernetes context to run
            pipelines in. If not set, the current active context will be used.
            You can find the active context by running `kubectl config
            current-context`.
        synchronous: If `True`, running a pipeline using this orchestrator will
            block until all steps finished running on KFP.
        skip_local_validations: If `True`, the local validations will be
            skipped.
        skip_cluster_provisioning: If `True`, the k3d cluster provisioning will
            be skipped.
        skip_ui_daemon_provisioning: If `True`, provisioning the KFP UI daemon
            will be skipped.
    """

    custom_docker_base_image_name: Optional[str] = None
    kubeflow_pipelines_ui_port: int = DEFAULT_KFP_UI_PORT
    kubernetes_context: Optional[str] = None
    synchronous: bool = False
    skip_local_validations: bool = False
    skip_cluster_provisioning: bool = False
    skip_ui_daemon_provisioning: bool = False

    # Class Configuration
    FLAVOR: ClassVar[str] = KUBEFLOW_ORCHESTRATOR_FLAVOR

    @staticmethod
    def _get_k3d_cluster_name(uuid: UUID) -> str:
        """Returns the k3d cluster name corresponding to the orchestrator
        UUID."""
        # k3d only allows cluster names with up to 32 characters; use the
        # first 8 chars of the orchestrator UUID as identifier
        return f"zenml-kubeflow-{str(uuid)[:8]}"

    @staticmethod
    def _get_k3d_kubernetes_context(uuid: UUID) -> str:
        """Returns the name of the kubernetes context associated with the k3d
        cluster managed locally by ZenML corresponding to the orchestrator
        UUID."""
        return f"k3d-{KubeflowOrchestrator._get_k3d_cluster_name(uuid)}"

    @root_validator
    def set_default_kubernetes_context(
        cls, values: Dict[str, Any]
    ) -> Dict[str, Any]:
        """Pydantic root_validator that sets the default `kubernetes_context`
        value to the value that is used to create the locally managed k3d
        cluster, if not explicitly set.

        Args:
            values: Values passed to the object constructor

        Returns:
            Values passed to the Pydantic constructor
        """
        if not values.get("kubernetes_context"):
            # not likely, due to Pydantic validation, but mypy complains
            assert "uuid" in values
            values["kubernetes_context"] = cls._get_k3d_kubernetes_context(
                values["uuid"]
            )

        return values

    def get_kubernetes_contexts(self) -> Tuple[List[str], str]:
        """Get the list of configured Kubernetes contexts and the active
        context.

        Raises:
            RuntimeError: if the Kubernetes configuration cannot be loaded
        """
        try:
            contexts, active_context = k8s_config.list_kube_config_contexts()
        except k8s_config.config_exception.ConfigException as e:
            raise RuntimeError(
                "Could not load the Kubernetes configuration"
            ) from e

        context_names = [c["name"] for c in contexts]
        active_context_name = active_context["name"]
        return context_names, active_context_name

    @property
    def validator(self) -> Optional[StackValidator]:
        """Validates that the stack contains a container registry and that
        requirements are met for local components."""

        def _validate_local_requirements(stack: Stack) -> Tuple[bool, str]:

            container_registry = stack.container_registry

            # should not happen, because the stack validation takes care of
            # this, but just in case
            assert container_registry is not None

            contexts, active_context = self.get_kubernetes_contexts()

            if self.kubernetes_context not in contexts:
                if not self.is_local:
                    return False, (
                        f"Could not find a Kubernetes context named "
                        f"'{self.kubernetes_context}' in the local Kubernetes "
                        f"configuration. Please make sure that the Kubernetes "
                        f"cluster is running and that the kubeconfig file is "
                        f"configured correctly. To list all configured "
                        f"contexts, run:\n\n"
                        f"  `kubectl config get-contexts`\n"
                    )
            elif self.kubernetes_context != active_context:
                logger.warning(
                    f"The Kubernetes context '{self.kubernetes_context}' "
                    f"configured for the Kubeflow orchestrator is not the "
                    f"same as the active context in the local Kubernetes "
                    f"configuration. If this is not deliberate, you should "
                    f"update the orchestrator's `kubernetes_context` field by "
                    f"running:\n\n"
                    f"  `zenml orchestrator update {self.name} "
                    f"--kubernetes_context={active_context}`\n"
                    f"To list all configured contexts, run:\n\n"
                    f"  `kubectl config get-contexts`\n"
                    f"To set the active context to be the same as the one "
                    f"configured in the Kubeflow orchestrator and silence "
                    f"this warning, run:\n\n"
                    f"  `kubectl config use-context "
                    f"{self.kubernetes_context}`\n"
                )

            silence_local_validations_msg = (
                f"To silence this warning, set the "
                f"`skip_local_validations` attribute to True in the "
                f"orchestrator configuration by running:\n\n"
                f"  'zenml orchestrator update {self.name} "
                f"--skip_local_validations=True'\n"
            )

            if not self.skip_local_validations and not self.is_local:

                # if the orchestrator is not running in a local k3d cluster,
                # we cannot have any other local components in our stack,
                # because we cannot mount the local path into the container.
                # This may result in problems when running the pipeline, because
                # the local components will not be available inside the
                # Kubeflow containers.

                # go through all stack components and identify those that
                # advertise a local path where they persist information that
                # they need to be available when running pipelines.
                for stack_comp in stack.components.values():
                    local_path = stack_comp.local_path
                    if not local_path:
                        continue
                    return False, (
                        f"The Kubeflow orchestrator is configured to run "
                        f"pipelines in a remote Kubernetes cluster designated "
                        f"by the '{self.kubernetes_context}' configuration "
                        f"context, but the '{stack_comp.name}' "
                        f"{stack_comp.TYPE.value} is a local stack component "
                        f"and will not be available in the Kubeflow pipeline "
                        f"step.\nPlease ensure that you always use non-local "
                        f"stack components with a remote Kubeflow orchestrator, "
                        f"otherwise you may run into pipeline execution "
                        f"problems. You should use a flavor of "
                        f"{stack_comp.TYPE.value} other than "
                        f"'{stack_comp.FLAVOR}'.\n"
                        + silence_local_validations_msg
                    )

                # if the orchestrator is remote, the container registry must
                # also be remote.
                if container_registry.is_local:
                    return False, (
                        f"The Kubeflow orchestrator is configured to run "
                        f"pipelines in a remote Kubernetes cluster designated "
                        f"by the '{self.kubernetes_context}' configuration "
                        f"context, but the '{container_registry.name}' "
                        f"container registry URI '{container_registry.uri}' "
                        f"points to a local container registry. Please ensure "
                        f"that you always use non-local stack components with "
                        f"a remote Kubeflow orchestrator, otherwise you will "
                        f"run into problems. You should use a flavor of "
                        f"container registry other than "
                        f"'{container_registry.FLAVOR}'.\n"
                        + silence_local_validations_msg
                    )

            if not self.skip_local_validations and self.is_local:

                # if the orchestrator is local, the container registry must
                # also be local.
                if not container_registry.is_local:
                    return False, (
                        f"The Kubeflow orchestrator is configured to run "
                        f"pipelines in a local k3d Kubernetes cluster "
                        f"designated by the '{self.kubernetes_context}' "
                        f"configuration context, but the container registry "
                        f"URI '{container_registry.uri}' doesn't match the "
                        f"expected format 'localhost:$PORT'. "
                        f"The local Kubeflow orchestrator only works with a "
                        f"local container registry because it cannot "
                        f"currently authenticate to external container "
                        f"registries. You should use a flavor of container "
                        f"registry other than '{container_registry.FLAVOR}'.\n"
                        + silence_local_validations_msg
                    )

            return True, ""

        return StackValidator(
            required_components={StackComponentType.CONTAINER_REGISTRY},
            custom_validation_function=_validate_local_requirements,
        )

    def get_docker_image_name(self, pipeline_name: str) -> str:
        """Returns the full docker image name including registry and tag."""

        base_image_name = f"zenml-kubeflow:{pipeline_name}"
        container_registry = Repository().active_stack.container_registry

        if container_registry:
            registry_uri = container_registry.uri.rstrip("/")
            return f"{registry_uri}/{base_image_name}"
        else:
            return base_image_name

    @property
    def is_local(self) -> bool:
        """Returns `True` if the KFP orchestrator is running locally (i.e. in
        the local k3d cluster managed by ZenML).
        """
        return self.kubernetes_context == self._get_k3d_kubernetes_context(
            self.uuid
        )

    @property
    def root_directory(self) -> str:
        """Returns path to the root directory for all files concerning
        this orchestrator."""
        return os.path.join(
            zenml.io.utils.get_global_config_directory(),
            "kubeflow",
            str(self.uuid),
        )

    @property
    def pipeline_directory(self) -> str:
        """Returns path to a directory in which the kubeflow pipeline files
        are stored."""
        return os.path.join(self.root_directory, "pipelines")

    def prepare_pipeline_deployment(
        self,
        pipeline: "BasePipeline",
        stack: "Stack",
        runtime_configuration: "RuntimeConfiguration",
    ) -> None:
        """Builds a docker image for the current environment and uploads it to
        a container registry if configured.
        """
        from zenml.utils import docker_utils

        image_name = self.get_docker_image_name(pipeline.name)

        requirements = {*stack.requirements(), *pipeline.requirements}

        logger.debug("Kubeflow docker container requirements: %s", requirements)

        docker_utils.build_docker_image(
            build_context_path=get_source_root_path(),
            image_name=image_name,
            dockerignore_path=pipeline.dockerignore_file,
            requirements=requirements,
            base_image=self.custom_docker_base_image_name,
            environment_vars=self._get_environment_vars_from_secrets(
                pipeline.secrets
            ),
        )

        assert stack.container_registry  # should never happen due to validation
        stack.container_registry.push_image(image_name)

<<<<<<< HEAD
        # Store the docker image digest in the runtime configuration so it gets
        # tracked in the ZenStore
        image_digest = docker_utils.get_image_digest(image_name) or image_name
        runtime_configuration["docker_image"] = image_digest

    def run_pipeline(
=======
    @staticmethod
    def _configure_container_op(container_op: dsl.ContainerOp) -> None:
        """Performs a few important changes in place to the configuration of the
        container op.
        Configures persistent mounted volumes for each stack component that
        writes to a local path.
        Adds some labels to the container_op and applies some functions to ir.

        Args:
            container_op: The kubeflow container operation to configure.
        """
        # Path to a metadata file that will be displayed in the KFP UI
        # This metadata file needs to be in a mounted emptyDir to avoid
        # sporadic failures with the (not mature) PNS executor
        # See these links for more information about limitations of PNS +
        # security context:
        # https://www.kubeflow.org/docs/components/pipelines/installation/localcluster-deployment/#deploying-kubeflow-pipelines
        # https://argoproj.github.io/argo-workflows/empty-dir/
        # KFP will switch to the Emissary executor (soon), when this emptyDir
        # mount will not be necessary anymore, but for now it's still in alpha
        # status (https://www.kubeflow.org/docs/components/pipelines/installation/choose-executor/#emissary-executor)
        volumes: Dict[str, k8s_client.V1Volume] = {
            "/outputs": k8s_client.V1Volume(
                name="outputs", empty_dir=k8s_client.V1EmptyDirVolumeSource()
            ),
        }

        stack = Repository().active_stack
        global_cfg_dir = get_global_config_directory()

        # go through all stack components and identify those that advertise
        # a local path where they persist information that they need to be
        # available when running pipelines. For those that do, mount them
        # into the Kubeflow container.
        has_local_repos = False
        for stack_comp in stack.components.values():
            local_path = stack_comp.local_path
            if not local_path:
                continue
            # double-check this convention, just in case it wasn't respected
            # as documented in `StackComponent.local_path`
            if not local_path.startswith(global_cfg_dir):
                raise ValueError(
                    f"Local path {local_path} for component {stack_comp.name} "
                    f"is not in the global config directory ({global_cfg_dir})."
                )
            has_local_repos = True
            host_path = k8s_client.V1HostPathVolumeSource(
                path=local_path, type="Directory"
            )
            volume_name = f"{stack_comp.TYPE.value}-{stack_comp.name}"
            volumes[local_path] = k8s_client.V1Volume(
                name=re.sub(r"[^0-9a-zA-Z-]+", "-", volume_name)
                .strip("-")
                .lower(),
                host_path=host_path,
            )
            logger.debug(
                "Adding host path volume for %s %s (path: %s) "
                "in kubeflow pipelines container.",
                stack_comp.TYPE.value,
                stack_comp.name,
                local_path,
            )
        container_op.add_pvolumes(volumes)

        if has_local_repos:
            if sys.platform == "win32":
                # File permissions are not checked on Windows. This if clause
                # prevents mypy from complaining about unused 'type: ignore'
                # statements
                pass
            else:
                # Run KFP containers in the context of the local UID/GID
                # to ensure that the artifact and metadata stores can be shared
                # with the local pipeline runs.
                container_op.container.security_context = (
                    k8s_client.V1SecurityContext(
                        run_as_user=os.getuid(),
                        run_as_group=os.getgid(),
                    )
                )
                logger.debug(
                    "Setting security context UID and GID to local user/group "
                    "in kubeflow pipelines container."
                )

        # Add environment variables for Azure Blob Storage to pod in case they
        # are set locally
        # TODO [ENG-699]: remove this as soon as we implement credential
        #  handling
        for key in [
            "AZURE_STORAGE_ACCOUNT_KEY",
            "AZURE_STORAGE_ACCOUNT_NAME",
            "AZURE_STORAGE_CONNECTION_STRING",
            "AZURE_STORAGE_SAS_TOKEN",
        ]:
            value = os.getenv(key)
            if value:
                container_op.container.add_env_variable(
                    k8s_client.V1EnvVar(name=key, value=value)
                )

        # Add some pod labels to the container_op
        for k, v in KFP_POD_LABELS.items():
            container_op.add_pod_label(k, v)

        # Mounts configmap containing Metadata gRPC server configuration.
        container_op.apply(utils.mount_config_map_op("metadata-grpc-configmap"))

    def prepare_or_run_pipeline(
>>>>>>> 13f649be
        self,
        sorted_steps: List[BaseStep],
        pipeline: "BasePipeline",
        pb2_pipeline: Pb2Pipeline,
        stack: "Stack",
        runtime_configuration: "RuntimeConfiguration",
    ) -> Any:
        """
        Creates a kfp yaml file as intermediary representation of the
        pipeline which is then deployed to the kubeflow pipelines instance.

        How it works:
        -------------
        Before this method is called the `prepare_pipeline_deployment()`
        method builds a docker image that contains the code for the
        pipeline, all steps the context around these files.

        Based on this docker image a callable is created which builds
        container_ops for each step (`_construct_kfp_pipeline`).
        To do this the entrypoint of the docker image is configured to
        run the correct step within the docker image. The dependencies
        between these container_ops are then also configured onto each
        container_op by pointing at the downstream steps.

        This callable is then compiled into a kfp yaml file that is used as
        the intermediary representation of the kubeflow pipeline.

        This file, together with some metadata, runtime configurations is
        then uploaded into the kubeflow pipelines cluster for execution.
        """

        # First check whether the code running in a notebook
        if Environment.in_notebook():
            raise RuntimeError(
                "The Kubeflow orchestrator cannot run pipelines in a notebook "
                "environment. The reason is that it is non-trivial to create "
                "a Docker image of a notebook. Please consider refactoring "
                "your notebook cells into separate scripts in a Python module "
                "and run the code outside of a notebook when using this "
                "orchestrator."
            )

        image_name = self.get_docker_image_name(pipeline.name)
        image_name = get_image_digest(image_name) or image_name

        # Create a callable for future compilation into a dsl.Pipeline.
        def _construct_kfp_pipeline() -> None:
            """Create a container_op for each step which contains the name
            of the docker image and configures the entrypoint of the docker
            image to run the step.

            Additionally, this gives each container_op information about its
            direct downstream steps.

            If this callable is passed to the `_create_and_write_workflow()`
            method of a KFPCompiler all dsl.ContainerOp instances will be
            automatically added to a singular dsl.Pipeline instance.
            """

            # Dictionary of container_ops index by the associated step name
            step_name_to_container_op: Dict[str, dsl.ContainerOp] = {}

            for step in sorted_steps:
                # The command will be needed to eventually call the python step
                # within the docker container
                command = (
                    KubeflowEntrypointConfiguration.get_entrypoint_command()
                )

                # The arguments are passed to configure the entrypoint of the
                # docker container when the step is called.
                metadata_ui_path = "/outputs/mlpipeline-ui-metadata.json"
                arguments = (
                    KubeflowEntrypointConfiguration.get_entrypoint_arguments(
                        step=step,
                        pb2_pipeline=pb2_pipeline,
                        **{METADATA_UI_PATH_OPTION: metadata_ui_path},
                    )
                )

                # Create a container_op - the kubeflow equivalent of a step. It
                # contains the name of the step, the name of the docker image,
                # the command to use to run the step entrypoint
                # (e.g. `python -m zenml.entrypoints.step_entrypoint`)
                # and the arguments to be passed along with the command. Find
                # out more about how these arguments are parsed and used
                # in the base entrypoint `run()` method.
                container_op = dsl.ContainerOp(
                    name=step.name,
                    image=image_name,
                    command=command,
                    arguments=arguments,
                    output_artifact_paths={
                        "mlpipeline-ui-metadata": metadata_ui_path,
                    },
                )

                # Mounts persistent volumes, configmaps and adds labels to the
                # container op
                self._configure_container_op(container_op=container_op)

                # Find the upstream container ops of the current step and
                # configure the current container op to run after them
                upstream_step_names = self.get_upstream_step_names(
                    step=step, pb2_pipeline=pb2_pipeline
                )
                for upstream_step_name in upstream_step_names:
                    upstream_container_op = step_name_to_container_op[
                        upstream_step_name
                    ]
                    container_op.after(upstream_container_op)

                # Update dictionary of container ops with the current one
                step_name_to_container_op[step.name] = container_op

        # Get a filepath to use to save the finished yaml to
        fileio.makedirs(self.pipeline_directory)
        pipeline_file_path = os.path.join(
            self.pipeline_directory, f"{pipeline.name}.yaml"
        )

        # write the argo pipeline yaml
        KFPCompiler()._create_and_write_workflow(
            pipeline_func=_construct_kfp_pipeline,
            pipeline_name=pipeline.name,
            package_path=pipeline_file_path,
        )

        # using the kfp client uploads the pipeline to kubeflow pipelines and
        # runs it there
        self._upload_and_run_pipeline(
            pipeline_name=pipeline.name,
            pipeline_file_path=pipeline_file_path,
            runtime_configuration=runtime_configuration,
            enable_cache=pipeline.enable_cache,
        )

    def _upload_and_run_pipeline(
        self,
        pipeline_name: str,
        pipeline_file_path: str,
        runtime_configuration: "RuntimeConfiguration",
        enable_cache: bool,
    ) -> None:
        """Tries to upload and run a KFP pipeline.

        Args:
            pipeline_name: Name of the pipeline.
            pipeline_file_path: Path to the pipeline definition file.
            runtime_configuration: Runtime configuration of the pipeline run.
            enable_cache: Whether caching is enabled for this pipeline run.
        """
        try:
            logger.info(
                "Running in kubernetes context '%s'.",
                self.kubernetes_context,
            )

            # upload the pipeline to Kubeflow and start it
            client = kfp.Client(kube_context=self.kubernetes_context)
            if runtime_configuration.schedule:
                try:
                    experiment = client.get_experiment(pipeline_name)
                    logger.info(
                        "A recurring run has already been created with this "
                        "pipeline. Creating new recurring run now.."
                    )
                except (ValueError, ApiException):
                    experiment = client.create_experiment(pipeline_name)
                    logger.info(
                        "Creating a new recurring run for pipeline '%s'.. ",
                        pipeline_name,
                    )
                logger.info(
                    "You can see all recurring runs under the '%s' experiment.'",
                    pipeline_name,
                )

                schedule = runtime_configuration.schedule
                result = client.create_recurring_run(
                    experiment_id=experiment.id,
                    job_name=runtime_configuration.run_name,
                    pipeline_package_path=pipeline_file_path,
                    enable_caching=enable_cache,
                    start_time=schedule.utc_start_time,
                    end_time=schedule.utc_end_time,
                    interval_second=schedule.interval_second.seconds,
                    no_catchup=not schedule.catchup,
                )

                logger.info("Started recurring run with ID '%s'.", result.id)
            else:
                logger.info(
                    "No schedule detected. Creating a one-off pipeline run.."
                )
                result = client.create_run_from_pipeline_package(
                    pipeline_file_path,
                    arguments={},
                    run_name=runtime_configuration.run_name,
                    enable_caching=enable_cache,
                )
                logger.info(
                    "Started one-off pipeline run with ID '%s'.", result.run_id
                )

                if self.synchronous:
                    # TODO [ENG-698]: Allow configuration of the timeout as a
                    #  runtime option
                    client.wait_for_run_completion(
                        run_id=result.run_id, timeout=1200
                    )
        except urllib3.exceptions.HTTPError as error:
            logger.warning(
                f"Failed to upload Kubeflow pipeline: %s. "
                f"Please make sure your kubernetes config is present and the "
                f"{self.kubernetes_context} kubernetes context is configured "
                f"correctly.",
                error,
            )

    @property
    def _pid_file_path(self) -> str:
        """Returns path to the daemon PID file."""
        return os.path.join(self.root_directory, "kubeflow_daemon.pid")

    @property
    def log_file(self) -> str:
        """Path of the daemon log file."""
        return os.path.join(self.root_directory, "kubeflow_daemon.log")

    @property
    def _k3d_cluster_name(self) -> str:
        """Returns the K3D cluster name."""
        return self._get_k3d_cluster_name(self.uuid)

    def _get_k3d_registry_name(self, port: int) -> str:
        """Returns the K3D registry name."""
        return f"k3d-zenml-kubeflow-registry.localhost:{port}"

    @property
    def _k3d_registry_config_path(self) -> str:
        """Returns the path to the K3D registry config yaml."""
        return os.path.join(self.root_directory, "k3d_registry.yaml")

    def _get_kfp_ui_daemon_port(self) -> int:
        """Port to use for the KFP UI daemon."""
        port = self.kubeflow_pipelines_ui_port
        if port == DEFAULT_KFP_UI_PORT and not networking_utils.port_available(
            port
        ):
            # if the user didn't specify a specific port and the default
            # port is occupied, fallback to a random open port
            port = networking_utils.find_available_port()
        return port

    def list_manual_setup_steps(
        self, container_registry_name: str, container_registry_path: str
    ) -> None:
        """Logs manual steps needed to setup the Kubeflow local orchestrator."""
        global_config_dir_path = zenml.io.utils.get_global_config_directory()
        kubeflow_commands = [
            f"> k3d cluster create CLUSTER_NAME --image {local_deployment_utils.K3S_IMAGE_NAME} --registry-create {container_registry_name} --registry-config {container_registry_path} --volume {global_config_dir_path}:{global_config_dir_path}\n",
            f"> kubectl --context CLUSTER_NAME apply -k github.com/kubeflow/pipelines/manifests/kustomize/cluster-scoped-resources?ref={KFP_VERSION}&timeout=1m",
            "> kubectl --context CLUSTER_NAME wait --timeout=60s --for condition=established crd/applications.app.k8s.io",
            f"> kubectl --context CLUSTER_NAME apply -k github.com/kubeflow/pipelines/manifests/kustomize/env/platform-agnostic-pns?ref={KFP_VERSION}&timeout=1m",
            f"> kubectl --namespace kubeflow port-forward svc/ml-pipeline-ui {self.kubeflow_pipelines_ui_port}:80",
        ]

        logger.error("Unable to spin up local Kubeflow Pipelines deployment.")
        logger.info(
            "If you wish to spin up this Kubeflow local orchestrator manually, "
            "please enter the following commands (substituting where appropriate):\n"
        )
        logger.info("\n".join(kubeflow_commands))

    @property
    def is_provisioned(self) -> bool:
        """Returns if a local k3d cluster for this orchestrator exists."""
        if not local_deployment_utils.check_prerequisites(
            skip_k3d=self.skip_cluster_provisioning or not self.is_local,
            skip_kubectl=self.skip_cluster_provisioning
            and self.skip_ui_daemon_provisioning,
        ):
            # if any prerequisites are missing there is certainly no
            # local deployment running
            return False

        return self.is_cluster_provisioned

    @property
    def is_running(self) -> bool:
        """Returns if the local k3d cluster and the UI daemon for this
        orchestrator are both running."""
        return (
            self.is_provisioned
            and self.is_cluster_running
            and self.is_daemon_running
        )

    @property
    def is_suspended(self) -> bool:
        """Returns if the local k3d cluster and the UI daemon for this
        orchestrator are both stopped."""
        return (
            self.is_provisioned
            and (self.skip_cluster_provisioning or not self.is_cluster_running)
            and (self.skip_ui_daemon_provisioning or not self.is_daemon_running)
        )

    @property
    def is_cluster_provisioned(self) -> bool:
        """Returns if the local k3d cluster for this orchestrator is provisioned.

        For remote (i.e. not managed by ZenML) Kubeflow Pipelines installations,
        this always returns True.
        """
        if self.skip_cluster_provisioning or not self.is_local:
            return True
        return local_deployment_utils.k3d_cluster_exists(
            cluster_name=self._k3d_cluster_name
        )

    @property
    def is_cluster_running(self) -> bool:
        """Returns if the local k3d cluster for this orchestrator is running.

        For remote (i.e. not managed by ZenML) Kubeflow Pipelines installations,
        this always returns True.
        """
        if self.skip_cluster_provisioning or not self.is_local:
            return True
        return local_deployment_utils.k3d_cluster_running(
            cluster_name=self._k3d_cluster_name
        )

    @property
    def is_daemon_running(self) -> bool:
        """Returns if the local Kubeflow UI daemon for this orchestrator is
        running."""
        if self.skip_ui_daemon_provisioning:
            return True

        if sys.platform != "win32":
            from zenml.utils.daemon import check_if_daemon_is_running

            return check_if_daemon_is_running(self._pid_file_path)
        else:
            return True

    def provision(self) -> None:
        """Provisions a local Kubeflow Pipelines deployment."""
        if self.skip_cluster_provisioning:
            return

        if self.is_running:
            logger.info(
                "Found already existing local Kubeflow Pipelines deployment. "
                "If there are any issues with the existing deployment, please "
                "run 'zenml stack down --yes' to delete it."
            )
            return

        if not local_deployment_utils.check_prerequisites():
            raise ProvisioningError(
                "Unable to provision local Kubeflow Pipelines deployment: "
                "Please install 'k3d' and 'kubectl' and try again."
            )

        container_registry = Repository().active_stack.container_registry

        # should not happen, because the stack validation takes care of this,
        # but just in case
        assert container_registry is not None

        fileio.makedirs(self.root_directory)

        if not self.is_local:
            # don't provision any resources if using a remote KFP installation
            return

        logger.info("Provisioning local Kubeflow Pipelines deployment...")

        container_registry_port = int(container_registry.uri.split(":")[-1])
        container_registry_name = self._get_k3d_registry_name(
            port=container_registry_port
        )
        local_deployment_utils.write_local_registry_yaml(
            yaml_path=self._k3d_registry_config_path,
            registry_name=container_registry_name,
            registry_uri=container_registry.uri,
        )

        try:
            local_deployment_utils.create_k3d_cluster(
                cluster_name=self._k3d_cluster_name,
                registry_name=container_registry_name,
                registry_config_path=self._k3d_registry_config_path,
            )
            kubernetes_context = self.kubernetes_context

            # will never happen, but mypy doesn't know that
            assert kubernetes_context is not None

            local_deployment_utils.deploy_kubeflow_pipelines(
                kubernetes_context=kubernetes_context
            )

            artifact_store = Repository().active_stack.artifact_store
            if isinstance(artifact_store, LocalArtifactStore):
                local_deployment_utils.add_hostpath_to_kubeflow_pipelines(
                    kubernetes_context=kubernetes_context,
                    local_path=artifact_store.path,
                )
        except Exception as e:
            logger.error(e)
            self.list_manual_setup_steps(
                container_registry_name, self._k3d_registry_config_path
            )
            self.deprovision()

    def deprovision(self) -> None:
        """Deprovisions a local Kubeflow Pipelines deployment."""
        if self.skip_cluster_provisioning:
            return

        if not self.skip_ui_daemon_provisioning and self.is_daemon_running:
            local_deployment_utils.stop_kfp_ui_daemon(
                pid_file_path=self._pid_file_path
            )

        if self.is_local:
            # don't deprovision any resources if using a remote KFP installation
            local_deployment_utils.delete_k3d_cluster(
                cluster_name=self._k3d_cluster_name
            )

            logger.info("Local kubeflow pipelines deployment deprovisioned.")

        if fileio.exists(self.log_file):
            fileio.remove(self.log_file)

    def resume(self) -> None:
        """Resumes the local k3d cluster."""
        if self.is_running:
            logger.info("Local kubeflow pipelines deployment already running.")
            return

        if not self.is_provisioned:
            raise ProvisioningError(
                "Unable to resume local kubeflow pipelines deployment: No "
                "resources provisioned for local deployment."
            )

        kubernetes_context = self.kubernetes_context

        # will never happen, but mypy doesn't know that
        assert kubernetes_context is not None

        if (
            not self.skip_cluster_provisioning
            and self.is_local
            and not self.is_cluster_running
        ):
            # don't resume any resources if using a remote KFP installation
            local_deployment_utils.start_k3d_cluster(
                cluster_name=self._k3d_cluster_name
            )

            local_deployment_utils.wait_until_kubeflow_pipelines_ready(
                kubernetes_context=kubernetes_context
            )

        if not self.is_daemon_running:
            local_deployment_utils.start_kfp_ui_daemon(
                pid_file_path=self._pid_file_path,
                log_file_path=self.log_file,
                port=self._get_kfp_ui_daemon_port(),
                kubernetes_context=kubernetes_context,
            )

    def suspend(self) -> None:
        """Suspends the local k3d cluster."""
        if not self.is_provisioned:
            logger.info("Local kubeflow pipelines deployment not provisioned.")
            return

        if not self.skip_ui_daemon_provisioning and self.is_daemon_running:
            local_deployment_utils.stop_kfp_ui_daemon(
                pid_file_path=self._pid_file_path
            )

        if (
            not self.skip_cluster_provisioning
            and self.is_local
            and self.is_cluster_running
        ):
            # don't suspend any resources if using a remote KFP installation
            local_deployment_utils.stop_k3d_cluster(
                cluster_name=self._k3d_cluster_name
            )

    def _get_environment_vars_from_secrets(
        self, secrets: List[str]
    ) -> Dict[str, str]:
        """Get key-value pairs from list of secrets provided by the user.

        Args:
            secrets: List of secrets provided by the user.

        Returns:
            A dictionary of key-value pairs.

        Raises:
            ProvisioningError: If the stack has no secrets manager."""
        environment_vars: Dict[str, str] = {}
        secret_manager = Repository().active_stack.secrets_manager
        if secrets and secret_manager:
            for secret in secrets:
                secret_schema = secret_manager.get_secret(secret)
                environment_vars.update(secret_schema.content)
        elif secrets and not secret_manager:
            raise ProvisioningError(
                "Unable to provision local Kubeflow Pipelines deployment: "
                f"You passed in the following secrets: { ', '.join(secrets) }, "
                "however, no secrets manager is registered for the current "
                "stack."
            )
        else:
            # No secrets provided by the user.
            pass
        return environment_vars<|MERGE_RESOLUTION|>--- conflicted
+++ resolved
@@ -378,14 +378,11 @@
         assert stack.container_registry  # should never happen due to validation
         stack.container_registry.push_image(image_name)
 
-<<<<<<< HEAD
         # Store the docker image digest in the runtime configuration so it gets
         # tracked in the ZenStore
         image_digest = docker_utils.get_image_digest(image_name) or image_name
         runtime_configuration["docker_image"] = image_digest
 
-    def run_pipeline(
-=======
     @staticmethod
     def _configure_container_op(container_op: dsl.ContainerOp) -> None:
         """Performs a few important changes in place to the configuration of the
@@ -497,7 +494,6 @@
         container_op.apply(utils.mount_config_map_op("metadata-grpc-configmap"))
 
     def prepare_or_run_pipeline(
->>>>>>> 13f649be
         self,
         sorted_steps: List[BaseStep],
         pipeline: "BasePipeline",
