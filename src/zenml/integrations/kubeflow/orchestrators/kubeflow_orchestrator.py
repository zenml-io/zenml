#  Copyright (c) ZenML GmbH 2021. All Rights Reserved.
#
#  Licensed under the Apache License, Version 2.0 (the "License");
#  you may not use this file except in compliance with the License.
#  You may obtain a copy of the License at:
#
#       https://www.apache.org/licenses/LICENSE-2.0
#
#  Unless required by applicable law or agreed to in writing, software
#  distributed under the License is distributed on an "AS IS" BASIS,
#  WITHOUT WARRANTIES OR CONDITIONS OF ANY KIND, either express
#  or implied. See the License for the specific language governing
#  permissions and limitations under the License.

import os
import re
<<<<<<< HEAD
from typing import TYPE_CHECKING, Any, ClassVar, Optional
=======
from typing import TYPE_CHECKING, Any, Dict, List, Optional
>>>>>>> eaef3c01

import kfp
import urllib3
from kfp_server_api.exceptions import ApiException

import zenml.io.utils
from zenml.artifact_stores import LocalArtifactStore
from zenml.enums import StackComponentType
from zenml.exceptions import ProvisioningError
from zenml.integrations.kubeflow.orchestrators import local_deployment_utils
from zenml.integrations.kubeflow.orchestrators.kubeflow_dag_runner import (
    KubeflowDagRunner,
    KubeflowDagRunnerConfig,
)
from zenml.integrations.kubeflow.orchestrators.local_deployment_utils import (
    KFP_VERSION,
)
from zenml.io import fileio
from zenml.logger import get_logger
from zenml.orchestrators import BaseOrchestrator
from zenml.repository import Repository
from zenml.stack import StackValidator
from zenml.stack.stack_component_class_registry import (
    register_stack_component_class,
)
from zenml.utils import networking_utils
from zenml.utils.source_utils import get_source_root_path

if TYPE_CHECKING:
    from zenml.pipelines.base_pipeline import BasePipeline
    from zenml.runtime_configuration import RuntimeConfiguration
    from zenml.stack import Stack

logger = get_logger(__name__)

DEFAULT_KFP_UI_PORT = 8080


@register_stack_component_class
class KubeflowOrchestrator(BaseOrchestrator):
    """Orchestrator responsible for running pipelines using Kubeflow.

    Attributes:
        custom_docker_base_image_name: Name of a docker image that should be
            used as the base for the image that will be run on KFP pods. If no
            custom image is given, a basic image of the active ZenML version
            will be used. **Note**: This image needs to have ZenML installed,
            otherwise the pipeline execution will fail. For that reason, you
            might want to extend the ZenML docker images found here:
            https://hub.docker.com/r/zenmldocker/zenml/
        kubeflow_pipelines_ui_port: A local port to which the KFP UI will be
            forwarded.
        kubernetes_context: Optional name of a kubernetes context to run
            pipelines in. If not set, the current active context will be used.
            You can find the active context by running `kubectl config
            current-context`.
        synchronous: If `True`, running a pipeline using this orchestrator will
            block until all steps finished running on KFP.
    """

    custom_docker_base_image_name: Optional[str] = None
    kubeflow_pipelines_ui_port: int = DEFAULT_KFP_UI_PORT
    kubernetes_context: Optional[str] = None
    synchronous = False

    # Class Configuration
    FLAVOR: ClassVar[str] = "kubeflow"

    @property
    def validator(self) -> Optional[StackValidator]:
        """Validates that the stack contains a container registry."""
        return StackValidator(
            required_components={StackComponentType.CONTAINER_REGISTRY}
        )

    def get_docker_image_name(self, pipeline_name: str) -> str:
        """Returns the full docker image name including registry and tag."""

        base_image_name = f"zenml-kubeflow:{pipeline_name}"
        container_registry = Repository().active_stack.container_registry

        if container_registry:
            registry_uri = container_registry.uri.rstrip("/")
            return f"{registry_uri}/{base_image_name}"
        else:
            return base_image_name

    @property
    def root_directory(self) -> str:
        """Returns path to the root directory for all files concerning
        this orchestrator."""
        return os.path.join(
            zenml.io.utils.get_global_config_directory(),
            "kubeflow",
            str(self.uuid),
        )

    @property
    def pipeline_directory(self) -> str:
        """Returns path to a directory in which the kubeflow pipeline files
        are stored."""
        return os.path.join(self.root_directory, "pipelines")

    def prepare_pipeline_deployment(
        self,
        pipeline: "BasePipeline",
        stack: "Stack",
        runtime_configuration: "RuntimeConfiguration",
    ) -> None:
        """Builds a docker image for the current environment and uploads it to
        a container registry if configured.
        """
        from zenml.utils.docker_utils import (
            build_docker_image,
            push_docker_image,
        )

        image_name = self.get_docker_image_name(pipeline.name)

        requirements = {*stack.requirements(), *pipeline.requirements}

        logger.debug("Kubeflow docker container requirements: %s", requirements)

        build_docker_image(
            build_context_path=get_source_root_path(),
            image_name=image_name,
            dockerignore_path=pipeline.dockerignore_file,
            requirements=requirements,
            base_image=self.custom_docker_base_image_name,
            environment_vars=self._get_environment_vars_from_secrets(
                pipeline.secrets
            ),
        )

        if stack.container_registry:
            push_docker_image(image_name)

    def run_pipeline(
        self,
        pipeline: "BasePipeline",
        stack: "Stack",
        runtime_configuration: "RuntimeConfiguration",
    ) -> Any:
        """Runs a pipeline on Kubeflow Pipelines."""
        # First check whether its running in a notebok
        from zenml.environment import Environment

        if Environment.in_notebook():
            raise RuntimeError(
                "The Kubeflow orchestrator cannot run pipelines in a notebook "
                "environment. The reason is that it is non-trivial to create "
                "a Docker image of a notebook. Please consider refactoring "
                "your notebook cells into separate scripts in a Python module "
                "and run the code outside of a notebook when using this "
                "orchestrator."
            )

        from zenml.utils.docker_utils import get_image_digest

        image_name = self.get_docker_image_name(pipeline.name)
        image_name = get_image_digest(image_name) or image_name

        fileio.makedirs(self.pipeline_directory)
        pipeline_file_path = os.path.join(
            self.pipeline_directory, f"{pipeline.name}.yaml"
        )
        runner_config = KubeflowDagRunnerConfig(image=image_name)
        runner = KubeflowDagRunner(
            config=runner_config, output_path=pipeline_file_path
        )

        runner.run(
            pipeline=pipeline,
            stack=stack,
            runtime_configuration=runtime_configuration,
        )

        self._upload_and_run_pipeline(
            pipeline_name=pipeline.name,
            pipeline_file_path=pipeline_file_path,
            runtime_configuration=runtime_configuration,
            enable_cache=pipeline.enable_cache,
        )

    def _upload_and_run_pipeline(
        self,
        pipeline_name: str,
        pipeline_file_path: str,
        runtime_configuration: "RuntimeConfiguration",
        enable_cache: bool,
    ) -> None:
        """Tries to upload and run a KFP pipeline.

        Args:
            pipeline_name: Name of the pipeline.
            pipeline_file_path: Path to the pipeline definition file.
            runtime_configuration: Runtime configuration of the pipeline run.
            enable_cache: Whether caching is enabled for this pipeline run.
        """
        try:
            if self.kubernetes_context:
                logger.info(
                    "Running in kubernetes context '%s'.",
                    self.kubernetes_context,
                )

            # upload the pipeline to Kubeflow and start it
            client = kfp.Client(kube_context=self.kubernetes_context)
            if runtime_configuration.schedule:
                try:
                    experiment = client.get_experiment(pipeline_name)
                    logger.info(
                        "A recurring run has already been created with this "
                        "pipeline. Creating new recurring run now.."
                    )
                except (ValueError, ApiException):
                    experiment = client.create_experiment(pipeline_name)
                    logger.info(
                        "Creating a new recurring run for pipeline '%s'.. ",
                        pipeline_name,
                    )
                logger.info(
                    "You can see all recurring runs under the '%s' experiment.'",
                    pipeline_name,
                )

                schedule = runtime_configuration.schedule
                result = client.create_recurring_run(
                    experiment_id=experiment.id,
                    job_name=runtime_configuration.run_name,
                    pipeline_package_path=pipeline_file_path,
                    enable_caching=enable_cache,
                    start_time=schedule.utc_start_time,
                    end_time=schedule.utc_end_time,
                    interval_second=schedule.interval_second,
                    no_catchup=not schedule.catchup,
                )

                logger.info("Started recurring run with ID '%s'.", result.id)
            else:
                logger.info(
                    "No schedule detected. Creating a one-off pipeline run.."
                )
                result = client.create_run_from_pipeline_package(
                    pipeline_file_path,
                    arguments={},
                    run_name=runtime_configuration.run_name,
                    enable_caching=enable_cache,
                )
                logger.info(
                    "Started one-off pipeline run with ID '%s'.", result.run_id
                )

                if self.synchronous:
                    # TODO [ENG-698]: Allow configuration of the timeout as a
                    #  runtime option
                    client.wait_for_run_completion(
                        run_id=result.run_id, timeout=1200
                    )
        except urllib3.exceptions.HTTPError as error:
            logger.warning(
                "Failed to upload Kubeflow pipeline: %s. "
                "Please make sure your kube config is configured and the "
                "current context is set correctly.",
                error,
            )

    @property
    def _pid_file_path(self) -> str:
        """Returns path to the daemon PID file."""
        return os.path.join(self.root_directory, "kubeflow_daemon.pid")

    @property
    def log_file(self) -> str:
        """Path of the daemon log file."""
        return os.path.join(self.root_directory, "kubeflow_daemon.log")

    @property
    def _k3d_cluster_name(self) -> str:
        """Returns the K3D cluster name."""
        # K3D only allows cluster names with up to 32 characters, use the
        # first 8 chars of the orchestrator UUID as identifier
        return f"zenml-kubeflow-{str(self.uuid)[:8]}"

    def _get_k3d_registry_name(self, port: int) -> str:
        """Returns the K3D registry name."""
        return f"k3d-zenml-kubeflow-registry.localhost:{port}"

    @property
    def _k3d_registry_config_path(self) -> str:
        """Returns the path to the K3D registry config yaml."""
        return os.path.join(self.root_directory, "k3d_registry.yaml")

    def _get_kfp_ui_daemon_port(self) -> int:
        """Port to use for the KFP UI daemon."""
        port = self.kubeflow_pipelines_ui_port
        if port == DEFAULT_KFP_UI_PORT and not networking_utils.port_available(
            port
        ):
            # if the user didn't specify a specific port and the default
            # port is occupied, fallback to a random open port
            port = networking_utils.find_available_port()
        return port

    def list_manual_setup_steps(
        self, container_registry_name: str, container_registry_path: str
    ) -> None:
        """Logs manual steps needed to setup the Kubeflow local orchestrator."""
        global_config_dir_path = zenml.io.utils.get_global_config_directory()
        kubeflow_commands = [
            f"> k3d cluster create CLUSTER_NAME --image {local_deployment_utils.K3S_IMAGE_NAME} --registry-create {container_registry_name} --registry-config {container_registry_path} --volume {global_config_dir_path}:{global_config_dir_path}\n",
            f"> kubectl --context CLUSTER_NAME apply -k github.com/kubeflow/pipelines/manifests/kustomize/cluster-scoped-resources?ref={KFP_VERSION}&timeout=1m",
            "> kubectl --context CLUSTER_NAME wait --timeout=60s --for condition=established crd/applications.app.k8s.io",
            f"> kubectl --context CLUSTER_NAME apply -k github.com/kubeflow/pipelines/manifests/kustomize/env/platform-agnostic-pns?ref={KFP_VERSION}&timeout=1m",
            f"> kubectl --namespace kubeflow port-forward svc/ml-pipeline-ui {self.kubeflow_pipelines_ui_port}:80",
        ]

        logger.error("Unable to spin up local Kubeflow Pipelines deployment.")
        logger.info(
            "If you wish to spin up this Kubeflow local orchestrator manually, "
            "please enter the following commands (substituting where appropriate):\n"
        )
        logger.info("\n".join(kubeflow_commands))

    @property
    def is_provisioned(self) -> bool:
        """Returns if a local k3d cluster for this orchestrator exists."""
        if not local_deployment_utils.check_prerequisites():
            # if any prerequisites are missing there is certainly no
            # local deployment running
            return False

        return local_deployment_utils.k3d_cluster_exists(
            cluster_name=self._k3d_cluster_name
        )

    @property
    def is_running(self) -> bool:
        """Returns if the local k3d cluster for this orchestrator is running."""
        if not self.is_provisioned:
            return False

        return local_deployment_utils.k3d_cluster_running(
            cluster_name=self._k3d_cluster_name
        )

    def provision(self) -> None:
        """Provisions a local Kubeflow Pipelines deployment."""
        if self.is_running:
            logger.info(
                "Found already existing local Kubeflow Pipelines deployment. "
                "If there are any issues with the existing deployment, please "
                "run 'zenml stack down --force' to delete it."
            )
            return

        if not local_deployment_utils.check_prerequisites():
            raise ProvisioningError(
                "Unable to provision local Kubeflow Pipelines deployment: "
                "Please install 'k3d' and 'kubectl' and try again."
            )

        container_registry = Repository().active_stack.container_registry
        if not container_registry:
            raise ProvisioningError(
                "Unable to provision local Kubeflow Pipelines deployment: "
                "Missing container registry in current stack."
            )

        if not re.fullmatch(r"localhost:[0-9]{4,5}", container_registry.uri):
            raise ProvisioningError(
                f"Container registry URI '{container_registry.uri}' doesn't "
                f"match the expected format 'localhost:$PORT'. Provisioning "
                f"stack resources only works for local container registries."
            )

        logger.info("Provisioning local Kubeflow Pipelines deployment...")
        fileio.makedirs(self.root_directory)
        container_registry_port = int(container_registry.uri.split(":")[-1])
        container_registry_name = self._get_k3d_registry_name(
            port=container_registry_port
        )
        local_deployment_utils.write_local_registry_yaml(
            yaml_path=self._k3d_registry_config_path,
            registry_name=container_registry_name,
            registry_uri=container_registry.uri,
        )

        try:
            local_deployment_utils.create_k3d_cluster(
                cluster_name=self._k3d_cluster_name,
                registry_name=container_registry_name,
                registry_config_path=self._k3d_registry_config_path,
            )
            kubernetes_context = f"k3d-{self._k3d_cluster_name}"
            local_deployment_utils.deploy_kubeflow_pipelines(
                kubernetes_context=kubernetes_context
            )

            artifact_store = Repository().active_stack.artifact_store
            if isinstance(artifact_store, LocalArtifactStore):
                local_deployment_utils.add_hostpath_to_kubeflow_pipelines(
                    kubernetes_context=kubernetes_context,
                    local_path=artifact_store.path,
                )

            local_deployment_utils.start_kfp_ui_daemon(
                pid_file_path=self._pid_file_path,
                log_file_path=self.log_file,
                port=self._get_kfp_ui_daemon_port(),
            )
        except Exception as e:
            logger.error(e)
            self.list_manual_setup_steps(
                container_registry_name, self._k3d_registry_config_path
            )
            self.deprovision()

    def deprovision(self) -> None:
        """Deprovisions a local Kubeflow Pipelines deployment."""
        if self.is_running:
            local_deployment_utils.delete_k3d_cluster(
                cluster_name=self._k3d_cluster_name
            )

        local_deployment_utils.stop_kfp_ui_daemon(
            pid_file_path=self._pid_file_path
        )

        if fileio.exists(self.log_file):
            fileio.remove(self.log_file)

        logger.info("Local kubeflow pipelines deployment deprovisioned.")

    def resume(self) -> None:
        """Resumes the local k3d cluster."""
        if self.is_running:
            logger.info("Local kubeflow pipelines deployment already running.")
            return

        if not self.is_provisioned:
            raise ProvisioningError(
                "Unable to resume local kubeflow pipelines deployment: No "
                "resources provisioned for local deployment."
            )

        local_deployment_utils.start_k3d_cluster(
            cluster_name=self._k3d_cluster_name
        )

        kubernetes_context = f"k3d-{self._k3d_cluster_name}"
        local_deployment_utils.wait_until_kubeflow_pipelines_ready(
            kubernetes_context=kubernetes_context
        )
        local_deployment_utils.start_kfp_ui_daemon(
            pid_file_path=self._pid_file_path,
            log_file_path=self.log_file,
            port=self._get_kfp_ui_daemon_port(),
        )

    def suspend(self) -> None:
        """Suspends the local k3d cluster."""
        if not self.is_running:
            logger.info("Local kubeflow pipelines deployment not running.")
            return

        local_deployment_utils.stop_k3d_cluster(
            cluster_name=self._k3d_cluster_name
        )
        local_deployment_utils.stop_kfp_ui_daemon(
            pid_file_path=self._pid_file_path
        )

    def _get_environment_vars_from_secrets(
        self, secrets: List[str]
    ) -> Dict[str, str]:
        """Get key-value pairs from list of secrets provided by the user.

        Args:
            secrets: List of secrets provided by the user.

        Returns:
            A dictionary of key-value pairs.

        Raises:
            ProvisioningError: If the stack has no secrets manager."""

        secret_manager = Repository().active_stack.secrets_manager
        if not secret_manager:
            raise ProvisioningError(
                "Unable to provision local Kubeflow Pipelines deployment: "
                "Missing secrets manager in current stack."
            )
        environment_vars: Dict[str, str] = {}
        for secret in secrets:
            environment_vars.update(secret_manager.get_secret(secret))
        return environment_vars<|MERGE_RESOLUTION|>--- conflicted
+++ resolved
@@ -14,11 +14,7 @@
 
 import os
 import re
-<<<<<<< HEAD
-from typing import TYPE_CHECKING, Any, ClassVar, Optional
-=======
-from typing import TYPE_CHECKING, Any, Dict, List, Optional
->>>>>>> eaef3c01
+from typing import TYPE_CHECKING, Any, ClassVar, Dict, List, Optional
 
 import kfp
 import urllib3
