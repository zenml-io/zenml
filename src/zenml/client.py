--- conflicted
+++ resolved
@@ -3194,16 +3194,26 @@
 
     # ------------------------------- Artifacts --------------------------------
 
-    def get_artifact(self, artifact_id: UUID) -> ArtifactResponse:
+    def get_artifact(
+        self,
+        name_id_or_prefix: Union[str, UUID],
+        version: Optional[str] = None,
+    ) -> ArtifactResponse:
         """Get an artifact by ID.
 
         Args:
-            artifact_id: The ID of the artifact to get.
+            name_id_or_prefix: The ID or name or prefix of the artifact to get.
+            version: The version of the artifact to get.
 
         Returns:
             The artifact.
         """
-        return self.zen_store.get_artifact(artifact_id)
+        return self._get_entity_version_by_id_or_name_or_prefix(
+            get_method=self.zen_store.get_artifact,
+            list_method=self.list_artifacts,
+            name_id_or_prefix=name_id_or_prefix,
+            version=version,
+        )
 
     def list_artifacts(
         self,
@@ -3274,30 +3284,6 @@
         artifact_filter_model.set_scope_workspace(self.active_workspace.id)
         return self.zen_store.list_artifacts(artifact_filter_model)
 
-<<<<<<< HEAD
-    def get_artifact(
-        self,
-        name_id_or_prefix: Union[str, UUID],
-        version: Optional[str] = None,
-    ) -> ArtifactResponseModel:
-        """Get an artifact by ID.
-
-        Args:
-            name_id_or_prefix: The ID or name or prefix of the artifact to get.
-            version: The version of the artifact to get.
-
-        Returns:
-            The artifact.
-        """
-        return self._get_entity_version_by_id_or_name_or_prefix(
-            get_method=self.zen_store.get_artifact,
-            list_method=self.list_artifacts,
-            name_id_or_prefix=name_id_or_prefix,
-            version=version,
-        )
-
-=======
->>>>>>> 3f06da99
     def delete_artifact(
         self,
         name_id_or_prefix: Union[str, UUID],
@@ -5567,11 +5553,11 @@
 
     @staticmethod
     def _get_entity_version_by_id_or_name_or_prefix(
-        get_method: Callable[..., AnyResponseModel],
-        list_method: Callable[..., Page[AnyResponseModel]],
+        get_method: Callable[..., AnyResponse],
+        list_method: Callable[..., Page[AnyResponse]],
         name_id_or_prefix: Union[str, UUID],
         version: Optional[str],
-    ) -> "AnyResponseModel":
+    ) -> "AnyResponse":
         from zenml.utils.uuid_utils import is_valid_uuid
 
         entity_label = get_method.__name__.replace("get_", "") + "s"
