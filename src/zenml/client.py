--- conflicted
+++ resolved
@@ -71,64 +71,6 @@
 from zenml.io import fileio
 from zenml.logger import get_logger
 from zenml.models import (
-<<<<<<< HEAD
-    CodeRepositoryFilterModel,
-    CodeRepositoryRequestModel,
-    CodeRepositoryResponseModel,
-    CodeRepositoryUpdateModel,
-    ComponentFilterModel,
-    ComponentRequestModel,
-    ComponentResponseModel,
-    ComponentUpdateModel,
-    FlavorFilterModel,
-    FlavorRequestModel,
-    FlavorResponseModel,
-    OAuthDeviceFilterModel,
-    OAuthDeviceResponseModel,
-    OAuthDeviceUpdateModel,
-    PipelineBuildFilterModel,
-    PipelineBuildResponseModel,
-    PipelineDeploymentFilterModel,
-    PipelineDeploymentResponseModel,
-    PipelineFilterModel,
-    PipelineResponseModel,
-    PipelineRunFilterModel,
-    PipelineRunResponseModel,
-    RunMetadataRequestModel,
-    RunMetadataResponseModel,
-    SecretFilterModel,
-    SecretRequestModel,
-    SecretResponseModel,
-    SecretUpdateModel,
-    ServiceConnectorFilterModel,
-    ServiceConnectorRequestModel,
-    ServiceConnectorResourcesModel,
-    ServiceConnectorResponseModel,
-    ServiceConnectorTypeModel,
-    ServiceConnectorUpdateModel,
-    StackFilterModel,
-    StackRequestModel,
-    StackResponseModel,
-    StackUpdateModel,
-    StepRunFilterModel,
-    StepRunResponseModel,
-    UserFilterModel,
-    UserRequestModel,
-    UserResponseModel,
-    UserUpdateModel,
-    WorkspaceFilterModel,
-    WorkspaceRequestModel,
-    WorkspaceResponseModel,
-    WorkspaceUpdateModel,
-)
-from zenml.models.artifact_models import (
-    ArtifactFilterModel,
-    ArtifactResponseModel,
-)
-from zenml.models.base_models import BaseResponseModel
-from zenml.models.constants import TEXT_FIELD_MAX_LENGTH
-from zenml.models.model_models import (
-=======
     APIKeyFilter,
     APIKeyRequest,
     APIKeyResponse,
@@ -149,7 +91,6 @@
     FlavorFilter,
     FlavorRequest,
     FlavorResponse,
->>>>>>> e17f4d3a
     ModelFilterModel,
     ModelRequestModel,
     ModelResponseModel,
@@ -174,10 +115,6 @@
     PipelineResponse,
     PipelineRunFilter,
     PipelineRunResponse,
-    RoleFilter,
-    RoleRequest,
-    RoleResponse,
-    RoleUpdate,
     RunMetadataFilter,
     RunMetadataRequest,
     RunMetadataResponse,
@@ -207,19 +144,9 @@
     TagRequestModel,
     TagResponseModel,
     TagUpdateModel,
-    TeamFilter,
-    TeamRequest,
-    TeamResponse,
-    TeamRoleAssignmentFilter,
-    TeamRoleAssignmentRequest,
-    TeamRoleAssignmentResponse,
-    TeamUpdate,
     UserFilter,
     UserRequest,
     UserResponse,
-    UserRoleAssignmentFilter,
-    UserRoleAssignmentRequest,
-    UserRoleAssignmentResponse,
     UserUpdate,
     WorkspaceFilter,
     WorkspaceRequest,
@@ -853,18 +780,6 @@
             user_id=user.id, user_update=user_update
         )
 
-<<<<<<< HEAD
-    # --------- #
-    # WORKSPACE #
-    # --------- #
-
-    @property
-    def active_workspace(self) -> "WorkspaceResponseModel":
-        """Get the currently active workspace of the local client.
-
-        If no active workspace is configured locally for the client, the
-        active workspace in the global configuration is used instead.
-=======
     def delete_user(self, name_id_or_prefix: str) -> None:
         """Delete a user.
 
@@ -884,527 +799,6 @@
         if self._active_user is None:
             self._active_user = self.zen_store.get_user(include_private=True)
         return self._active_user
-
-    # --------------------------------- Teams ----------------------------------
-
-    def create_team(
-        self, name: str, users: Optional[List[str]] = None
-    ) -> TeamResponse:
-        """Create a team.
-
-        Args:
-            name: Name of the team.
-            users: Users to add to the team.
-
-        Returns:
-            The created team.
-        """
-        user_list: List[UUID] = []
-        if users:
-            user_list.extend(
-                self.get_user(name_id_or_prefix=user_name_or_id).id
-                for user_name_or_id in users
-            )
-
-        team = TeamRequest(name=name, users=user_list)
-
-        return self.zen_store.create_team(team=team)
-
-    def get_team(
-        self,
-        name_id_or_prefix: Union[str, UUID],
-        allow_name_prefix_match: bool = True,
-    ) -> TeamResponse:
-        """Gets a team.
-
-        Args:
-            name_id_or_prefix: The name or ID of the team.
-            allow_name_prefix_match: If True, allow matching by name prefix.
-
-        Returns:
-            The team
-        """
-        return self._get_entity_by_id_or_name_or_prefix(
-            get_method=self.zen_store.get_team,
-            list_method=self.list_teams,
-            name_id_or_prefix=name_id_or_prefix,
-            allow_name_prefix_match=allow_name_prefix_match,
-        )
-
-    def list_teams(
-        self,
-        sort_by: str = "created",
-        page: int = PAGINATION_STARTING_PAGE,
-        size: int = PAGE_SIZE_DEFAULT,
-        logical_operator: LogicalOperators = LogicalOperators.AND,
-        id: Optional[Union[UUID, str]] = None,
-        created: Optional[Union[datetime, str]] = None,
-        updated: Optional[Union[datetime, str]] = None,
-        name: Optional[str] = None,
-    ) -> Page[TeamResponse]:
-        """List all teams.
-
-        Args:
-            sort_by: The column to sort by
-            page: The page of items
-            size: The maximum size of all pages
-            logical_operator: Which logical operator to use [and, or]
-            id: Use the id of teams to filter by.
-            created: Use to filter by time of creation
-            updated: Use the last updated date for filtering
-            name: Use the team name for filtering
-
-        Returns:
-            The Team
-        """
-        return self.zen_store.list_teams(
-            TeamFilter(
-                sort_by=sort_by,
-                page=page,
-                size=size,
-                logical_operator=logical_operator,
-                id=id,
-                created=created,
-                updated=updated,
-                name=name,
-            )
-        )
-
-    def update_team(
-        self,
-        name_id_or_prefix: str,
-        new_name: Optional[str] = None,
-        remove_users: Optional[List[str]] = None,
-        add_users: Optional[List[str]] = None,
-    ) -> TeamResponse:
-        """Update a team.
-
-        Args:
-            name_id_or_prefix: The name or ID of the team to update.
-            new_name: The new name of the team.
-            remove_users: The users to remove from the team.
-            add_users: The users to add to the team.
-
-        Returns:
-            The updated team.
-
-        Raises:
-            RuntimeError: If the same user is in both `remove_users` and
-                `add_users`.
-        """
-        team = self.get_team(name_id_or_prefix, allow_name_prefix_match=False)
-
-        team_update = TeamUpdate(name=new_name or team.name)
-        if remove_users is not None and add_users is not None:
-            if union_add_rm := set(remove_users) & set(add_users):
-                raise RuntimeError(
-                    f"The `remove_user` and `add_user` "
-                    f"options both contain the same value(s): "
-                    f"`{union_add_rm}`. Please rerun command and make sure "
-                    f"that the same user does not show up for "
-                    f"`remove_user` and `add_user`."
-                )
-
-        # Only if permissions are being added or removed will they need to be
-        #  set for the update model
-        team_users = (
-            [u.id for u in team.users] if remove_users or add_users else []
-        )
-        if remove_users:
-            for rm_p in remove_users:
-                user = self.get_user(rm_p)
-                try:
-                    team_users.remove(user.id)
-                except KeyError:
-                    logger.warning(
-                        f"Role {remove_users} was already not "
-                        f"part of the '{team.name}' Team."
-                    )
-        if add_users:
-            team_users.extend(self.get_user(add_u).id for add_u in add_users)
-        if team_users:
-            team_update.users = team_users
-
-        return self.zen_store.update_team(
-            team_id=team.id, team_update=team_update
-        )
-
-    def delete_team(self, name_id_or_prefix: str) -> None:
-        """Delete a team.
-
-        Args:
-            name_id_or_prefix: The name or ID of the team to delete.
-        """
-        team = self.get_team(name_id_or_prefix, allow_name_prefix_match=False)
-        self.zen_store.delete_team(team_name_or_id=team.id)
-
-    # ---------------------------------- Roles ---------------------------------
-
-    def create_role(
-        self, name: str, permissions_list: List[str]
-    ) -> RoleResponse:
-        """Creates a role.
-
-        Args:
-            name: The name for the new role.
-            permissions_list: The permissions to attach to this role.
-
-        Returns:
-            The newly created role.
-        """
-        permissions: Set[PermissionType] = {
-            PermissionType(permission)
-            for permission in permissions_list
-            if permission in PermissionType.values()
-        }
-        new_role = RoleRequest(name=name, permissions=permissions)
-        return self.zen_store.create_role(new_role)
-
-    def get_role(
-        self,
-        name_id_or_prefix: Union[str, UUID],
-        allow_name_prefix_match: bool = True,
-    ) -> RoleResponse:
-        """Gets a role.
-
-        Args:
-            name_id_or_prefix: The name or ID of the role.
-            allow_name_prefix_match: If True, allow matching by name prefix.
-
-        Returns:
-            The fetched role.
-        """
-        return self._get_entity_by_id_or_name_or_prefix(
-            get_method=self.zen_store.get_role,
-            list_method=self.list_roles,
-            name_id_or_prefix=name_id_or_prefix,
-            allow_name_prefix_match=allow_name_prefix_match,
-        )
-
-    def list_roles(
-        self,
-        sort_by: str = "created",
-        page: int = PAGINATION_STARTING_PAGE,
-        size: int = PAGE_SIZE_DEFAULT,
-        logical_operator: LogicalOperators = LogicalOperators.AND,
-        id: Optional[Union[UUID, str]] = None,
-        created: Optional[Union[datetime, str]] = None,
-        updated: Optional[Union[datetime, str]] = None,
-        name: Optional[str] = None,
-    ) -> Page[RoleResponse]:
-        """List all roles.
-
-        Args:
-            sort_by: The column to sort by
-            page: The page of items
-            size: The maximum size of all pages
-            logical_operator: The logical operator to use between column filters
-            id: Use the id of roles to filter by.
-            created: Use to filter by time of creation
-            updated: Use the last updated date for filtering
-            name: Use the role name for filtering
-
-        Returns:
-            The Role
-        """
-        return self.zen_store.list_roles(
-            RoleFilter(
-                sort_by=sort_by,
-                page=page,
-                size=size,
-                logical_operator=logical_operator,
-                id=id,
-                created=created,
-                updated=updated,
-                name=name,
-            )
-        )
-
-    def update_role(
-        self,
-        name_id_or_prefix: str,
-        new_name: Optional[str] = None,
-        remove_permission: Optional[List[str]] = None,
-        add_permission: Optional[List[str]] = None,
-    ) -> RoleResponse:
-        """Updates a role.
-
-        Args:
-            name_id_or_prefix: The name or ID of the role.
-            new_name: The new name for the role
-            remove_permission: Permissions to remove from this role.
-            add_permission: Permissions to add to this role.
-
-        Returns:
-            The updated role.
-
-        Raises:
-            RuntimeError: If the same permission is in both the
-                `remove_permission` and `add_permission` lists.
-        """
-        role = self.get_role(
-            name_id_or_prefix=name_id_or_prefix, allow_name_prefix_match=False
-        )
-
-        role_update = RoleUpdate(name=new_name or role.name)  # type: ignore[call-arg]
-
-        if remove_permission is not None and add_permission is not None:
-            if union_add_rm := set(remove_permission) & set(add_permission):
-                raise RuntimeError(
-                    f"The `remove_permission` and `add_permission` "
-                    f"options both contain the same value(s): "
-                    f"`{union_add_rm}`. Please rerun command and make sure "
-                    f"that the same role does not show up for "
-                    f"`remove_permission` and `add_permission`."
-                )
-
-        # Only if permissions are being added or removed will they need to be
-        #  set for the update model
-        if remove_permission or add_permission:
-            role_permissions = role.permissions
-
-            if remove_permission:
-                for rm_p in remove_permission:
-                    if rm_p in PermissionType:
-                        try:
-                            role_permissions.remove(PermissionType(rm_p))
-                        except KeyError:
-                            logger.warning(
-                                f"Role {remove_permission} was already not "
-                                f"part of the {role} Role."
-                            )
-            if add_permission:
-                for add_p in add_permission:
-                    if add_p in PermissionType.values():
-                        # Set won't throw an error if the item was already in it
-                        role_permissions.add(PermissionType(add_p))
-
-            if role_permissions is not None:
-                role_update.permissions = set(role_permissions)
-
-        return Client().zen_store.update_role(
-            role_id=role.id, role_update=role_update
-        )
-
-    def delete_role(self, name_id_or_prefix: str) -> None:
-        """Deletes a role.
-
-        Args:
-            name_id_or_prefix: The name or ID of the role.
-        """
-        role = self.get_role(
-            name_id_or_prefix=name_id_or_prefix, allow_name_prefix_match=False
-        )
-        self.zen_store.delete_role(role_name_or_id=role.id)
-
-    # ------------------------- User Role Assignments --------------------------
-
-    def create_user_role_assignment(
-        self,
-        role_name_or_id: Union[str, UUID],
-        user_name_or_id: Union[str, UUID],
-        workspace_name_or_id: Optional[Union[str, UUID]] = None,
-    ) -> UserRoleAssignmentResponse:
-        """Create a role assignment.
-
-        Args:
-            role_name_or_id: Name or ID of the role to assign.
-            user_name_or_id: Name or ID of the user or team to assign
-                the role to.
-            workspace_name_or_id: workspace scope within which to assign the role.
-
-        Returns:
-            The newly created role assignment.
-        """
-        role = self.get_role(name_id_or_prefix=role_name_or_id)
-        workspace = None
-        if workspace_name_or_id:
-            workspace = self.get_workspace(
-                name_id_or_prefix=workspace_name_or_id
-            )
-        user = self.get_user(name_id_or_prefix=user_name_or_id)
-        role_assignment = UserRoleAssignmentRequest(
-            role=role.id,
-            user=user.id,
-            workspace=workspace,
-        )
-        return self.zen_store.create_user_role_assignment(
-            user_role_assignment=role_assignment
-        )
-
-    def get_user_role_assignment(
-        self, role_assignment_id: UUID
-    ) -> UserRoleAssignmentResponse:
-        """Get a role assignment.
-
-        Args:
-            role_assignment_id: The id of the role assignments
-
-        Returns:
-            The role assignment.
-        """
-        return self.zen_store.get_user_role_assignment(
-            user_role_assignment_id=role_assignment_id
-        )
-
-    def list_user_role_assignment(
-        self,
-        sort_by: str = "created",
-        page: int = PAGINATION_STARTING_PAGE,
-        size: int = PAGE_SIZE_DEFAULT,
-        logical_operator: LogicalOperators = LogicalOperators.AND,
-        id: Optional[Union[UUID, str]] = None,
-        created: Optional[Union[datetime, str]] = None,
-        updated: Optional[Union[datetime, str]] = None,
-        workspace_id: Optional[Union[str, UUID]] = None,
-        user_id: Optional[Union[str, UUID]] = None,
-        role_id: Optional[Union[str, UUID]] = None,
-    ) -> Page[UserRoleAssignmentResponse]:
-        """List all user role assignments.
-
-        Args:
-            sort_by: The column to sort by
-            page: The page of items
-            size: The maximum size of all pages
-            logical_operator: Which logical operator to use [and, or]
-            id: Use the id of the user role assignment to filter by.
-            created: Use to filter by time of creation
-            updated: Use the last updated date for filtering
-            workspace_id: The id of the workspace to filter by.
-            user_id: The id of the user to filter by.
-            role_id: The id of the role to filter by.
-
-        Returns:
-            The Team
-        """
-        return self.zen_store.list_user_role_assignments(
-            UserRoleAssignmentFilter(
-                sort_by=sort_by,
-                page=page,
-                size=size,
-                logical_operator=logical_operator,
-                id=id,
-                created=created,
-                updated=updated,
-                workspace_id=workspace_id,
-                user_id=user_id,
-                role_id=role_id,
-            )
-        )
-
-    def delete_user_role_assignment(self, role_assignment_id: UUID) -> None:
-        """Delete a role assignment.
-
-        Args:
-            role_assignment_id: The id of the role assignments
-
-        """
-        self.zen_store.delete_user_role_assignment(role_assignment_id)
-
-    # ------------------------- Team Role Assignments --------------------------
-
-    def get_team_role_assignment(
-        self, team_role_assignment_id: UUID
-    ) -> TeamRoleAssignmentResponse:
-        """Get a role assignment.
-
-        Args:
-            team_role_assignment_id: The id of the role assignments
-
-        Returns:
-            The role assignment.
-        """
-        return self.zen_store.get_team_role_assignment(
-            team_role_assignment_id=team_role_assignment_id
-        )
-
-    def create_team_role_assignment(
-        self,
-        role_name_or_id: Union[str, UUID],
-        team_name_or_id: Union[str, UUID],
-        workspace_name_or_id: Optional[Union[str, UUID]] = None,
-    ) -> TeamRoleAssignmentResponse:
-        """Create a role assignment.
-
-        Args:
-            role_name_or_id: Name or ID of the role to assign.
-            team_name_or_id: Name or ID of the team to assign
-                the role to.
-            workspace_name_or_id: workspace scope within which to assign the role.
-
-        Returns:
-            The newly created role assignment.
-        """
-        role = self.get_role(name_id_or_prefix=role_name_or_id)
-        workspace = None
-        if workspace_name_or_id:
-            workspace = self.get_workspace(
-                name_id_or_prefix=workspace_name_or_id
-            )
-        team = self.get_team(name_id_or_prefix=team_name_or_id)
-        role_assignment = TeamRoleAssignmentRequest(
-            role=role.id,
-            team=team.id,
-            workspace=workspace,
-        )
-        return self.zen_store.create_team_role_assignment(
-            team_role_assignment=role_assignment
-        )
-
-    def list_team_role_assignment(
-        self,
-        sort_by: str = "created",
-        page: int = PAGINATION_STARTING_PAGE,
-        size: int = PAGE_SIZE_DEFAULT,
-        logical_operator: LogicalOperators = LogicalOperators.AND,
-        id: Optional[Union[UUID, str]] = None,
-        created: Optional[Union[datetime, str]] = None,
-        updated: Optional[Union[datetime, str]] = None,
-        workspace_id: Optional[Union[str, UUID]] = None,
-        team_id: Optional[Union[str, UUID]] = None,
-        role_id: Optional[Union[str, UUID]] = None,
-    ) -> Page[TeamRoleAssignmentResponse]:
-        """List all team role assignments.
-
-        Args:
-            sort_by: The column to sort by
-            page: The page of items
-            size: The maximum size of all pages
-            logical_operator: Which logical operator to use [and, or]
-            id: Use the id of the team role assignment to filter by.
-            created: Use to filter by time of creation
-            updated: Use the last updated date for filtering
-            workspace_id: The id of the workspace to filter by.
-            team_id: The id of the team to filter by.
-            role_id: The id of the role to filter by.
-
-        Returns:
-            The Team
-        """
-        return self.zen_store.list_team_role_assignments(
-            TeamRoleAssignmentFilter(
-                sort_by=sort_by,
-                page=page,
-                size=size,
-                logical_operator=logical_operator,
-                id=id,
-                created=created,
-                updated=updated,
-                workspace_id=workspace_id,
-                team_id=team_id,
-                role_id=role_id,
-            )
-        )
-
-    def delete_team_role_assignment(self, role_assignment_id: UUID) -> None:
-        """Delete a role assignment.
->>>>>>> e17f4d3a
-
-        Args:
-            role_assignment_id: The id of the role assignments
-
-        """
-        self.zen_store.delete_team_role_assignment(role_assignment_id)
 
     # -------------------------------- Workspaces ------------------------------
 
@@ -1465,13 +859,13 @@
             page: The page of items
             size: The maximum size of all pages
             logical_operator: Which logical operator to use [and, or]
-            id: Use the id of teams to filter by.
+            id: Use the workspace ID to filter by.
             created: Use to filter by time of creation
             updated: Use the last updated date for filtering
-            name: Use the team name for filtering
-
-        Returns:
-            The Team
+            name: Use the workspace name for filtering
+
+        Returns:
+            Page of workspaces
         """
         return self.zen_store.list_workspaces(
             WorkspaceFilter(
@@ -1611,23 +1005,7 @@
             )
             stack_components[c_type] = [component.id]
 
-<<<<<<< HEAD
-        stack = StackRequestModel(
-=======
-            # Raise an error if private components are used in a shared stack.
-            if is_shared and not component.is_shared:
-                raise ValueError(
-                    f"You attempted to include the private {c_type} "
-                    f"'{component.name}' in a shared stack. This is not "
-                    f"supported. You can either share the {c_type} with the "
-                    f"following command:\n"
-                    f"`zenml {c_type.replace('_', '-')} share`{component.id}`\n"
-                    f"or create the stack privately and then share it and all "
-                    f"of its components using:\n`zenml stack share {name} -r`"
-                )
-
         stack = StackRequest(
->>>>>>> e17f4d3a
             name=name,
             components=stack_components,
             stack_spec_path=stack_spec_file,
@@ -1674,7 +1052,6 @@
         id: Optional[Union[UUID, str]] = None,
         created: Optional[datetime] = None,
         updated: Optional[datetime] = None,
-        is_shared: Optional[bool] = None,
         name: Optional[str] = None,
         description: Optional[str] = None,
         workspace_id: Optional[Union[str, UUID]] = None,
@@ -1696,230 +1073,11 @@
             user_id: The  id of the user to filter by.
             component_id: The id of the component to filter by.
             name: The name of the stack to filter by.
-            is_shared: The shared status of the stack to filter by.
 
         Returns:
             A page of stacks.
         """
         stack_filter_model = StackFilter(
-            page=page,
-            size=size,
-            sort_by=sort_by,
-            logical_operator=logical_operator,
-            workspace_id=workspace_id,
-            user_id=user_id,
-            component_id=component_id,
-            name=name,
-            is_shared=is_shared,
-            description=description,
-            id=id,
-            created=created,
-            updated=updated,
-        )
-        stack_filter_model.set_scope_workspace(self.active_workspace.id)
-        return self.zen_store.list_stacks(stack_filter_model)
-
-    def update_stack(
-        self,
-        name_id_or_prefix: Optional[Union[UUID, str]] = None,
-        name: Optional[str] = None,
-        stack_spec_file: Optional[str] = None,
-        description: Optional[str] = None,
-        component_updates: Optional[
-            Dict[StackComponentType, List[Union[UUID, str]]]
-        ] = None,
-    ) -> StackResponse:
-        """Updates a stack and its components.
-
-        Args:
-            name_id_or_prefix: The name, id or prefix of the stack to update.
-            name: the new name of the stack.
-            stack_spec_file: path to the stack spec file
-            description: the new description of the stack.
-            component_updates: dictionary which maps stack component types to
-                lists of new stack component names or ids.
-
-        Returns:
-            The model of the updated stack.
-
-        Raises:
-            EntityExistsError: If the stack name is already taken.
-        """
-        # First, get the stack
-        stack = self.get_stack(
-            name_id_or_prefix=name_id_or_prefix, allow_name_prefix_match=False
-        )
-
-        # Create the update model
-        update_model = StackUpdate(  # type: ignore[call-arg]
-            workspace=self.active_workspace.id,
-            user=self.active_user.id,
-            stack_spec_path=stack_spec_file,
-        )
-
-        if name:
-            if self.list_stacks(name=name):
-                raise EntityExistsError(
-                    "There are already existing stacks with the name "
-                    f"'{name}'."
-                )
-
-            update_model.name = name
-
-        if description:
-            update_model.description = description
-
-        # Get the current components
-        if component_updates:
-            components_dict = stack.components.copy()
-
-            for component_type, component_id_list in component_updates.items():
-                if component_id_list is not None:
-                    components_dict[component_type] = [
-                        self.get_stack_component(
-                            name_id_or_prefix=component_id,
-                            component_type=component_type,
-                        )
-                        for component_id in component_id_list
-                    ]
-
-            update_model.components = {
-                c_type: [c.id for c in c_list]
-                for c_type, c_list in components_dict.items()
-            }
-
-        return self.zen_store.update_stack(
-            stack_id=stack.id,
-            stack_update=update_model,
-        )
-
-    def delete_stack(
-        self, name_id_or_prefix: Union[str, UUID], recursive: bool = False
-    ) -> None:
-        """Deregisters a stack.
-
-        Args:
-            name_id_or_prefix: The name, id or prefix id of the stack
-                to deregister.
-            recursive: If `True`, all components of the stack which are not
-                associated with any other stack will also be deleted.
-
-        Raises:
-            ValueError: If the stack is the currently active stack for this
-                client.
-        """
-        stack = self.get_stack(
-            name_id_or_prefix=name_id_or_prefix, allow_name_prefix_match=False
-        )
-
-        if stack.id == self.active_stack_model.id:
-            raise ValueError(
-                f"Unable to deregister active stack '{stack.name}'. Make "
-                f"sure to designate a new active stack before deleting this "
-                f"one."
-            )
-
-        cfg = GlobalConfiguration()
-        if stack.id == cfg.active_stack_id:
-            raise ValueError(
-                f"Unable to deregister '{stack.name}' as it is the active "
-                f"stack within your global configuration. Make "
-                f"sure to designate a new active stack before deleting this "
-                f"one."
-            )
-
-        if recursive:
-            stack_components_free_for_deletion = []
-
-            # Get all stack components associated with this stack
-            for component_type, component_model in stack.components.items():
-                # Get stack associated with the stack component
-
-                stacks = self.list_stacks(
-                    component_id=component_model[0].id, size=2, page=1
-                )
-
-                # Check if the stack component is part of another stack
-                if len(stacks) == 1 and stack.id == stacks[0].id:
-                    stack_components_free_for_deletion.append(
-                        (component_type, component_model)
-                    )
-
-            self.delete_stack(stack.id)
-
-            for (
-                stack_component_type,
-                stack_component_model,
-            ) in stack_components_free_for_deletion:
-                self.delete_stack_component(
-                    stack_component_model[0].name, stack_component_type
-                )
-
-            logger.info("Deregistered stack with name '%s'.", stack.name)
-            return
-
-        self.zen_store.delete_stack(stack_id=stack.id)
-        logger.info("Deregistered stack with name '%s'.", stack.name)
-
-<<<<<<< HEAD
-    def list_stacks(
-        self,
-        sort_by: str = "created",
-        page: int = PAGINATION_STARTING_PAGE,
-        size: int = PAGE_SIZE_DEFAULT,
-        logical_operator: LogicalOperators = LogicalOperators.AND,
-        id: Optional[Union[UUID, str]] = None,
-        created: Optional[datetime] = None,
-        updated: Optional[datetime] = None,
-        name: Optional[str] = None,
-        description: Optional[str] = None,
-        workspace_id: Optional[Union[str, UUID]] = None,
-        user_id: Optional[Union[str, UUID]] = None,
-        component_id: Optional[Union[str, UUID]] = None,
-    ) -> Page[StackResponseModel]:
-        """Lists all stacks.
-
-        Args:
-            sort_by: The column to sort by
-            page: The page of items
-            size: The maximum size of all pages
-            logical_operator: Which logical operator to use [and, or]
-            id: Use the id of stacks to filter by.
-            created: Use to filter by time of creation
-            updated: Use the last updated date for filtering
-            description: Use the stack description for filtering
-            workspace_id: The id of the workspace to filter by.
-            user_id: The  id of the user to filter by.
-            component_id: The id of the component to filter by.
-            name: The name of the stack to filter by.
-=======
-    @property
-    def active_stack(self) -> "Stack":
-        """The active stack for this client.
-
-        Returns:
-            The active stack for this client.
-        """
-        from zenml.stack.stack import Stack
-
-        return Stack.from_model(self.active_stack_model)
-
-    @property
-    def active_stack_model(self) -> StackResponse:
-        """The model of the active stack for this client.
-
-        If no active stack is configured locally for the client, the active
-        stack in the global configuration is used instead.
->>>>>>> e17f4d3a
-
-        Returns:
-            The model of the active stack for this client.
-
-        Raises:
-            RuntimeError: If the active stack is not set.
-        """
-<<<<<<< HEAD
-        stack_filter_model = StackFilterModel(
             page=page,
             size=size,
             sort_by=sort_by,
@@ -1935,7 +1093,173 @@
         )
         stack_filter_model.set_scope_workspace(self.active_workspace.id)
         return self.zen_store.list_stacks(stack_filter_model)
-=======
+
+    def update_stack(
+        self,
+        name_id_or_prefix: Optional[Union[UUID, str]] = None,
+        name: Optional[str] = None,
+        stack_spec_file: Optional[str] = None,
+        description: Optional[str] = None,
+        component_updates: Optional[
+            Dict[StackComponentType, List[Union[UUID, str]]]
+        ] = None,
+    ) -> StackResponse:
+        """Updates a stack and its components.
+
+        Args:
+            name_id_or_prefix: The name, id or prefix of the stack to update.
+            name: the new name of the stack.
+            stack_spec_file: path to the stack spec file
+            description: the new description of the stack.
+            component_updates: dictionary which maps stack component types to
+                lists of new stack component names or ids.
+
+        Returns:
+            The model of the updated stack.
+
+        Raises:
+            EntityExistsError: If the stack name is already taken.
+        """
+        # First, get the stack
+        stack = self.get_stack(
+            name_id_or_prefix=name_id_or_prefix, allow_name_prefix_match=False
+        )
+
+        # Create the update model
+        update_model = StackUpdate(  # type: ignore[call-arg]
+            workspace=self.active_workspace.id,
+            user=self.active_user.id,
+            stack_spec_path=stack_spec_file,
+        )
+
+        if name:
+            if self.list_stacks(name=name):
+                raise EntityExistsError(
+                    "There are already existing stacks with the name "
+                    f"'{name}'."
+                )
+
+            update_model.name = name
+
+        if description:
+            update_model.description = description
+
+        # Get the current components
+        if component_updates:
+            components_dict = stack.components.copy()
+
+            for component_type, component_id_list in component_updates.items():
+                if component_id_list is not None:
+                    components_dict[component_type] = [
+                        self.get_stack_component(
+                            name_id_or_prefix=component_id,
+                            component_type=component_type,
+                        )
+                        for component_id in component_id_list
+                    ]
+
+            update_model.components = {
+                c_type: [c.id for c in c_list]
+                for c_type, c_list in components_dict.items()
+            }
+
+        return self.zen_store.update_stack(
+            stack_id=stack.id,
+            stack_update=update_model,
+        )
+
+    def delete_stack(
+        self, name_id_or_prefix: Union[str, UUID], recursive: bool = False
+    ) -> None:
+        """Deregisters a stack.
+
+        Args:
+            name_id_or_prefix: The name, id or prefix id of the stack
+                to deregister.
+            recursive: If `True`, all components of the stack which are not
+                associated with any other stack will also be deleted.
+
+        Raises:
+            ValueError: If the stack is the currently active stack for this
+                client.
+        """
+        stack = self.get_stack(
+            name_id_or_prefix=name_id_or_prefix, allow_name_prefix_match=False
+        )
+
+        if stack.id == self.active_stack_model.id:
+            raise ValueError(
+                f"Unable to deregister active stack '{stack.name}'. Make "
+                f"sure to designate a new active stack before deleting this "
+                f"one."
+            )
+
+        cfg = GlobalConfiguration()
+        if stack.id == cfg.active_stack_id:
+            raise ValueError(
+                f"Unable to deregister '{stack.name}' as it is the active "
+                f"stack within your global configuration. Make "
+                f"sure to designate a new active stack before deleting this "
+                f"one."
+            )
+
+        if recursive:
+            stack_components_free_for_deletion = []
+
+            # Get all stack components associated with this stack
+            for component_type, component_model in stack.components.items():
+                # Get stack associated with the stack component
+
+                stacks = self.list_stacks(
+                    component_id=component_model[0].id, size=2, page=1
+                )
+
+                # Check if the stack component is part of another stack
+                if len(stacks) == 1 and stack.id == stacks[0].id:
+                    stack_components_free_for_deletion.append(
+                        (component_type, component_model)
+                    )
+
+            self.delete_stack(stack.id)
+
+            for (
+                stack_component_type,
+                stack_component_model,
+            ) in stack_components_free_for_deletion:
+                self.delete_stack_component(
+                    stack_component_model[0].name, stack_component_type
+                )
+
+            logger.info("Deregistered stack with name '%s'.", stack.name)
+            return
+
+        self.zen_store.delete_stack(stack_id=stack.id)
+        logger.info("Deregistered stack with name '%s'.", stack.name)
+
+    @property
+    def active_stack(self) -> "Stack":
+        """The active stack for this client.
+
+        Returns:
+            The active stack for this client.
+        """
+        from zenml.stack.stack import Stack
+
+        return Stack.from_model(self.active_stack_model)
+
+    @property
+    def active_stack_model(self) -> StackResponse:
+        """The model of the active stack for this client.
+
+        If no active stack is configured locally for the client, the active
+        stack in the global configuration is used instead.
+
+        Returns:
+            The model of the active stack for this client.
+
+        Raises:
+            RuntimeError: If the active stack is not set.
+        """
         stack: Optional[StackResponse] = None
 
         if ENV_ZENML_ACTIVE_STACK_ID in os.environ:
@@ -1955,7 +1279,6 @@
             )
 
         return stack
->>>>>>> e17f4d3a
 
     def activate_stack(
         self, stack_name_id_or_prefix: Union[str, UUID]
@@ -2192,12 +1515,7 @@
         configuration: Dict[str, str],
         component_spec_path: Optional[str] = None,
         labels: Optional[Dict[str, Any]] = None,
-<<<<<<< HEAD
-    ) -> "ComponentResponseModel":
-=======
-        is_shared: bool = False,
     ) -> "ComponentResponse":
->>>>>>> e17f4d3a
         """Registers a stack component.
 
         Args:
@@ -4151,7 +3469,6 @@
         description: str = "",
         expiration_seconds: Optional[int] = None,
         expires_at: Optional[datetime] = None,
-        is_shared: bool = False,
         labels: Optional[Dict[str, str]] = None,
         auto_configure: bool = False,
         verify: bool = True,
@@ -4162,181 +3479,6 @@
             Union[
                 ServiceConnectorResponse,
                 ServiceConnectorRequest,
-            ]
-        ],
-        Optional[ServiceConnectorResourcesModel],
-    ]:
-        """Create, validate and/or register a service connector.
-
-        Args:
-            name: The name of the service connector.
-            connector_type: The service connector type.
-            auth_method: The authentication method of the service connector.
-                May be omitted if auto-configuration is used.
-            resource_type: The resource type for the service connector.
-            configuration: The configuration of the service connector.
-            resource_id: The resource id of the service connector.
-            description: The description of the service connector.
-            expiration_seconds: The expiration time of the service connector.
-            expires_at: The expiration time of the service connector
-                credentials.
-            is_shared: Whether the service connector is shared or not.
-            labels: The labels of the service connector.
-            auto_configure: Whether to automatically configure the service
-                connector from the local environment.
-            verify: Whether to verify that the service connector configuration
-                and credentials can be used to gain access to the resource.
-            list_resources: Whether to also list the resources that the service
-                connector can give access to (if verify is True).
-            register: Whether to register the service connector or not.
-
-        Returns:
-            The model of the registered service connector and the resources
-            that the service connector can give access to (if verify is True).
-
-        Raises:
-            ValueError: If the arguments are invalid.
-            KeyError: If the service connector type is not found.
-            NotImplementedError: If auto-configuration is not supported or
-                not implemented for the service connector type.
-            AuthorizationException: If the connector verification failed due
-                to authorization issues.
-        """
-<<<<<<< HEAD
-
-        def scoped_list_method(
-            **kwargs: Any,
-        ) -> Page[ServiceConnectorResponseModel]:
-            """Call `zen_store.list_service_connectors` with workspace scoping.
-
-            Args:
-                **kwargs: Keyword arguments to pass to
-                    `ServiceConnectorFilterModel`.
-
-            Returns:
-                The list of service connectors.
-            """
-            filter_model = ServiceConnectorFilterModel(**kwargs)
-            filter_model.set_scope_workspace(self.active_workspace.id)
-            return self.zen_store.list_service_connectors(
-                filter_model=filter_model,
-            )
-
-        connector = self._get_entity_by_id_or_name_or_prefix(
-            get_method=self.zen_store.get_service_connector,
-            list_method=scoped_list_method,
-            name_id_or_prefix=name_id_or_prefix,
-            allow_name_prefix_match=allow_name_prefix_match,
-        )
-
-        if load_secrets and connector.secret_id:
-            client = Client()
-            try:
-                secret = client.get_secret(
-                    name_id_or_prefix=connector.secret_id,
-                    allow_partial_id_match=False,
-                    allow_partial_name_match=False,
-                )
-            except KeyError as err:
-                logger.error(
-                    "Unable to retrieve secret values associated with "
-                    f"service connector '{connector.name}': {err}"
-                )
-            else:
-                # Add secret values to connector configuration
-                connector.secrets.update(secret.values)
-
-        return connector
-
-    def list_service_connectors(
-        self,
-        sort_by: str = "created",
-        page: int = PAGINATION_STARTING_PAGE,
-        size: int = PAGE_SIZE_DEFAULT,
-        logical_operator: LogicalOperators = LogicalOperators.AND,
-        id: Optional[Union[UUID, str]] = None,
-        created: Optional[datetime] = None,
-        updated: Optional[datetime] = None,
-        name: Optional[str] = None,
-        connector_type: Optional[str] = None,
-        auth_method: Optional[str] = None,
-        resource_type: Optional[str] = None,
-        resource_id: Optional[str] = None,
-        workspace_id: Optional[Union[str, UUID]] = None,
-        user_id: Optional[Union[str, UUID]] = None,
-        labels: Optional[Dict[str, Optional[str]]] = None,
-        secret_id: Optional[Union[str, UUID]] = None,
-    ) -> Page[ServiceConnectorResponseModel]:
-        """Lists all registered service connectors.
-
-        Args:
-            sort_by: The column to sort by
-            page: The page of items
-            size: The maximum size of all pages
-            logical_operator: Which logical operator to use [and, or]
-            id: The id of the service connector to filter by.
-            created: Filter service connectors by time of creation
-            updated: Use the last updated date for filtering
-            connector_type: Use the service connector type for filtering
-            auth_method: Use the service connector auth method for filtering
-            resource_type: Filter service connectors by the resource type that
-                they can give access to.
-            resource_id: Filter service connectors by the resource id that
-                they can give access to.
-            workspace_id: The id of the workspace to filter by.
-            user_id: The id of the user to filter by.
-            name: The name of the service connector to filter by.
-            labels: The labels of the service connector to filter by.
-            secret_id: Filter by the id of the secret that is referenced by the
-                service connector.
-
-        Returns:
-            A page of service connectors.
-        """
-        connector_filter_model = ServiceConnectorFilterModel(
-            page=page,
-            size=size,
-            sort_by=sort_by,
-            logical_operator=logical_operator,
-            workspace_id=workspace_id or self.active_workspace.id,
-            user_id=user_id,
-            name=name,
-            connector_type=connector_type,
-            auth_method=auth_method,
-            resource_type=resource_type,
-            resource_id=resource_id,
-            id=id,
-            created=created,
-            updated=updated,
-            labels=labels,
-            secret_id=secret_id,
-        )
-        connector_filter_model.set_scope_workspace(self.active_workspace.id)
-        return self.zen_store.list_service_connectors(
-            filter_model=connector_filter_model
-        )
-
-    def create_service_connector(
-        self,
-        name: str,
-        connector_type: str,
-        resource_type: Optional[str] = None,
-        auth_method: Optional[str] = None,
-        configuration: Optional[Dict[str, str]] = None,
-        resource_id: Optional[str] = None,
-        description: str = "",
-        expiration_seconds: Optional[int] = None,
-        expires_at: Optional[datetime] = None,
-        labels: Optional[Dict[str, str]] = None,
-        auto_configure: bool = False,
-        verify: bool = True,
-        list_resources: bool = True,
-        register: bool = True,
-    ) -> Tuple[
-        Optional[
-            Union[
-                "ServiceConnectorResponseModel",
-                "ServiceConnectorRequestModel",
             ]
         ],
         Optional[ServiceConnectorResourcesModel],
@@ -4376,8 +3518,6 @@
             AuthorizationException: If the connector verification failed due
                 to authorization issues.
         """
-=======
->>>>>>> e17f4d3a
         from zenml.service_connectors.service_connector_registry import (
             service_connector_registry,
         )
@@ -4540,7 +3680,135 @@
 
     def get_service_connector(
         self,
-<<<<<<< HEAD
+        name_id_or_prefix: Union[str, UUID],
+        allow_name_prefix_match: bool = True,
+        load_secrets: bool = False,
+    ) -> ServiceConnectorResponse:
+        """Fetches a registered service connector.
+
+        Args:
+            name_id_or_prefix: The id of the service connector to fetch.
+            allow_name_prefix_match: If True, allow matching by name prefix.
+            load_secrets: If True, load the secrets for the service connector.
+
+        Returns:
+            The registered service connector.
+        """
+
+        def scoped_list_method(
+            **kwargs: Any,
+        ) -> Page[ServiceConnectorResponse]:
+            """Call `zen_store.list_service_connectors` with workspace scoping.
+
+            Args:
+                **kwargs: Keyword arguments to pass to
+                    `ServiceConnectorFilterModel`.
+
+            Returns:
+                The list of service connectors.
+            """
+            filter_model = ServiceConnectorFilter(**kwargs)
+            filter_model.set_scope_workspace(self.active_workspace.id)
+            return self.zen_store.list_service_connectors(
+                filter_model=filter_model,
+            )
+
+        connector = self._get_entity_by_id_or_name_or_prefix(
+            get_method=self.zen_store.get_service_connector,
+            list_method=scoped_list_method,
+            name_id_or_prefix=name_id_or_prefix,
+            allow_name_prefix_match=allow_name_prefix_match,
+        )
+
+        if load_secrets and connector.secret_id:
+            client = Client()
+            try:
+                secret = client.get_secret(
+                    name_id_or_prefix=connector.secret_id,
+                    allow_partial_id_match=False,
+                    allow_partial_name_match=False,
+                )
+            except KeyError as err:
+                logger.error(
+                    "Unable to retrieve secret values associated with "
+                    f"service connector '{connector.name}': {err}"
+                )
+            else:
+                # Add secret values to connector configuration
+                connector.secrets.update(secret.values)
+
+        return connector
+
+    def list_service_connectors(
+        self,
+        sort_by: str = "created",
+        page: int = PAGINATION_STARTING_PAGE,
+        size: int = PAGE_SIZE_DEFAULT,
+        logical_operator: LogicalOperators = LogicalOperators.AND,
+        id: Optional[Union[UUID, str]] = None,
+        created: Optional[datetime] = None,
+        updated: Optional[datetime] = None,
+        name: Optional[str] = None,
+        connector_type: Optional[str] = None,
+        auth_method: Optional[str] = None,
+        resource_type: Optional[str] = None,
+        resource_id: Optional[str] = None,
+        workspace_id: Optional[Union[str, UUID]] = None,
+        user_id: Optional[Union[str, UUID]] = None,
+        labels: Optional[Dict[str, Optional[str]]] = None,
+        secret_id: Optional[Union[str, UUID]] = None,
+    ) -> Page[ServiceConnectorResponse]:
+        """Lists all registered service connectors.
+
+        Args:
+            sort_by: The column to sort by
+            page: The page of items
+            size: The maximum size of all pages
+            logical_operator: Which logical operator to use [and, or]
+            id: The id of the service connector to filter by.
+            created: Filter service connectors by time of creation
+            updated: Use the last updated date for filtering
+            connector_type: Use the service connector type for filtering
+            auth_method: Use the service connector auth method for filtering
+            resource_type: Filter service connectors by the resource type that
+                they can give access to.
+            resource_id: Filter service connectors by the resource id that
+                they can give access to.
+            workspace_id: The id of the workspace to filter by.
+            user_id: The id of the user to filter by.
+            name: The name of the service connector to filter by.
+            labels: The labels of the service connector to filter by.
+            secret_id: Filter by the id of the secret that is referenced by the
+                service connector.
+
+        Returns:
+            A page of service connectors.
+        """
+        connector_filter_model = ServiceConnectorFilter(
+            page=page,
+            size=size,
+            sort_by=sort_by,
+            logical_operator=logical_operator,
+            workspace_id=workspace_id or self.active_workspace.id,
+            user_id=user_id,
+            name=name,
+            connector_type=connector_type,
+            auth_method=auth_method,
+            resource_type=resource_type,
+            resource_id=resource_id,
+            id=id,
+            created=created,
+            updated=updated,
+            labels=labels,
+            secret_id=secret_id,
+        )
+        connector_filter_model.set_scope_workspace(self.active_workspace.id)
+        return self.zen_store.list_service_connectors(
+            filter_model=connector_filter_model
+        )
+
+    def update_service_connector(
+        self,
         name_id_or_prefix: Union[UUID, str],
         name: Optional[str] = None,
         auth_method: Optional[str] = None,
@@ -4556,8 +3824,8 @@
     ) -> Tuple[
         Optional[
             Union[
-                "ServiceConnectorResponseModel",
-                "ServiceConnectorUpdateModel",
+                ServiceConnectorResponse,
+                ServiceConnectorUpdate,
             ]
         ],
         Optional[ServiceConnectorResourcesModel],
@@ -4599,200 +3867,6 @@
             list_resources: Whether to also list the resources that the service
                 connector can give access to (if verify is True).
             update: Whether to update the service connector or not.
-=======
-        name_id_or_prefix: Union[str, UUID],
-        allow_name_prefix_match: bool = True,
-        load_secrets: bool = False,
-    ) -> ServiceConnectorResponse:
-        """Fetches a registered service connector.
-
-        Args:
-            name_id_or_prefix: The id of the service connector to fetch.
-            allow_name_prefix_match: If True, allow matching by name prefix.
-            load_secrets: If True, load the secrets for the service connector.
->>>>>>> e17f4d3a
-
-        Returns:
-            The registered service connector.
-        """
-
-        def scoped_list_method(
-            **kwargs: Any,
-        ) -> Page[ServiceConnectorResponse]:
-            """Call `zen_store.list_service_connectors` with workspace scoping.
-
-            Args:
-                **kwargs: Keyword arguments to pass to
-                    `ServiceConnectorFilterModel`.
-
-            Returns:
-                The list of service connectors.
-            """
-            filter_model = ServiceConnectorFilter(**kwargs)
-            filter_model.set_scope_workspace(self.active_workspace.id)
-            return self.zen_store.list_service_connectors(
-                filter_model=filter_model,
-            )
-
-        connector = self._get_entity_by_id_or_name_or_prefix(
-            get_method=self.zen_store.get_service_connector,
-            list_method=scoped_list_method,
-            name_id_or_prefix=name_id_or_prefix,
-            allow_name_prefix_match=allow_name_prefix_match,
-        )
-
-        if load_secrets and connector.secret_id:
-            client = Client()
-            try:
-                secret = client.get_secret(
-                    name_id_or_prefix=connector.secret_id,
-                    allow_partial_id_match=False,
-                    allow_partial_name_match=False,
-                )
-            except KeyError as err:
-                logger.error(
-                    "Unable to retrieve secret values associated with "
-                    f"service connector '{connector.name}': {err}"
-                )
-            else:
-                # Add secret values to connector configuration
-                connector.secrets.update(secret.values)
-
-        return connector
-
-    def list_service_connectors(
-        self,
-        sort_by: str = "created",
-        page: int = PAGINATION_STARTING_PAGE,
-        size: int = PAGE_SIZE_DEFAULT,
-        logical_operator: LogicalOperators = LogicalOperators.AND,
-        id: Optional[Union[UUID, str]] = None,
-        created: Optional[datetime] = None,
-        updated: Optional[datetime] = None,
-        is_shared: Optional[bool] = None,
-        name: Optional[str] = None,
-        connector_type: Optional[str] = None,
-        auth_method: Optional[str] = None,
-        resource_type: Optional[str] = None,
-        resource_id: Optional[str] = None,
-        workspace_id: Optional[Union[str, UUID]] = None,
-        user_id: Optional[Union[str, UUID]] = None,
-        labels: Optional[Dict[str, Optional[str]]] = None,
-        secret_id: Optional[Union[str, UUID]] = None,
-    ) -> Page[ServiceConnectorResponse]:
-        """Lists all registered service connectors.
-
-        Args:
-            sort_by: The column to sort by
-            page: The page of items
-            size: The maximum size of all pages
-            logical_operator: Which logical operator to use [and, or]
-            id: The id of the service connector to filter by.
-            created: Filter service connectors by time of creation
-            updated: Use the last updated date for filtering
-            connector_type: Use the service connector type for filtering
-            auth_method: Use the service connector auth method for filtering
-            resource_type: Filter service connectors by the resource type that
-                they can give access to.
-            resource_id: Filter service connectors by the resource id that
-                they can give access to.
-            workspace_id: The id of the workspace to filter by.
-            user_id: The id of the user to filter by.
-            name: The name of the service connector to filter by.
-            is_shared: The shared status of the service connector to filter by.
-            labels: The labels of the service connector to filter by.
-            secret_id: Filter by the id of the secret that is referenced by the
-                service connector.
-
-        Returns:
-            A page of service connectors.
-        """
-        connector_filter_model = ServiceConnectorFilter(
-            page=page,
-            size=size,
-            sort_by=sort_by,
-            logical_operator=logical_operator,
-            workspace_id=workspace_id or self.active_workspace.id,
-            user_id=user_id,
-            name=name,
-            is_shared=is_shared,
-            connector_type=connector_type,
-            auth_method=auth_method,
-            resource_type=resource_type,
-            resource_id=resource_id,
-            id=id,
-            created=created,
-            updated=updated,
-            labels=labels,
-            secret_id=secret_id,
-        )
-        connector_filter_model.set_scope_workspace(self.active_workspace.id)
-        return self.zen_store.list_service_connectors(
-            filter_model=connector_filter_model
-        )
-
-    def update_service_connector(
-        self,
-        name_id_or_prefix: Union[UUID, str],
-        name: Optional[str] = None,
-        auth_method: Optional[str] = None,
-        resource_type: Optional[str] = None,
-        configuration: Optional[Dict[str, str]] = None,
-        resource_id: Optional[str] = None,
-        description: Optional[str] = None,
-        expiration_seconds: Optional[int] = None,
-        is_shared: Optional[bool] = None,
-        labels: Optional[Dict[str, Optional[str]]] = None,
-        verify: bool = True,
-        list_resources: bool = True,
-        update: bool = True,
-    ) -> Tuple[
-        Optional[
-            Union[
-                ServiceConnectorResponse,
-                ServiceConnectorUpdate,
-            ]
-        ],
-        Optional[ServiceConnectorResourcesModel],
-    ]:
-        """Validate and/or register an updated service connector.
-
-        If the `resource_type`, `resource_id` and `expiration_seconds`
-        parameters are set to their "empty" values (empty string for resource
-        type and resource ID, 0 for expiration seconds), the existing values
-        will be removed from the service connector. Setting them to None or
-        omitting them will not affect the existing values.
-
-        If supplied, the `configuration` parameter is a full replacement of the
-        existing configuration rather than a partial update.
-
-        Labels can be updated or removed by setting the label value to None.
-
-        Args:
-            name_id_or_prefix: The name, id or prefix of the service connector
-                to update.
-            name: The new name of the service connector.
-            auth_method: The new authentication method of the service connector.
-            resource_type: The new resource type for the service connector.
-                If set to the empty string, the existing resource type will be
-                removed.
-            configuration: The new configuration of the service connector. If
-                set, this needs to be a full replacement of the existing
-                configuration rather than a partial update.
-            resource_id: The new resource id of the service connector.
-                If set to the empty string, the existing resource ID will be
-                removed.
-            description: The description of the service connector.
-            expiration_seconds: The expiration time of the service connector.
-                If set to 0, the existing expiration time will be removed.
-            is_shared: Whether the service connector is shared or not.
-            labels: The service connector to update or remove. If a label value
-                is set to None, the label will be removed.
-            verify: Whether to verify that the service connector configuration
-                and credentials can be used to gain access to the resource.
-            list_resources: Whether to also list the resources that the service
-                connector can give access to (if verify is True).
-            update: Whether to update the service connector or not.
 
         Returns:
             The model of the registered service connector and the resources
@@ -5721,15 +4795,12 @@
         self,
         name: str,
         description: str = "",
-        initial_role: Optional[str] = None,
     ) -> ServiceAccountResponse:
         """Create a new service account.
 
         Args:
             name: The name of the service account.
             description: The description of the service account.
-            initial_role: Optionally, an initial role to assign to the service
-                account.
 
         Returns:
             The created service account.
@@ -5740,13 +4811,6 @@
         created_service_account = self.zen_store.create_service_account(
             service_account=service_account
         )
-
-        if initial_role:
-            self.create_user_role_assignment(
-                role_name_or_id=initial_role,
-                user_name_or_id=created_service_account.id,
-                workspace_name_or_id=None,
-            )
 
         return created_service_account
 
