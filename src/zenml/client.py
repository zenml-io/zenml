#  Copyright (c) ZenML GmbH 2022. All Rights Reserved.
#
#  Licensed under the Apache License, Version 2.0 (the "License");
#  you may not use this file except in compliance with the License.
#  You may obtain a copy of the License at:
#
#       https://www.apache.org/licenses/LICENSE-2.0
#
#  Unless required by applicable law or agreed to in writing, software
#  distributed under the License is distributed on an "AS IS" BASIS,
#  WITHOUT WARRANTIES OR CONDITIONS OF ANY KIND, either express
#  or implied. See the License for the specific language governing
#  permissions and limitations under the License.
"""Client implementation."""

import functools
import json
import os
from abc import ABCMeta
from collections import Counter
from datetime import datetime
from pathlib import Path
from typing import (
    TYPE_CHECKING,
    Any,
    Callable,
    Dict,
    List,
    Mapping,
    Optional,
    Tuple,
    Type,
    TypeVar,
    Union,
    cast,
)
from uuid import UUID, uuid4

from pydantic import ConfigDict, SecretStr

from zenml.client_lazy_loader import (
    client_lazy_loader,
    evaluate_all_lazy_load_args_in_client_methods,
)
from zenml.config.global_config import GlobalConfiguration
from zenml.config.pipeline_run_configuration import PipelineRunConfiguration
from zenml.config.source import Source
from zenml.constants import (
    ENV_ZENML_ACTIVE_STACK_ID,
    ENV_ZENML_ACTIVE_WORKSPACE_ID,
    ENV_ZENML_ENABLE_REPO_INIT_WARNINGS,
    ENV_ZENML_REPOSITORY_PATH,
    ENV_ZENML_SERVER,
    PAGE_SIZE_DEFAULT,
    PAGINATION_STARTING_PAGE,
    REPOSITORY_DIRECTORY_NAME,
    TEXT_FIELD_MAX_LENGTH,
    handle_bool_env_var,
)
from zenml.enums import (
    ArtifactType,
    LogicalOperators,
    MetadataResourceTypes,
    ModelStages,
    OAuthDeviceStatus,
    PluginSubType,
    PluginType,
    SecretScope,
    SorterOps,
    StackComponentType,
    StoreType,
)
from zenml.exceptions import (
    AuthorizationException,
    EntityExistsError,
    IllegalOperationError,
    InitializationException,
    ValidationError,
    ZenKeyError,
)
from zenml.io import fileio
from zenml.logger import get_logger
from zenml.models import (
    ActionFilter,
    ActionRequest,
    ActionResponse,
    ActionUpdate,
    APIKeyFilter,
    APIKeyRequest,
    APIKeyResponse,
    APIKeyRotateRequest,
    APIKeyUpdate,
    ArtifactFilter,
    ArtifactResponse,
    ArtifactUpdate,
    ArtifactVersionFilter,
    ArtifactVersionResponse,
    ArtifactVersionUpdate,
    BaseIdentifiedResponse,
    CodeRepositoryFilter,
    CodeRepositoryRequest,
    CodeRepositoryResponse,
    CodeRepositoryUpdate,
    ComponentFilter,
    ComponentRequest,
    ComponentResponse,
    ComponentUpdate,
    EventSourceFilter,
    EventSourceRequest,
    EventSourceResponse,
    EventSourceUpdate,
    FlavorFilter,
    FlavorRequest,
    FlavorResponse,
    ModelFilter,
    ModelRequest,
    ModelResponse,
    ModelUpdate,
    ModelVersionArtifactFilter,
    ModelVersionArtifactResponse,
    ModelVersionFilter,
    ModelVersionPipelineRunFilter,
    ModelVersionPipelineRunResponse,
    ModelVersionRequest,
    ModelVersionResponse,
    ModelVersionUpdate,
    OAuthDeviceFilter,
    OAuthDeviceResponse,
    OAuthDeviceUpdate,
    Page,
    PipelineBuildFilter,
    PipelineBuildResponse,
    PipelineDeploymentFilter,
    PipelineDeploymentResponse,
    PipelineFilter,
    PipelineResponse,
    PipelineRunFilter,
    PipelineRunResponse,
    RunMetadataFilter,
    RunMetadataRequest,
    RunMetadataResponse,
    ScheduleFilter,
    ScheduleResponse,
    SecretFilter,
    SecretRequest,
    SecretResponse,
    SecretUpdate,
    ServerSettingsResponse,
    ServerSettingsUpdate,
    ServiceAccountFilter,
    ServiceAccountRequest,
    ServiceAccountResponse,
    ServiceAccountUpdate,
    ServiceConnectorFilter,
    ServiceConnectorRequest,
    ServiceConnectorResourcesModel,
    ServiceConnectorResponse,
    ServiceConnectorTypeModel,
    ServiceConnectorUpdate,
    ServiceFilter,
    ServiceRequest,
    ServiceResponse,
    ServiceUpdate,
    StackFilter,
    StackRequest,
    StackResponse,
    StackUpdate,
    StepRunFilter,
    StepRunResponse,
    TagFilter,
    TagRequest,
    TagResponse,
    TagUpdate,
    TriggerExecutionFilter,
    TriggerExecutionResponse,
    TriggerFilter,
    TriggerRequest,
    TriggerResponse,
    TriggerUpdate,
    UserFilter,
    UserRequest,
    UserResponse,
    UserUpdate,
    WorkspaceFilter,
    WorkspaceRequest,
    WorkspaceResponse,
    WorkspaceUpdate,
)
from zenml.services.service import ServiceConfig
from zenml.services.service_status import ServiceState
from zenml.services.service_type import ServiceType
from zenml.utils import io_utils, source_utils
from zenml.utils.dict_utils import dict_to_bytes
from zenml.utils.filesync_model import FileSyncModel
from zenml.utils.pagination_utils import depaginate
from zenml.utils.uuid_utils import is_valid_uuid

if TYPE_CHECKING:
    from zenml.metadata.metadata_types import MetadataType, MetadataTypeEnum
    from zenml.service_connectors.service_connector import ServiceConnector
    from zenml.stack import Stack
    from zenml.zen_stores.base_zen_store import BaseZenStore

logger = get_logger(__name__)

AnyResponse = TypeVar("AnyResponse", bound=BaseIdentifiedResponse)  # type: ignore[type-arg]
F = TypeVar("F", bound=Callable[..., Any])


class ClientConfiguration(FileSyncModel):
    """Pydantic object used for serializing client configuration options."""

    _active_workspace: Optional["WorkspaceResponse"] = None
    active_workspace_id: Optional[UUID] = None
    active_stack_id: Optional[UUID] = None
    _active_stack: Optional["StackResponse"] = None

    @property
    def active_workspace(self) -> "WorkspaceResponse":
        """Get the active workspace for the local client.

        Returns:
            The active workspace.

        Raises:
            RuntimeError: If no active workspace is set.
        """
        if self._active_workspace:
            return self._active_workspace
        else:
            raise RuntimeError(
                "No active workspace is configured. Run "
                "`zenml workspace set WORKSPACE_NAME` to set the active "
                "workspace."
            )

    def set_active_workspace(self, workspace: "WorkspaceResponse") -> None:
        """Set the workspace for the local client.

        Args:
            workspace: The workspace to set active.
        """
        self._active_workspace = workspace
        self.active_workspace_id = workspace.id

    def set_active_stack(self, stack: "StackResponse") -> None:
        """Set the stack for the local client.

        Args:
            stack: The stack to set active.
        """
        self.active_stack_id = stack.id
        self._active_stack = stack

    model_config = ConfigDict(
        # Validate attributes when assigning them. We need to set this in order
        # to have a mix of mutable and immutable attributes
        validate_assignment=True,
        # Allow extra attributes from configs of previous ZenML versions to
        # permit downgrading
        extra="allow",
    )


class ClientMetaClass(ABCMeta):
    """Client singleton metaclass.

    This metaclass is used to enforce a singleton instance of the Client
    class with the following additional properties:

    * the singleton Client instance is created on first access to reflect
    the global configuration and local client configuration.
    * the Client shouldn't be accessed from within pipeline steps (a warning
    is logged if this is attempted).
    """

    def __init__(cls, *args: Any, **kwargs: Any) -> None:
        """Initialize the Client class.

        Args:
            *args: Positional arguments.
            **kwargs: Keyword arguments.
        """
        super().__init__(*args, **kwargs)
        cls._global_client: Optional["Client"] = None

    def __call__(cls, *args: Any, **kwargs: Any) -> "Client":
        """Create or return the global Client instance.

        If the Client constructor is called with custom arguments,
        the singleton functionality of the metaclass is bypassed: a new
        Client instance is created and returned immediately and without
        saving it as the global Client singleton.

        Args:
            *args: Positional arguments.
            **kwargs: Keyword arguments.

        Returns:
            Client: The global Client instance.
        """
        if args or kwargs:
            return cast("Client", super().__call__(*args, **kwargs))

        if not cls._global_client:
            cls._global_client = cast(
                "Client", super().__call__(*args, **kwargs)
            )

        return cls._global_client


def _fail_for_sql_zen_store(method: F) -> F:
    """Decorator for methods that are not allowed with a SQLZenStore.

    Args:
        method: The method to decorate.

    Returns:
        The decorated method.
    """

    @functools.wraps(method)
    def wrapper(self: "Client", *args: Any, **kwargs: Any) -> Any:
        # No isinstance check to avoid importing ZenStore implementations
        if self.zen_store.__class__.__name__ == "SqlZenStore":
            raise TypeError(
                "This method is not allowed when not connected "
                "to a ZenML Server through the API interface."
            )
        return method(self, *args, **kwargs)

    return cast(F, wrapper)


@evaluate_all_lazy_load_args_in_client_methods
class Client(metaclass=ClientMetaClass):
    """ZenML client class.

    The ZenML client manages configuration options for ZenML stacks as well
    as their components.
    """

    _active_user: Optional["UserResponse"] = None

    def __init__(
        self,
        root: Optional[Path] = None,
    ) -> None:
        """Initializes the global client instance.

        Client is a singleton class: only one instance can exist. Calling
        this constructor multiple times will always yield the same instance (see
        the exception below).

        The `root` argument is only meant for internal use and testing purposes.
        User code must never pass them to the constructor.
        When a custom `root` value is passed, an anonymous Client instance
        is created and returned independently of the Client singleton and
        that will have no effect as far as the rest of the ZenML core code is
        concerned.

        Instead of creating a new Client instance to reflect a different
        repository root, to change the active root in the global Client,
        call `Client().activate_root(<new-root>)`.

        Args:
            root: (internal use) custom root directory for the client. If
                no path is given, the repository root is determined using the
                environment variable `ZENML_REPOSITORY_PATH` (if set) and by
                recursively searching in the parent directories of the
                current working directory. Only used to initialize new
                clients internally.
        """
        self._root: Optional[Path] = None
        self._config: Optional[ClientConfiguration] = None

        self._set_active_root(root)

    @classmethod
    def get_instance(cls) -> Optional["Client"]:
        """Return the Client singleton instance.

        Returns:
            The Client singleton instance or None, if the Client hasn't
            been initialized yet.
        """
        return cls._global_client

    @classmethod
    def _reset_instance(cls, client: Optional["Client"] = None) -> None:
        """Reset the Client singleton instance.

        This method is only meant for internal use and testing purposes.

        Args:
            client: The Client instance to set as the global singleton.
                If None, the global Client singleton is reset to an empty
                value.
        """
        cls._global_client = client

    def _set_active_root(self, root: Optional[Path] = None) -> None:
        """Set the supplied path as the repository root.

        If a client configuration is found at the given path or the
        path, it is loaded and used to initialize the client.
        If no client configuration is found, the global configuration is
        used instead to manage the active stack, workspace etc.

        Args:
            root: The path to set as the active repository root. If not set,
                the repository root is determined using the environment
                variable `ZENML_REPOSITORY_PATH` (if set) and by recursively
                searching in the parent directories of the current working
                directory.
        """
        enable_warnings = handle_bool_env_var(
            ENV_ZENML_ENABLE_REPO_INIT_WARNINGS, False
        )
        self._root = self.find_repository(
            root, enable_warnings=enable_warnings
        )

        if not self._root:
            self._config = None
            if enable_warnings:
                logger.info("Running without an active repository root.")
        else:
            logger.debug("Using repository root %s.", self._root)
            self._config = self._load_config()

        # Sanitize the client configuration to reflect the current
        # settings
        self._sanitize_config()

    def _config_path(self) -> Optional[str]:
        """Path to the client configuration file.

        Returns:
            Path to the client configuration file or None if the client
            root has not been initialized yet.
        """
        if not self.config_directory:
            return None
        return str(self.config_directory / "config.yaml")

    def _sanitize_config(self) -> None:
        """Sanitize and save the client configuration.

        This method is called to ensure that the client configuration
        doesn't contain outdated information, such as an active stack or
        workspace that no longer exists.
        """
        if not self._config:
            return

        active_workspace, active_stack = self.zen_store.validate_active_config(
            self._config.active_workspace_id,
            self._config.active_stack_id,
            config_name="repo",
        )
        self._config.set_active_stack(active_stack)
        self._config.set_active_workspace(active_workspace)

    def _load_config(self) -> Optional[ClientConfiguration]:
        """Loads the client configuration from disk.

        This happens if the client has an active root and the configuration
        file exists. If the configuration file doesn't exist, an empty
        configuration is returned.

        Returns:
            Loaded client configuration or None if the client does not
            have an active root.
        """
        config_path = self._config_path()
        if not config_path:
            return None

        # load the client configuration file if it exists, otherwise use
        # an empty configuration as default
        if fileio.exists(config_path):
            logger.debug(f"Loading client configuration from {config_path}.")
        else:
            logger.debug(
                "No client configuration file found, creating default "
                "configuration."
            )

        return ClientConfiguration(config_file=config_path)

    @staticmethod
    def initialize(
        root: Optional[Path] = None,
    ) -> None:
        """Initializes a new ZenML repository at the given path.

        Args:
            root: The root directory where the repository should be created.
                If None, the current working directory is used.

        Raises:
            InitializationException: If the root directory already contains a
                ZenML repository.
        """
        root = root or Path.cwd()
        logger.debug("Initializing new repository at path %s.", root)
        if Client.is_repository_directory(root):
            raise InitializationException(
                f"Found existing ZenML repository at path '{root}'."
            )

        config_directory = str(root / REPOSITORY_DIRECTORY_NAME)
        io_utils.create_dir_recursive_if_not_exists(config_directory)
        # Initialize the repository configuration at the custom path
        Client(root=root)

    @property
    def uses_local_configuration(self) -> bool:
        """Check if the client is using a local configuration.

        Returns:
            True if the client is using a local configuration,
            False otherwise.
        """
        return self._config is not None

    @staticmethod
    def is_repository_directory(path: Path) -> bool:
        """Checks whether a ZenML client exists at the given path.

        Args:
            path: The path to check.

        Returns:
            True if a ZenML client exists at the given path,
            False otherwise.
        """
        config_dir = path / REPOSITORY_DIRECTORY_NAME
        return fileio.isdir(str(config_dir))

    @staticmethod
    def find_repository(
        path: Optional[Path] = None, enable_warnings: bool = False
    ) -> Optional[Path]:
        """Search for a ZenML repository directory.

        Args:
            path: Optional path to look for the repository. If no path is
                given, this function tries to find the repository using the
                environment variable `ZENML_REPOSITORY_PATH` (if set) and
                recursively searching in the parent directories of the current
                working directory.
            enable_warnings: If `True`, warnings are printed if the repository
                root cannot be found.

        Returns:
            Absolute path to a ZenML repository directory or None if no
            repository directory was found.
        """
        if not path:
            # try to get path from the environment variable
            env_var_path = os.getenv(ENV_ZENML_REPOSITORY_PATH)
            if env_var_path:
                path = Path(env_var_path)

        if path:
            # explicit path via parameter or environment variable, don't search
            # parent directories
            search_parent_directories = False
            warning_message = (
                f"Unable to find ZenML repository at path '{path}'. Make sure "
                f"to create a ZenML repository by calling `zenml init` when "
                f"specifying an explicit repository path in code or via the "
                f"environment variable '{ENV_ZENML_REPOSITORY_PATH}'."
            )
        else:
            # try to find the repository in the parent directories of the
            # current working directory
            path = Path.cwd()
            search_parent_directories = True
            warning_message = (
                f"Unable to find ZenML repository in your current working "
                f"directory ({path}) or any parent directories. If you "
                f"want to use an existing repository which is in a different "
                f"location, set the environment variable "
                f"'{ENV_ZENML_REPOSITORY_PATH}'. If you want to create a new "
                f"repository, run `zenml init`."
            )

        def _find_repository_helper(path_: Path) -> Optional[Path]:
            """Recursively search parent directories for a ZenML repository.

            Args:
                path_: The path to search.

            Returns:
                Absolute path to a ZenML repository directory or None if no
                repository directory was found.
            """
            if Client.is_repository_directory(path_):
                return path_

            if not search_parent_directories or io_utils.is_root(str(path_)):
                return None

            return _find_repository_helper(path_.parent)

        repository_path = _find_repository_helper(path)

        if repository_path:
            return repository_path.resolve()
        if enable_warnings:
            logger.warning(warning_message)
        return None

    @staticmethod
    def is_inside_repository(file_path: str) -> bool:
        """Returns whether a file is inside the active ZenML repository.

        Args:
            file_path: A file path.

        Returns:
            True if the file is inside the active ZenML repository, False
            otherwise.
        """
        if repo_path := Client.find_repository():
            return repo_path in Path(file_path).resolve().parents
        return False

    @property
    def zen_store(self) -> "BaseZenStore":
        """Shortcut to return the global zen store.

        Returns:
            The global zen store.
        """
        return GlobalConfiguration().zen_store

    @property
    def root(self) -> Optional[Path]:
        """The root directory of this client.

        Returns:
            The root directory of this client, or None, if the client
            has not been initialized.
        """
        return self._root

    @property
    def config_directory(self) -> Optional[Path]:
        """The configuration directory of this client.

        Returns:
            The configuration directory of this client, or None, if the
            client doesn't have an active root.
        """
        return self.root / REPOSITORY_DIRECTORY_NAME if self.root else None

    def activate_root(self, root: Optional[Path] = None) -> None:
        """Set the active repository root directory.

        Args:
            root: The path to set as the active repository root. If not set,
                the repository root is determined using the environment
                variable `ZENML_REPOSITORY_PATH` (if set) and by recursively
                searching in the parent directories of the current working
                directory.
        """
        self._set_active_root(root)

    def set_active_workspace(
        self, workspace_name_or_id: Union[str, UUID]
    ) -> "WorkspaceResponse":
        """Set the workspace for the local client.

        Args:
            workspace_name_or_id: The name or ID of the workspace to set active.

        Returns:
            The model of the active workspace.
        """
        workspace = self.zen_store.get_workspace(
            workspace_name_or_id=workspace_name_or_id
        )  # raises KeyError
        if self._config:
            self._config.set_active_workspace(workspace)
            # Sanitize the client configuration to reflect the current
            # settings
            self._sanitize_config()
        else:
            # set the active workspace globally only if the client doesn't use
            # a local configuration
            GlobalConfiguration().set_active_workspace(workspace)
        return workspace

    # ----------------------------- Server Settings ----------------------------

    def get_settings(self, hydrate: bool = True) -> ServerSettingsResponse:
        """Get the server settings.

        Args:
            hydrate: Flag deciding whether to hydrate the output model(s)
                by including metadata fields in the response.

        Returns:
            The server settings.
        """
        return self.zen_store.get_server_settings(hydrate=hydrate)

    def update_server_settings(
        self,
        updated_name: Optional[str] = None,
        updated_logo_url: Optional[str] = None,
        updated_enable_analytics: Optional[bool] = None,
        updated_enable_announcements: Optional[bool] = None,
        updated_enable_updates: Optional[bool] = None,
        updated_onboarding_state: Optional[Dict[str, Any]] = None,
    ) -> ServerSettingsResponse:
        """Update the server settings.

        Args:
            updated_name: Updated name for the server.
            updated_logo_url: Updated logo URL for the server.
            updated_enable_analytics: Updated value whether to enable
                analytics for the server.
            updated_enable_announcements: Updated value whether to display
                announcements about ZenML.
            updated_enable_updates: Updated value whether to display updates
                about ZenML.
            updated_onboarding_state: Updated onboarding state for the server.

        Returns:
            The updated server settings.
        """
        update_model = ServerSettingsUpdate(
            server_name=updated_name,
            logo_url=updated_logo_url,
            enable_analytics=updated_enable_analytics,
            display_announcements=updated_enable_announcements,
            display_updates=updated_enable_updates,
            onboarding_state=updated_onboarding_state,
        )
        return self.zen_store.update_server_settings(update_model)

    # ---------------------------------- Users ---------------------------------

    def create_user(
        self,
        name: str,
        password: Optional[str] = None,
        is_admin: bool = False,
    ) -> UserResponse:
        """Create a new user.

        Args:
            name: The name of the user.
            password: The password of the user. If not provided, the user will
                be created with empty password.
            is_admin: Whether the user should be an admin.

        Returns:
            The model of the created user.
        """
        user = UserRequest(
            name=name, password=password or None, is_admin=is_admin
        )
        user.active = (
            password != "" if self.zen_store.type != StoreType.REST else True
        )
        created_user = self.zen_store.create_user(user=user)

        return created_user

    def get_user(
        self,
        name_id_or_prefix: Union[str, UUID],
        allow_name_prefix_match: bool = True,
        hydrate: bool = True,
    ) -> UserResponse:
        """Gets a user.

        Args:
            name_id_or_prefix: The name or ID of the user.
            allow_name_prefix_match: If True, allow matching by name prefix.
            hydrate: Flag deciding whether to hydrate the output model(s)
                by including metadata fields in the response.

        Returns:
            The User
        """
        return self._get_entity_by_id_or_name_or_prefix(
            get_method=self.zen_store.get_user,
            list_method=self.list_users,
            name_id_or_prefix=name_id_or_prefix,
            allow_name_prefix_match=allow_name_prefix_match,
            hydrate=hydrate,
        )

    def list_users(
        self,
        sort_by: str = "created",
        page: int = PAGINATION_STARTING_PAGE,
        size: int = PAGE_SIZE_DEFAULT,
        logical_operator: LogicalOperators = LogicalOperators.AND,
        id: Optional[Union[UUID, str]] = None,
        external_user_id: Optional[str] = None,
        created: Optional[Union[datetime, str]] = None,
        updated: Optional[Union[datetime, str]] = None,
        name: Optional[str] = None,
        full_name: Optional[str] = None,
        email: Optional[str] = None,
        active: Optional[bool] = None,
        email_opted_in: Optional[bool] = None,
        hydrate: bool = False,
    ) -> Page[UserResponse]:
        """List all users.

        Args:
            sort_by: The column to sort by
            page: The page of items
            size: The maximum size of all pages
            logical_operator: Which logical operator to use [and, or]
            id: Use the id of stacks to filter by.
            external_user_id: Use the external user id for filtering.
            created: Use to filter by time of creation
            updated: Use the last updated date for filtering
            name: Use the username for filtering
            full_name: Use the user full name for filtering
            email: Use the user email for filtering
            active: User the user active status for filtering
            email_opted_in: Use the user opt in status for filtering
            hydrate: Flag deciding whether to hydrate the output model(s)
                by including metadata fields in the response.

        Returns:
            The User
        """
        return self.zen_store.list_users(
            UserFilter(
                sort_by=sort_by,
                page=page,
                size=size,
                logical_operator=logical_operator,
                id=id,
                external_user_id=external_user_id,
                created=created,
                updated=updated,
                name=name,
                full_name=full_name,
                email=email,
                active=active,
                email_opted_in=email_opted_in,
            ),
            hydrate=hydrate,
        )

    def update_user(
        self,
        name_id_or_prefix: Union[str, UUID],
        updated_name: Optional[str] = None,
        updated_full_name: Optional[str] = None,
        updated_email: Optional[str] = None,
        updated_email_opt_in: Optional[bool] = None,
        updated_hub_token: Optional[str] = None,
        updated_password: Optional[str] = None,
        old_password: Optional[str] = None,
        updated_is_admin: Optional[bool] = None,
        updated_metadata: Optional[Dict[str, Any]] = None,
        active: Optional[bool] = None,
    ) -> UserResponse:
        """Update a user.

        Args:
            name_id_or_prefix: The name or ID of the user to update.
            updated_name: The new name of the user.
            updated_full_name: The new full name of the user.
            updated_email: The new email of the user.
            updated_email_opt_in: The new email opt-in status of the user.
            updated_hub_token: Update the hub token
            updated_password: The new password of the user.
            old_password: The old password of the user. Required for password
                update.
            updated_is_admin: Whether the user should be an admin.
            updated_metadata: The new metadata for the user.
            active: Use to activate or deactivate the user.

        Returns:
            The updated user.

        Raises:
            ValidationError: If the old password is not provided when updating
                the password.
        """
        user = self.get_user(
            name_id_or_prefix=name_id_or_prefix, allow_name_prefix_match=False
        )
        user_update = UserUpdate(name=updated_name or user.name)
        if updated_full_name:
            user_update.full_name = updated_full_name
        if updated_email is not None:
            user_update.email = updated_email
            user_update.email_opted_in = (
                updated_email_opt_in or user.email_opted_in
            )
        if updated_email_opt_in is not None:
            user_update.email_opted_in = updated_email_opt_in
        if updated_hub_token is not None:
            user_update.hub_token = updated_hub_token
        if updated_password is not None:
            user_update.password = updated_password
            if old_password is None:
                raise ValidationError(
                    "Old password is required to update the password."
                )
            user_update.old_password = old_password
        if updated_is_admin is not None:
            user_update.is_admin = updated_is_admin
        if active is not None:
            user_update.active = active

        if updated_metadata is not None:
            user_update.user_metadata = updated_metadata

        return self.zen_store.update_user(
            user_id=user.id, user_update=user_update
        )

    @_fail_for_sql_zen_store
    def deactivate_user(self, name_id_or_prefix: str) -> "UserResponse":
        """Deactivate a user and generate an activation token.

        Args:
            name_id_or_prefix: The name or ID of the user to reset.

        Returns:
            The deactivated user.
        """
        from zenml.zen_stores.rest_zen_store import RestZenStore

        user = self.get_user(name_id_or_prefix, allow_name_prefix_match=False)
        assert isinstance(self.zen_store, RestZenStore)
        return self.zen_store.deactivate_user(user_name_or_id=user.name)

    def delete_user(self, name_id_or_prefix: str) -> None:
        """Delete a user.

        Args:
            name_id_or_prefix: The name or ID of the user to delete.
        """
        user = self.get_user(name_id_or_prefix, allow_name_prefix_match=False)
        self.zen_store.delete_user(user_name_or_id=user.name)

    @property
    def active_user(self) -> "UserResponse":
        """Get the user that is currently in use.

        Returns:
            The active user.
        """
        if self._active_user is None:
            self._active_user = self.zen_store.get_user(include_private=True)
        return self._active_user

    # -------------------------------- Workspaces ------------------------------

    def create_workspace(
        self, name: str, description: str
    ) -> WorkspaceResponse:
        """Create a new workspace.

        Args:
            name: Name of the workspace.
            description: Description of the workspace.

        Returns:
            The created workspace.
        """
        return self.zen_store.create_workspace(
            WorkspaceRequest(name=name, description=description)
        )

    def get_workspace(
        self,
        name_id_or_prefix: Optional[Union[UUID, str]],
        allow_name_prefix_match: bool = True,
        hydrate: bool = True,
    ) -> WorkspaceResponse:
        """Gets a workspace.

        Args:
            name_id_or_prefix: The name or ID of the workspace.
            allow_name_prefix_match: If True, allow matching by name prefix.
            hydrate: Flag deciding whether to hydrate the output model(s)
                by including metadata fields in the response.

        Returns:
            The workspace
        """
        if not name_id_or_prefix:
            return self.active_workspace
        return self._get_entity_by_id_or_name_or_prefix(
            get_method=self.zen_store.get_workspace,
            list_method=self.list_workspaces,
            name_id_or_prefix=name_id_or_prefix,
            allow_name_prefix_match=allow_name_prefix_match,
            hydrate=hydrate,
        )

    def list_workspaces(
        self,
        sort_by: str = "created",
        page: int = PAGINATION_STARTING_PAGE,
        size: int = PAGE_SIZE_DEFAULT,
        logical_operator: LogicalOperators = LogicalOperators.AND,
        id: Optional[Union[UUID, str]] = None,
        created: Optional[Union[datetime, str]] = None,
        updated: Optional[Union[datetime, str]] = None,
        name: Optional[str] = None,
        hydrate: bool = False,
    ) -> Page[WorkspaceResponse]:
        """List all workspaces.

        Args:
            sort_by: The column to sort by
            page: The page of items
            size: The maximum size of all pages
            logical_operator: Which logical operator to use [and, or]
            id: Use the workspace ID to filter by.
            created: Use to filter by time of creation
            updated: Use the last updated date for filtering
            name: Use the workspace name for filtering
            hydrate: Flag deciding whether to hydrate the output model(s)
                by including metadata fields in the response.

        Returns:
            Page of workspaces
        """
        return self.zen_store.list_workspaces(
            WorkspaceFilter(
                sort_by=sort_by,
                page=page,
                size=size,
                logical_operator=logical_operator,
                id=id,
                created=created,
                updated=updated,
                name=name,
            ),
            hydrate=hydrate,
        )

    def update_workspace(
        self,
        name_id_or_prefix: Optional[Union[UUID, str]],
        new_name: Optional[str] = None,
        new_description: Optional[str] = None,
    ) -> WorkspaceResponse:
        """Update a workspace.

        Args:
            name_id_or_prefix: Name, ID or prefix of the workspace to update.
            new_name: New name of the workspace.
            new_description: New description of the workspace.

        Returns:
            The updated workspace.
        """
        workspace = self.get_workspace(
            name_id_or_prefix=name_id_or_prefix, allow_name_prefix_match=False
        )
        workspace_update = WorkspaceUpdate(name=new_name or workspace.name)
        if new_description:
            workspace_update.description = new_description
        return self.zen_store.update_workspace(
            workspace_id=workspace.id,
            workspace_update=workspace_update,
        )

    def delete_workspace(self, name_id_or_prefix: str) -> None:
        """Delete a workspace.

        Args:
            name_id_or_prefix: The name or ID of the workspace to delete.

        Raises:
            IllegalOperationError: If the workspace to delete is the active
                workspace.
        """
        workspace = self.get_workspace(
            name_id_or_prefix, allow_name_prefix_match=False
        )
        if self.active_workspace.id == workspace.id:
            raise IllegalOperationError(
                f"Workspace '{name_id_or_prefix}' cannot be deleted since "
                "it is currently active. Please set another workspace as "
                "active first."
            )
        self.zen_store.delete_workspace(workspace_name_or_id=workspace.id)

    @property
    def active_workspace(self) -> WorkspaceResponse:
        """Get the currently active workspace of the local client.

        If no active workspace is configured locally for the client, the
        active workspace in the global configuration is used instead.

        Returns:
            The active workspace.

        Raises:
            RuntimeError: If the active workspace is not set.
        """
        if ENV_ZENML_ACTIVE_WORKSPACE_ID in os.environ:
            workspace_id = os.environ[ENV_ZENML_ACTIVE_WORKSPACE_ID]
            return self.get_workspace(workspace_id)

        from zenml.constants import DEFAULT_WORKSPACE_NAME

        # If running in a ZenML server environment, the active workspace is
        # not relevant
        if ENV_ZENML_SERVER in os.environ:
            return self.get_workspace(DEFAULT_WORKSPACE_NAME)

        workspace = (
            self._config.active_workspace if self._config else None
        ) or GlobalConfiguration().get_active_workspace()
        if not workspace:
            raise RuntimeError(
                "No active workspace is configured. Run "
                "`zenml workspace set WORKSPACE_NAME` to set the active "
                "workspace."
            )

        if workspace.name != DEFAULT_WORKSPACE_NAME:
            logger.warning(
                f"You are running with a non-default workspace "
                f"'{workspace.name}'. Any stacks, components, "
                f"pipelines and pipeline runs produced in this "
                f"workspace will currently not be accessible through "
                f"the dashboard. However, this will be possible "
                f"in the near future."
            )
        return workspace

    # --------------------------------- Stacks ---------------------------------

    def create_stack(
        self,
        name: str,
        components: Mapping[StackComponentType, Union[str, UUID]],
        stack_spec_file: Optional[str] = None,
        labels: Optional[Dict[str, Any]] = None,
    ) -> StackResponse:
        """Registers a stack and its components.

        Args:
            name: The name of the stack to register.
            components: dictionary which maps component types to component names
            stack_spec_file: path to the stack spec file
            labels: The labels of the stack.

        Returns:
            The model of the registered stack.
        """
        stack_components = {}

        for c_type, c_identifier in components.items():
            # Skip non-existent components.
            if not c_identifier:
                continue

            # Get the component.
            component = self.get_stack_component(
                name_id_or_prefix=c_identifier,
                component_type=c_type,
            )
            stack_components[c_type] = [component.id]

        stack = StackRequest(
            name=name,
            components=stack_components,
            stack_spec_path=stack_spec_file,
            workspace=self.active_workspace.id,
            user=self.active_user.id,
            labels=labels,
        )

        self._validate_stack_configuration(stack=stack)

        return self.zen_store.create_stack(stack=stack)

    def get_stack(
        self,
        name_id_or_prefix: Optional[Union[UUID, str]] = None,
        allow_name_prefix_match: bool = True,
        hydrate: bool = True,
    ) -> StackResponse:
        """Get a stack by name, ID or prefix.

        If no name, ID or prefix is provided, the active stack is returned.

        Args:
            name_id_or_prefix: The name, ID or prefix of the stack.
            allow_name_prefix_match: If True, allow matching by name prefix.
            hydrate: Flag deciding whether to hydrate the output model(s)
                by including metadata fields in the response.

        Returns:
            The stack.
        """
        if name_id_or_prefix is not None:
            return self._get_entity_by_id_or_name_or_prefix(
                get_method=self.zen_store.get_stack,
                list_method=self.list_stacks,
                name_id_or_prefix=name_id_or_prefix,
                allow_name_prefix_match=allow_name_prefix_match,
                hydrate=hydrate,
            )
        else:
            return self.active_stack_model

    def list_stacks(
        self,
        sort_by: str = "created",
        page: int = PAGINATION_STARTING_PAGE,
        size: int = PAGE_SIZE_DEFAULT,
        logical_operator: LogicalOperators = LogicalOperators.AND,
        id: Optional[Union[UUID, str]] = None,
        created: Optional[Union[datetime, str]] = None,
        updated: Optional[Union[datetime, str]] = None,
        name: Optional[str] = None,
        description: Optional[str] = None,
        workspace_id: Optional[Union[str, UUID]] = None,
        user_id: Optional[Union[str, UUID]] = None,
        component_id: Optional[Union[str, UUID]] = None,
        hydrate: bool = False,
    ) -> Page[StackResponse]:
        """Lists all stacks.

        Args:
            sort_by: The column to sort by
            page: The page of items
            size: The maximum size of all pages
            logical_operator: Which logical operator to use [and, or]
            id: Use the id of stacks to filter by.
            created: Use to filter by time of creation
            updated: Use the last updated date for filtering
            description: Use the stack description for filtering
            workspace_id: The id of the workspace to filter by.
            user_id: The  id of the user to filter by.
            component_id: The id of the component to filter by.
            name: The name of the stack to filter by.
            hydrate: Flag deciding whether to hydrate the output model(s)
                by including metadata fields in the response.

        Returns:
            A page of stacks.
        """
        stack_filter_model = StackFilter(
            page=page,
            size=size,
            sort_by=sort_by,
            logical_operator=logical_operator,
            workspace_id=workspace_id,
            user_id=user_id,
            component_id=component_id,
            name=name,
            description=description,
            id=id,
            created=created,
            updated=updated,
        )
        stack_filter_model.set_scope_workspace(self.active_workspace.id)
        return self.zen_store.list_stacks(stack_filter_model, hydrate=hydrate)

    def update_stack(
        self,
        name_id_or_prefix: Optional[Union[UUID, str]] = None,
        name: Optional[str] = None,
        stack_spec_file: Optional[str] = None,
        labels: Optional[Dict[str, Any]] = None,
        description: Optional[str] = None,
        component_updates: Optional[
            Dict[StackComponentType, List[Union[UUID, str]]]
        ] = None,
    ) -> StackResponse:
        """Updates a stack and its components.

        Args:
            name_id_or_prefix: The name, id or prefix of the stack to update.
            name: the new name of the stack.
            stack_spec_file: path to the stack spec file.
            labels: The new labels of the stack component.
            description: the new description of the stack.
            component_updates: dictionary which maps stack component types to
                lists of new stack component names or ids.

        Returns:
            The model of the updated stack.

        Raises:
            EntityExistsError: If the stack name is already taken.
        """
        # First, get the stack
        stack = self.get_stack(
            name_id_or_prefix=name_id_or_prefix, allow_name_prefix_match=False
        )

        # Create the update model
        update_model = StackUpdate(
            workspace=self.active_workspace.id,
            user=self.active_user.id,
            stack_spec_path=stack_spec_file,
        )

        if name:
            if self.list_stacks(name=name):
                raise EntityExistsError(
                    "There are already existing stacks with the name "
                    f"'{name}'."
                )

            update_model.name = name

        if description:
            update_model.description = description

        # Get the current components
        if component_updates:
            components_dict = stack.components.copy()

            for component_type, component_id_list in component_updates.items():
                if component_id_list is not None:
                    components_dict[component_type] = [
                        self.get_stack_component(
                            name_id_or_prefix=component_id,
                            component_type=component_type,
                        )
                        for component_id in component_id_list
                    ]

            update_model.components = {
                c_type: [c.id for c in c_list]
                for c_type, c_list in components_dict.items()
            }

        if labels is not None:
            existing_labels = stack.labels or {}
            existing_labels.update(labels)

            existing_labels = {
                k: v for k, v in existing_labels.items() if v is not None
            }
            update_model.labels = existing_labels

        updated_stack = self.zen_store.update_stack(
            stack_id=stack.id,
            stack_update=update_model,
        )
        if updated_stack.id == self.active_stack_model.id:
            if self._config:
                self._config.set_active_stack(updated_stack)
            else:
                GlobalConfiguration().set_active_stack(updated_stack)
        return updated_stack

    def delete_stack(
        self, name_id_or_prefix: Union[str, UUID], recursive: bool = False
    ) -> None:
        """Deregisters a stack.

        Args:
            name_id_or_prefix: The name, id or prefix id of the stack
                to deregister.
            recursive: If `True`, all components of the stack which are not
                associated with any other stack will also be deleted.

        Raises:
            ValueError: If the stack is the currently active stack for this
                client.
        """
        stack = self.get_stack(
            name_id_or_prefix=name_id_or_prefix, allow_name_prefix_match=False
        )

        if stack.id == self.active_stack_model.id:
            raise ValueError(
                f"Unable to deregister active stack '{stack.name}'. Make "
                f"sure to designate a new active stack before deleting this "
                f"one."
            )

        cfg = GlobalConfiguration()
        if stack.id == cfg.active_stack_id:
            raise ValueError(
                f"Unable to deregister '{stack.name}' as it is the active "
                f"stack within your global configuration. Make "
                f"sure to designate a new active stack before deleting this "
                f"one."
            )

        if recursive:
            stack_components_free_for_deletion = []

            # Get all stack components associated with this stack
            for component_type, component_model in stack.components.items():
                # Get stack associated with the stack component

                stacks = self.list_stacks(
                    component_id=component_model[0].id, size=2, page=1
                )

                # Check if the stack component is part of another stack
                if len(stacks) == 1 and stack.id == stacks[0].id:
                    stack_components_free_for_deletion.append(
                        (component_type, component_model)
                    )

            self.delete_stack(stack.id)

            for (
                stack_component_type,
                stack_component_model,
            ) in stack_components_free_for_deletion:
                self.delete_stack_component(
                    stack_component_model[0].name, stack_component_type
                )

            logger.info("Deregistered stack with name '%s'.", stack.name)
            return

        self.zen_store.delete_stack(stack_id=stack.id)
        logger.info("Deregistered stack with name '%s'.", stack.name)

    @property
    def active_stack(self) -> "Stack":
        """The active stack for this client.

        Returns:
            The active stack for this client.
        """
        from zenml.stack.stack import Stack

        return Stack.from_model(self.active_stack_model)

    @property
    def active_stack_model(self) -> StackResponse:
        """The model of the active stack for this client.

        If no active stack is configured locally for the client, the active
        stack in the global configuration is used instead.

        Returns:
            The model of the active stack for this client.

        Raises:
            RuntimeError: If the active stack is not set.
        """
        if ENV_ZENML_ACTIVE_STACK_ID in os.environ:
            return self.get_stack(os.environ[ENV_ZENML_ACTIVE_STACK_ID])

        stack_id: Optional[UUID] = None

        if self._config:
            if self._config._active_stack:
                return self._config._active_stack

            stack_id = self._config.active_stack_id

        if not stack_id:
            # Initialize the zen store so the global config loads the active
            # stack
            _ = GlobalConfiguration().zen_store
            if active_stack := GlobalConfiguration()._active_stack:
                return active_stack

            stack_id = GlobalConfiguration().get_active_stack_id()

        if not stack_id:
            raise RuntimeError(
                "No active stack is configured. Run "
                "`zenml stack set STACK_NAME` to set the active stack."
            )

        return self.get_stack(stack_id)

    def activate_stack(
        self, stack_name_id_or_prefix: Union[str, UUID]
    ) -> None:
        """Sets the stack as active.

        Args:
            stack_name_id_or_prefix: Model of the stack to activate.

        Raises:
            KeyError: If the stack is not registered.
        """
        # Make sure the stack is registered
        try:
            stack = self.get_stack(name_id_or_prefix=stack_name_id_or_prefix)
        except KeyError as e:
            raise KeyError(
                f"Stack '{stack_name_id_or_prefix}' cannot be activated since "
                f"it is not registered yet. Please register it first."
            ) from e

        if self._config:
            self._config.set_active_stack(stack=stack)

        else:
            # set the active stack globally only if the client doesn't use
            # a local configuration
            GlobalConfiguration().set_active_stack(stack=stack)

    def _validate_stack_configuration(self, stack: StackRequest) -> None:
        """Validates the configuration of a stack.

        Args:
            stack: The stack to validate.

        Raises:
            KeyError: If the stack references missing components.
            ValidationError: If the stack configuration is invalid.
        """
        local_components: List[str] = []
        remote_components: List[str] = []
        assert stack.components is not None
        for component_type, component_ids in stack.components.items():
            for component_id in component_ids:
                try:
                    component = self.get_stack_component(
                        name_id_or_prefix=component_id,
                        component_type=component_type,
                    )
                except KeyError as e:
                    raise KeyError(
                        f"Cannot register stack '{stack.name}' since it has an "
                        f"unregistered {component_type} with id "
                        f"'{component_id}'."
                    ) from e

                # Create and validate the configuration
                from zenml.stack.utils import (
                    validate_stack_component_config,
                    warn_if_config_server_mismatch,
                )

                configuration = validate_stack_component_config(
                    configuration_dict=component.configuration,
                    flavor_name=component.flavor,
                    component_type=component.type,
                    # Always enforce validation of custom flavors
                    validate_custom_flavors=True,
                )
                # Guaranteed to not be None by setting
                # `validate_custom_flavors=True` above
                assert configuration is not None
                warn_if_config_server_mismatch(configuration)
                if configuration.is_local:
                    local_components.append(
                        f"{component.type.value}: {component.name}"
                    )
                elif configuration.is_remote:
                    remote_components.append(
                        f"{component.type.value}: {component.name}"
                    )

        if local_components and remote_components:
            logger.warning(
                f"You are configuring a stack that is composed of components "
                f"that are relying on local resources "
                f"({', '.join(local_components)}) as well as "
                f"components that are running remotely "
                f"({', '.join(remote_components)}). This is not recommended as "
                f"it can lead to unexpected behavior, especially if the remote "
                f"components need to access the local resources. Please make "
                f"sure that your stack is configured correctly, or try to use "
                f"component flavors or configurations that do not require "
                f"local resources."
            )

        if not stack.is_valid:
            raise ValidationError(
                "Stack configuration is invalid. A valid"
                "stack must contain an Artifact Store and "
                "an Orchestrator."
            )

    # ----------------------------- Services -----------------------------------

    def create_service(
        self,
        config: ServiceConfig,
        service_type: ServiceType,
        model_version_id: Optional[UUID] = None,
    ) -> ServiceResponse:
        """Registers a service.

        Args:
            config: The configuration of the service.
            service_type: The type of the service.
            model_version_id: The ID of the model version to associate with the
                service.

        Returns:
            The registered service.
        """
        service_request = ServiceRequest(
            name=config.service_name,
            service_type=service_type,
            config=config.model_dump(),
            workspace=self.active_workspace.id,
            user=self.active_user.id,
            model_version_id=model_version_id,
        )
        # Register the service
        return self.zen_store.create_service(service_request)

    def get_service(
        self,
        name_id_or_prefix: Union[str, UUID],
        allow_name_prefix_match: bool = True,
        hydrate: bool = True,
        type: Optional[str] = None,
    ) -> ServiceResponse:
        """Gets a service.

        Args:
            name_id_or_prefix: The name or ID of the service.
            allow_name_prefix_match: If True, allow matching by name prefix.
            hydrate: Flag deciding whether to hydrate the output model(s)
                by including metadata fields in the response.
            type: The type of the service.

        Returns:
            The Service
        """

        def type_scoped_list_method(
            hydrate: bool = True,
            **kwargs: Any,
        ) -> Page[ServiceResponse]:
            """Call `zen_store.list_services` with type scoping.

            Args:
                hydrate: Flag deciding whether to hydrate the output model(s)
                    by including metadata fields in the response.
                **kwargs: Keyword arguments to pass to `ServiceFilterModel`.

            Returns:
                The type-scoped list of services.
            """
            service_filter_model = ServiceFilter(**kwargs)
            if type:
                service_filter_model.set_type(type=type)
            service_filter_model.set_scope_workspace(self.active_workspace.id)
            return self.zen_store.list_services(
                filter_model=service_filter_model,
                hydrate=hydrate,
            )

        return self._get_entity_by_id_or_name_or_prefix(
            get_method=self.zen_store.get_service,
            list_method=type_scoped_list_method,
            name_id_or_prefix=name_id_or_prefix,
            allow_name_prefix_match=allow_name_prefix_match,
            hydrate=hydrate,
        )

    def list_services(
        self,
        sort_by: str = "created",
        page: int = PAGINATION_STARTING_PAGE,
        size: int = PAGE_SIZE_DEFAULT,
        logical_operator: LogicalOperators = LogicalOperators.AND,
        id: Optional[Union[UUID, str]] = None,
        created: Optional[datetime] = None,
        updated: Optional[datetime] = None,
        type: Optional[str] = None,
        flavor: Optional[str] = None,
        workspace_id: Optional[Union[str, UUID]] = None,
        user_id: Optional[Union[str, UUID]] = None,
        hydrate: bool = False,
        running: Optional[bool] = None,
        service_name: Optional[str] = None,
        pipeline_name: Optional[str] = None,
        pipeline_run_id: Optional[str] = None,
        pipeline_step_name: Optional[str] = None,
        model_version_id: Optional[Union[str, UUID]] = None,
        config: Optional[Dict[str, Any]] = None,
    ) -> Page[ServiceResponse]:
        """List all services.

        Args:
            sort_by: The column to sort by
            page: The page of items
            size: The maximum size of all pages
            logical_operator: Which logical operator to use [and, or]
            id: Use the id of services to filter by.
            created: Use to filter by time of creation
            updated: Use the last updated date for filtering
            type: Use the service type for filtering
            flavor: Use the service flavor for filtering
            workspace_id: The id of the workspace to filter by.
            user_id: The id of the user to filter by.
            hydrate: Flag deciding whether to hydrate the output model(s)
                by including metadata fields in the response.
            running: Use the running status for filtering
            pipeline_name: Use the pipeline name for filtering
            service_name: Use the service name or model name
                for filtering
            pipeline_step_name: Use the pipeline step name for filtering
            model_version_id: Use the model version id for filtering
            config: Use the config for filtering
            pipeline_run_id: Use the pipeline run id for filtering

        Returns:
            The Service response page.
        """
        service_filter_model = ServiceFilter(
            sort_by=sort_by,
            page=page,
            size=size,
            logical_operator=logical_operator,
            id=id,
            created=created,
            updated=updated,
            type=type,
            flavor=flavor,
            workspace_id=workspace_id,
            user_id=user_id,
            running=running,
            name=service_name,
            pipeline_name=pipeline_name,
            pipeline_step_name=pipeline_step_name,
            model_version_id=model_version_id,
            pipeline_run_id=pipeline_run_id,
            config=dict_to_bytes(config) if config else None,
        )
        service_filter_model.set_scope_workspace(self.active_workspace.id)
        return self.zen_store.list_services(
            filter_model=service_filter_model, hydrate=hydrate
        )

    def update_service(
        self,
        id: UUID,
        name: Optional[str] = None,
        service_source: Optional[str] = None,
        admin_state: Optional[ServiceState] = None,
        status: Optional[Dict[str, Any]] = None,
        endpoint: Optional[Dict[str, Any]] = None,
        labels: Optional[Dict[str, str]] = None,
        prediction_url: Optional[str] = None,
        health_check_url: Optional[str] = None,
        model_version_id: Optional[UUID] = None,
    ) -> ServiceResponse:
        """Update a service.

        Args:
            id: The ID of the service to update.
            name: The new name of the service.
            admin_state: The new admin state of the service.
            status: The new status of the service.
            endpoint: The new endpoint of the service.
            service_source: The new service source of the service.
            labels: The new labels of the service.
            prediction_url: The new prediction url of the service.
            health_check_url: The new health check url of the service.
            model_version_id: The new model version id of the service.

        Returns:
            The updated service.
        """
        service_update = ServiceUpdate()
        if name:
            service_update.name = name
        if service_source:
            service_update.service_source = service_source
        if admin_state:
            service_update.admin_state = admin_state
        if status:
            service_update.status = status
        if endpoint:
            service_update.endpoint = endpoint
        if labels:
            service_update.labels = labels
        if prediction_url:
            service_update.prediction_url = prediction_url
        if health_check_url:
            service_update.health_check_url = health_check_url
        if model_version_id:
            service_update.model_version_id = model_version_id
        return self.zen_store.update_service(
            service_id=id, update=service_update
        )

    def delete_service(self, name_id_or_prefix: UUID) -> None:
        """Delete a service.

        Args:
            name_id_or_prefix: The name or ID of the service to delete.
        """
        service = self.get_service(
            name_id_or_prefix,
            allow_name_prefix_match=False,
        )
        self.zen_store.delete_service(service_id=service.id)

    # -------------------------------- Components ------------------------------

    def get_stack_component(
        self,
        component_type: StackComponentType,
        name_id_or_prefix: Optional[Union[str, UUID]] = None,
        allow_name_prefix_match: bool = True,
        hydrate: bool = True,
    ) -> ComponentResponse:
        """Fetches a registered stack component.

        If the name_id_or_prefix is provided, it will try to fetch the component
        with the corresponding identifier. If not, it will try to fetch the
        active component of the given type.

        Args:
            component_type: The type of the component to fetch
            name_id_or_prefix: The id of the component to fetch.
            allow_name_prefix_match: If True, allow matching by name prefix.
            hydrate: Flag deciding whether to hydrate the output model(s)
                by including metadata fields in the response.

        Returns:
            The registered stack component.

        Raises:
            KeyError: If no name_id_or_prefix is provided and no such component
                is part of the active stack.
        """
        # If no `name_id_or_prefix` provided, try to get the active component.
        if not name_id_or_prefix:
            components = self.active_stack_model.components.get(
                component_type, None
            )
            if components:
                return components[0]
            raise KeyError(
                "No name_id_or_prefix provided and there is no active "
                f"{component_type} in the current active stack."
            )

        # Else, try to fetch the component with an explicit type filter
        def type_scoped_list_method(
            hydrate: bool = False,
            **kwargs: Any,
        ) -> Page[ComponentResponse]:
            """Call `zen_store.list_stack_components` with type scoping.

            Args:
                hydrate: Flag deciding whether to hydrate the output model(s)
                    by including metadata fields in the response.
                **kwargs: Keyword arguments to pass to `ComponentFilterModel`.

            Returns:
                The type-scoped list of components.
            """
            component_filter_model = ComponentFilter(**kwargs)
            component_filter_model.set_scope_type(
                component_type=component_type
            )
            component_filter_model.set_scope_workspace(
                self.active_workspace.id
            )
            return self.zen_store.list_stack_components(
                component_filter_model=component_filter_model,
                hydrate=hydrate,
            )

        return self._get_entity_by_id_or_name_or_prefix(
            get_method=self.zen_store.get_stack_component,
            list_method=type_scoped_list_method,
            name_id_or_prefix=name_id_or_prefix,
            allow_name_prefix_match=allow_name_prefix_match,
            hydrate=hydrate,
        )

    def list_stack_components(
        self,
        sort_by: str = "created",
        page: int = PAGINATION_STARTING_PAGE,
        size: int = PAGE_SIZE_DEFAULT,
        logical_operator: LogicalOperators = LogicalOperators.AND,
        id: Optional[Union[UUID, str]] = None,
        created: Optional[datetime] = None,
        updated: Optional[datetime] = None,
        name: Optional[str] = None,
        flavor: Optional[str] = None,
        type: Optional[str] = None,
        workspace_id: Optional[Union[str, UUID]] = None,
        user_id: Optional[Union[str, UUID]] = None,
        connector_id: Optional[Union[str, UUID]] = None,
        stack_id: Optional[Union[str, UUID]] = None,
        hydrate: bool = False,
    ) -> Page[ComponentResponse]:
        """Lists all registered stack components.

        Args:
            sort_by: The column to sort by
            page: The page of items
            size: The maximum size of all pages
            logical_operator: Which logical operator to use [and, or]
            id: Use the id of component to filter by.
            created: Use to component by time of creation
            updated: Use the last updated date for filtering
            flavor: Use the component flavor for filtering
            type: Use the component type for filtering
            workspace_id: The id of the workspace to filter by.
            user_id: The id of the user to filter by.
            connector_id: The id of the connector to filter by.
            stack_id: The id of the stack to filter by.
            name: The name of the component to filter by.
            hydrate: Flag deciding whether to hydrate the output model(s)
                by including metadata fields in the response.

        Returns:
            A page of stack components.
        """
        component_filter_model = ComponentFilter(
            page=page,
            size=size,
            sort_by=sort_by,
            logical_operator=logical_operator,
            workspace_id=workspace_id or self.active_workspace.id,
            user_id=user_id,
            connector_id=connector_id,
            stack_id=stack_id,
            name=name,
            flavor=flavor,
            type=type,
            id=id,
            created=created,
            updated=updated,
        )
        component_filter_model.set_scope_workspace(self.active_workspace.id)

        return self.zen_store.list_stack_components(
            component_filter_model=component_filter_model, hydrate=hydrate
        )

    def create_stack_component(
        self,
        name: str,
        flavor: str,
        component_type: StackComponentType,
        configuration: Dict[str, str],
        component_spec_path: Optional[str] = None,
        labels: Optional[Dict[str, Any]] = None,
    ) -> "ComponentResponse":
        """Registers a stack component.

        Args:
            name: The name of the stack component.
            flavor: The flavor of the stack component.
            component_spec_path: The path to the stack spec file.
            component_type: The type of the stack component.
            configuration: The configuration of the stack component.
            labels: The labels of the stack component.

        Returns:
            The model of the registered component.
        """
        from zenml.stack.utils import (
            validate_stack_component_config,
            warn_if_config_server_mismatch,
        )

        validated_config = validate_stack_component_config(
            configuration_dict=configuration,
            flavor_name=flavor,
            component_type=component_type,
            # Always enforce validation of custom flavors
            validate_custom_flavors=True,
        )
        # Guaranteed to not be None by setting
        # `validate_custom_flavors=True` above
        assert validated_config is not None
        warn_if_config_server_mismatch(validated_config)

        create_component_model = ComponentRequest(
            name=name,
            type=component_type,
            flavor=flavor,
            component_spec_path=component_spec_path,
            configuration=configuration,
            user=self.active_user.id,
            workspace=self.active_workspace.id,
            labels=labels,
        )

        # Register the new model
        return self.zen_store.create_stack_component(
            component=create_component_model
        )

    def update_stack_component(
        self,
        name_id_or_prefix: Optional[Union[UUID, str]],
        component_type: StackComponentType,
        name: Optional[str] = None,
        component_spec_path: Optional[str] = None,
        configuration: Optional[Dict[str, Any]] = None,
        labels: Optional[Dict[str, Any]] = None,
        disconnect: Optional[bool] = None,
        connector_id: Optional[UUID] = None,
        connector_resource_id: Optional[str] = None,
    ) -> ComponentResponse:
        """Updates a stack component.

        Args:
            name_id_or_prefix: The name, id or prefix of the stack component to
                update.
            component_type: The type of the stack component to update.
            name: The new name of the stack component.
            component_spec_path: The new path to the stack spec file.
            configuration: The new configuration of the stack component.
            labels: The new labels of the stack component.
            disconnect: Whether to disconnect the stack component from its
                service connector.
            connector_id: The new connector id of the stack component.
            connector_resource_id: The new connector resource id of the
                stack component.

        Returns:
            The updated stack component.

        Raises:
            EntityExistsError: If the new name is already taken.
        """
        # Get the existing component model
        component = self.get_stack_component(
            name_id_or_prefix=name_id_or_prefix,
            component_type=component_type,
            allow_name_prefix_match=False,
        )

        update_model = ComponentUpdate(
            workspace=self.active_workspace.id,
            user=self.active_user.id,
            component_spec_path=component_spec_path,
        )

        if name is not None:
            existing_components = self.list_stack_components(
                name=name,
                type=component_type,
            )
            if existing_components.total > 0:
                raise EntityExistsError(
                    f"There are already existing components with the "
                    f"name '{name}'."
                )
            update_model.name = name

        if configuration is not None:
            existing_configuration = component.configuration
            existing_configuration.update(configuration)
            existing_configuration = {
                k: v
                for k, v in existing_configuration.items()
                if v is not None
            }

            from zenml.stack.utils import (
                validate_stack_component_config,
                warn_if_config_server_mismatch,
            )

            validated_config = validate_stack_component_config(
                configuration_dict=existing_configuration,
                flavor_name=component.flavor,
                component_type=component.type,
                # Always enforce validation of custom flavors
                validate_custom_flavors=True,
            )
            # Guaranteed to not be None by setting
            # `validate_custom_flavors=True` above
            assert validated_config is not None
            warn_if_config_server_mismatch(validated_config)

            update_model.configuration = existing_configuration

        if labels is not None:
            existing_labels = component.labels or {}
            existing_labels.update(labels)

            existing_labels = {
                k: v for k, v in existing_labels.items() if v is not None
            }
            update_model.labels = existing_labels

        if disconnect:
            update_model.connector = None
            update_model.connector_resource_id = None
        else:
            existing_component = self.get_stack_component(
                name_id_or_prefix=name_id_or_prefix,
                component_type=component_type,
                allow_name_prefix_match=False,
            )
            update_model.connector = connector_id
            update_model.connector_resource_id = connector_resource_id
            if connector_id is None and existing_component.connector:
                update_model.connector = existing_component.connector.id
                update_model.connector_resource_id = (
                    existing_component.connector_resource_id
                )

        # Send the updated component to the ZenStore
        return self.zen_store.update_stack_component(
            component_id=component.id,
            component_update=update_model,
        )

    def delete_stack_component(
        self,
        name_id_or_prefix: Union[str, UUID],
        component_type: StackComponentType,
    ) -> None:
        """Deletes a registered stack component.

        Args:
            name_id_or_prefix: The model of the component to delete.
            component_type: The type of the component to delete.
        """
        component = self.get_stack_component(
            name_id_or_prefix=name_id_or_prefix,
            component_type=component_type,
            allow_name_prefix_match=False,
        )

        self.zen_store.delete_stack_component(component_id=component.id)
        logger.info(
            "Deregistered stack component (type: %s) with name '%s'.",
            component.type,
            component.name,
        )

    # --------------------------------- Flavors --------------------------------

    def create_flavor(
        self,
        source: str,
        component_type: StackComponentType,
    ) -> FlavorResponse:
        """Creates a new flavor.

        Args:
            source: The flavor to create.
            component_type: The type of the flavor.

        Returns:
            The created flavor (in model form).

        Raises:
            ValueError: in case the config_schema of the flavor is too large.
        """
        from zenml.stack.flavor import validate_flavor_source

        flavor = validate_flavor_source(
            source=source, component_type=component_type
        )()

        if len(flavor.config_schema) > TEXT_FIELD_MAX_LENGTH:
            raise ValueError(
                "Json representation of configuration schema"
                "exceeds max length. This could be caused by an"
                "overly long docstring on the flavors "
                "configuration class' docstring."
            )

        create_flavor_request = FlavorRequest(
            source=source,
            type=flavor.type,
            name=flavor.name,
            config_schema=flavor.config_schema,
            integration="custom",
            user=self.active_user.id,
            workspace=self.active_workspace.id,
        )

        return self.zen_store.create_flavor(flavor=create_flavor_request)

    def get_flavor(
        self,
        name_id_or_prefix: str,
        allow_name_prefix_match: bool = True,
        hydrate: bool = True,
    ) -> FlavorResponse:
        """Get a stack component flavor.

        Args:
            name_id_or_prefix: The name, ID or prefix to the id of the flavor
                to get.
            allow_name_prefix_match: If True, allow matching by name prefix.
            hydrate: Flag deciding whether to hydrate the output model(s)
                by including metadata fields in the response.

        Returns:
            The stack component flavor.
        """
        return self._get_entity_by_id_or_name_or_prefix(
            get_method=self.zen_store.get_flavor,
            list_method=self.list_flavors,
            name_id_or_prefix=name_id_or_prefix,
            allow_name_prefix_match=allow_name_prefix_match,
            hydrate=hydrate,
        )

    def list_flavors(
        self,
        sort_by: str = "created",
        page: int = PAGINATION_STARTING_PAGE,
        size: int = PAGE_SIZE_DEFAULT,
        logical_operator: LogicalOperators = LogicalOperators.AND,
        id: Optional[Union[UUID, str]] = None,
        created: Optional[datetime] = None,
        updated: Optional[datetime] = None,
        name: Optional[str] = None,
        type: Optional[str] = None,
        integration: Optional[str] = None,
        user_id: Optional[Union[str, UUID]] = None,
        hydrate: bool = False,
    ) -> Page[FlavorResponse]:
        """Fetches all the flavor models.

        Args:
            sort_by: The column to sort by
            page: The page of items
            size: The maximum size of all pages
            logical_operator: Which logical operator to use [and, or]
            id: Use the id of flavors to filter by.
            created: Use to flavors by time of creation
            updated: Use the last updated date for filtering
            user_id: The  id of the user to filter by.
            name: The name of the flavor to filter by.
            type: The type of the flavor to filter by.
            integration: The integration of the flavor to filter by.
            hydrate: Flag deciding whether to hydrate the output model(s)
                by including metadata fields in the response.

        Returns:
            A list of all the flavor models.
        """
        flavor_filter_model = FlavorFilter(
            page=page,
            size=size,
            sort_by=sort_by,
            logical_operator=logical_operator,
            user_id=user_id,
            name=name,
            type=type,
            integration=integration,
            id=id,
            created=created,
            updated=updated,
        )
        flavor_filter_model.set_scope_workspace(self.active_workspace.id)
        return self.zen_store.list_flavors(
            flavor_filter_model=flavor_filter_model, hydrate=hydrate
        )

    def delete_flavor(self, name_id_or_prefix: str) -> None:
        """Deletes a flavor.

        Args:
            name_id_or_prefix: The name, id or prefix of the id for the
                flavor to delete.
        """
        flavor = self.get_flavor(
            name_id_or_prefix, allow_name_prefix_match=False
        )
        self.zen_store.delete_flavor(flavor_id=flavor.id)

        logger.info(f"Deleted flavor '{flavor.name}' of type '{flavor.type}'.")

    def get_flavors_by_type(
        self, component_type: "StackComponentType"
    ) -> Page[FlavorResponse]:
        """Fetches the list of flavor for a stack component type.

        Args:
            component_type: The type of the component to fetch.

        Returns:
            The list of flavors.
        """
        logger.debug(f"Fetching the flavors of type {component_type}.")

        return self.list_flavors(
            type=component_type,
        )

    def get_flavor_by_name_and_type(
        self, name: str, component_type: "StackComponentType"
    ) -> FlavorResponse:
        """Fetches a registered flavor.

        Args:
            component_type: The type of the component to fetch.
            name: The name of the flavor to fetch.

        Returns:
            The registered flavor.

        Raises:
            KeyError: If no flavor exists for the given type and name.
        """
        logger.debug(
            f"Fetching the flavor of type {component_type} with name {name}."
        )

        if not (
            flavors := self.list_flavors(
                type=component_type, name=name, hydrate=True
            ).items
        ):
            raise KeyError(
                f"No flavor with name '{name}' and type '{component_type}' "
                "exists."
            )
        if len(flavors) > 1:
            raise KeyError(
                f"More than one flavor with name {name} and type "
                f"{component_type} exists."
            )

        return flavors[0]

    # ------------------------------- Pipelines --------------------------------

    def list_pipelines(
        self,
        sort_by: str = "created",
        page: int = PAGINATION_STARTING_PAGE,
        size: int = PAGE_SIZE_DEFAULT,
        logical_operator: LogicalOperators = LogicalOperators.AND,
        id: Optional[Union[UUID, str]] = None,
        created: Optional[Union[datetime, str]] = None,
        updated: Optional[Union[datetime, str]] = None,
        name: Optional[str] = None,
        workspace_id: Optional[Union[str, UUID]] = None,
        user_id: Optional[Union[str, UUID]] = None,
        tag: Optional[str] = None,
        hydrate: bool = False,
    ) -> Page[PipelineResponse]:
        """List all pipelines.

        Args:
            sort_by: The column to sort by
            page: The page of items
            size: The maximum size of all pages
            logical_operator: Which logical operator to use [and, or]
            id: Use the id of pipeline to filter by.
            created: Use to filter by time of creation
            updated: Use the last updated date for filtering
            name: The name of the pipeline to filter by.
            workspace_id: The id of the workspace to filter by.
            user_id: The id of the user to filter by.
            tag: Tag to filter by.
            hydrate: Flag deciding whether to hydrate the output model(s)
                by including metadata fields in the response.

        Returns:
            A page with Pipeline fitting the filter description
        """
        pipeline_filter_model = PipelineFilter(
            sort_by=sort_by,
            page=page,
            size=size,
            logical_operator=logical_operator,
            id=id,
            created=created,
            updated=updated,
            name=name,
            workspace_id=workspace_id,
            user_id=user_id,
            tag=tag,
        )
        pipeline_filter_model.set_scope_workspace(self.active_workspace.id)
        return self.zen_store.list_pipelines(
            pipeline_filter_model=pipeline_filter_model,
            hydrate=hydrate,
        )

    def get_pipeline(
        self,
        name_id_or_prefix: Union[str, UUID],
        hydrate: bool = True,
    ) -> PipelineResponse:
        """Get a pipeline by name, id or prefix.

        Args:
            name_id_or_prefix: The name, ID or ID prefix of the pipeline.
            hydrate: Flag deciding whether to hydrate the output model(s)
                by including metadata fields in the response.

        Returns:
            The pipeline.
        """
        return self._get_entity_by_id_or_name_or_prefix(
            get_method=self.zen_store.get_pipeline,
            list_method=self.list_pipelines,
            name_id_or_prefix=name_id_or_prefix,
            hydrate=hydrate,
        )

    def delete_pipeline(
        self,
        name_id_or_prefix: Union[str, UUID],
    ) -> None:
        """Delete a pipeline.

        Args:
            name_id_or_prefix: The name, ID or ID prefix of the pipeline.
        """
<<<<<<< HEAD
        pipeline = self.get_pipeline(name_id_or_prefix=name_id_or_prefix)
        self.zen_store.delete_pipeline(pipeline_id=pipeline.id)
=======
        if all_versions:
            if is_valid_uuid(name_id_or_prefix):
                raise ValueError(
                    "You need to supply a name (not an ID) when trying to "
                    "delete all versions of a pipeline."
                )

            for pipeline in depaginate(
                Client().list_pipelines, name=name_id_or_prefix
            ):
                Client().delete_pipeline(pipeline.id)
        else:
            pipeline = self.get_pipeline(
                name_id_or_prefix=name_id_or_prefix, version=version
            )
            self.zen_store.delete_pipeline(pipeline_id=pipeline.id)
>>>>>>> 11978117

    @_fail_for_sql_zen_store
    def trigger_pipeline(
        self,
        pipeline_name_or_id: Union[str, UUID, None] = None,
        run_configuration: Optional[PipelineRunConfiguration] = None,
        config_path: Optional[str] = None,
        deployment_id: Optional[UUID] = None,
        build_id: Optional[UUID] = None,
        stack_name_or_id: Union[str, UUID, None] = None,
        synchronous: bool = False,
    ) -> PipelineRunResponse:
        """Trigger a pipeline from the server.

        Usage examples:
        * Run the latest runnable build for the latest version of a pipeline:
        ```python
        Client().trigger_pipeline(pipeline_name_or_id=<NAME>)
        ```
        * Run the latest runnable build for a specific version of a pipeline:
        ```python
        Client().trigger_pipeline(
            pipeline_name_or_id=<NAME>,
            pipeline_version=<VERSION>
        )
        ```
        * Run a specific pipeline version on a specific stack:
        ```python
        Client().trigger_pipeline(
            pipeline_name_or_id=<ID>,
            stack_name_or_id=<ID>
        )
        ```
        * Run a specific deployment:
        ```python
        Client().trigger_pipeline(deployment_id=<ID>)
        ```
        * Run a specific build:
        ```python
        Client().trigger_pipeline(build_id=<ID>)
        ```

        Args:
            pipeline_name_or_id: Name or ID of the pipeline. If this is
                specified, the latest runnable build for this pipeline will be
                used for the run (Runnable here means that the build is for
                a remote stack without any custom flavor stack components). If
                not given, either the build or deployment that should be run
                needs to be specified.
            run_configuration: Configuration for the run. Either this or a
                path to a config file can be specified.
            config_path: Path to a YAML configuration file. This file will be
                parsed as a `PipelineRunConfiguration` object. Either this or
                the configuration in code can be specified.
            deployment_id: ID of the deployment to run. Either this or a build
                to run can be specified.
            build_id: ID of the build to run. Either this or a deployment to
                run can be specified.
            stack_name_or_id: Name or ID of the stack on which to run the
                pipeline. If not specified, this method will try to find a
                runnable build on any stack.
            synchronous: If `True`, this method will wait until the triggered
                run is finished.

        Raises:
            RuntimeError: If triggering the pipeline failed.

        Returns:
            Model of the pipeline run.
        """
        from zenml.new.pipelines.run_utils import (
            validate_run_config_is_runnable_from_server,
            validate_stack_is_runnable_from_server,
            wait_for_pipeline_run_to_finish,
        )

        if Counter([build_id, deployment_id, pipeline_name_or_id])[None] != 2:
            raise RuntimeError(
                "You need to specify exactly one of pipeline, build or "
                "deployment to trigger."
            )

        if run_configuration and config_path:
            raise RuntimeError(
                "Only config path or runtime configuration can be specified."
            )

        if config_path:
            run_configuration = PipelineRunConfiguration.from_yaml(config_path)

        if run_configuration:
            validate_run_config_is_runnable_from_server(run_configuration)

        if deployment_id:
            if stack_name_or_id:
                logger.warning(
                    "Deployment ID and stack specified, ignoring the stack and "
                    "using stack from deployment instead."
                )

            run = self.zen_store.run_deployment(
                deployment_id=deployment_id,
                run_configuration=run_configuration,
            )
        elif build_id:
            if stack_name_or_id:
                logger.warning(
                    "Build ID and stack specified, ignoring the stack and "
                    "using stack from build instead."
                )

            run = self.zen_store.run_build(
                build_id=build_id, run_configuration=run_configuration
            )
        else:
            assert pipeline_name_or_id
            pipeline = self.get_pipeline(name_id_or_prefix=pipeline_name_or_id)

            stack = None
            if stack_name_or_id:
                stack = self.get_stack(
                    stack_name_or_id, allow_name_prefix_match=False
                )
                validate_stack_is_runnable_from_server(
                    zen_store=self.zen_store, stack=stack
                )

            builds = depaginate(
                self.list_builds,
                pipeline_id=pipeline.id,
                stack_id=stack.id if stack else None,
            )

            for build in builds:
                if not build.template_deployment_id:
                    continue

                if not build.stack:
                    continue

                try:
                    validate_stack_is_runnable_from_server(
                        zen_store=self.zen_store, stack=build.stack
                    )
                except ValueError:
                    continue

                run = self.zen_store.run_build(
                    build_id=build.id, run_configuration=run_configuration
                )
                break
            else:
                raise RuntimeError(
                    "Unable to find a runnable build for the given stack and "
                    "pipeline."
                )

        if synchronous:
            run = wait_for_pipeline_run_to_finish(run_id=run.id)

        return run

    # -------------------------------- Builds ----------------------------------

    def get_build(
        self,
        id_or_prefix: Union[str, UUID],
        hydrate: bool = True,
    ) -> PipelineBuildResponse:
        """Get a build by id or prefix.

        Args:
            id_or_prefix: The id or id prefix of the build.
            hydrate: Flag deciding whether to hydrate the output model(s)
                by including metadata fields in the response.

        Returns:
            The build.

        Raises:
            KeyError: If no build was found for the given id or prefix.
            ZenKeyError: If multiple builds were found that match the given
                id or prefix.
        """
        from zenml.utils.uuid_utils import is_valid_uuid

        # First interpret as full UUID
        if is_valid_uuid(id_or_prefix):
            if not isinstance(id_or_prefix, UUID):
                id_or_prefix = UUID(id_or_prefix, version=4)

            return self.zen_store.get_build(
                id_or_prefix,
                hydrate=hydrate,
            )

        entity = self.list_builds(
            id=f"startswith:{id_or_prefix}", hydrate=hydrate
        )

        # If only a single entity is found, return it.
        if entity.total == 1:
            return entity.items[0]

        # If no entity is found, raise an error.
        if entity.total == 0:
            raise KeyError(
                f"No builds have been found that have either an id or prefix "
                f"that matches the provided string '{id_or_prefix}'."
            )

        raise ZenKeyError(
            f"{entity.total} builds have been found that have "
            f"an ID that matches the provided "
            f"string '{id_or_prefix}':\n"
            f"{[entity.items]}.\n"
            f"Please use the id to uniquely identify "
            f"only one of the builds."
        )

    def list_builds(
        self,
        sort_by: str = "created",
        page: int = PAGINATION_STARTING_PAGE,
        size: int = PAGE_SIZE_DEFAULT,
        logical_operator: LogicalOperators = LogicalOperators.AND,
        id: Optional[Union[UUID, str]] = None,
        created: Optional[Union[datetime, str]] = None,
        updated: Optional[Union[datetime, str]] = None,
        workspace_id: Optional[Union[str, UUID]] = None,
        user_id: Optional[Union[str, UUID]] = None,
        pipeline_id: Optional[Union[str, UUID]] = None,
        stack_id: Optional[Union[str, UUID]] = None,
        is_local: Optional[bool] = None,
        contains_code: Optional[bool] = None,
        zenml_version: Optional[str] = None,
        python_version: Optional[str] = None,
        checksum: Optional[str] = None,
        hydrate: bool = False,
    ) -> Page[PipelineBuildResponse]:
        """List all builds.

        Args:
            sort_by: The column to sort by
            page: The page of items
            size: The maximum size of all pages
            logical_operator: Which logical operator to use [and, or]
            id: Use the id of build to filter by.
            created: Use to filter by time of creation
            updated: Use the last updated date for filtering
            workspace_id: The id of the workspace to filter by.
            user_id: The  id of the user to filter by.
            pipeline_id: The id of the pipeline to filter by.
            stack_id: The id of the stack to filter by.
            is_local: Use to filter local builds.
            contains_code: Use to filter builds that contain code.
            zenml_version: The version of ZenML to filter by.
            python_version: The Python version to filter by.
            checksum: The build checksum to filter by.
            hydrate: Flag deciding whether to hydrate the output model(s)
                by including metadata fields in the response.

        Returns:
            A page with builds fitting the filter description
        """
        build_filter_model = PipelineBuildFilter(
            sort_by=sort_by,
            page=page,
            size=size,
            logical_operator=logical_operator,
            id=id,
            created=created,
            updated=updated,
            workspace_id=workspace_id,
            user_id=user_id,
            pipeline_id=pipeline_id,
            stack_id=stack_id,
            is_local=is_local,
            contains_code=contains_code,
            zenml_version=zenml_version,
            python_version=python_version,
            checksum=checksum,
        )
        build_filter_model.set_scope_workspace(self.active_workspace.id)
        return self.zen_store.list_builds(
            build_filter_model=build_filter_model,
            hydrate=hydrate,
        )

    def delete_build(self, id_or_prefix: str) -> None:
        """Delete a build.

        Args:
            id_or_prefix: The id or id prefix of the build.
        """
        build = self.get_build(id_or_prefix=id_or_prefix)
        self.zen_store.delete_build(build_id=build.id)

    # --------------------------------- Event Sources -------------------------

    @_fail_for_sql_zen_store
    def create_event_source(
        self,
        name: str,
        configuration: Dict[str, Any],
        flavor: str,
        event_source_subtype: PluginSubType,
        description: str = "",
    ) -> EventSourceResponse:
        """Registers an event source.

        Args:
            name: The name of the event source to create.
            configuration: Configuration for this event source.
            flavor: The flavor of event source.
            event_source_subtype: The event source subtype.
            description: The description of the event source.

        Returns:
            The model of the registered event source.
        """
        event_source = EventSourceRequest(
            name=name,
            configuration=configuration,
            description=description,
            flavor=flavor,
            plugin_type=PluginType.EVENT_SOURCE,
            plugin_subtype=event_source_subtype,
            user=self.active_user.id,
            workspace=self.active_workspace.id,
        )

        return self.zen_store.create_event_source(event_source=event_source)

    @_fail_for_sql_zen_store
    def get_event_source(
        self,
        name_id_or_prefix: Union[UUID, str],
        allow_name_prefix_match: bool = True,
        hydrate: bool = True,
    ) -> EventSourceResponse:
        """Get a event source by name, ID or prefix.

        Args:
            name_id_or_prefix: The name, ID or prefix of the stack.
            allow_name_prefix_match: If True, allow matching by name prefix.
            hydrate: Flag deciding whether to hydrate the output model(s)
                by including metadata fields in the response.

        Returns:
            The event_source.
        """
        return self._get_entity_by_id_or_name_or_prefix(
            get_method=self.zen_store.get_event_source,
            list_method=self.list_event_sources,
            name_id_or_prefix=name_id_or_prefix,
            allow_name_prefix_match=allow_name_prefix_match,
            hydrate=hydrate,
        )

    def list_event_sources(
        self,
        sort_by: str = "created",
        page: int = PAGINATION_STARTING_PAGE,
        size: int = PAGE_SIZE_DEFAULT,
        logical_operator: LogicalOperators = LogicalOperators.AND,
        id: Optional[Union[UUID, str]] = None,
        created: Optional[datetime] = None,
        updated: Optional[datetime] = None,
        name: Optional[str] = None,
        flavor: Optional[str] = None,
        event_source_type: Optional[str] = None,
        workspace_id: Optional[Union[str, UUID]] = None,
        user_id: Optional[Union[str, UUID]] = None,
        hydrate: bool = False,
    ) -> Page[EventSourceResponse]:
        """Lists all event_sources.

        Args:
            sort_by: The column to sort by
            page: The page of items
            size: The maximum size of all pages
            logical_operator: Which logical operator to use [and, or]
            id: Use the id of event_sources to filter by.
            created: Use to filter by time of creation
            updated: Use the last updated date for filtering
            workspace_id: The id of the workspace to filter by.
            user_id: The  id of the user to filter by.
            name: The name of the event_source to filter by.
            flavor: The flavor of the event_source to filter by.
            event_source_type: The subtype of the event_source to filter by.
            hydrate: Flag deciding whether to hydrate the output model(s)
                by including metadata fields in the response.

        Returns:
            A page of event_sources.
        """
        event_source_filter_model = EventSourceFilter(
            page=page,
            size=size,
            sort_by=sort_by,
            logical_operator=logical_operator,
            workspace_id=workspace_id,
            user_id=user_id,
            name=name,
            flavor=flavor,
            plugin_subtype=event_source_type,
            id=id,
            created=created,
            updated=updated,
        )
        event_source_filter_model.set_scope_workspace(self.active_workspace.id)
        return self.zen_store.list_event_sources(
            event_source_filter_model, hydrate=hydrate
        )

    @_fail_for_sql_zen_store
    def update_event_source(
        self,
        name_id_or_prefix: Union[UUID, str],
        name: Optional[str] = None,
        description: Optional[str] = None,
        configuration: Optional[Dict[str, Any]] = None,
        rotate_secret: Optional[bool] = None,
        is_active: Optional[bool] = None,
    ) -> EventSourceResponse:
        """Updates a event_source.

        Args:
            name_id_or_prefix: The name, id or prefix of the event_source to update.
            name: the new name of the event_source.
            description: the new description of the event_source.
            configuration: The event source configuration.
            rotate_secret: Allows rotating of secret, if true, the response will
                contain the new secret value
            is_active: Optional[bool] = Allows for activation/deactivating the
                event source

        Returns:
            The model of the updated event_source.

        Raises:
            EntityExistsError: If the event_source name is already taken.
        """
        # First, get the eve
        event_source = self.get_event_source(
            name_id_or_prefix=name_id_or_prefix, allow_name_prefix_match=False
        )

        # Create the update model
        update_model = EventSourceUpdate(
            name=name,
            description=description,
            configuration=configuration,
            rotate_secret=rotate_secret,
            is_active=is_active,
        )

        if name:
            if self.list_event_sources(name=name):
                raise EntityExistsError(
                    "There are already existing event_sources with the name "
                    f"'{name}'."
                )

        updated_event_source = self.zen_store.update_event_source(
            event_source_id=event_source.id,
            event_source_update=update_model,
        )
        return updated_event_source

    @_fail_for_sql_zen_store
    def delete_event_source(self, name_id_or_prefix: Union[str, UUID]) -> None:
        """Deletes an event_source.

        Args:
            name_id_or_prefix: The name, id or prefix id of the event_source
                to deregister.
        """
        event_source = self.get_event_source(
            name_id_or_prefix=name_id_or_prefix, allow_name_prefix_match=False
        )

        self.zen_store.delete_event_source(event_source_id=event_source.id)
        logger.info("Deleted event_source with name '%s'.", event_source.name)

    # --------------------------------- Actions -------------------------

    @_fail_for_sql_zen_store
    def create_action(
        self,
        name: str,
        flavor: str,
        action_type: PluginSubType,
        configuration: Dict[str, Any],
        service_account_id: UUID,
        auth_window: Optional[int] = None,
        description: str = "",
    ) -> ActionResponse:
        """Create an action.

        Args:
            name: The name of the action.
            flavor: The flavor of the action,
            action_type: The action subtype.
            configuration: The action configuration.
            service_account_id: The service account that is used to execute the
                action.
            auth_window: The time window in minutes for which the service
                account is authorized to execute the action. Set this to 0 to
                authorize the service account indefinitely (not recommended).
            description: The description of the action.

        Returns:
            The created action
        """
        action = ActionRequest(
            name=name,
            description=description,
            flavor=flavor,
            plugin_subtype=action_type,
            configuration=configuration,
            service_account_id=service_account_id,
            auth_window=auth_window,
            user=self.active_user.id,
            workspace=self.active_workspace.id,
        )

        return self.zen_store.create_action(action=action)

    @_fail_for_sql_zen_store
    def get_action(
        self,
        name_id_or_prefix: Union[UUID, str],
        allow_name_prefix_match: bool = True,
        hydrate: bool = True,
    ) -> ActionResponse:
        """Get an action by name, ID or prefix.

        Args:
            name_id_or_prefix: The name, ID or prefix of the action.
            allow_name_prefix_match: If True, allow matching by name prefix.
            hydrate: Flag deciding whether to hydrate the output model(s)
                by including metadata fields in the response.

        Returns:
            The action.
        """
        return self._get_entity_by_id_or_name_or_prefix(
            get_method=self.zen_store.get_action,
            list_method=self.list_actions,
            name_id_or_prefix=name_id_or_prefix,
            allow_name_prefix_match=allow_name_prefix_match,
            hydrate=hydrate,
        )

    @_fail_for_sql_zen_store
    def list_actions(
        self,
        sort_by: str = "created",
        page: int = PAGINATION_STARTING_PAGE,
        size: int = PAGE_SIZE_DEFAULT,
        logical_operator: LogicalOperators = LogicalOperators.AND,
        id: Optional[Union[UUID, str]] = None,
        created: Optional[datetime] = None,
        updated: Optional[datetime] = None,
        name: Optional[str] = None,
        flavor: Optional[str] = None,
        action_type: Optional[str] = None,
        workspace_id: Optional[Union[str, UUID]] = None,
        user_id: Optional[Union[str, UUID]] = None,
        hydrate: bool = False,
    ) -> Page[ActionResponse]:
        """List actions.

        Args:
            sort_by: The column to sort by
            page: The page of items
            size: The maximum size of all pages
            logical_operator: Which logical operator to use [and, or]
            id: Use the id of the action to filter by.
            created: Use to filter by time of creation
            updated: Use the last updated date for filtering
            workspace_id: The id of the workspace to filter by.
            user_id: The id of the user to filter by.
            name: The name of the action to filter by.
            flavor: The flavor of the action to filter by.
            action_type: The type of the action to filter by.
            hydrate: Flag deciding whether to hydrate the output model(s)
                by including metadata fields in the response.

        Returns:
            A page of actions.
        """
        filter_model = ActionFilter(
            page=page,
            size=size,
            sort_by=sort_by,
            logical_operator=logical_operator,
            workspace_id=workspace_id,
            user_id=user_id,
            name=name,
            id=id,
            flavor=flavor,
            plugin_subtype=action_type,
            created=created,
            updated=updated,
        )
        filter_model.set_scope_workspace(self.active_workspace.id)
        return self.zen_store.list_actions(filter_model, hydrate=hydrate)

    @_fail_for_sql_zen_store
    def update_action(
        self,
        name_id_or_prefix: Union[UUID, str],
        name: Optional[str] = None,
        description: Optional[str] = None,
        configuration: Optional[Dict[str, Any]] = None,
        service_account_id: Optional[UUID] = None,
        auth_window: Optional[int] = None,
    ) -> ActionResponse:
        """Update an action.

        Args:
            name_id_or_prefix: The name, id or prefix of the action to update.
            name: The new name of the action.
            description: The new description of the action.
            configuration: The new configuration of the action.
            service_account_id: The new service account that is used to execute
                the action.
            auth_window: The new time window in minutes for which the service
                account is authorized to execute the action. Set this to 0 to
                authorize the service account indefinitely (not recommended).

        Returns:
            The updated action.
        """
        action = self.get_action(
            name_id_or_prefix=name_id_or_prefix, allow_name_prefix_match=False
        )

        update_model = ActionUpdate(
            name=name,
            description=description,
            configuration=configuration,
            service_account_id=service_account_id,
            auth_window=auth_window,
        )

        return self.zen_store.update_action(
            action_id=action.id,
            action_update=update_model,
        )

    @_fail_for_sql_zen_store
    def delete_action(self, name_id_or_prefix: Union[str, UUID]) -> None:
        """Delete an action.

        Args:
            name_id_or_prefix: The name, id or prefix id of the action
                to delete.
        """
        action = self.get_action(
            name_id_or_prefix=name_id_or_prefix, allow_name_prefix_match=False
        )

        self.zen_store.delete_action(action_id=action.id)
        logger.info("Deleted action with name '%s'.", action.name)

    # --------------------------------- Triggers -------------------------

    @_fail_for_sql_zen_store
    def create_trigger(
        self,
        name: str,
        event_source_id: UUID,
        event_filter: Dict[str, Any],
        action_id: UUID,
        description: str = "",
    ) -> TriggerResponse:
        """Registers a trigger.

        Args:
            name: The name of the trigger to create.
            event_source_id: The id of the event source id
            event_filter: The event filter
            action_id: The ID of the action that should be triggered.
            description: The description of the trigger

        Returns:
            The created trigger.
        """
        trigger = TriggerRequest(
            name=name,
            description=description,
            event_source_id=event_source_id,
            event_filter=event_filter,
            action_id=action_id,
            user=self.active_user.id,
            workspace=self.active_workspace.id,
        )

        return self.zen_store.create_trigger(trigger=trigger)

    @_fail_for_sql_zen_store
    def get_trigger(
        self,
        name_id_or_prefix: Union[UUID, str],
        allow_name_prefix_match: bool = True,
        hydrate: bool = True,
    ) -> TriggerResponse:
        """Get a trigger by name, ID or prefix.

        Args:
            name_id_or_prefix: The name, ID or prefix of the trigger.
            allow_name_prefix_match: If True, allow matching by name prefix.
            hydrate: Flag deciding whether to hydrate the output model(s)
                by including metadata fields in the response.

        Returns:
            The trigger.
        """
        return self._get_entity_by_id_or_name_or_prefix(
            get_method=self.zen_store.get_trigger,
            list_method=self.list_triggers,
            name_id_or_prefix=name_id_or_prefix,
            allow_name_prefix_match=allow_name_prefix_match,
            hydrate=hydrate,
        )

    @_fail_for_sql_zen_store
    def list_triggers(
        self,
        sort_by: str = "created",
        page: int = PAGINATION_STARTING_PAGE,
        size: int = PAGE_SIZE_DEFAULT,
        logical_operator: LogicalOperators = LogicalOperators.AND,
        id: Optional[Union[UUID, str]] = None,
        created: Optional[datetime] = None,
        updated: Optional[datetime] = None,
        name: Optional[str] = None,
        event_source_id: Optional[UUID] = None,
        action_id: Optional[UUID] = None,
        event_source_flavor: Optional[str] = None,
        event_source_subtype: Optional[str] = None,
        action_flavor: Optional[str] = None,
        action_subtype: Optional[str] = None,
        workspace_id: Optional[Union[str, UUID]] = None,
        user_id: Optional[Union[str, UUID]] = None,
        hydrate: bool = False,
    ) -> Page[TriggerResponse]:
        """Lists all triggers.

        Args:
            sort_by: The column to sort by
            page: The page of items
            size: The maximum size of all pages
            logical_operator: Which logical operator to use [and, or]
            id: Use the id of triggers to filter by.
            created: Use to filter by time of creation
            updated: Use the last updated date for filtering
            workspace_id: The id of the workspace to filter by.
            user_id: The  id of the user to filter by.
            name: The name of the trigger to filter by.
            event_source_id: The event source associated with the trigger.
            action_id: The action associated with the trigger.
            event_source_flavor: Flavor of the event source associated with the
                trigger.
            event_source_subtype: Type of the event source associated with the
                trigger.
            action_flavor: Flavor of the action associated with the trigger.
            action_subtype: Type of the action associated with the trigger.
            hydrate: Flag deciding whether to hydrate the output model(s)
                by including metadata fields in the response.

        Returns:
            A page of triggers.
        """
        trigger_filter_model = TriggerFilter(
            page=page,
            size=size,
            sort_by=sort_by,
            logical_operator=logical_operator,
            workspace_id=workspace_id,
            user_id=user_id,
            name=name,
            event_source_id=event_source_id,
            action_id=action_id,
            event_source_flavor=event_source_flavor,
            event_source_subtype=event_source_subtype,
            action_flavor=action_flavor,
            action_subtype=action_subtype,
            id=id,
            created=created,
            updated=updated,
        )
        trigger_filter_model.set_scope_workspace(self.active_workspace.id)
        return self.zen_store.list_triggers(
            trigger_filter_model, hydrate=hydrate
        )

    @_fail_for_sql_zen_store
    def update_trigger(
        self,
        name_id_or_prefix: Union[UUID, str],
        name: Optional[str] = None,
        description: Optional[str] = None,
        event_filter: Optional[Dict[str, Any]] = None,
        is_active: Optional[bool] = None,
    ) -> TriggerResponse:
        """Updates a trigger.

        Args:
            name_id_or_prefix: The name, id or prefix of the trigger to update.
            name: the new name of the trigger.
            description: the new description of the trigger.
            event_filter: The event filter configuration.
            is_active: Whether the trigger is active or not.

        Returns:
            The model of the updated trigger.

        Raises:
            EntityExistsError: If the trigger name is already taken.
        """
        # First, get the eve
        trigger = self.get_trigger(
            name_id_or_prefix=name_id_or_prefix, allow_name_prefix_match=False
        )

        # Create the update model
        update_model = TriggerUpdate(
            name=name,
            description=description,
            event_filter=event_filter,
            is_active=is_active,
        )

        if name:
            if self.list_triggers(name=name):
                raise EntityExistsError(
                    "There are already is an existing trigger with the name "
                    f"'{name}'."
                )

        updated_trigger = self.zen_store.update_trigger(
            trigger_id=trigger.id,
            trigger_update=update_model,
        )
        return updated_trigger

    @_fail_for_sql_zen_store
    def delete_trigger(self, name_id_or_prefix: Union[str, UUID]) -> None:
        """Deletes an trigger.

        Args:
            name_id_or_prefix: The name, id or prefix id of the trigger
                to deregister.
        """
        trigger = self.get_trigger(
            name_id_or_prefix=name_id_or_prefix, allow_name_prefix_match=False
        )

        self.zen_store.delete_trigger(trigger_id=trigger.id)
        logger.info("Deleted trigger with name '%s'.", trigger.name)

    # ------------------------------ Deployments -------------------------------

    def get_deployment(
        self,
        id_or_prefix: Union[str, UUID],
        hydrate: bool = True,
    ) -> PipelineDeploymentResponse:
        """Get a deployment by id or prefix.

        Args:
            id_or_prefix: The id or id prefix of the deployment.
            hydrate: Flag deciding whether to hydrate the output model(s)
                by including metadata fields in the response.

        Returns:
            The deployment.

        Raises:
            KeyError: If no deployment was found for the given id or prefix.
            ZenKeyError: If multiple deployments were found that match the given
                id or prefix.
        """
        from zenml.utils.uuid_utils import is_valid_uuid

        # First interpret as full UUID
        if is_valid_uuid(id_or_prefix):
            id_ = (
                UUID(id_or_prefix)
                if isinstance(id_or_prefix, str)
                else id_or_prefix
            )
            return self.zen_store.get_deployment(id_, hydrate=hydrate)

        entity = self.list_deployments(
            id=f"startswith:{id_or_prefix}",
            hydrate=hydrate,
        )

        # If only a single entity is found, return it.
        if entity.total == 1:
            return entity.items[0]

        # If no entity is found, raise an error.
        if entity.total == 0:
            raise KeyError(
                f"No deployment have been found that have either an id or "
                f"prefix that matches the provided string '{id_or_prefix}'."
            )

        raise ZenKeyError(
            f"{entity.total} deployments have been found that have "
            f"an ID that matches the provided "
            f"string '{id_or_prefix}':\n"
            f"{[entity.items]}.\n"
            f"Please use the id to uniquely identify "
            f"only one of the deployments."
        )

    def list_deployments(
        self,
        sort_by: str = "created",
        page: int = PAGINATION_STARTING_PAGE,
        size: int = PAGE_SIZE_DEFAULT,
        logical_operator: LogicalOperators = LogicalOperators.AND,
        id: Optional[Union[UUID, str]] = None,
        created: Optional[Union[datetime, str]] = None,
        updated: Optional[Union[datetime, str]] = None,
        workspace_id: Optional[Union[str, UUID]] = None,
        user_id: Optional[Union[str, UUID]] = None,
        pipeline_id: Optional[Union[str, UUID]] = None,
        stack_id: Optional[Union[str, UUID]] = None,
        build_id: Optional[Union[str, UUID]] = None,
        hydrate: bool = False,
    ) -> Page[PipelineDeploymentResponse]:
        """List all deployments.

        Args:
            sort_by: The column to sort by
            page: The page of items
            size: The maximum size of all pages
            logical_operator: Which logical operator to use [and, or]
            id: Use the id of build to filter by.
            created: Use to filter by time of creation
            updated: Use the last updated date for filtering
            workspace_id: The id of the workspace to filter by.
            user_id: The  id of the user to filter by.
            pipeline_id: The id of the pipeline to filter by.
            stack_id: The id of the stack to filter by.
            build_id: The id of the build to filter by.
            hydrate: Flag deciding whether to hydrate the output model(s)
                by including metadata fields in the response.

        Returns:
            A page with deployments fitting the filter description
        """
        deployment_filter_model = PipelineDeploymentFilter(
            sort_by=sort_by,
            page=page,
            size=size,
            logical_operator=logical_operator,
            id=id,
            created=created,
            updated=updated,
            workspace_id=workspace_id,
            user_id=user_id,
            pipeline_id=pipeline_id,
            stack_id=stack_id,
            build_id=build_id,
        )
        deployment_filter_model.set_scope_workspace(self.active_workspace.id)
        return self.zen_store.list_deployments(
            deployment_filter_model=deployment_filter_model,
            hydrate=hydrate,
        )

    def delete_deployment(self, id_or_prefix: str) -> None:
        """Delete a deployment.

        Args:
            id_or_prefix: The id or id prefix of the deployment.
        """
        deployment = self.get_deployment(id_or_prefix=id_or_prefix)
        self.zen_store.delete_deployment(deployment_id=deployment.id)

    # ------------------------------- Schedules --------------------------------

    def get_schedule(
        self,
        name_id_or_prefix: Union[str, UUID],
        allow_name_prefix_match: bool = True,
        hydrate: bool = True,
    ) -> ScheduleResponse:
        """Get a schedule by name, id or prefix.

        Args:
            name_id_or_prefix: The name, id or prefix of the schedule.
            allow_name_prefix_match: If True, allow matching by name prefix.
            hydrate: Flag deciding whether to hydrate the output model(s)
                by including metadata fields in the response.

        Returns:
            The schedule.
        """
        return self._get_entity_by_id_or_name_or_prefix(
            get_method=self.zen_store.get_schedule,
            list_method=self.list_schedules,
            name_id_or_prefix=name_id_or_prefix,
            allow_name_prefix_match=allow_name_prefix_match,
            hydrate=hydrate,
        )

    def list_schedules(
        self,
        sort_by: str = "created",
        page: int = PAGINATION_STARTING_PAGE,
        size: int = PAGE_SIZE_DEFAULT,
        logical_operator: LogicalOperators = LogicalOperators.AND,
        id: Optional[Union[UUID, str]] = None,
        created: Optional[Union[datetime, str]] = None,
        updated: Optional[Union[datetime, str]] = None,
        name: Optional[str] = None,
        workspace_id: Optional[Union[str, UUID]] = None,
        user_id: Optional[Union[str, UUID]] = None,
        pipeline_id: Optional[Union[str, UUID]] = None,
        orchestrator_id: Optional[Union[str, UUID]] = None,
        active: Optional[Union[str, bool]] = None,
        cron_expression: Optional[str] = None,
        start_time: Optional[Union[datetime, str]] = None,
        end_time: Optional[Union[datetime, str]] = None,
        interval_second: Optional[int] = None,
        catchup: Optional[Union[str, bool]] = None,
        hydrate: bool = False,
        run_once_start_time: Optional[Union[datetime, str]] = None,
    ) -> Page[ScheduleResponse]:
        """List schedules.

        Args:
            sort_by: The column to sort by
            page: The page of items
            size: The maximum size of all pages
            logical_operator: Which logical operator to use [and, or]
            id: Use the id of stacks to filter by.
            created: Use to filter by time of creation
            updated: Use the last updated date for filtering
            name: The name of the stack to filter by.
            workspace_id: The id of the workspace to filter by.
            user_id: The  id of the user to filter by.
            pipeline_id: The id of the pipeline to filter by.
            orchestrator_id: The id of the orchestrator to filter by.
            active: Use to filter by active status.
            cron_expression: Use to filter by cron expression.
            start_time: Use to filter by start time.
            end_time: Use to filter by end time.
            interval_second: Use to filter by interval second.
            catchup: Use to filter by catchup.
            hydrate: Flag deciding whether to hydrate the output model(s)
                by including metadata fields in the response.
            run_once_start_time: Use to filter by run once start time.

        Returns:
            A list of schedules.
        """
        schedule_filter_model = ScheduleFilter(
            sort_by=sort_by,
            page=page,
            size=size,
            logical_operator=logical_operator,
            id=id,
            created=created,
            updated=updated,
            name=name,
            workspace_id=workspace_id,
            user_id=user_id,
            pipeline_id=pipeline_id,
            orchestrator_id=orchestrator_id,
            active=active,
            cron_expression=cron_expression,
            start_time=start_time,
            end_time=end_time,
            interval_second=interval_second,
            catchup=catchup,
            run_once_start_time=run_once_start_time,
        )
        schedule_filter_model.set_scope_workspace(self.active_workspace.id)
        return self.zen_store.list_schedules(
            schedule_filter_model=schedule_filter_model,
            hydrate=hydrate,
        )

    def delete_schedule(self, name_id_or_prefix: Union[str, UUID]) -> None:
        """Delete a schedule.

        Args:
            name_id_or_prefix: The name, id or prefix id of the schedule
                to delete.
        """
        schedule = self.get_schedule(
            name_id_or_prefix=name_id_or_prefix, allow_name_prefix_match=False
        )
        logger.warning(
            f"Deleting schedule '{name_id_or_prefix}'... This will only delete "
            "the reference of the schedule from ZenML. Please make sure to "
            "manually stop/delete this schedule in your orchestrator as well!"
        )
        self.zen_store.delete_schedule(schedule_id=schedule.id)

    # ----------------------------- Pipeline runs ------------------------------

    def get_pipeline_run(
        self,
        name_id_or_prefix: Union[str, UUID],
        allow_name_prefix_match: bool = True,
        hydrate: bool = True,
    ) -> PipelineRunResponse:
        """Gets a pipeline run by name, ID, or prefix.

        Args:
            name_id_or_prefix: Name, ID, or prefix of the pipeline run.
            allow_name_prefix_match: If True, allow matching by name prefix.
            hydrate: Flag deciding whether to hydrate the output model(s)
                by including metadata fields in the response.

        Returns:
            The pipeline run.
        """
        return self._get_entity_by_id_or_name_or_prefix(
            get_method=self.zen_store.get_run,
            list_method=self.list_pipeline_runs,
            name_id_or_prefix=name_id_or_prefix,
            allow_name_prefix_match=allow_name_prefix_match,
            hydrate=hydrate,
        )

    def list_pipeline_runs(
        self,
        sort_by: str = "desc:created",
        page: int = PAGINATION_STARTING_PAGE,
        size: int = PAGE_SIZE_DEFAULT,
        logical_operator: LogicalOperators = LogicalOperators.AND,
        id: Optional[Union[UUID, str]] = None,
        created: Optional[Union[datetime, str]] = None,
        updated: Optional[Union[datetime, str]] = None,
        name: Optional[str] = None,
        workspace_id: Optional[Union[str, UUID]] = None,
        pipeline_id: Optional[Union[str, UUID]] = None,
        pipeline_name: Optional[str] = None,
        user_id: Optional[Union[str, UUID]] = None,
        stack_id: Optional[Union[str, UUID]] = None,
        schedule_id: Optional[Union[str, UUID]] = None,
        build_id: Optional[Union[str, UUID]] = None,
        deployment_id: Optional[Union[str, UUID]] = None,
        code_repository_id: Optional[Union[str, UUID]] = None,
        orchestrator_run_id: Optional[str] = None,
        status: Optional[str] = None,
        start_time: Optional[Union[datetime, str]] = None,
        end_time: Optional[Union[datetime, str]] = None,
        num_steps: Optional[Union[int, str]] = None,
        unlisted: Optional[bool] = None,
        tag: Optional[str] = None,
        hydrate: bool = False,
    ) -> Page[PipelineRunResponse]:
        """List all pipeline runs.

        Args:
            sort_by: The column to sort by
            page: The page of items
            size: The maximum size of all pages
            logical_operator: Which logical operator to use [and, or]
            id: The id of the runs to filter by.
            created: Use to filter by time of creation
            updated: Use the last updated date for filtering
            workspace_id: The id of the workspace to filter by.
            pipeline_id: The id of the pipeline to filter by.
            pipeline_name: The name of the pipeline to filter by.
            user_id: The id of the user to filter by.
            stack_id: The id of the stack to filter by.
            schedule_id: The id of the schedule to filter by.
            build_id: The id of the build to filter by.
            deployment_id: The id of the deployment to filter by.
            code_repository_id: The id of the code repository to filter by.
            orchestrator_run_id: The run id of the orchestrator to filter by.
            name: The name of the run to filter by.
            status: The status of the pipeline run
            start_time: The start_time for the pipeline run
            end_time: The end_time for the pipeline run
            num_steps: The number of steps for the pipeline run
            unlisted: If the runs should be unlisted or not.
            tag: Tag to filter by.
            hydrate: Flag deciding whether to hydrate the output model(s)
                by including metadata fields in the response.

        Returns:
            A page with Pipeline Runs fitting the filter description
        """
        runs_filter_model = PipelineRunFilter(
            sort_by=sort_by,
            page=page,
            size=size,
            logical_operator=logical_operator,
            id=id,
            created=created,
            updated=updated,
            name=name,
            workspace_id=workspace_id,
            pipeline_id=pipeline_id,
            pipeline_name=pipeline_name,
            schedule_id=schedule_id,
            build_id=build_id,
            deployment_id=deployment_id,
            code_repository_id=code_repository_id,
            orchestrator_run_id=orchestrator_run_id,
            user_id=user_id,
            stack_id=stack_id,
            status=status,
            start_time=start_time,
            end_time=end_time,
            num_steps=num_steps,
            tag=tag,
            unlisted=unlisted,
        )
        runs_filter_model.set_scope_workspace(self.active_workspace.id)
        return self.zen_store.list_runs(
            runs_filter_model=runs_filter_model,
            hydrate=hydrate,
        )

    def list_runs(self, **kwargs: Any) -> Page[PipelineRunResponse]:
        """(Deprecated) List all pipeline runs.

        Args:
            **kwargs: The filter arguments passed to `list_pipeline_runs`.

        Returns:
            A page with Pipeline Runs fitting the filter description
        """
        logger.warning(
            "`Client.list_runs()` is deprecated and will be removed in a "
            "future release. Please use `Client.list_pipeline_runs()` instead."
        )
        return self.list_pipeline_runs(**kwargs)

    def delete_pipeline_run(
        self,
        name_id_or_prefix: Union[str, UUID],
    ) -> None:
        """Deletes a pipeline run.

        Args:
            name_id_or_prefix: Name, ID, or prefix of the pipeline run.
        """
        run = self.get_pipeline_run(
            name_id_or_prefix=name_id_or_prefix, allow_name_prefix_match=False
        )
        self.zen_store.delete_run(run_id=run.id)

    # -------------------------------- Step run --------------------------------

    def get_run_step(
        self,
        step_run_id: UUID,
        hydrate: bool = True,
    ) -> StepRunResponse:
        """Get a step run by ID.

        Args:
            step_run_id: The ID of the step run to get.
            hydrate: Flag deciding whether to hydrate the output model(s)
                by including metadata fields in the response.

        Returns:
            The step run.
        """
        return self.zen_store.get_run_step(
            step_run_id,
            hydrate=hydrate,
        )

    def list_run_steps(
        self,
        sort_by: str = "created",
        page: int = PAGINATION_STARTING_PAGE,
        size: int = PAGE_SIZE_DEFAULT,
        logical_operator: LogicalOperators = LogicalOperators.AND,
        id: Optional[Union[UUID, str]] = None,
        created: Optional[Union[datetime, str]] = None,
        updated: Optional[Union[datetime, str]] = None,
        name: Optional[str] = None,
        entrypoint_name: Optional[str] = None,
        code_hash: Optional[str] = None,
        cache_key: Optional[str] = None,
        status: Optional[str] = None,
        start_time: Optional[Union[datetime, str]] = None,
        end_time: Optional[Union[datetime, str]] = None,
        pipeline_run_id: Optional[Union[str, UUID]] = None,
        original_step_run_id: Optional[Union[str, UUID]] = None,
        workspace_id: Optional[Union[str, UUID]] = None,
        user_id: Optional[Union[str, UUID]] = None,
        num_outputs: Optional[Union[int, str]] = None,
        hydrate: bool = False,
    ) -> Page[StepRunResponse]:
        """List all pipelines.

        Args:
            sort_by: The column to sort by
            page: The page of items
            size: The maximum size of all pages
            logical_operator: Which logical operator to use [and, or]
            id: Use the id of runs to filter by.
            created: Use to filter by time of creation
            updated: Use the last updated date for filtering
            start_time: Use to filter by the time when the step started running
            end_time: Use to filter by the time when the step finished running
            workspace_id: The id of the workspace to filter by.
            user_id: The  id of the user to filter by.
            pipeline_run_id: The  id of the pipeline run to filter by.
            original_step_run_id: The  id of the pipeline run to filter by.
            name: The name of the run to filter by.
            entrypoint_name: The entrypoint_name of the run to filter by.
            code_hash: The code_hash of the run to filter by.
            cache_key: The cache_key of the run to filter by.
            status: The name of the run to filter by.
            num_outputs: The number of outputs for the step run
            hydrate: Flag deciding whether to hydrate the output model(s)
                by including metadata fields in the response.

        Returns:
            A page with Pipeline fitting the filter description
        """
        step_run_filter_model = StepRunFilter(
            sort_by=sort_by,
            page=page,
            size=size,
            logical_operator=logical_operator,
            id=id,
            entrypoint_name=entrypoint_name,
            code_hash=code_hash,
            cache_key=cache_key,
            pipeline_run_id=pipeline_run_id,
            original_step_run_id=original_step_run_id,
            status=status,
            created=created,
            updated=updated,
            start_time=start_time,
            end_time=end_time,
            name=name,
            workspace_id=workspace_id,
            user_id=user_id,
            num_outputs=num_outputs,
        )
        step_run_filter_model.set_scope_workspace(self.active_workspace.id)
        return self.zen_store.list_run_steps(
            step_run_filter_model=step_run_filter_model,
            hydrate=hydrate,
        )

    # ------------------------------- Artifacts -------------------------------

    def get_artifact(
        self,
        name_id_or_prefix: Union[str, UUID],
        hydrate: bool = False,
    ) -> ArtifactResponse:
        """Get an artifact by name, id or prefix.

        Args:
            name_id_or_prefix: The name, ID or prefix of the artifact to get.
            hydrate: Flag deciding whether to hydrate the output model(s)
                by including metadata fields in the response.

        Returns:
            The artifact.
        """
        return self._get_entity_by_id_or_name_or_prefix(
            get_method=self.zen_store.get_artifact,
            list_method=self.list_artifacts,
            name_id_or_prefix=name_id_or_prefix,
            hydrate=hydrate,
        )

    def list_artifacts(
        self,
        sort_by: str = "created",
        page: int = PAGINATION_STARTING_PAGE,
        size: int = PAGE_SIZE_DEFAULT,
        logical_operator: LogicalOperators = LogicalOperators.AND,
        id: Optional[Union[UUID, str]] = None,
        created: Optional[Union[datetime, str]] = None,
        updated: Optional[Union[datetime, str]] = None,
        name: Optional[str] = None,
        has_custom_name: Optional[bool] = None,
        hydrate: bool = False,
        tag: Optional[str] = None,
    ) -> Page[ArtifactResponse]:
        """Get a list of artifacts.

        Args:
            sort_by: The column to sort by
            page: The page of items
            size: The maximum size of all pages
            logical_operator: Which logical operator to use [and, or]
            id: Use the id of artifact to filter by.
            created: Use to filter by time of creation
            updated: Use the last updated date for filtering
            name: The name of the artifact to filter by.
            has_custom_name: Filter artifacts with/without custom names.
            hydrate: Flag deciding whether to hydrate the output model(s)
                by including metadata fields in the response.
            tag: Filter artifacts by tag.

        Returns:
            A list of artifacts.
        """
        artifact_filter_model = ArtifactFilter(
            sort_by=sort_by,
            page=page,
            size=size,
            logical_operator=logical_operator,
            id=id,
            created=created,
            updated=updated,
            name=name,
            has_custom_name=has_custom_name,
            tag=tag,
        )
        return self.zen_store.list_artifacts(
            artifact_filter_model,
            hydrate=hydrate,
        )

    def update_artifact(
        self,
        name_id_or_prefix: Union[str, UUID],
        new_name: Optional[str] = None,
        add_tags: Optional[List[str]] = None,
        remove_tags: Optional[List[str]] = None,
        has_custom_name: Optional[bool] = None,
    ) -> ArtifactResponse:
        """Update an artifact.

        Args:
            name_id_or_prefix: The name, ID or prefix of the artifact to update.
            new_name: The new name of the artifact.
            add_tags: Tags to add to the artifact.
            remove_tags: Tags to remove from the artifact.
            has_custom_name: Whether the artifact has a custom name.

        Returns:
            The updated artifact.
        """
        artifact = self.get_artifact(name_id_or_prefix=name_id_or_prefix)
        artifact_update = ArtifactUpdate(
            name=new_name,
            add_tags=add_tags,
            remove_tags=remove_tags,
            has_custom_name=has_custom_name,
        )
        return self.zen_store.update_artifact(
            artifact_id=artifact.id, artifact_update=artifact_update
        )

    def delete_artifact(
        self,
        name_id_or_prefix: Union[str, UUID],
    ) -> None:
        """Delete an artifact.

        Args:
            name_id_or_prefix: The name, ID or prefix of the artifact to delete.
        """
        artifact = self.get_artifact(name_id_or_prefix=name_id_or_prefix)
        self.zen_store.delete_artifact(artifact_id=artifact.id)
        logger.info(f"Deleted artifact '{artifact.name}'.")

    def prune_artifacts(
        self,
        only_versions: bool = True,
        delete_from_artifact_store: bool = False,
    ) -> None:
        """Delete all unused artifacts and artifact versions.

        Args:
            only_versions: Only delete artifact versions, keeping artifacts
            delete_from_artifact_store: Delete data from artifact metadata
        """
        if delete_from_artifact_store:
            unused_artifact_versions = depaginate(
                self.list_artifact_versions, only_unused=True
            )
            for unused_artifact_version in unused_artifact_versions:
                self._delete_artifact_from_artifact_store(
                    unused_artifact_version
                )

        self.zen_store.prune_artifact_versions(only_versions)
        logger.info("All unused artifacts and artifact versions deleted.")

    # --------------------------- Artifact Versions ---------------------------

    def get_artifact_version(
        self,
        name_id_or_prefix: Union[str, UUID],
        version: Optional[str] = None,
        hydrate: bool = True,
    ) -> ArtifactVersionResponse:
        """Get an artifact version by ID or artifact name.

        Args:
            name_id_or_prefix: Either the ID of the artifact version or the
                name of the artifact.
            version: The version of the artifact to get. Only used if
                `name_id_or_prefix` is the name of the artifact. If not
                specified, the latest version is returned.
            hydrate: Flag deciding whether to hydrate the output model(s)
                by including metadata fields in the response.

        Returns:
            The artifact version.
        """
        if cll := client_lazy_loader(
            method_name="get_artifact_version",
            name_id_or_prefix=name_id_or_prefix,
            version=version,
            hydrate=hydrate,
        ):
            return cll  # type: ignore[return-value]
        return self._get_entity_version_by_id_or_name_or_prefix(
            get_method=self.zen_store.get_artifact_version,
            list_method=self.list_artifact_versions,
            name_id_or_prefix=name_id_or_prefix,
            version=version,
            hydrate=hydrate,
        )

    def list_artifact_versions(
        self,
        sort_by: str = "created",
        page: int = PAGINATION_STARTING_PAGE,
        size: int = PAGE_SIZE_DEFAULT,
        logical_operator: LogicalOperators = LogicalOperators.AND,
        id: Optional[Union[UUID, str]] = None,
        created: Optional[Union[datetime, str]] = None,
        updated: Optional[Union[datetime, str]] = None,
        artifact_id: Optional[Union[str, UUID]] = None,
        name: Optional[str] = None,
        version: Optional[Union[str, int]] = None,
        version_number: Optional[int] = None,
        artifact_store_id: Optional[Union[str, UUID]] = None,
        type: Optional[ArtifactType] = None,
        data_type: Optional[str] = None,
        uri: Optional[str] = None,
        materializer: Optional[str] = None,
        workspace_id: Optional[Union[str, UUID]] = None,
        user_id: Optional[Union[str, UUID]] = None,
        only_unused: Optional[bool] = False,
        has_custom_name: Optional[bool] = None,
        hydrate: bool = False,
        tag: Optional[str] = None,
    ) -> Page[ArtifactVersionResponse]:
        """Get a list of artifact versions.

        Args:
            sort_by: The column to sort by
            page: The page of items
            size: The maximum size of all pages
            logical_operator: Which logical operator to use [and, or]
            id: Use the id of artifact version to filter by.
            created: Use to filter by time of creation
            updated: Use the last updated date for filtering
            artifact_id: The id of the artifact to filter by.
            name: The name of the artifact to filter by.
            version: The version of the artifact to filter by.
            version_number: The version number of the artifact to filter by.
            artifact_store_id: The id of the artifact store to filter by.
            type: The type of the artifact to filter by.
            data_type: The data type of the artifact to filter by.
            uri: The uri of the artifact to filter by.
            materializer: The materializer of the artifact to filter by.
            workspace_id: The id of the workspace to filter by.
            user_id: The  id of the user to filter by.
            only_unused: Only return artifact versions that are not used in
                any pipeline runs.
            has_custom_name: Filter artifacts with/without custom names.
            hydrate: Flag deciding whether to hydrate the output model(s)
                by including metadata fields in the response.
            tag: A tag to filter by.

        Returns:
            A list of artifact versions.
        """
        artifact_version_filter_model = ArtifactVersionFilter(
            sort_by=sort_by,
            page=page,
            size=size,
            logical_operator=logical_operator,
            id=id,
            created=created,
            updated=updated,
            artifact_id=artifact_id,
            name=name,
            version=str(version) if version else None,
            version_number=version_number,
            artifact_store_id=artifact_store_id,
            type=type,
            data_type=data_type,
            uri=uri,
            materializer=materializer,
            workspace_id=workspace_id,
            user_id=user_id,
            only_unused=only_unused,
            has_custom_name=has_custom_name,
            tag=tag,
        )
        artifact_version_filter_model.set_scope_workspace(
            self.active_workspace.id
        )
        return self.zen_store.list_artifact_versions(
            artifact_version_filter_model,
            hydrate=hydrate,
        )

    def update_artifact_version(
        self,
        name_id_or_prefix: Union[str, UUID],
        version: Optional[str] = None,
        add_tags: Optional[List[str]] = None,
        remove_tags: Optional[List[str]] = None,
    ) -> ArtifactVersionResponse:
        """Update an artifact version.

        Args:
            name_id_or_prefix: The name, ID or prefix of the artifact to update.
            version: The version of the artifact to update. Only used if
                `name_id_or_prefix` is the name of the artifact. If not
                specified, the latest version is updated.
            add_tags: Tags to add to the artifact version.
            remove_tags: Tags to remove from the artifact version.

        Returns:
            The updated artifact version.
        """
        artifact_version = self.get_artifact_version(
            name_id_or_prefix=name_id_or_prefix,
            version=version,
        )
        artifact_version_update = ArtifactVersionUpdate(
            add_tags=add_tags, remove_tags=remove_tags
        )
        return self.zen_store.update_artifact_version(
            artifact_version_id=artifact_version.id,
            artifact_version_update=artifact_version_update,
        )

    def delete_artifact_version(
        self,
        name_id_or_prefix: Union[str, UUID],
        version: Optional[str] = None,
        delete_metadata: bool = True,
        delete_from_artifact_store: bool = False,
    ) -> None:
        """Delete an artifact version.

        By default, this will delete only the metadata of the artifact from the
        database, not the actual object stored in the artifact store.

        Args:
            name_id_or_prefix: The ID of artifact version or name or prefix of the artifact to
                delete.
            version: The version of the artifact to delete.
            delete_metadata: If True, delete the metadata of the artifact
                version from the database.
            delete_from_artifact_store: If True, delete the artifact object
                itself from the artifact store.
        """
        artifact_version = self.get_artifact_version(
            name_id_or_prefix=name_id_or_prefix, version=version
        )
        if delete_from_artifact_store:
            self._delete_artifact_from_artifact_store(
                artifact_version=artifact_version
            )
        if delete_metadata:
            self._delete_artifact_version(artifact_version=artifact_version)

    def _delete_artifact_version(
        self, artifact_version: ArtifactVersionResponse
    ) -> None:
        """Delete the metadata of an artifact version from the database.

        Args:
            artifact_version: The artifact version to delete.

        Raises:
            ValueError: If the artifact version is still used in any runs.
        """
        if artifact_version not in depaginate(
            self.list_artifact_versions, only_unused=True
        ):
            raise ValueError(
                "The metadata of artifact versions that are used in runs "
                "cannot be deleted. Please delete all runs that use this "
                "artifact first."
            )
        self.zen_store.delete_artifact_version(artifact_version.id)
        logger.info(
            f"Deleted version '{artifact_version.version}' of artifact "
            f"'{artifact_version.artifact.name}'."
        )

    def _delete_artifact_from_artifact_store(
        self, artifact_version: ArtifactVersionResponse
    ) -> None:
        """Delete an artifact object from the artifact store.

        Args:
            artifact_version: The artifact version to delete.

        Raises:
            Exception: If the artifact store is inaccessible.
        """
        from zenml.artifact_stores.base_artifact_store import BaseArtifactStore
        from zenml.stack.stack_component import StackComponent

        if not artifact_version.artifact_store_id:
            logger.warning(
                f"Artifact '{artifact_version.uri}' does not have an artifact "
                "store associated with it. Skipping deletion from artifact "
                "store."
            )
            return
        try:
            artifact_store_model = self.get_stack_component(
                component_type=StackComponentType.ARTIFACT_STORE,
                name_id_or_prefix=artifact_version.artifact_store_id,
            )
            artifact_store = StackComponent.from_model(artifact_store_model)
            assert isinstance(artifact_store, BaseArtifactStore)
            artifact_store.rmtree(artifact_version.uri)
        except Exception as e:
            logger.error(
                f"Failed to delete artifact '{artifact_version.uri}' from the "
                "artifact store. This might happen if your local client "
                "does not have access to the artifact store or does not "
                "have the required integrations installed. Full error: "
                f"{e}"
            )
            raise e
        else:
            logger.info(
                f"Deleted artifact '{artifact_version.uri}' from the artifact "
                "store."
            )

    # ------------------------------ Run Metadata ------------------------------

    def create_run_metadata(
        self,
        metadata: Dict[str, "MetadataType"],
        resource_id: UUID,
        resource_type: MetadataResourceTypes,
        stack_component_id: Optional[UUID] = None,
    ) -> List[RunMetadataResponse]:
        """Create run metadata.

        Args:
            metadata: The metadata to create as a dictionary of key-value pairs.
            resource_id: The ID of the resource for which the
                metadata was produced.
            resource_type: The type of the resource for which the
                metadata was produced.
            stack_component_id: The ID of the stack component that produced
                the metadata.

        Returns:
            The created metadata, as string to model dictionary.
        """
        from zenml.metadata.metadata_types import get_metadata_type

        values: Dict[str, "MetadataType"] = {}
        types: Dict[str, "MetadataTypeEnum"] = {}
        for key, value in metadata.items():
            # Skip metadata that is too large to be stored in the database.
            if len(json.dumps(value)) > TEXT_FIELD_MAX_LENGTH:
                logger.warning(
                    f"Metadata value for key '{key}' is too large to be "
                    "stored in the database. Skipping."
                )
                continue
            # Skip metadata that is not of a supported type.
            try:
                metadata_type = get_metadata_type(value)
            except ValueError as e:
                logger.warning(
                    f"Metadata value for key '{key}' is not of a supported "
                    f"type. Skipping. Full error: {e}"
                )
                continue
            values[key] = value
            types[key] = metadata_type

        run_metadata = RunMetadataRequest(
            workspace=self.active_workspace.id,
            user=self.active_user.id,
            resource_id=resource_id,
            resource_type=resource_type,
            stack_component_id=stack_component_id,
            values=values,
            types=types,
        )
        return self.zen_store.create_run_metadata(run_metadata)

    def list_run_metadata(
        self,
        sort_by: str = "created",
        page: int = PAGINATION_STARTING_PAGE,
        size: int = PAGE_SIZE_DEFAULT,
        logical_operator: LogicalOperators = LogicalOperators.AND,
        id: Optional[Union[UUID, str]] = None,
        created: Optional[Union[datetime, str]] = None,
        updated: Optional[Union[datetime, str]] = None,
        workspace_id: Optional[UUID] = None,
        user_id: Optional[UUID] = None,
        resource_id: Optional[UUID] = None,
        resource_type: Optional[MetadataResourceTypes] = None,
        stack_component_id: Optional[UUID] = None,
        key: Optional[str] = None,
        value: Optional["MetadataType"] = None,
        type: Optional[str] = None,
        hydrate: bool = False,
    ) -> Page[RunMetadataResponse]:
        """List run metadata.

        Args:
            sort_by: The field to sort the results by.
            page: The page number to return.
            size: The number of results to return per page.
            logical_operator: The logical operator to use for filtering.
            id: The ID of the metadata.
            created: The creation time of the metadata.
            updated: The last update time of the metadata.
            workspace_id: The ID of the workspace the metadata belongs to.
            user_id: The ID of the user that created the metadata.
            resource_id: The ID of the resource the metadata belongs to.
            resource_type: The type of the resource the metadata belongs to.
            stack_component_id: The ID of the stack component that produced
                the metadata.
            key: The key of the metadata.
            value: The value of the metadata.
            type: The type of the metadata.
            hydrate: Flag deciding whether to hydrate the output model(s)
                by including metadata fields in the response.

        Returns:
            The run metadata.
        """
        metadata_filter_model = RunMetadataFilter(
            sort_by=sort_by,
            page=page,
            size=size,
            logical_operator=logical_operator,
            id=id,
            created=created,
            updated=updated,
            workspace_id=workspace_id,
            user_id=user_id,
            resource_id=resource_id,
            resource_type=resource_type,
            stack_component_id=stack_component_id,
            key=key,
            value=value,
            type=type,
        )
        metadata_filter_model.set_scope_workspace(self.active_workspace.id)
        return self.zen_store.list_run_metadata(
            metadata_filter_model,
            hydrate=hydrate,
        )

    # -------------------------------- Secrets ---------------------------------

    def create_secret(
        self,
        name: str,
        values: Dict[str, str],
        scope: SecretScope = SecretScope.WORKSPACE,
    ) -> SecretResponse:
        """Creates a new secret.

        Args:
            name: The name of the secret.
            values: The values of the secret.
            scope: The scope of the secret.

        Returns:
            The created secret (in model form).

        Raises:
            NotImplementedError: If centralized secrets management is not
                enabled.
        """
        create_secret_request = SecretRequest(
            name=name,
            values=values,
            scope=scope,
            user=self.active_user.id,
            workspace=self.active_workspace.id,
        )
        try:
            return self.zen_store.create_secret(secret=create_secret_request)
        except NotImplementedError:
            raise NotImplementedError(
                "centralized secrets management is not supported or explicitly "
                "disabled in the target ZenML deployment."
            )

    def get_secret(
        self,
        name_id_or_prefix: Union[str, UUID],
        scope: Optional[SecretScope] = None,
        allow_partial_name_match: bool = True,
        allow_partial_id_match: bool = True,
        hydrate: bool = True,
    ) -> SecretResponse:
        """Get a secret.

        Get a secret identified by a name, ID or prefix of the name or ID and
        optionally a scope.

        If a scope is not provided, the secret will be searched for in all
        scopes starting with the innermost scope (user) to the outermost scope
        (workspace). When a name or prefix is used instead of a UUID value, each
        scope is first searched for an exact match, then for a ID prefix or
        name substring match before moving on to the next scope.

        Args:
            name_id_or_prefix: The name, ID or prefix to the id of the secret
                to get.
            scope: The scope of the secret. If not set, all scopes will be
                searched starting with the innermost scope (user) to the
                outermost scope (global) until a secret is found.
            allow_partial_name_match: If True, allow partial name matches.
            allow_partial_id_match: If True, allow partial ID matches.
            hydrate: Flag deciding whether to hydrate the output model(s)
                by including metadata fields in the response.

        Returns:
            The secret.

        Raises:
            KeyError: If no secret is found.
            ZenKeyError: If multiple secrets are found.
            NotImplementedError: If centralized secrets management is not
                enabled.
        """
        from zenml.utils.uuid_utils import is_valid_uuid

        try:
            # First interpret as full UUID
            if is_valid_uuid(name_id_or_prefix):
                # Fetch by ID; filter by scope if provided
                secret = self.zen_store.get_secret(
                    secret_id=UUID(name_id_or_prefix)
                    if isinstance(name_id_or_prefix, str)
                    else name_id_or_prefix,
                    hydrate=hydrate,
                )
                if scope is not None and secret.scope != scope:
                    raise KeyError(
                        f"No secret found with ID {str(name_id_or_prefix)}"
                    )

                return secret
        except NotImplementedError:
            raise NotImplementedError(
                "centralized secrets management is not supported or explicitly "
                "disabled in the target ZenML deployment."
            )

        # If not a UUID, try to find by name and then by prefix
        assert not isinstance(name_id_or_prefix, UUID)

        # Scopes to search in order of priority
        search_scopes = (
            [SecretScope.USER, SecretScope.WORKSPACE]
            if scope is None
            else [scope]
        )

        secrets = self.list_secrets(
            logical_operator=LogicalOperators.OR,
            name=f"contains:{name_id_or_prefix}"
            if allow_partial_name_match
            else f"equals:{name_id_or_prefix}",
            id=f"startswith:{name_id_or_prefix}"
            if allow_partial_id_match
            else None,
            hydrate=hydrate,
        )

        for search_scope in search_scopes:
            partial_matches: List[SecretResponse] = []
            for secret in secrets.items:
                if secret.scope != search_scope:
                    continue
                # Exact match
                if secret.name == name_id_or_prefix:
                    # Need to fetch the secret again to get the secret values
                    return self.zen_store.get_secret(
                        secret_id=secret.id,
                        hydrate=hydrate,
                    )
                # Partial match
                partial_matches.append(secret)

            if len(partial_matches) > 1:
                match_summary = "\n".join(
                    [
                        f"[{secret.id}]: name = {secret.name}"
                        for secret in partial_matches
                    ]
                )
                raise ZenKeyError(
                    f"{len(partial_matches)} secrets have been found that have "
                    f"a name or ID that matches the provided "
                    f"string '{name_id_or_prefix}':\n"
                    f"{match_summary}.\n"
                    f"Please use the id to uniquely identify "
                    f"only one of the secrets."
                )

            # If only a single secret is found, return it
            if len(partial_matches) == 1:
                # Need to fetch the secret again to get the secret values
                return self.zen_store.get_secret(
                    secret_id=partial_matches[0].id,
                    hydrate=hydrate,
                )

        msg = (
            f"No secret found with name, ID or prefix "
            f"'{name_id_or_prefix}'"
        )
        if scope is not None:
            msg += f" in scope '{scope}'"

        raise KeyError(msg)

    def list_secrets(
        self,
        sort_by: str = "created",
        page: int = PAGINATION_STARTING_PAGE,
        size: int = PAGE_SIZE_DEFAULT,
        logical_operator: LogicalOperators = LogicalOperators.AND,
        id: Optional[Union[UUID, str]] = None,
        created: Optional[datetime] = None,
        updated: Optional[datetime] = None,
        name: Optional[str] = None,
        scope: Optional[SecretScope] = None,
        workspace_id: Optional[Union[str, UUID]] = None,
        user_id: Optional[Union[str, UUID]] = None,
        hydrate: bool = False,
    ) -> Page[SecretResponse]:
        """Fetches all the secret models.

        The returned secrets do not contain the secret values. To get the
        secret values, use `get_secret` individually for each secret.

        Args:
            sort_by: The column to sort by
            page: The page of items
            size: The maximum size of all pages
            logical_operator: Which logical operator to use [and, or]
            id: Use the id of secrets to filter by.
            created: Use to secrets by time of creation
            updated: Use the last updated date for filtering
            name: The name of the secret to filter by.
            scope: The scope of the secret to filter by.
            workspace_id: The id of the workspace to filter by.
            user_id: The  id of the user to filter by.
            hydrate: Flag deciding whether to hydrate the output model(s)
                by including metadata fields in the response.

        Returns:
            A list of all the secret models without the secret values.

        Raises:
            NotImplementedError: If centralized secrets management is not
                enabled.
        """
        secret_filter_model = SecretFilter(
            page=page,
            size=size,
            sort_by=sort_by,
            logical_operator=logical_operator,
            user_id=user_id,
            workspace_id=workspace_id,
            name=name,
            scope=scope,
            id=id,
            created=created,
            updated=updated,
        )
        secret_filter_model.set_scope_workspace(self.active_workspace.id)
        try:
            return self.zen_store.list_secrets(
                secret_filter_model=secret_filter_model,
                hydrate=hydrate,
            )
        except NotImplementedError:
            raise NotImplementedError(
                "centralized secrets management is not supported or explicitly "
                "disabled in the target ZenML deployment."
            )

    def update_secret(
        self,
        name_id_or_prefix: Union[str, UUID],
        scope: Optional[SecretScope] = None,
        new_name: Optional[str] = None,
        new_scope: Optional[SecretScope] = None,
        add_or_update_values: Optional[Dict[str, str]] = None,
        remove_values: Optional[List[str]] = None,
    ) -> SecretResponse:
        """Updates a secret.

        Args:
            name_id_or_prefix: The name, id or prefix of the id for the
                secret to update.
            scope: The scope of the secret to update.
            new_name: The new name of the secret.
            new_scope: The new scope of the secret.
            add_or_update_values: The values to add or update.
            remove_values: The values to remove.

        Returns:
            The updated secret.

        Raises:
            KeyError: If trying to remove a value that doesn't exist.
            ValueError: If a key is provided in both add_or_update_values and
                remove_values.
        """
        secret = self.get_secret(
            name_id_or_prefix=name_id_or_prefix,
            scope=scope,
            # Don't allow partial name matches, but allow partial ID matches
            allow_partial_name_match=False,
            allow_partial_id_match=True,
            hydrate=True,
        )

        secret_update = SecretUpdate(name=new_name or secret.name)

        if new_scope:
            secret_update.scope = new_scope
        values: Dict[str, Optional[SecretStr]] = {}
        if add_or_update_values:
            values.update(
                {
                    key: SecretStr(value)
                    for key, value in add_or_update_values.items()
                }
            )
        if remove_values:
            for key in remove_values:
                if key not in secret.values:
                    raise KeyError(
                        f"Cannot remove value '{key}' from secret "
                        f"'{secret.name}' because it does not exist."
                    )
                if key in values:
                    raise ValueError(
                        f"Key '{key}' is supplied both in the values to add or "
                        f"update and the values to be removed."
                    )
                values[key] = None
        if values:
            secret_update.values = values

        return Client().zen_store.update_secret(
            secret_id=secret.id, secret_update=secret_update
        )

    def delete_secret(
        self, name_id_or_prefix: str, scope: Optional[SecretScope] = None
    ) -> None:
        """Deletes a secret.

        Args:
            name_id_or_prefix: The name or ID of the secret.
            scope: The scope of the secret to delete.
        """
        secret = self.get_secret(
            name_id_or_prefix=name_id_or_prefix,
            scope=scope,
            # Don't allow partial name matches, but allow partial ID matches
            allow_partial_name_match=False,
            allow_partial_id_match=True,
        )

        self.zen_store.delete_secret(secret_id=secret.id)

    def get_secret_by_name_and_scope(
        self,
        name: str,
        scope: Optional[SecretScope] = None,
        hydrate: bool = True,
    ) -> SecretResponse:
        """Fetches a registered secret with a given name and optional scope.

        This is a version of get_secret that restricts the search to a given
        name and an optional scope, without doing any prefix or UUID matching.

        If no scope is provided, the search will be done first in the user
        scope, then in the workspace scope.

        Args:
            name: The name of the secret to get.
            scope: The scope of the secret to get.
            hydrate: Flag deciding whether to hydrate the output model(s)
                by including metadata fields in the response.

        Returns:
            The registered secret.

        Raises:
            KeyError: If no secret exists for the given name in the given scope.
        """
        logger.debug(
            f"Fetching the secret with name '{name}' and scope '{scope}'."
        )

        # Scopes to search in order of priority
        search_scopes = (
            [SecretScope.USER, SecretScope.WORKSPACE]
            if scope is None
            else [scope]
        )

        for search_scope in search_scopes:
            secrets = self.list_secrets(
                logical_operator=LogicalOperators.AND,
                name=f"equals:{name}",
                scope=search_scope,
                hydrate=hydrate,
            )

            if len(secrets.items) >= 1:
                # Need to fetch the secret again to get the secret values
                return self.zen_store.get_secret(
                    secret_id=secrets.items[0].id, hydrate=hydrate
                )

        msg = f"No secret with name '{name}' was found"
        if scope is not None:
            msg += f" in scope '{scope.value}'"

        raise KeyError(msg)

    def list_secrets_in_scope(
        self,
        scope: SecretScope,
        hydrate: bool = False,
    ) -> Page[SecretResponse]:
        """Fetches the list of secret in a given scope.

        The returned secrets do not contain the secret values. To get the
        secret values, use `get_secret` individually for each secret.

        Args:
            scope: The secrets scope to search for.
            hydrate: Flag deciding whether to hydrate the output model(s)
                by including metadata fields in the response.

        Returns:
            The list of secrets in the given scope without the secret values.
        """
        logger.debug(f"Fetching the secrets in scope {scope.value}.")

        return self.list_secrets(scope=scope, hydrate=hydrate)

    def backup_secrets(
        self,
        ignore_errors: bool = True,
        delete_secrets: bool = False,
    ) -> None:
        """Backs up all secrets to the configured backup secrets store.

        Args:
            ignore_errors: Whether to ignore individual errors during the backup
                process and attempt to backup all secrets.
            delete_secrets: Whether to delete the secrets that have been
                successfully backed up from the primary secrets store. Setting
                this flag effectively moves all secrets from the primary secrets
                store to the backup secrets store.
        """
        self.zen_store.backup_secrets(
            ignore_errors=ignore_errors, delete_secrets=delete_secrets
        )

    def restore_secrets(
        self,
        ignore_errors: bool = False,
        delete_secrets: bool = False,
    ) -> None:
        """Restore all secrets from the configured backup secrets store.

        Args:
            ignore_errors: Whether to ignore individual errors during the
                restore process and attempt to restore all secrets.
            delete_secrets: Whether to delete the secrets that have been
                successfully restored from the backup secrets store. Setting
                this flag effectively moves all secrets from the backup secrets
                store to the primary secrets store.
        """
        self.zen_store.restore_secrets(
            ignore_errors=ignore_errors, delete_secrets=delete_secrets
        )

    # --------------------------- Code repositories ---------------------------

    def create_code_repository(
        self,
        name: str,
        config: Dict[str, Any],
        source: Source,
        description: Optional[str] = None,
        logo_url: Optional[str] = None,
    ) -> CodeRepositoryResponse:
        """Create a new code repository.

        Args:
            name: Name of the code repository.
            config: The configuration for the code repository.
            source: The code repository implementation source.
            description: The code repository description.
            logo_url: URL of a logo (png, jpg or svg) for the code repository.

        Returns:
            The created code repository.

        Raises:
            RuntimeError: If the provided config is invalid.
        """
        from zenml.code_repositories import BaseCodeRepository

        code_repo_class: Type[BaseCodeRepository] = (
            source_utils.load_and_validate_class(
                source=source, expected_class=BaseCodeRepository
            )
        )
        try:
            # Validate the repo config
            code_repo_class(id=uuid4(), config=config)
        except Exception as e:
            raise RuntimeError(
                "Failed to validate code repository config."
            ) from e

        repo_request = CodeRepositoryRequest(
            user=self.active_user.id,
            workspace=self.active_workspace.id,
            name=name,
            config=config,
            source=source,
            description=description,
            logo_url=logo_url,
        )
        return self.zen_store.create_code_repository(
            code_repository=repo_request
        )

    def get_code_repository(
        self,
        name_id_or_prefix: Union[str, UUID],
        allow_name_prefix_match: bool = True,
        hydrate: bool = True,
    ) -> CodeRepositoryResponse:
        """Get a code repository by name, id or prefix.

        Args:
            name_id_or_prefix: The name, ID or ID prefix of the code repository.
            allow_name_prefix_match: If True, allow matching by name prefix.
            hydrate: Flag deciding whether to hydrate the output model(s)
                by including metadata fields in the response.

        Returns:
            The code repository.
        """
        return self._get_entity_by_id_or_name_or_prefix(
            get_method=self.zen_store.get_code_repository,
            list_method=self.list_code_repositories,
            name_id_or_prefix=name_id_or_prefix,
            allow_name_prefix_match=allow_name_prefix_match,
            hydrate=hydrate,
        )

    def list_code_repositories(
        self,
        sort_by: str = "created",
        page: int = PAGINATION_STARTING_PAGE,
        size: int = PAGE_SIZE_DEFAULT,
        logical_operator: LogicalOperators = LogicalOperators.AND,
        id: Optional[Union[UUID, str]] = None,
        created: Optional[Union[datetime, str]] = None,
        updated: Optional[Union[datetime, str]] = None,
        name: Optional[str] = None,
        workspace_id: Optional[Union[str, UUID]] = None,
        user_id: Optional[Union[str, UUID]] = None,
        hydrate: bool = False,
    ) -> Page[CodeRepositoryResponse]:
        """List all code repositories.

        Args:
            sort_by: The column to sort by.
            page: The page of items.
            size: The maximum size of all pages.
            logical_operator: Which logical operator to use [and, or].
            id: Use the id of the code repository to filter by.
            created: Use to filter by time of creation.
            updated: Use the last updated date for filtering.
            name: The name of the code repository to filter by.
            workspace_id: The id of the workspace to filter by.
            user_id: The id of the user to filter by.
            hydrate: Flag deciding whether to hydrate the output model(s)
                by including metadata fields in the response.

        Returns:
            A page of code repositories matching the filter description.
        """
        filter_model = CodeRepositoryFilter(
            sort_by=sort_by,
            page=page,
            size=size,
            logical_operator=logical_operator,
            id=id,
            created=created,
            updated=updated,
            name=name,
            workspace_id=workspace_id,
            user_id=user_id,
        )
        filter_model.set_scope_workspace(self.active_workspace.id)
        return self.zen_store.list_code_repositories(
            filter_model=filter_model,
            hydrate=hydrate,
        )

    def update_code_repository(
        self,
        name_id_or_prefix: Union[UUID, str],
        name: Optional[str] = None,
        description: Optional[str] = None,
        logo_url: Optional[str] = None,
    ) -> CodeRepositoryResponse:
        """Update a code repository.

        Args:
            name_id_or_prefix: Name, ID or prefix of the code repository to
                update.
            name: New name of the code repository.
            description: New description of the code repository.
            logo_url: New logo URL of the code repository.

        Returns:
            The updated code repository.
        """
        repo = self.get_code_repository(
            name_id_or_prefix=name_id_or_prefix, allow_name_prefix_match=False
        )
        update = CodeRepositoryUpdate(
            name=name, description=description, logo_url=logo_url
        )
        return self.zen_store.update_code_repository(
            code_repository_id=repo.id, update=update
        )

    def delete_code_repository(
        self,
        name_id_or_prefix: Union[str, UUID],
    ) -> None:
        """Delete a code repository.

        Args:
            name_id_or_prefix: The name, ID or prefix of the code repository.
        """
        repo = self.get_code_repository(
            name_id_or_prefix=name_id_or_prefix, allow_name_prefix_match=False
        )
        self.zen_store.delete_code_repository(code_repository_id=repo.id)

    # --------------------------- Service Connectors ---------------------------

    def create_service_connector(
        self,
        name: str,
        connector_type: str,
        resource_type: Optional[str] = None,
        auth_method: Optional[str] = None,
        configuration: Optional[Dict[str, str]] = None,
        resource_id: Optional[str] = None,
        description: str = "",
        expiration_seconds: Optional[int] = None,
        expires_at: Optional[datetime] = None,
        expires_skew_tolerance: Optional[int] = None,
        labels: Optional[Dict[str, str]] = None,
        auto_configure: bool = False,
        verify: bool = True,
        list_resources: bool = True,
        register: bool = True,
    ) -> Tuple[
        Optional[
            Union[
                ServiceConnectorResponse,
                ServiceConnectorRequest,
            ]
        ],
        Optional[ServiceConnectorResourcesModel],
    ]:
        """Create, validate and/or register a service connector.

        Args:
            name: The name of the service connector.
            connector_type: The service connector type.
            auth_method: The authentication method of the service connector.
                May be omitted if auto-configuration is used.
            resource_type: The resource type for the service connector.
            configuration: The configuration of the service connector.
            resource_id: The resource id of the service connector.
            description: The description of the service connector.
            expiration_seconds: The expiration time of the service connector.
            expires_at: The expiration time of the service connector.
            expires_skew_tolerance: The allowed expiration skew for the service
                connector credentials.
            labels: The labels of the service connector.
            auto_configure: Whether to automatically configure the service
                connector from the local environment.
            verify: Whether to verify that the service connector configuration
                and credentials can be used to gain access to the resource.
            list_resources: Whether to also list the resources that the service
                connector can give access to (if verify is True).
            register: Whether to register the service connector or not.

        Returns:
            The model of the registered service connector and the resources
            that the service connector can give access to (if verify is True).

        Raises:
            ValueError: If the arguments are invalid.
            KeyError: If the service connector type is not found.
            NotImplementedError: If auto-configuration is not supported or
                not implemented for the service connector type.
            AuthorizationException: If the connector verification failed due
                to authorization issues.
        """
        from zenml.service_connectors.service_connector_registry import (
            service_connector_registry,
        )

        connector_instance: Optional[ServiceConnector] = None
        connector_resources: Optional[ServiceConnectorResourcesModel] = None

        # Get the service connector type class
        try:
            connector = self.zen_store.get_service_connector_type(
                connector_type=connector_type,
            )
        except KeyError:
            raise KeyError(
                f"Service connector type {connector_type} not found."
                "Please check that you have installed all required "
                "Python packages and ZenML integrations and try again."
            )

        if not resource_type and len(connector.resource_types) == 1:
            resource_type = connector.resource_types[0].resource_type

        # If auto_configure is set, we will try to automatically configure the
        # service connector from the local environment
        if auto_configure:
            if not connector.supports_auto_configuration:
                raise NotImplementedError(
                    f"The {connector.name} service connector type "
                    "does not support auto-configuration."
                )
            if not connector.local:
                raise NotImplementedError(
                    f"The {connector.name} service connector type "
                    "implementation is not available locally. Please "
                    "check that you have installed all required Python "
                    "packages and ZenML integrations and try again, or "
                    "skip auto-configuration."
                )

            assert connector.connector_class is not None

            connector_instance = connector.connector_class.auto_configure(
                resource_type=resource_type,
                auth_method=auth_method,
                resource_id=resource_id,
            )
            assert connector_instance is not None
            connector_request = connector_instance.to_model(
                name=name,
                user=self.active_user.id,
                workspace=self.active_workspace.id,
                description=description or "",
                labels=labels,
            )

            if verify:
                # Prefer to verify the connector config server-side if the
                # implementation if available there, because it ensures
                # that the connector can be shared with other users or used
                # from other machines and because some auth methods rely on the
                # server-side authentication environment
                if connector.remote:
                    connector_resources = (
                        self.zen_store.verify_service_connector_config(
                            connector_request,
                            list_resources=list_resources,
                        )
                    )
                else:
                    connector_resources = connector_instance.verify(
                        list_resources=list_resources,
                    )

                if connector_resources.error:
                    # Raise an exception if the connector verification failed
                    raise AuthorizationException(connector_resources.error)

        else:
            if not auth_method:
                if len(connector.auth_methods) == 1:
                    auth_method = connector.auth_methods[0].auth_method
                else:
                    raise ValueError(
                        f"Multiple authentication methods are available for "
                        f"the {connector.name} service connector type. Please "
                        f"specify one of the following: "
                        f"{list(connector.auth_method_dict.keys())}."
                    )

            connector_request = ServiceConnectorRequest(
                name=name,
                connector_type=connector_type,
                description=description,
                auth_method=auth_method,
                expiration_seconds=expiration_seconds,
                expires_at=expires_at,
                expires_skew_tolerance=expires_skew_tolerance,
                user=self.active_user.id,
                workspace=self.active_workspace.id,
                labels=labels or {},
            )
            # Validate and configure the resources
            connector_request.validate_and_configure_resources(
                connector_type=connector,
                resource_types=resource_type,
                resource_id=resource_id,
                configuration=configuration,
            )
            if verify:
                # Prefer to verify the connector config server-side if the
                # implementation if available there, because it ensures
                # that the connector can be shared with other users or used
                # from other machines and because some auth methods rely on the
                # server-side authentication environment
                if connector.remote:
                    connector_resources = (
                        self.zen_store.verify_service_connector_config(
                            connector_request,
                            list_resources=list_resources,
                        )
                    )
                else:
                    connector_instance = (
                        service_connector_registry.instantiate_connector(
                            model=connector_request
                        )
                    )
                    connector_resources = connector_instance.verify(
                        list_resources=list_resources,
                    )

                if connector_resources.error:
                    # Raise an exception if the connector verification failed
                    raise AuthorizationException(connector_resources.error)

                # For resource types that don't support multi-instances, it's
                # better to save the default resource ID in the connector, if
                # available. Otherwise, we'll need to instantiate the connector
                # again to get the default resource ID.
                connector_request.resource_id = (
                    connector_request.resource_id
                    or connector_resources.get_default_resource_id()
                )

        if not register:
            return connector_request, connector_resources

        # Register the new model
        connector_response = self.zen_store.create_service_connector(
            service_connector=connector_request
        )

        if connector_resources:
            connector_resources.id = connector_response.id
            connector_resources.name = connector_response.name
            connector_resources.connector_type = (
                connector_response.connector_type
            )

        return connector_response, connector_resources

    def get_service_connector(
        self,
        name_id_or_prefix: Union[str, UUID],
        allow_name_prefix_match: bool = True,
        load_secrets: bool = False,
        hydrate: bool = True,
    ) -> ServiceConnectorResponse:
        """Fetches a registered service connector.

        Args:
            name_id_or_prefix: The id of the service connector to fetch.
            allow_name_prefix_match: If True, allow matching by name prefix.
            load_secrets: If True, load the secrets for the service connector.
            hydrate: Flag deciding whether to hydrate the output model(s)
                by including metadata fields in the response.

        Returns:
            The registered service connector.
        """

        def scoped_list_method(
            hydrate: bool = False,
            **kwargs: Any,
        ) -> Page[ServiceConnectorResponse]:
            """Call `zen_store.list_service_connectors` with workspace scoping.

            Args:
                hydrate: Flag deciding whether to hydrate the output model(s)
                    by including metadata fields in the response.
                **kwargs: Keyword arguments to pass to
                    `ServiceConnectorFilterModel`.

            Returns:
                The list of service connectors.
            """
            filter_model = ServiceConnectorFilter(**kwargs)
            filter_model.set_scope_workspace(self.active_workspace.id)
            return self.zen_store.list_service_connectors(
                filter_model=filter_model,
                hydrate=hydrate,
            )

        connector = self._get_entity_by_id_or_name_or_prefix(
            get_method=self.zen_store.get_service_connector,
            list_method=scoped_list_method,
            name_id_or_prefix=name_id_or_prefix,
            allow_name_prefix_match=allow_name_prefix_match,
            hydrate=hydrate,
        )

        if load_secrets and connector.secret_id:
            client = Client()
            try:
                secret = client.get_secret(
                    name_id_or_prefix=connector.secret_id,
                    allow_partial_id_match=False,
                    allow_partial_name_match=False,
                )
            except KeyError as err:
                logger.error(
                    "Unable to retrieve secret values associated with "
                    f"service connector '{connector.name}': {err}"
                )
            else:
                # Add secret values to connector configuration
                connector.secrets.update(secret.values)

        return connector

    def list_service_connectors(
        self,
        sort_by: str = "created",
        page: int = PAGINATION_STARTING_PAGE,
        size: int = PAGE_SIZE_DEFAULT,
        logical_operator: LogicalOperators = LogicalOperators.AND,
        id: Optional[Union[UUID, str]] = None,
        created: Optional[datetime] = None,
        updated: Optional[datetime] = None,
        name: Optional[str] = None,
        connector_type: Optional[str] = None,
        auth_method: Optional[str] = None,
        resource_type: Optional[str] = None,
        resource_id: Optional[str] = None,
        workspace_id: Optional[Union[str, UUID]] = None,
        user_id: Optional[Union[str, UUID]] = None,
        labels: Optional[Dict[str, Optional[str]]] = None,
        secret_id: Optional[Union[str, UUID]] = None,
        hydrate: bool = False,
    ) -> Page[ServiceConnectorResponse]:
        """Lists all registered service connectors.

        Args:
            sort_by: The column to sort by
            page: The page of items
            size: The maximum size of all pages
            logical_operator: Which logical operator to use [and, or]
            id: The id of the service connector to filter by.
            created: Filter service connectors by time of creation
            updated: Use the last updated date for filtering
            connector_type: Use the service connector type for filtering
            auth_method: Use the service connector auth method for filtering
            resource_type: Filter service connectors by the resource type that
                they can give access to.
            resource_id: Filter service connectors by the resource id that
                they can give access to.
            workspace_id: The id of the workspace to filter by.
            user_id: The id of the user to filter by.
            name: The name of the service connector to filter by.
            labels: The labels of the service connector to filter by.
            secret_id: Filter by the id of the secret that is referenced by the
                service connector.
            hydrate: Flag deciding whether to hydrate the output model(s)
                by including metadata fields in the response.

        Returns:
            A page of service connectors.
        """
        connector_filter_model = ServiceConnectorFilter(
            page=page,
            size=size,
            sort_by=sort_by,
            logical_operator=logical_operator,
            workspace_id=workspace_id or self.active_workspace.id,
            user_id=user_id,
            name=name,
            connector_type=connector_type,
            auth_method=auth_method,
            resource_type=resource_type,
            resource_id=resource_id,
            id=id,
            created=created,
            updated=updated,
            labels=labels,
            secret_id=secret_id,
        )
        connector_filter_model.set_scope_workspace(self.active_workspace.id)
        return self.zen_store.list_service_connectors(
            filter_model=connector_filter_model,
            hydrate=hydrate,
        )

    def update_service_connector(
        self,
        name_id_or_prefix: Union[UUID, str],
        name: Optional[str] = None,
        auth_method: Optional[str] = None,
        resource_type: Optional[str] = None,
        configuration: Optional[Dict[str, str]] = None,
        resource_id: Optional[str] = None,
        description: Optional[str] = None,
        expires_at: Optional[datetime] = None,
        expires_skew_tolerance: Optional[int] = None,
        expiration_seconds: Optional[int] = None,
        labels: Optional[Dict[str, Optional[str]]] = None,
        verify: bool = True,
        list_resources: bool = True,
        update: bool = True,
    ) -> Tuple[
        Optional[
            Union[
                ServiceConnectorResponse,
                ServiceConnectorUpdate,
            ]
        ],
        Optional[ServiceConnectorResourcesModel],
    ]:
        """Validate and/or register an updated service connector.

        If the `resource_type`, `resource_id` and `expiration_seconds`
        parameters are set to their "empty" values (empty string for resource
        type and resource ID, 0 for expiration seconds), the existing values
        will be removed from the service connector. Setting them to None or
        omitting them will not affect the existing values.

        If supplied, the `configuration` parameter is a full replacement of the
        existing configuration rather than a partial update.

        Labels can be updated or removed by setting the label value to None.

        Args:
            name_id_or_prefix: The name, id or prefix of the service connector
                to update.
            name: The new name of the service connector.
            auth_method: The new authentication method of the service connector.
            resource_type: The new resource type for the service connector.
                If set to the empty string, the existing resource type will be
                removed.
            configuration: The new configuration of the service connector. If
                set, this needs to be a full replacement of the existing
                configuration rather than a partial update.
            resource_id: The new resource id of the service connector.
                If set to the empty string, the existing resource ID will be
                removed.
            description: The description of the service connector.
            expires_at: The new UTC expiration time of the service connector.
            expires_skew_tolerance: The allowed expiration skew for the service
                connector credentials.
            expiration_seconds: The expiration time of the service connector.
                If set to 0, the existing expiration time will be removed.
            labels: The service connector to update or remove. If a label value
                is set to None, the label will be removed.
            verify: Whether to verify that the service connector configuration
                and credentials can be used to gain access to the resource.
            list_resources: Whether to also list the resources that the service
                connector can give access to (if verify is True).
            update: Whether to update the service connector or not.

        Returns:
            The model of the registered service connector and the resources
            that the service connector can give access to (if verify is True).

        Raises:
            AuthorizationException: If the service connector verification
                fails due to invalid credentials or insufficient permissions.
        """
        from zenml.service_connectors.service_connector_registry import (
            service_connector_registry,
        )

        connector_model = self.get_service_connector(
            name_id_or_prefix,
            allow_name_prefix_match=False,
            load_secrets=True,
        )

        connector_instance: Optional[ServiceConnector] = None
        connector_resources: Optional[ServiceConnectorResourcesModel] = None

        if isinstance(connector_model.connector_type, str):
            connector = self.get_service_connector_type(
                connector_model.connector_type
            )
        else:
            connector = connector_model.connector_type

        resource_types: Optional[Union[str, List[str]]] = None
        if resource_type == "":
            resource_types = None
        elif resource_type is None:
            resource_types = connector_model.resource_types
        else:
            resource_types = resource_type

        if not resource_type and len(connector.resource_types) == 1:
            resource_types = connector.resource_types[0].resource_type

        if resource_id == "":
            resource_id = None
        elif resource_id is None:
            resource_id = connector_model.resource_id

        if expiration_seconds == 0:
            expiration_seconds = None
        elif expiration_seconds is None:
            expiration_seconds = connector_model.expiration_seconds

        connector_update = ServiceConnectorUpdate(
            name=name or connector_model.name,
            connector_type=connector.connector_type,
            description=description or connector_model.description,
            auth_method=auth_method or connector_model.auth_method,
            expires_at=expires_at,
            expires_skew_tolerance=expires_skew_tolerance,
            expiration_seconds=expiration_seconds,
        )

        # Validate and configure the resources
        if configuration is not None:
            # The supplied configuration is a drop-in replacement for the
            # existing configuration and secrets
            connector_update.validate_and_configure_resources(
                connector_type=connector,
                resource_types=resource_types,
                resource_id=resource_id,
                configuration=configuration,
            )
        else:
            connector_update.validate_and_configure_resources(
                connector_type=connector,
                resource_types=resource_types,
                resource_id=resource_id,
                configuration=connector_model.configuration,
                secrets=connector_model.secrets,
            )

        # Add the labels
        if labels is not None:
            # Apply the new label values, but don't keep any labels that
            # have been set to None in the update
            connector_update.labels = {
                **{
                    label: value
                    for label, value in connector_model.labels.items()
                    if label not in labels
                },
                **{
                    label: value
                    for label, value in labels.items()
                    if value is not None
                },
            }
        else:
            connector_update.labels = connector_model.labels

        if verify:
            # Prefer to verify the connector config server-side if the
            # implementation, if available there, because it ensures
            # that the connector can be shared with other users or used
            # from other machines and because some auth methods rely on the
            # server-side authentication environment

            # Convert the update model to a request model for validation
            connector_request_dict = connector_update.model_dump()
            connector_request_dict.update(
                user=self.active_user.id,
                workspace=self.active_workspace.id,
            )
            connector_request = ServiceConnectorRequest.model_validate(
                connector_request_dict
            )

            if connector.remote:
                connector_resources = (
                    self.zen_store.verify_service_connector_config(
                        service_connector=connector_request,
                        list_resources=list_resources,
                    )
                )
            else:
                connector_instance = (
                    service_connector_registry.instantiate_connector(
                        model=connector_request,
                    )
                )
                connector_resources = connector_instance.verify(
                    list_resources=list_resources
                )

            if connector_resources.error:
                raise AuthorizationException(connector_resources.error)

            # For resource types that don't support multi-instances, it's
            # better to save the default resource ID in the connector, if
            # available. Otherwise, we'll need to instantiate the connector
            # again to get the default resource ID.
            connector_update.resource_id = (
                connector_update.resource_id
                or connector_resources.get_default_resource_id()
            )

        if not update:
            return connector_update, connector_resources

        # Update the model
        connector_response = self.zen_store.update_service_connector(
            service_connector_id=connector_model.id,
            update=connector_update,
        )

        if connector_resources:
            connector_resources.id = connector_response.id
            connector_resources.name = connector_response.name
            connector_resources.connector_type = (
                connector_response.connector_type
            )

        return connector_response, connector_resources

    def delete_service_connector(
        self,
        name_id_or_prefix: Union[str, UUID],
    ) -> None:
        """Deletes a registered service connector.

        Args:
            name_id_or_prefix: The ID or name of the service connector to delete.
        """
        service_connector = self.get_service_connector(
            name_id_or_prefix=name_id_or_prefix,
            allow_name_prefix_match=False,
        )

        self.zen_store.delete_service_connector(
            service_connector_id=service_connector.id
        )
        logger.info(
            "Removed service connector (type: %s) with name '%s'.",
            service_connector.type,
            service_connector.name,
        )

    def verify_service_connector(
        self,
        name_id_or_prefix: Union[UUID, str],
        resource_type: Optional[str] = None,
        resource_id: Optional[str] = None,
        list_resources: bool = True,
    ) -> "ServiceConnectorResourcesModel":
        """Verifies if a service connector has access to one or more resources.

        Args:
            name_id_or_prefix: The name, id or prefix of the service connector
                to verify.
            resource_type: The type of the resource for which to verify access.
                If not provided, the resource type from the service connector
                configuration will be used.
            resource_id: The ID of the resource for which to verify access. If
                not provided, the resource ID from the service connector
                configuration will be used.
            list_resources: Whether to list the resources that the service
                connector has access to.

        Returns:
            The list of resources that the service connector has access to,
            scoped to the supplied resource type and ID, if provided.

        Raises:
            AuthorizationException: If the service connector does not have
                access to the resources.
        """
        from zenml.service_connectors.service_connector_registry import (
            service_connector_registry,
        )

        # Get the service connector model
        service_connector = self.get_service_connector(
            name_id_or_prefix=name_id_or_prefix,
            allow_name_prefix_match=False,
        )

        connector_type = self.get_service_connector_type(
            service_connector.type
        )

        # Prefer to verify the connector config server-side if the
        # implementation if available there, because it ensures
        # that the connector can be shared with other users or used
        # from other machines and because some auth methods rely on the
        # server-side authentication environment
        if connector_type.remote:
            connector_resources = self.zen_store.verify_service_connector(
                service_connector_id=service_connector.id,
                resource_type=resource_type,
                resource_id=resource_id,
                list_resources=list_resources,
            )
        else:
            connector_instance = (
                service_connector_registry.instantiate_connector(
                    model=service_connector
                )
            )
            connector_resources = connector_instance.verify(
                resource_type=resource_type,
                resource_id=resource_id,
                list_resources=list_resources,
            )

        if connector_resources.error:
            raise AuthorizationException(connector_resources.error)

        return connector_resources

    def login_service_connector(
        self,
        name_id_or_prefix: Union[UUID, str],
        resource_type: Optional[str] = None,
        resource_id: Optional[str] = None,
        **kwargs: Any,
    ) -> "ServiceConnector":
        """Use a service connector to authenticate a local client/SDK.

        Args:
            name_id_or_prefix: The name, id or prefix of the service connector
                to use.
            resource_type: The type of the resource to connect to. If not
                provided, the resource type from the service connector
                configuration will be used.
            resource_id: The ID of a particular resource instance to configure
                the local client to connect to. If the connector instance is
                already configured with a resource ID that is not the same or
                equivalent to the one requested, a `ValueError` exception is
                raised. May be omitted for connectors and resource types that do
                not support multiple resource instances.
            kwargs: Additional implementation specific keyword arguments to use
                to configure the client.

        Returns:
            The service connector client instance that was used to configure the
            local client.
        """
        connector_client = self.get_service_connector_client(
            name_id_or_prefix=name_id_or_prefix,
            resource_type=resource_type,
            resource_id=resource_id,
            verify=False,
        )

        connector_client.configure_local_client(
            **kwargs,
        )

        return connector_client

    def get_service_connector_client(
        self,
        name_id_or_prefix: Union[UUID, str],
        resource_type: Optional[str] = None,
        resource_id: Optional[str] = None,
        verify: bool = False,
    ) -> "ServiceConnector":
        """Get the client side of a service connector instance to use with a local client.

        Args:
            name_id_or_prefix: The name, id or prefix of the service connector
                to use.
            resource_type: The type of the resource to connect to. If not
                provided, the resource type from the service connector
                configuration will be used.
            resource_id: The ID of a particular resource instance to configure
                the local client to connect to. If the connector instance is
                already configured with a resource ID that is not the same or
                equivalent to the one requested, a `ValueError` exception is
                raised. May be omitted for connectors and resource types that do
                not support multiple resource instances.
            verify: Whether to verify that the service connector configuration
                and credentials can be used to gain access to the resource.

        Returns:
            The client side of the indicated service connector instance that can
            be used to connect to the resource locally.
        """
        from zenml.service_connectors.service_connector_registry import (
            service_connector_registry,
        )

        # Get the service connector model
        service_connector = self.get_service_connector(
            name_id_or_prefix=name_id_or_prefix,
            allow_name_prefix_match=False,
        )

        connector_type = self.get_service_connector_type(
            service_connector.type
        )

        # Prefer to fetch the connector client from the server if the
        # implementation if available there, because some auth methods rely on
        # the server-side authentication environment
        if connector_type.remote:
            connector_client_model = (
                self.zen_store.get_service_connector_client(
                    service_connector_id=service_connector.id,
                    resource_type=resource_type,
                    resource_id=resource_id,
                )
            )

            connector_client = (
                service_connector_registry.instantiate_connector(
                    model=connector_client_model
                )
            )

            if verify:
                # Verify the connector client on the local machine, because the
                # server-side implementation may not be able to do so
                connector_client.verify()
        else:
            connector_instance = (
                service_connector_registry.instantiate_connector(
                    model=service_connector
                )
            )

            # Fetch the connector client
            connector_client = connector_instance.get_connector_client(
                resource_type=resource_type,
                resource_id=resource_id,
            )

        return connector_client

    def list_service_connector_resources(
        self,
        connector_type: Optional[str] = None,
        resource_type: Optional[str] = None,
        resource_id: Optional[str] = None,
    ) -> List[ServiceConnectorResourcesModel]:
        """List resources that can be accessed by service connectors.

        Args:
            connector_type: The type of service connector to filter by.
            resource_type: The type of resource to filter by.
            resource_id: The ID of a particular resource instance to filter by.

        Returns:
            The matching list of resources that available service
            connectors have access to.
        """
        return self.zen_store.list_service_connector_resources(
            workspace_name_or_id=self.active_workspace.id,
            connector_type=connector_type,
            resource_type=resource_type,
            resource_id=resource_id,
        )

    def list_service_connector_types(
        self,
        connector_type: Optional[str] = None,
        resource_type: Optional[str] = None,
        auth_method: Optional[str] = None,
    ) -> List[ServiceConnectorTypeModel]:
        """Get a list of service connector types.

        Args:
            connector_type: Filter by connector type.
            resource_type: Filter by resource type.
            auth_method: Filter by authentication method.

        Returns:
            List of service connector types.
        """
        return self.zen_store.list_service_connector_types(
            connector_type=connector_type,
            resource_type=resource_type,
            auth_method=auth_method,
        )

    def get_service_connector_type(
        self,
        connector_type: str,
    ) -> ServiceConnectorTypeModel:
        """Returns the requested service connector type.

        Args:
            connector_type: the service connector type identifier.

        Returns:
            The requested service connector type.
        """
        return self.zen_store.get_service_connector_type(
            connector_type=connector_type,
        )

    #########
    # Model
    #########

    def create_model(
        self,
        name: str,
        license: Optional[str] = None,
        description: Optional[str] = None,
        audience: Optional[str] = None,
        use_cases: Optional[str] = None,
        limitations: Optional[str] = None,
        trade_offs: Optional[str] = None,
        ethics: Optional[str] = None,
        tags: Optional[List[str]] = None,
        save_models_to_registry: bool = True,
    ) -> ModelResponse:
        """Creates a new model in Model Control Plane.

        Args:
            name: The name of the model.
            license: The license under which the model is created.
            description: The description of the model.
            audience: The target audience of the model.
            use_cases: The use cases of the model.
            limitations: The known limitations of the model.
            trade_offs: The tradeoffs of the model.
            ethics: The ethical implications of the model.
            tags: Tags associated with the model.
            save_models_to_registry: Whether to save the model to the
                registry.

        Returns:
            The newly created model.
        """
        return self.zen_store.create_model(
            model=ModelRequest(
                name=name,
                license=license,
                description=description,
                audience=audience,
                use_cases=use_cases,
                limitations=limitations,
                trade_offs=trade_offs,
                ethics=ethics,
                tags=tags,
                user=self.active_user.id,
                workspace=self.active_workspace.id,
                save_models_to_registry=save_models_to_registry,
            )
        )

    def delete_model(self, model_name_or_id: Union[str, UUID]) -> None:
        """Deletes a model from Model Control Plane.

        Args:
            model_name_or_id: name or id of the model to be deleted.
        """
        self.zen_store.delete_model(model_name_or_id=model_name_or_id)

    def update_model(
        self,
        model_name_or_id: Union[str, UUID],
        name: Optional[str] = None,
        license: Optional[str] = None,
        description: Optional[str] = None,
        audience: Optional[str] = None,
        use_cases: Optional[str] = None,
        limitations: Optional[str] = None,
        trade_offs: Optional[str] = None,
        ethics: Optional[str] = None,
        add_tags: Optional[List[str]] = None,
        remove_tags: Optional[List[str]] = None,
        save_models_to_registry: Optional[bool] = None,
    ) -> ModelResponse:
        """Updates an existing model in Model Control Plane.

        Args:
            model_name_or_id: name or id of the model to be deleted.
            name: The name of the model.
            license: The license under which the model is created.
            description: The description of the model.
            audience: The target audience of the model.
            use_cases: The use cases of the model.
            limitations: The known limitations of the model.
            trade_offs: The tradeoffs of the model.
            ethics: The ethical implications of the model.
            add_tags: Tags to add to the model.
            remove_tags: Tags to remove from to the model.
            save_models_to_registry: Whether to save the model to the
                registry.

        Returns:
            The updated model.
        """
        if not is_valid_uuid(model_name_or_id):
            model_name_or_id = self.zen_store.get_model(model_name_or_id).id
        return self.zen_store.update_model(
            model_id=model_name_or_id,  # type:ignore[arg-type]
            model_update=ModelUpdate(
                name=name,
                license=license,
                description=description,
                audience=audience,
                use_cases=use_cases,
                limitations=limitations,
                trade_offs=trade_offs,
                ethics=ethics,
                add_tags=add_tags,
                remove_tags=remove_tags,
                save_models_to_registry=save_models_to_registry,
            ),
        )

    def get_model(
        self,
        model_name_or_id: Union[str, UUID],
        hydrate: bool = True,
    ) -> ModelResponse:
        """Get an existing model from Model Control Plane.

        Args:
            model_name_or_id: name or id of the model to be retrieved.
            hydrate: Flag deciding whether to hydrate the output model(s)
                by including metadata fields in the response.

        Returns:
            The model of interest.
        """
        if cll := client_lazy_loader(
            "get_model", model_name_or_id=model_name_or_id, hydrate=hydrate
        ):
            return cll  # type: ignore[return-value]
        return self.zen_store.get_model(
            model_name_or_id=model_name_or_id,
            hydrate=hydrate,
        )

    def list_models(
        self,
        sort_by: str = "created",
        page: int = PAGINATION_STARTING_PAGE,
        size: int = PAGE_SIZE_DEFAULT,
        logical_operator: LogicalOperators = LogicalOperators.AND,
        created: Optional[Union[datetime, str]] = None,
        updated: Optional[Union[datetime, str]] = None,
        name: Optional[str] = None,
        hydrate: bool = False,
        tag: Optional[str] = None,
    ) -> Page[ModelResponse]:
        """Get models by filter from Model Control Plane.

        Args:
            sort_by: The column to sort by
            page: The page of items
            size: The maximum size of all pages
            logical_operator: Which logical operator to use [and, or]
            created: Use to filter by time of creation
            updated: Use the last updated date for filtering
            name: The name of the model to filter by.
            hydrate: Flag deciding whether to hydrate the output model(s)
                by including metadata fields in the response.
            tag: The tag of the model to filter by.

        Returns:
            A page object with all models.
        """
        filter = ModelFilter(
            name=name,
            sort_by=sort_by,
            page=page,
            size=size,
            logical_operator=logical_operator,
            created=created,
            updated=updated,
            tag=tag,
        )

        return self.zen_store.list_models(
            model_filter_model=filter, hydrate=hydrate
        )

    #################
    # Model Versions
    #################

    def create_model_version(
        self,
        model_name_or_id: Union[str, UUID],
        name: Optional[str] = None,
        description: Optional[str] = None,
        tags: Optional[List[str]] = None,
    ) -> ModelVersionResponse:
        """Creates a new model version in Model Control Plane.

        Args:
            model_name_or_id: the name or id of the model to create model
                version in.
            name: the name of the Model Version to be created.
            description: the description of the Model Version to be created.
            tags: Tags associated with the model.

        Returns:
            The newly created model version.
        """
        if not is_valid_uuid(model_name_or_id):
            model_name_or_id = self.get_model(model_name_or_id).id
        return self.zen_store.create_model_version(
            model_version=ModelVersionRequest(
                name=name,
                description=description,
                user=self.active_user.id,
                workspace=self.active_workspace.id,
                model=model_name_or_id,
                tags=tags,
            )
        )

    def delete_model_version(
        self,
        model_version_id: UUID,
    ) -> None:
        """Deletes a model version from Model Control Plane.

        Args:
            model_version_id: Id of the model version to be deleted.
        """
        self.zen_store.delete_model_version(
            model_version_id=model_version_id,
        )

    def get_model_version(
        self,
        model_name_or_id: Optional[Union[str, UUID]] = None,
        model_version_name_or_number_or_id: Optional[
            Union[str, int, ModelStages, UUID]
        ] = None,
        hydrate: bool = True,
    ) -> ModelVersionResponse:
        """Get an existing model version from Model Control Plane.

        Args:
            model_name_or_id: name or id of the model containing the model
                version.
            model_version_name_or_number_or_id: name, id, stage or number of
                the model version to be retrieved. If skipped - latest version
                is retrieved.
            hydrate: Flag deciding whether to hydrate the output model(s)
                by including metadata fields in the response.

        Returns:
            The model version of interest.

        Raises:
            RuntimeError: In case method inputs don't adhere to restrictions.
            KeyError: In case no model version with the identifiers exists.
            ValueError: In case retrieval is attempted using non UUID model version
                identifier and no model identifier provided.
        """
        if (
            not is_valid_uuid(model_version_name_or_number_or_id)
            and model_name_or_id is None
        ):
            raise ValueError(
                "No model identifier provided and model version identifier "
                f"`{model_version_name_or_number_or_id}` is not a valid UUID."
            )
        if cll := client_lazy_loader(
            "get_model_version",
            model_name_or_id=model_name_or_id,
            model_version_name_or_number_or_id=model_version_name_or_number_or_id,
            hydrate=hydrate,
        ):
            return cll  # type: ignore[return-value]

        if model_version_name_or_number_or_id is None:
            model_version_name_or_number_or_id = ModelStages.LATEST

        if isinstance(model_version_name_or_number_or_id, UUID):
            return self.zen_store.get_model_version(
                model_version_id=model_version_name_or_number_or_id,
                hydrate=hydrate,
            )
        elif isinstance(model_version_name_or_number_or_id, int):
            model_versions = self.zen_store.list_model_versions(
                model_name_or_id=model_name_or_id,
                model_version_filter_model=ModelVersionFilter(
                    number=model_version_name_or_number_or_id,
                ),
                hydrate=hydrate,
            ).items
        elif isinstance(model_version_name_or_number_or_id, str):
            if model_version_name_or_number_or_id == ModelStages.LATEST:
                model_versions = self.zen_store.list_model_versions(
                    model_name_or_id=model_name_or_id,
                    model_version_filter_model=ModelVersionFilter(
                        sort_by=f"{SorterOps.DESCENDING}:number"
                    ),
                    hydrate=hydrate,
                ).items

                if len(model_versions) > 0:
                    model_versions = [model_versions[0]]
                else:
                    model_versions = []
            elif model_version_name_or_number_or_id in ModelStages.values():
                model_versions = self.zen_store.list_model_versions(
                    model_name_or_id=model_name_or_id,
                    model_version_filter_model=ModelVersionFilter(
                        stage=model_version_name_or_number_or_id
                    ),
                    hydrate=hydrate,
                ).items
            else:
                model_versions = self.zen_store.list_model_versions(
                    model_name_or_id=model_name_or_id,
                    model_version_filter_model=ModelVersionFilter(
                        name=model_version_name_or_number_or_id
                    ),
                    hydrate=hydrate,
                ).items
        else:
            raise RuntimeError(
                f"The model version identifier "
                f"`{model_version_name_or_number_or_id}` is not"
                f"of the correct type."
            )

        if len(model_versions) == 1:
            return model_versions[0]
        elif len(model_versions) == 0:
            raise KeyError(
                f"No model version found for model "
                f"`{model_name_or_id}` with version identifier "
                f"`{model_version_name_or_number_or_id}`."
            )
        else:
            raise RuntimeError(
                f"The model version identifier "
                f"`{model_version_name_or_number_or_id}` is not"
                f"unique for model `{model_name_or_id}`."
            )

    def list_model_versions(
        self,
        model_name_or_id: Optional[Union[str, UUID]] = None,
        sort_by: str = "number",
        page: int = PAGINATION_STARTING_PAGE,
        size: int = PAGE_SIZE_DEFAULT,
        logical_operator: LogicalOperators = LogicalOperators.AND,
        created: Optional[Union[datetime, str]] = None,
        updated: Optional[Union[datetime, str]] = None,
        name: Optional[str] = None,
        number: Optional[int] = None,
        stage: Optional[Union[str, ModelStages]] = None,
        hydrate: bool = False,
        tag: Optional[str] = None,
    ) -> Page[ModelVersionResponse]:
        """Get model versions by filter from Model Control Plane.

        Args:
            model_name_or_id: name or id of the model containing the model
                version.
            sort_by: The column to sort by
            page: The page of items
            size: The maximum size of all pages
            logical_operator: Which logical operator to use [and, or]
            created: Use to filter by time of creation
            updated: Use the last updated date for filtering
            name: name or id of the model version.
            number: number of the model version.
            stage: stage of the model version.
            hydrate: Flag deciding whether to hydrate the output model(s)
                by including metadata fields in the response.
            tag: The tag to filter by.

        Returns:
            A page object with all model versions.
        """
        model_version_filter_model = ModelVersionFilter(
            page=page,
            size=size,
            sort_by=sort_by,
            logical_operator=logical_operator,
            created=created,
            updated=updated,
            name=name,
            number=number,
            stage=stage,
            tag=tag,
        )

        return self.zen_store.list_model_versions(
            model_name_or_id=model_name_or_id,
            model_version_filter_model=model_version_filter_model,
            hydrate=hydrate,
        )

    def update_model_version(
        self,
        model_name_or_id: Union[str, UUID],
        version_name_or_id: Union[str, UUID],
        stage: Optional[Union[str, ModelStages]] = None,
        force: bool = False,
        name: Optional[str] = None,
        description: Optional[str] = None,
        add_tags: Optional[List[str]] = None,
        remove_tags: Optional[List[str]] = None,
    ) -> ModelVersionResponse:
        """Get all model versions by filter.

        Args:
            model_name_or_id: The name or ID of the model containing model version.
            version_name_or_id: The name or ID of model version to be updated.
            stage: Target model version stage to be set.
            force: Whether existing model version in target stage should be
                silently archived or an error should be raised.
            name: Target model version name to be set.
            description: Target model version description to be set.
            add_tags: Tags to add to the model version.
            remove_tags: Tags to remove from to the model version.

        Returns:
            An updated model version.
        """
        if not is_valid_uuid(model_name_or_id):
            model_name_or_id = self.get_model(model_name_or_id).id
        if not is_valid_uuid(version_name_or_id):
            version_name_or_id = self.get_model_version(
                model_name_or_id, version_name_or_id
            ).id

        return self.zen_store.update_model_version(
            model_version_id=version_name_or_id,  # type:ignore[arg-type]
            model_version_update_model=ModelVersionUpdate(
                model=model_name_or_id,
                stage=stage,
                force=force,
                name=name,
                description=description,
                add_tags=add_tags,
                remove_tags=remove_tags,
            ),
        )

    #################################################
    # Model Versions Artifacts
    #################################################

    def list_model_version_artifact_links(
        self,
        sort_by: str = "created",
        page: int = PAGINATION_STARTING_PAGE,
        size: int = PAGE_SIZE_DEFAULT,
        logical_operator: LogicalOperators = LogicalOperators.AND,
        created: Optional[Union[datetime, str]] = None,
        updated: Optional[Union[datetime, str]] = None,
        workspace_id: Optional[Union[UUID, str]] = None,
        user_id: Optional[Union[UUID, str]] = None,
        model_id: Optional[Union[UUID, str]] = None,
        model_version_id: Optional[Union[UUID, str]] = None,
        artifact_version_id: Optional[Union[UUID, str]] = None,
        artifact_name: Optional[str] = None,
        only_data_artifacts: Optional[bool] = None,
        only_model_artifacts: Optional[bool] = None,
        only_deployment_artifacts: Optional[bool] = None,
        has_custom_name: Optional[bool] = None,
        hydrate: bool = False,
    ) -> Page[ModelVersionArtifactResponse]:
        """Get model version to artifact links by filter in Model Control Plane.

        Args:
            sort_by: The column to sort by
            page: The page of items
            size: The maximum size of all pages
            logical_operator: Which logical operator to use [and, or]
            created: Use to filter by time of creation
            updated: Use the last updated date for filtering
            workspace_id: Use the workspace id for filtering
            user_id: Use the user id for filtering
            model_id: Use the model id for filtering
            model_version_id: Use the model version id for filtering
            artifact_version_id: Use the artifact id for filtering
            artifact_name: Use the artifact name for filtering
            only_data_artifacts: Use to filter by data artifacts
            only_model_artifacts: Use to filter by model artifacts
            only_deployment_artifacts: Use to filter by deployment artifacts
            has_custom_name: Filter artifacts with/without custom names.
            hydrate: Flag deciding whether to hydrate the output model(s)
                by including metadata fields in the response.

        Returns:
            A page of all model version to artifact links.
        """
        return self.zen_store.list_model_version_artifact_links(
            ModelVersionArtifactFilter(
                sort_by=sort_by,
                logical_operator=logical_operator,
                page=page,
                size=size,
                created=created,
                updated=updated,
                workspace_id=workspace_id,
                user_id=user_id,
                model_id=model_id,
                model_version_id=model_version_id,
                artifact_version_id=artifact_version_id,
                artifact_name=artifact_name,
                only_data_artifacts=only_data_artifacts,
                only_model_artifacts=only_model_artifacts,
                only_deployment_artifacts=only_deployment_artifacts,
                has_custom_name=has_custom_name,
            ),
            hydrate=hydrate,
        )

    def delete_model_version_artifact_link(
        self, model_version_id: UUID, artifact_version_id: UUID
    ) -> None:
        """Delete model version to artifact link in Model Control Plane.

        Args:
            model_version_id: The id of the model version holding the link.
            artifact_version_id: The id of the artifact version to be deleted.

        Raises:
            RuntimeError: If more than one artifact link is found for given filters.
        """
        artifact_links = self.list_model_version_artifact_links(
            model_version_id=model_version_id,
            artifact_version_id=artifact_version_id,
        )
        if artifact_links.items:
            if artifact_links.total > 1:
                raise RuntimeError(
                    "More than one artifact link found for give model version "
                    f"`{model_version_id}` and artifact version "
                    f"`{artifact_version_id}`. This should not be happening and "
                    "might indicate a corrupted state of your ZenML database. "
                    "Please seek support via Community Slack."
                )
            self.zen_store.delete_model_version_artifact_link(
                model_version_id=model_version_id,
                model_version_artifact_link_name_or_id=artifact_links.items[
                    0
                ].id,
            )

    def delete_all_model_version_artifact_links(
        self, model_version_id: UUID, only_links: bool
    ) -> None:
        """Delete all model version to artifact links in Model Control Plane.

        Args:
            model_version_id: The id of the model version holding the link.
            only_links: If true, only delete the link to the artifact.
        """
        self.zen_store.delete_all_model_version_artifact_links(
            model_version_id, only_links
        )

    #################################################
    # Model Versions Pipeline Runs
    #
    # Only view capabilities are exposed via client.
    #################################################

    def list_model_version_pipeline_run_links(
        self,
        sort_by: str = "created",
        page: int = PAGINATION_STARTING_PAGE,
        size: int = PAGE_SIZE_DEFAULT,
        logical_operator: LogicalOperators = LogicalOperators.AND,
        created: Optional[Union[datetime, str]] = None,
        updated: Optional[Union[datetime, str]] = None,
        workspace_id: Optional[Union[UUID, str]] = None,
        user_id: Optional[Union[UUID, str]] = None,
        model_id: Optional[Union[UUID, str]] = None,
        model_version_id: Optional[Union[UUID, str]] = None,
        pipeline_run_id: Optional[Union[UUID, str]] = None,
        pipeline_run_name: Optional[str] = None,
        hydrate: bool = False,
    ) -> Page[ModelVersionPipelineRunResponse]:
        """Get all model version to pipeline run links by filter.

        Args:
            sort_by: The column to sort by
            page: The page of items
            size: The maximum size of all pages
            logical_operator: Which logical operator to use [and, or]
            created: Use to filter by time of creation
            updated: Use the last updated date for filtering
            workspace_id: Use the workspace id for filtering
            user_id: Use the user id for filtering
            model_id: Use the model id for filtering
            model_version_id: Use the model version id for filtering
            pipeline_run_id: Use the pipeline run id for filtering
            pipeline_run_name: Use the pipeline run name for filtering
            hydrate: Flag deciding whether to hydrate the output model(s)
                by including metadata fields in the response

        Returns:
            A page of all model version to pipeline run links.
        """
        return self.zen_store.list_model_version_pipeline_run_links(
            ModelVersionPipelineRunFilter(
                sort_by=sort_by,
                logical_operator=logical_operator,
                page=page,
                size=size,
                created=created,
                updated=updated,
                workspace_id=workspace_id,
                user_id=user_id,
                model_id=model_id,
                model_version_id=model_version_id,
                pipeline_run_id=pipeline_run_id,
                pipeline_run_name=pipeline_run_name,
            ),
            hydrate=hydrate,
        )

    # --------------------------- Authorized Devices ---------------------------

    def list_authorized_devices(
        self,
        sort_by: str = "created",
        page: int = PAGINATION_STARTING_PAGE,
        size: int = PAGE_SIZE_DEFAULT,
        logical_operator: LogicalOperators = LogicalOperators.AND,
        id: Optional[Union[UUID, str]] = None,
        created: Optional[Union[datetime, str]] = None,
        updated: Optional[Union[datetime, str]] = None,
        expires: Optional[Union[datetime, str]] = None,
        client_id: Union[UUID, str, None] = None,
        status: Union[OAuthDeviceStatus, str, None] = None,
        trusted_device: Union[bool, str, None] = None,
        failed_auth_attempts: Union[int, str, None] = None,
        last_login: Optional[Union[datetime, str, None]] = None,
        hydrate: bool = False,
    ) -> Page[OAuthDeviceResponse]:
        """List all authorized devices.

        Args:
            sort_by: The column to sort by.
            page: The page of items.
            size: The maximum size of all pages.
            logical_operator: Which logical operator to use [and, or].
            id: Use the id of the code repository to filter by.
            created: Use to filter by time of creation.
            updated: Use the last updated date for filtering.
            expires: Use the expiration date for filtering.
            client_id: Use the client id for filtering.
            status: Use the status for filtering.
            trusted_device: Use the trusted device flag for filtering.
            failed_auth_attempts: Use the failed auth attempts for filtering.
            last_login: Use the last login date for filtering.
            hydrate: Flag deciding whether to hydrate the output model(s)
                by including metadata fields in the response.

        Returns:
            A page of authorized devices matching the filter.
        """
        filter_model = OAuthDeviceFilter(
            sort_by=sort_by,
            page=page,
            size=size,
            logical_operator=logical_operator,
            id=id,
            created=created,
            updated=updated,
            expires=expires,
            client_id=client_id,
            status=status,
            trusted_device=trusted_device,
            failed_auth_attempts=failed_auth_attempts,
            last_login=last_login,
        )
        return self.zen_store.list_authorized_devices(
            filter_model=filter_model,
            hydrate=hydrate,
        )

    def get_authorized_device(
        self,
        id_or_prefix: Union[UUID, str],
        allow_id_prefix_match: bool = True,
        hydrate: bool = True,
    ) -> OAuthDeviceResponse:
        """Get an authorized device by id or prefix.

        Args:
            id_or_prefix: The ID or ID prefix of the authorized device.
            allow_id_prefix_match: If True, allow matching by ID prefix.
            hydrate: Flag deciding whether to hydrate the output model(s)
                by including metadata fields in the response.

        Returns:
            The requested authorized device.

        Raises:
            KeyError: If no authorized device is found with the given ID or
                prefix.
        """
        if isinstance(id_or_prefix, str):
            try:
                id_or_prefix = UUID(id_or_prefix)
            except ValueError:
                if not allow_id_prefix_match:
                    raise KeyError(
                        f"No authorized device found with id or prefix "
                        f"'{id_or_prefix}'."
                    )
        if isinstance(id_or_prefix, UUID):
            return self.zen_store.get_authorized_device(
                id_or_prefix, hydrate=hydrate
            )
        return self._get_entity_by_prefix(
            get_method=self.zen_store.get_authorized_device,
            list_method=self.list_authorized_devices,
            partial_id_or_name=id_or_prefix,
            allow_name_prefix_match=False,
            hydrate=hydrate,
        )

    def update_authorized_device(
        self,
        id_or_prefix: Union[UUID, str],
        locked: Optional[bool] = None,
    ) -> OAuthDeviceResponse:
        """Update an authorized device.

        Args:
            id_or_prefix: The ID or ID prefix of the authorized device.
            locked: Whether to lock or unlock the authorized device.

        Returns:
            The updated authorized device.
        """
        device = self.get_authorized_device(
            id_or_prefix=id_or_prefix, allow_id_prefix_match=False
        )
        return self.zen_store.update_authorized_device(
            device_id=device.id,
            update=OAuthDeviceUpdate(
                locked=locked,
            ),
        )

    def delete_authorized_device(
        self,
        id_or_prefix: Union[str, UUID],
    ) -> None:
        """Delete an authorized device.

        Args:
            id_or_prefix: The ID or ID prefix of the authorized device.
        """
        device = self.get_authorized_device(
            id_or_prefix=id_or_prefix,
            allow_id_prefix_match=False,
        )
        self.zen_store.delete_authorized_device(device.id)

    # --------------------------- Trigger Executions ---------------------------

    def get_trigger_execution(
        self,
        trigger_execution_id: UUID,
        hydrate: bool = True,
    ) -> TriggerExecutionResponse:
        """Get an trigger execution by ID.

        Args:
            trigger_execution_id: The ID of the trigger execution to get.
            hydrate: Flag deciding whether to hydrate the output model(s)
                by including metadata fields in the response.

        Returns:
            The trigger execution.
        """
        return self.zen_store.get_trigger_execution(
            trigger_execution_id=trigger_execution_id, hydrate=hydrate
        )

    def list_trigger_executions(
        self,
        sort_by: str = "created",
        page: int = PAGINATION_STARTING_PAGE,
        size: int = PAGE_SIZE_DEFAULT,
        logical_operator: LogicalOperators = LogicalOperators.AND,
        trigger_id: Optional[UUID] = None,
        hydrate: bool = False,
    ) -> Page[TriggerExecutionResponse]:
        """List all trigger executions matching the given filter criteria.

        Args:
            sort_by: The column to sort by.
            page: The page of items.
            size: The maximum size of all pages.
            logical_operator: Which logical operator to use [and, or].
            trigger_id: ID of the trigger to filter by.
            hydrate: Flag deciding whether to hydrate the output model(s)
                by including metadata fields in the response.

        Returns:
            A list of all trigger executions matching the filter criteria.
        """
        filter_model = TriggerExecutionFilter(
            trigger_id=trigger_id,
            sort_by=sort_by,
            page=page,
            size=size,
            logical_operator=logical_operator,
        )
        filter_model.set_scope_workspace(self.active_workspace.id)
        return self.zen_store.list_trigger_executions(
            trigger_execution_filter_model=filter_model, hydrate=hydrate
        )

    def delete_trigger_execution(self, trigger_execution_id: UUID) -> None:
        """Delete a trigger execution.

        Args:
            trigger_execution_id: The ID of the trigger execution to delete.
        """
        self.zen_store.delete_trigger_execution(
            trigger_execution_id=trigger_execution_id
        )

    # ---- utility prefix matching get functions -----

    def _get_entity_by_id_or_name_or_prefix(
        self,
        get_method: Callable[..., AnyResponse],
        list_method: Callable[..., Page[AnyResponse]],
        name_id_or_prefix: Union[str, UUID],
        allow_name_prefix_match: bool = True,
        hydrate: bool = True,
    ) -> AnyResponse:
        """Fetches an entity using the id, name, or partial id/name.

        Args:
            get_method: The method to use to fetch the entity by id.
            list_method: The method to use to fetch all entities.
            name_id_or_prefix: The id, name or partial id of the entity to
                fetch.
            allow_name_prefix_match: If True, allow matching by name prefix.
            hydrate: Flag deciding whether to hydrate the output model(s)
                by including metadata fields in the response.

        Returns:
            The entity with the given name, id or partial id.

        Raises:
            ZenKeyError: If there is more than one entity with that name
                or id prefix.
        """
        from zenml.utils.uuid_utils import is_valid_uuid

        entity_label = get_method.__name__.replace("get_", "") + "s"

        # First interpret as full UUID
        if is_valid_uuid(name_id_or_prefix):
            return get_method(name_id_or_prefix, hydrate=hydrate)

        # If not a UUID, try to find by name
        assert not isinstance(name_id_or_prefix, UUID)
        entity = list_method(
            name=f"equals:{name_id_or_prefix}",
            hydrate=hydrate,
        )

        # If only a single entity is found, return it
        if entity.total == 1:
            return entity.items[0]

        # If still no match, try with prefix now
        if entity.total == 0:
            return self._get_entity_by_prefix(
                get_method=get_method,
                list_method=list_method,
                partial_id_or_name=name_id_or_prefix,
                allow_name_prefix_match=allow_name_prefix_match,
                hydrate=hydrate,
            )

        # If more than one entity with the same name is found, raise an error.
        formatted_entity_items = [
            f"- {item.name}: (id: {item.id})\n"
            if hasattr(item, "name")
            else f"- {item.id}\n"
            for item in entity.items
        ]
        raise ZenKeyError(
            f"{entity.total} {entity_label} have been found that have "
            f"a name that matches the provided "
            f"string '{name_id_or_prefix}':\n"
            f"{formatted_entity_items}.\n"
            f"Please use the id to uniquely identify "
            f"only one of the {entity_label}s."
        )

    def _get_entity_version_by_id_or_name_or_prefix(
        self,
        get_method: Callable[..., AnyResponse],
        list_method: Callable[..., Page[AnyResponse]],
        name_id_or_prefix: Union[str, UUID],
        version: Optional[str],
        hydrate: bool = True,
    ) -> "AnyResponse":
        from zenml.utils.uuid_utils import is_valid_uuid

        entity_label = get_method.__name__.replace("get_", "") + "s"

        if is_valid_uuid(name_id_or_prefix):
            if version:
                logger.warning(
                    "You specified both an ID as well as a version of the "
                    f"{entity_label}. Ignoring the version and fetching the "
                    f"{entity_label} by ID."
                )
            if not isinstance(name_id_or_prefix, UUID):
                name_id_or_prefix = UUID(name_id_or_prefix, version=4)

            return get_method(name_id_or_prefix, hydrate=hydrate)

        assert not isinstance(name_id_or_prefix, UUID)
        exact_name_matches = list_method(
            size=1,
            sort_by="desc:created",
            name=name_id_or_prefix,
            version=version,
            hydrate=hydrate,
        )

        if len(exact_name_matches) == 1:
            # If the name matches exactly, use the explicitly specified version
            # or fallback to the latest if not given
            return exact_name_matches.items[0]

        partial_id_matches = list_method(
            id=f"startswith:{name_id_or_prefix}",
            hydrate=hydrate,
        )
        if partial_id_matches.total == 1:
            if version:
                logger.warning(
                    "You specified both a partial ID as well as a version of "
                    f"the {entity_label}. Ignoring the version and fetching "
                    f"the {entity_label} by partial ID."
                )
            return partial_id_matches[0]
        elif partial_id_matches.total == 0:
            raise KeyError(
                f"No {entity_label} found for name, ID or prefix "
                f"{name_id_or_prefix}."
            )
        else:
            raise ZenKeyError(
                f"{partial_id_matches.total} {entity_label} have been found "
                "that have an id prefix that matches the provided string "
                f"'{name_id_or_prefix}':\n"
                f"{partial_id_matches.items}.\n"
                f"Please provide more characters to uniquely identify "
                f"only one of the {entity_label}s."
            )

    def _get_entity_by_prefix(
        self,
        get_method: Callable[..., AnyResponse],
        list_method: Callable[..., Page[AnyResponse]],
        partial_id_or_name: str,
        allow_name_prefix_match: bool,
        hydrate: bool = True,
    ) -> AnyResponse:
        """Fetches an entity using a partial ID or name.

        Args:
            get_method: The method to use to fetch the entity by id.
            list_method: The method to use to fetch all entities.
            partial_id_or_name: The partial ID or name of the entity to fetch.
            allow_name_prefix_match: If True, allow matching by name prefix.
            hydrate: Flag deciding whether to hydrate the output model(s)
                by including metadata fields in the response.

        Returns:
            The entity with the given partial ID or name.

        Raises:
            KeyError: If no entity with the given partial ID or name is found.
            ZenKeyError: If there is more than one entity with that partial ID
                or name.
        """
        list_method_args: Dict[str, Any] = {
            "logical_operator": LogicalOperators.OR,
            "id": f"startswith:{partial_id_or_name}",
            "hydrate": hydrate,
        }
        if allow_name_prefix_match:
            list_method_args["name"] = f"startswith:{partial_id_or_name}"

        entity = list_method(**list_method_args)

        # If only a single entity is found, return it.
        if entity.total == 1:
            return entity.items[0]

        irregular_plurals = {"code_repository": "code_repositories"}
        entity_label = irregular_plurals.get(
            get_method.__name__.replace("get_", ""),
            get_method.__name__.replace("get_", "") + "s",
        )

        prefix_description = (
            "a name/ID prefix" if allow_name_prefix_match else "an ID prefix"
        )
        # If no entity is found, raise an error.
        if entity.total == 0:
            raise KeyError(
                f"No {entity_label} have been found that have "
                f"{prefix_description} that matches the provided string "
                f"'{partial_id_or_name}'."
            )

        # If more than one entity is found, raise an error.
        ambiguous_entities: List[str] = []
        for model in entity.items:
            model_name = getattr(model, "name", None)
            if model_name:
                ambiguous_entities.append(f"{model_name}: {model.id}")
            else:
                ambiguous_entities.append(str(model.id))
        raise ZenKeyError(
            f"{entity.total} {entity_label} have been found that have "
            f"{prefix_description} that matches the provided "
            f"string '{partial_id_or_name}':\n"
            f"{ambiguous_entities}.\n"
            f"Please provide more characters to uniquely identify "
            f"only one of the {entity_label}s."
        )

    # ---------------------------- Service Accounts ----------------------------

    def create_service_account(
        self,
        name: str,
        description: str = "",
    ) -> ServiceAccountResponse:
        """Create a new service account.

        Args:
            name: The name of the service account.
            description: The description of the service account.

        Returns:
            The created service account.
        """
        service_account = ServiceAccountRequest(
            name=name, description=description, active=True
        )
        created_service_account = self.zen_store.create_service_account(
            service_account=service_account
        )

        return created_service_account

    def get_service_account(
        self,
        name_id_or_prefix: Union[str, UUID],
        allow_name_prefix_match: bool = True,
        hydrate: bool = True,
    ) -> ServiceAccountResponse:
        """Gets a service account.

        Args:
            name_id_or_prefix: The name or ID of the service account.
            allow_name_prefix_match: If True, allow matching by name prefix.
            hydrate: Flag deciding whether to hydrate the output model(s)
                by including metadata fields in the response.

        Returns:
            The ServiceAccount
        """
        return self._get_entity_by_id_or_name_or_prefix(
            get_method=self.zen_store.get_service_account,
            list_method=self.list_service_accounts,
            name_id_or_prefix=name_id_or_prefix,
            allow_name_prefix_match=allow_name_prefix_match,
            hydrate=hydrate,
        )

    def list_service_accounts(
        self,
        sort_by: str = "created",
        page: int = PAGINATION_STARTING_PAGE,
        size: int = PAGE_SIZE_DEFAULT,
        logical_operator: LogicalOperators = LogicalOperators.AND,
        id: Optional[Union[UUID, str]] = None,
        created: Optional[Union[datetime, str]] = None,
        updated: Optional[Union[datetime, str]] = None,
        name: Optional[str] = None,
        description: Optional[str] = None,
        active: Optional[bool] = None,
        hydrate: bool = False,
    ) -> Page[ServiceAccountResponse]:
        """List all service accounts.

        Args:
            sort_by: The column to sort by
            page: The page of items
            size: The maximum size of all pages
            logical_operator: Which logical operator to use [and, or]
            id: Use the id of stacks to filter by.
            created: Use to filter by time of creation
            updated: Use the last updated date for filtering
            name: Use the service account name for filtering
            description: Use the service account description for filtering
            active: Use the service account active status for filtering
            hydrate: Flag deciding whether to hydrate the output model(s)
                by including metadata fields in the response.

        Returns:
            The list of service accounts matching the filter description.
        """
        return self.zen_store.list_service_accounts(
            ServiceAccountFilter(
                sort_by=sort_by,
                page=page,
                size=size,
                logical_operator=logical_operator,
                id=id,
                created=created,
                updated=updated,
                name=name,
                description=description,
                active=active,
            ),
            hydrate=hydrate,
        )

    def update_service_account(
        self,
        name_id_or_prefix: Union[str, UUID],
        updated_name: Optional[str] = None,
        description: Optional[str] = None,
        active: Optional[bool] = None,
    ) -> ServiceAccountResponse:
        """Update a service account.

        Args:
            name_id_or_prefix: The name or ID of the service account to update.
            updated_name: The new name of the service account.
            description: The new description of the service account.
            active: The new active status of the service account.

        Returns:
            The updated service account.
        """
        service_account = self.get_service_account(
            name_id_or_prefix=name_id_or_prefix, allow_name_prefix_match=False
        )
        service_account_update = ServiceAccountUpdate(
            name=updated_name,
            description=description,
            active=active,
        )

        return self.zen_store.update_service_account(
            service_account_name_or_id=service_account.id,
            service_account_update=service_account_update,
        )

    def delete_service_account(
        self,
        name_id_or_prefix: Union[str, UUID],
    ) -> None:
        """Delete a service account.

        Args:
            name_id_or_prefix: The name or ID of the service account to delete.
        """
        service_account = self.get_service_account(
            name_id_or_prefix=name_id_or_prefix, allow_name_prefix_match=False
        )
        self.zen_store.delete_service_account(
            service_account_name_or_id=service_account.id
        )

    # -------------------------------- API Keys --------------------------------

    def create_api_key(
        self,
        service_account_name_id_or_prefix: Union[str, UUID],
        name: str,
        description: str = "",
        set_key: bool = False,
    ) -> APIKeyResponse:
        """Create a new API key and optionally set it as the active API key.

        Args:
            service_account_name_id_or_prefix: The name, ID or prefix of the
                service account to create the API key for.
            name: Name of the API key.
            description: The description of the API key.
            set_key: Whether to set the created API key as the active API key.

        Returns:
            The created API key.
        """
        service_account = self.get_service_account(
            name_id_or_prefix=service_account_name_id_or_prefix,
            allow_name_prefix_match=False,
        )
        request = APIKeyRequest(
            name=name,
            description=description,
        )
        api_key = self.zen_store.create_api_key(
            service_account_id=service_account.id, api_key=request
        )
        assert api_key.key is not None

        if set_key:
            self.set_api_key(key=api_key.key)

        return api_key

    def set_api_key(self, key: str) -> None:
        """Configure the client with an API key.

        Args:
            key: The API key to use.

        Raises:
            NotImplementedError: If the client is not connected to a ZenML
                server.
        """
        from zenml.zen_stores.rest_zen_store import RestZenStore

        zen_store = self.zen_store
        if not zen_store.TYPE == StoreType.REST:
            raise NotImplementedError(
                "API key configuration is only supported if connected to a "
                "ZenML server."
            )
        assert isinstance(zen_store, RestZenStore)
        zen_store.set_api_key(api_key=key)

    def list_api_keys(
        self,
        service_account_name_id_or_prefix: Union[str, UUID],
        sort_by: str = "created",
        page: int = PAGINATION_STARTING_PAGE,
        size: int = PAGE_SIZE_DEFAULT,
        logical_operator: LogicalOperators = LogicalOperators.AND,
        id: Optional[Union[UUID, str]] = None,
        created: Optional[Union[datetime, str]] = None,
        updated: Optional[Union[datetime, str]] = None,
        name: Optional[str] = None,
        description: Optional[str] = None,
        active: Optional[bool] = None,
        last_login: Optional[Union[datetime, str]] = None,
        last_rotated: Optional[Union[datetime, str]] = None,
        hydrate: bool = False,
    ) -> Page[APIKeyResponse]:
        """List all API keys.

        Args:
            service_account_name_id_or_prefix: The name, ID or prefix of the
                service account to list the API keys for.
            sort_by: The column to sort by.
            page: The page of items.
            size: The maximum size of all pages.
            logical_operator: Which logical operator to use [and, or].
            id: Use the id of the API key to filter by.
            created: Use to filter by time of creation.
            updated: Use the last updated date for filtering.
            name: The name of the API key to filter by.
            description: The description of the API key to filter by.
            active: Whether the API key is active or not.
            last_login: The last time the API key was used.
            last_rotated: The last time the API key was rotated.
            hydrate: Flag deciding whether to hydrate the output model(s)
                by including metadata fields in the response.

        Returns:
            A page of API keys matching the filter description.
        """
        service_account = self.get_service_account(
            name_id_or_prefix=service_account_name_id_or_prefix,
            allow_name_prefix_match=False,
        )
        filter_model = APIKeyFilter(
            sort_by=sort_by,
            page=page,
            size=size,
            logical_operator=logical_operator,
            id=id,
            created=created,
            updated=updated,
            name=name,
            description=description,
            active=active,
            last_login=last_login,
            last_rotated=last_rotated,
        )
        return self.zen_store.list_api_keys(
            service_account_id=service_account.id,
            filter_model=filter_model,
            hydrate=hydrate,
        )

    def get_api_key(
        self,
        service_account_name_id_or_prefix: Union[str, UUID],
        name_id_or_prefix: Union[str, UUID],
        allow_name_prefix_match: bool = True,
        hydrate: bool = True,
    ) -> APIKeyResponse:
        """Get an API key by name, id or prefix.

        Args:
            service_account_name_id_or_prefix: The name, ID or prefix of the
                service account to get the API key for.
            name_id_or_prefix: The name, ID or ID prefix of the API key.
            allow_name_prefix_match: If True, allow matching by name prefix.
            hydrate: Flag deciding whether to hydrate the output model(s)
                by including metadata fields in the response.

        Returns:
            The API key.
        """
        service_account = self.get_service_account(
            name_id_or_prefix=service_account_name_id_or_prefix,
            allow_name_prefix_match=False,
        )

        def get_api_key_method(
            api_key_name_or_id: str, hydrate: bool = True
        ) -> APIKeyResponse:
            return self.zen_store.get_api_key(
                service_account_id=service_account.id,
                api_key_name_or_id=api_key_name_or_id,
                hydrate=hydrate,
            )

        def list_api_keys_method(
            hydrate: bool = True,
            **filter_args: Any,
        ) -> Page[APIKeyResponse]:
            return self.list_api_keys(
                service_account_name_id_or_prefix=service_account.id,
                hydrate=hydrate,
                **filter_args,
            )

        return self._get_entity_by_id_or_name_or_prefix(
            get_method=get_api_key_method,
            list_method=list_api_keys_method,
            name_id_or_prefix=name_id_or_prefix,
            allow_name_prefix_match=allow_name_prefix_match,
            hydrate=hydrate,
        )

    def update_api_key(
        self,
        service_account_name_id_or_prefix: Union[str, UUID],
        name_id_or_prefix: Union[UUID, str],
        name: Optional[str] = None,
        description: Optional[str] = None,
        active: Optional[bool] = None,
    ) -> APIKeyResponse:
        """Update an API key.

        Args:
            service_account_name_id_or_prefix: The name, ID or prefix of the
                service account to update the API key for.
            name_id_or_prefix: Name, ID or prefix of the API key to update.
            name: New name of the API key.
            description: New description of the API key.
            active: Whether the API key is active or not.

        Returns:
            The updated API key.
        """
        api_key = self.get_api_key(
            service_account_name_id_or_prefix=service_account_name_id_or_prefix,
            name_id_or_prefix=name_id_or_prefix,
            allow_name_prefix_match=False,
        )
        update = APIKeyUpdate(
            name=name, description=description, active=active
        )
        return self.zen_store.update_api_key(
            service_account_id=api_key.service_account.id,
            api_key_name_or_id=api_key.id,
            api_key_update=update,
        )

    def rotate_api_key(
        self,
        service_account_name_id_or_prefix: Union[str, UUID],
        name_id_or_prefix: Union[UUID, str],
        retain_period_minutes: int = 0,
        set_key: bool = False,
    ) -> APIKeyResponse:
        """Rotate an API key.

        Args:
            service_account_name_id_or_prefix: The name, ID or prefix of the
                service account to rotate the API key for.
            name_id_or_prefix: Name, ID or prefix of the API key to update.
            retain_period_minutes: The number of minutes to retain the old API
                key for. If set to 0, the old API key will be invalidated.
            set_key: Whether to set the rotated API key as the active API key.

        Returns:
            The updated API key.
        """
        api_key = self.get_api_key(
            service_account_name_id_or_prefix=service_account_name_id_or_prefix,
            name_id_or_prefix=name_id_or_prefix,
            allow_name_prefix_match=False,
        )
        rotate_request = APIKeyRotateRequest(
            retain_period_minutes=retain_period_minutes
        )
        new_key = self.zen_store.rotate_api_key(
            service_account_id=api_key.service_account.id,
            api_key_name_or_id=api_key.id,
            rotate_request=rotate_request,
        )
        assert new_key.key is not None
        if set_key:
            self.set_api_key(key=new_key.key)

        return new_key

    def delete_api_key(
        self,
        service_account_name_id_or_prefix: Union[str, UUID],
        name_id_or_prefix: Union[str, UUID],
    ) -> None:
        """Delete an API key.

        Args:
            service_account_name_id_or_prefix: The name, ID or prefix of the
                service account to delete the API key for.
            name_id_or_prefix: The name, ID or prefix of the API key.
        """
        api_key = self.get_api_key(
            service_account_name_id_or_prefix=service_account_name_id_or_prefix,
            name_id_or_prefix=name_id_or_prefix,
            allow_name_prefix_match=False,
        )
        self.zen_store.delete_api_key(
            service_account_id=api_key.service_account.id,
            api_key_name_or_id=api_key.id,
        )

    #############################################
    # Tags
    #
    # Note: tag<>resource are not exposed and
    # can be accessed via relevant resources
    #############################################

    def create_tag(self, tag: TagRequest) -> TagResponse:
        """Creates a new tag.

        Args:
            tag: the Tag to be created.

        Returns:
            The newly created tag.
        """
        return self.zen_store.create_tag(tag=tag)

    def delete_tag(self, tag_name_or_id: Union[str, UUID]) -> None:
        """Deletes a tag.

        Args:
            tag_name_or_id: name or id of the tag to be deleted.
        """
        self.zen_store.delete_tag(tag_name_or_id=tag_name_or_id)

    def update_tag(
        self,
        tag_name_or_id: Union[str, UUID],
        tag_update_model: TagUpdate,
    ) -> TagResponse:
        """Updates an existing tag.

        Args:
            tag_name_or_id: name or UUID of the tag to be updated.
            tag_update_model: the tag to be updated.

        Returns:
            The updated tag.
        """
        return self.zen_store.update_tag(
            tag_name_or_id=tag_name_or_id, tag_update_model=tag_update_model
        )

    def get_tag(
        self, tag_name_or_id: Union[str, UUID], hydrate: bool = True
    ) -> TagResponse:
        """Get an existing tag.

        Args:
            tag_name_or_id: name or id of the model to be retrieved.
            hydrate: Flag deciding whether to hydrate the output model(s)
                by including metadata fields in the response.

        Returns:
            The tag of interest.
        """
        return self.zen_store.get_tag(
            tag_name_or_id=tag_name_or_id, hydrate=hydrate
        )

    def list_tags(
        self,
        tag_filter_model: TagFilter,
        hydrate: bool = False,
    ) -> Page[TagResponse]:
        """Get tags by filter.

        Args:
            tag_filter_model: All filter parameters including pagination
                params.
            hydrate: Flag deciding whether to hydrate the output model(s)
                by including metadata fields in the response.

        Returns:
            A page of all tags.
        """
        return self.zen_store.list_tags(
            tag_filter_model=tag_filter_model, hydrate=hydrate
        )<|MERGE_RESOLUTION|>--- conflicted
+++ resolved
@@ -2425,27 +2425,8 @@
         Args:
             name_id_or_prefix: The name, ID or ID prefix of the pipeline.
         """
-<<<<<<< HEAD
         pipeline = self.get_pipeline(name_id_or_prefix=name_id_or_prefix)
         self.zen_store.delete_pipeline(pipeline_id=pipeline.id)
-=======
-        if all_versions:
-            if is_valid_uuid(name_id_or_prefix):
-                raise ValueError(
-                    "You need to supply a name (not an ID) when trying to "
-                    "delete all versions of a pipeline."
-                )
-
-            for pipeline in depaginate(
-                Client().list_pipelines, name=name_id_or_prefix
-            ):
-                Client().delete_pipeline(pipeline.id)
-        else:
-            pipeline = self.get_pipeline(
-                name_id_or_prefix=name_id_or_prefix, version=version
-            )
-            self.zen_store.delete_pipeline(pipeline_id=pipeline.id)
->>>>>>> 11978117
 
     @_fail_for_sql_zen_store
     def trigger_pipeline(
