--- conflicted
+++ resolved
@@ -33,12 +33,8 @@
     Union,
     cast,
 )
-<<<<<<< HEAD
-from uuid import UUID
+from uuid import UUID, uuid4
 import click
-=======
-from uuid import UUID, uuid4
->>>>>>> c7a00fad
 
 from pydantic import SecretStr
 
