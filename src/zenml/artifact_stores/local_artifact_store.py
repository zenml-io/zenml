--- conflicted
+++ resolved
@@ -47,41 +47,25 @@
     Tuple,
     Type,
     Union,
-    ClassVar,
 )
 
 from pydantic import root_validator, validator
 
-<<<<<<< HEAD
 from zenml.artifact_stores import (
     BaseArtifactStore,
     BaseArtifactStoreConfig,
     BaseArtifactStoreFlavor,
 )
-from zenml.exceptions import ArtifactStoreInterfaceError
-from zenml.stack import StackComponent, StackComponentConfig
-=======
-from zenml.artifact_stores import BaseArtifactStore
 from zenml.config.global_config import GlobalConfiguration
 from zenml.constants import LOCAL_STORES_DIRECTORY_NAME
 from zenml.exceptions import ArtifactStoreInterfaceError
+from zenml.stack import StackComponent, StackComponentConfig
 from zenml.utils import io_utils
->>>>>>> 27559b1d
 
 PathType = Union[bytes, str]
 
 
-<<<<<<< HEAD
 class LocalArtifactStoreConfig(BaseArtifactStoreConfig):
-=======
-class LocalArtifactStore(BaseArtifactStore):
-    """Artifact Store for local artifacts."""
-
-    path: str = ""
-
-    # Class Configuration
-    FLAVOR: ClassVar[str] = "local"
->>>>>>> 27559b1d
     SUPPORTED_SCHEMES: ClassVar[Set[str]] = {""}
 
     @validator("path")
@@ -105,188 +89,6 @@
             )
         return path
 
-
-class LocalArtifactStore(BaseArtifactStore):
-    """Artifact Store for local artifacts."""
-
-    # Class Configuration
-    FLAVOR: ClassVar[str] = "local"
-
-    @staticmethod
-    def open(name: PathType, mode: str = "r") -> Any:
-        """Open a file at the given path.
-
-        Args:
-            name: The path to the file.
-            mode: The mode to open the file.
-
-        Returns:
-            Any: The file object.
-        """
-        return open(name, mode=mode)
-
-    @staticmethod
-    def copyfile(src: PathType, dst: PathType, overwrite: bool = False) -> None:
-        """Copy a file from the source to the destination.
-
-        Args:
-            src: The source path.
-            dst: The destination path.
-            overwrite: Whether to overwrite the destination file if it exists.
-
-        Raises:
-            FileExistsError: If the destination file exists and overwrite is
-                False.
-        """
-        if not overwrite and os.path.exists(dst):
-            raise FileExistsError(
-                f"Destination file {str(dst)} already exists and argument "
-                f"`overwrite` is false."
-            )
-        shutil.copyfile(src, dst)  # type: ignore[type-var, arg-type]
-
-    @staticmethod
-    def exists(path: PathType) -> bool:
-        """Returns `True` if the given path exists.
-
-        Args:
-            path: The path to check.
-
-        Returns:
-            bool: Whether the path exists.
-        """
-        return os.path.exists(path)
-
-    @staticmethod
-    def glob(pattern: PathType) -> List[PathType]:
-        """Return the paths that match a glob pattern.
-
-        Args:
-            pattern: The glob pattern.
-
-        Returns:
-            List[PathType]: The paths that match the glob pattern.
-        """
-        return glob.glob(pattern)  # type: ignore[type-var]
-
-    @staticmethod
-    def isdir(path: PathType) -> bool:
-        """Returns whether the given path points to a directory.
-
-        Args:
-            path: The path to check.
-
-        Returns:
-            bool: Whether the path points to a directory.
-        """
-        return os.path.isdir(path)
-
-    @staticmethod
-    def listdir(path: PathType) -> List[PathType]:
-        """Returns a list of files under a given directory in the filesystem.
-
-        Args:
-            path: The path to the directory.
-
-        Returns:
-            List[PathType]: The list of files under the given directory.
-        """
-        return os.listdir(path)  # type:ignore[return-value]
-
-    @staticmethod
-    def makedirs(path: PathType) -> None:
-        """Make a directory at the given path, recursively creating parents.
-
-        Args:
-            path: The path to the directory.
-        """
-        os.makedirs(path, exist_ok=True)
-
-    @staticmethod
-    def mkdir(path: PathType) -> None:
-        """Make a directory at the given path; parent directory must exist.
-
-        Args:
-            path: The path to the directory.
-        """
-        os.mkdir(path)
-
-    @staticmethod
-    def remove(path: PathType) -> None:
-        """Remove the file at the given path. Dangerous operation.
-
-        Args:
-            path: The path to the file.
-        """
-        os.remove(path)
-
-    @staticmethod
-    def rename(src: PathType, dst: PathType, overwrite: bool = False) -> None:
-        """Rename source file to destination file.
-
-        Args:
-            src: The path of the file to rename.
-            dst: The path to rename the source file to.
-            overwrite: If a file already exists at the destination, this
-                method will overwrite it if overwrite=`True`
-
-        Raises:
-            FileExistsError: If the destination file exists and overwrite is
-                False.
-        """
-        if not overwrite and os.path.exists(dst):
-            raise FileExistsError(
-                f"Destination path {str(dst)} already exists and argument "
-                f"`overwrite` is false."
-            )
-        os.rename(src, dst)
-
-    @staticmethod
-    def rmtree(path: PathType) -> None:
-        """Deletes dir recursively. Dangerous operation.
-
-        Args:
-            path: The path to the directory.
-        """
-        shutil.rmtree(path)
-
-    @staticmethod
-    def stat(path: PathType) -> Any:
-        """Return the stat descriptor for a given file path.
-
-        Args:
-            path: The path to the file.
-
-        Returns:
-            Any: The stat descriptor for the file.
-        """
-        return os.stat(path)
-
-    @staticmethod
-    def walk(
-        top: PathType,
-        topdown: bool = True,
-        onerror: Optional[Callable[..., None]] = None,
-    ) -> Iterable[Tuple[PathType, List[PathType], List[PathType]]]:
-        """Return an iterator that walks the contents of the given directory.
-
-        Args:
-            top: Path of directory to walk.
-            topdown: Whether to walk directories topdown or bottom-up.
-            onerror: Callable that gets called if an error occurs.
-
-        Yields:
-            An Iterable of Tuples, each of which contain the path of the
-            current directory path, a list of directories inside the
-            current directory and a list of files inside the current
-            directory.
-        """
-        yield from os.walk(
-            top, topdown=topdown, onerror=onerror
-        )  # type: ignore[type-var, misc]
-
-<<<<<<< HEAD
-=======
     @root_validator
     def _default_local_path(cls, values: Dict[str, Any]) -> Dict[str, Any]:
         """Generates a local artifact store path if not configured.
@@ -310,10 +112,186 @@
 
         return values
 
-    @validator("path")
-    def ensure_path_local(cls, path: str) -> str:
-        """Pydantic validator which ensures that the given path is a local path.
->>>>>>> 27559b1d
+
+class LocalArtifactStore(BaseArtifactStore):
+    """Artifact Store for local artifacts."""
+
+    # Class Configuration
+    FLAVOR: ClassVar[str] = "local"
+
+    @staticmethod
+    def open(name: PathType, mode: str = "r") -> Any:
+        """Open a file at the given path.
+
+        Args:
+            name: The path to the file.
+            mode: The mode to open the file.
+
+        Returns:
+            Any: The file object.
+        """
+        return open(name, mode=mode)
+
+    @staticmethod
+    def copyfile(src: PathType, dst: PathType, overwrite: bool = False) -> None:
+        """Copy a file from the source to the destination.
+
+        Args:
+            src: The source path.
+            dst: The destination path.
+            overwrite: Whether to overwrite the destination file if it exists.
+
+        Raises:
+            FileExistsError: If the destination file exists and overwrite is
+                False.
+        """
+        if not overwrite and os.path.exists(dst):
+            raise FileExistsError(
+                f"Destination file {str(dst)} already exists and argument "
+                f"`overwrite` is false."
+            )
+        shutil.copyfile(src, dst)  # type: ignore[type-var, arg-type]
+
+    @staticmethod
+    def exists(path: PathType) -> bool:
+        """Returns `True` if the given path exists.
+
+        Args:
+            path: The path to check.
+
+        Returns:
+            bool: Whether the path exists.
+        """
+        return os.path.exists(path)
+
+    @staticmethod
+    def glob(pattern: PathType) -> List[PathType]:
+        """Return the paths that match a glob pattern.
+
+        Args:
+            pattern: The glob pattern.
+
+        Returns:
+            List[PathType]: The paths that match the glob pattern.
+        """
+        return glob.glob(pattern)  # type: ignore[type-var]
+
+    @staticmethod
+    def isdir(path: PathType) -> bool:
+        """Returns whether the given path points to a directory.
+
+        Args:
+            path: The path to check.
+
+        Returns:
+            bool: Whether the path points to a directory.
+        """
+        return os.path.isdir(path)
+
+    @staticmethod
+    def listdir(path: PathType) -> List[PathType]:
+        """Returns a list of files under a given directory in the filesystem.
+
+        Args:
+            path: The path to the directory.
+
+        Returns:
+            List[PathType]: The list of files under the given directory.
+        """
+        return os.listdir(path)  # type:ignore[return-value]
+
+    @staticmethod
+    def makedirs(path: PathType) -> None:
+        """Make a directory at the given path, recursively creating parents.
+
+        Args:
+            path: The path to the directory.
+        """
+        os.makedirs(path, exist_ok=True)
+
+    @staticmethod
+    def mkdir(path: PathType) -> None:
+        """Make a directory at the given path; parent directory must exist.
+
+        Args:
+            path: The path to the directory.
+        """
+        os.mkdir(path)
+
+    @staticmethod
+    def remove(path: PathType) -> None:
+        """Remove the file at the given path. Dangerous operation.
+
+        Args:
+            path: The path to the file.
+        """
+        os.remove(path)
+
+    @staticmethod
+    def rename(src: PathType, dst: PathType, overwrite: bool = False) -> None:
+        """Rename source file to destination file.
+
+        Args:
+            src: The path of the file to rename.
+            dst: The path to rename the source file to.
+            overwrite: If a file already exists at the destination, this
+                method will overwrite it if overwrite=`True`
+
+        Raises:
+            FileExistsError: If the destination file exists and overwrite is
+                False.
+        """
+        if not overwrite and os.path.exists(dst):
+            raise FileExistsError(
+                f"Destination path {str(dst)} already exists and argument "
+                f"`overwrite` is false."
+            )
+        os.rename(src, dst)
+
+    @staticmethod
+    def rmtree(path: PathType) -> None:
+        """Deletes dir recursively. Dangerous operation.
+
+        Args:
+            path: The path to the directory.
+        """
+        shutil.rmtree(path)
+
+    @staticmethod
+    def stat(path: PathType) -> Any:
+        """Return the stat descriptor for a given file path.
+
+        Args:
+            path: The path to the file.
+
+        Returns:
+            Any: The stat descriptor for the file.
+        """
+        return os.stat(path)
+
+    @staticmethod
+    def walk(
+        top: PathType,
+        topdown: bool = True,
+        onerror: Optional[Callable[..., None]] = None,
+    ) -> Iterable[Tuple[PathType, List[PathType], List[PathType]]]:
+        """Return an iterator that walks the contents of the given directory.
+
+        Args:
+            top: Path of directory to walk.
+            topdown: Whether to walk directories topdown or bottom-up.
+            onerror: Callable that gets called if an error occurs.
+
+        Yields:
+            An Iterable of Tuples, each of which contain the path of the
+            current directory path, a list of directories inside the
+            current directory and a list of files inside the current
+            directory.
+        """
+        yield from os.walk(
+            top, topdown=topdown, onerror=onerror
+        )  # type: ignore[type-var, misc]
+
 
 class LocalArtifactStoreFlavor(BaseArtifactStoreFlavor):
     @property
