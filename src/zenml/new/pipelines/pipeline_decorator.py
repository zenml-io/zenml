#  Copyright (c) ZenML GmbH 2023. All Rights Reserved.
#
#  Licensed under the Apache License, Version 2.0 (the "License");
#  you may not use this file except in compliance with the License.
#  You may obtain a copy of the License at:
#
#       https://www.apache.org/licenses/LICENSE-2.0
#
#  Unless required by applicable law or agreed to in writing, software
#  distributed under the License is distributed on an "AS IS" BASIS,
#  WITHOUT WARRANTIES OR CONDITIONS OF ANY KIND, either express
#  or implied. See the License for the specific language governing
#  permissions and limitations under the License.
"""ZenML pipeline decorator definition."""
from types import FunctionType
from typing import (
    TYPE_CHECKING,
    Any,
    Callable,
    Dict,
    Optional,
    TypeVar,
    Union,
    overload,
)

if TYPE_CHECKING:
    from zenml.config.base_settings import SettingsOrDict
    from zenml.model.model_version import ModelVersion
    from zenml.new.pipelines.pipeline import Pipeline

    HookSpecification = Union[str, FunctionType]
    F = TypeVar("F", bound=Callable[..., None])


@overload
def pipeline(_func: "F") -> "Pipeline":
    ...


@overload
def pipeline(
    *,
    name: Optional[str] = None,
    enable_cache: Optional[bool] = None,
    enable_artifact_metadata: Optional[bool] = None,
    enable_step_logs: Optional[bool] = None,
    settings: Optional[Dict[str, "SettingsOrDict"]] = None,
    extra: Optional[Dict[str, Any]] = None,
) -> Callable[["F"], "Pipeline"]:
    ...


def pipeline(
    _func: Optional["F"] = None,
    *,
    name: Optional[str] = None,
    enable_cache: Optional[bool] = None,
    enable_artifact_metadata: Optional[bool] = None,
    enable_step_logs: Optional[bool] = None,
    settings: Optional[Dict[str, "SettingsOrDict"]] = None,
    extra: Optional[Dict[str, Any]] = None,
    on_failure: Optional["HookSpecification"] = None,
    on_success: Optional["HookSpecification"] = None,
    model_version: Optional["ModelVersion"] = None,
) -> Union["Pipeline", Callable[["F"], "Pipeline"]]:
    """Decorator to create a pipeline.

    Args:
        _func: The decorated function.
        name: The name of the pipeline. If left empty, the name of the
            decorated function will be used as a fallback.
        enable_cache: Whether to use caching or not.
        enable_artifact_metadata: Whether to enable artifact metadata or not.
        enable_step_logs: If step logs should be enabled for this pipeline.
        settings: Settings for this pipeline.
        extra: Extra configurations for this pipeline.
        on_failure: Callback function in event of failure of the step. Can be a
            function with a single argument of type `BaseException`, or a source
            path to such a function (e.g. `module.my_function`).
        on_success: Callback function in event of success of the step. Can be a
            function with no arguments, or a source path to such a function
            (e.g. `module.my_function`).
<<<<<<< HEAD
        model_version: configuration of the model version in the Model Control Plane.
=======
        model_config: Model(Version) configuration for this step as
            `ModelConfig` instance.
>>>>>>> e17f4d3a

    Returns:
        A pipeline instance.
    """

    def inner_decorator(func: "F") -> "Pipeline":
        from zenml.new.pipelines.pipeline import Pipeline

        p = Pipeline(
            name=name or func.__name__,
            enable_cache=enable_cache,
            enable_artifact_metadata=enable_artifact_metadata,
            enable_step_logs=enable_step_logs,
            settings=settings,
            extra=extra,
            on_failure=on_failure,
            on_success=on_success,
            model_version=model_version,
            entrypoint=func,
        )

        p.__doc__ = func.__doc__
        return p

    return inner_decorator if _func is None else inner_decorator(_func)<|MERGE_RESOLUTION|>--- conflicted
+++ resolved
@@ -66,30 +66,30 @@
 ) -> Union["Pipeline", Callable[["F"], "Pipeline"]]:
     """Decorator to create a pipeline.
 
-    Args:
-        _func: The decorated function.
-        name: The name of the pipeline. If left empty, the name of the
-            decorated function will be used as a fallback.
-        enable_cache: Whether to use caching or not.
-        enable_artifact_metadata: Whether to enable artifact metadata or not.
-        enable_step_logs: If step logs should be enabled for this pipeline.
-        settings: Settings for this pipeline.
-        extra: Extra configurations for this pipeline.
-        on_failure: Callback function in event of failure of the step. Can be a
-            function with a single argument of type `BaseException`, or a source
-            path to such a function (e.g. `module.my_function`).
-        on_success: Callback function in event of success of the step. Can be a
-            function with no arguments, or a source path to such a function
-            (e.g. `module.my_function`).
-<<<<<<< HEAD
-        model_version: configuration of the model version in the Model Control Plane.
-=======
-        model_config: Model(Version) configuration for this step as
-            `ModelConfig` instance.
->>>>>>> e17f4d3a
+        Args:
+            _func: The decorated function.
+            name: The name of the pipeline. If left empty, the name of the
+                decorated function will be used as a fallback.
+            enable_cache: Whether to use caching or not.
+            enable_artifact_metadata: Whether to enable artifact metadata or not.
+            enable_step_logs: If step logs should be enabled for this pipeline.
+            settings: Settings for this pipeline.
+            extra: Extra configurations for this pipeline.
+            on_failure: Callback function in event of failure of the step. Can be a
+                function with a single argument of type `BaseException`, or a source
+                path to such a function (e.g. `module.my_function`).
+            on_success: Callback function in event of success of the step. Can be a
+                function with no arguments, or a source path to such a function
+                (e.g. `module.my_function`).
+    <<<<<<< HEAD
+            model_version: configuration of the model version in the Model Control Plane.
+    =======
+            model_config: Model(Version) configuration for this step as
+                `ModelConfig` instance.
+    >>>>>>> develop
 
-    Returns:
-        A pipeline instance.
+        Returns:
+            A pipeline instance.
     """
 
     def inner_decorator(func: "F") -> "Pipeline":
