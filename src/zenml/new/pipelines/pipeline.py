--- conflicted
+++ resolved
@@ -834,13 +834,8 @@
             other_model_configs.add(model_config)
 
     def get_new_version_requests(
-<<<<<<< HEAD
         self, deployment: "PipelineDeploymentBase"
-    ) -> Dict[str, NewModelVersionRequest]:
-=======
-        self, deployment: "PipelineDeploymentBaseModel"
     ) -> Dict[Tuple[str, Optional[str]], NewModelVersionRequest]:
->>>>>>> a6c3c877
         """Get the running versions of the models that are used in the pipeline run.
 
         Args:
@@ -907,58 +902,6 @@
             model_name, model_version = key
             if len(data.requesters) > 1:
                 logger.warning(
-<<<<<<< HEAD
-                    f"New version of model `{model_name}` requested in "
-                    f"multiple decorators:\n"
-                    f"{data.requesters}\n We recommend that "
-                    f"`create_new_model_version` is configured "
-                    "only in one place of the pipeline."
-                )
-            data.model_config._validate_config_in_runtime()
-
-    def update_new_versions_requests(
-        self,
-        deployment: "PipelineDeploymentBase",
-        new_version_requests: Dict[str, NewModelVersionRequest],
-    ) -> "PipelineDeploymentBase":
-        """Update model configurations that are used in the pipeline run.
-
-        This method is updating create_new_model_version for all model
-        configurations in the pipeline, who deal with model name with existing
-        request to create a new mode version.
-
-        Args:
-            deployment: The pipeline deployment configuration.
-            new_version_requests: Dict of models requesting new versions and
-                their definition points.
-
-        Returns:
-            Updated pipeline deployment configuration.
-        """
-        for step_name in deployment.step_configurations:
-            step_model_config = deployment.step_configurations[
-                step_name
-            ].config.model_config
-            if (
-                step_model_config is not None
-                and step_model_config.name in new_version_requests
-            ):
-                step_model_config.version = new_version_requests[
-                    step_model_config.name
-                ].model_config.version
-                step_model_config.create_new_model_version = True
-        pipeline_model_config = deployment.pipeline_configuration.model_config
-        if (
-            pipeline_model_config is not None
-            and pipeline_model_config.name in new_version_requests
-        ):
-            pipeline_model_config.version = new_version_requests[
-                pipeline_model_config.name
-            ].model_config.version
-            pipeline_model_config.create_new_model_version = True
-        return deployment
-
-=======
                     f"New version of model version `{model_name}::{model_version or 'NEW'}` "
                     f"requested in multiple decorators:\n{data.requesters}\n We recommend "
                     "that `ModelConfig` requesting new version is configured only in one "
@@ -966,22 +909,18 @@
                 )
             data.model_config._validate_config_in_runtime()
 
->>>>>>> a6c3c877
     def register_running_versions(
         self,
         new_versions_requested: Dict[
             Tuple[str, Optional[str]], NewModelVersionRequest
         ],
     ) -> None:
-        """Registers the running versions of the models used in the given pipeline run.
-
-        Args:
-<<<<<<< HEAD
-            new_version_requests: Dict of models requesting new versions and
+        """Registers the running versions of the models used in the given
+            pipeline run.
+
+        Args:
+            new_versions_requested: Dict of models requesting new versions and
                 their definition points.
-=======
-            new_versions_requested: Dict of models requesting new versions and their definition points.
->>>>>>> a6c3c877
         """
         for key, _ in new_versions_requested.items():
             model_name, model_version = key
@@ -1001,12 +940,7 @@
         """Delete the running versions of the models without `restore` after fail.
 
         Args:
-<<<<<<< HEAD
-            new_version_requests: Dict of models requesting new versions and
-                their definition points.
-=======
             new_versions_requested: Dict of models requesting new versions and their definition points.
->>>>>>> a6c3c877
         """
         for key, new_version_request in new_versions_requested.items():
             model_name, model_version = key
