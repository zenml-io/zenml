--- conflicted
+++ resolved
@@ -896,60 +896,10 @@
                     "that `ModelVersion` requesting new version is configured only in one "
                     "place of the pipeline."
                 )
-<<<<<<< HEAD
-            data.model_config._validate_config_in_runtime()
-
-    def register_running_versions(
-        self,
-        new_versions_requested: Dict[
-            Tuple[str, Optional[str]], NewModelVersionRequest
-        ],
-    ) -> None:
-        """Registers the running versions of the models used in the given pipeline run.
-
-        Args:
-            new_versions_requested: Dict of models requesting new versions and their definition points.
-        """
-        for key, _ in new_versions_requested.items():
-            model_name, model_version = key
-            if not model_version:
-                mv = Client().get_model_version(
-                    model_name_or_id=model_name,
-                    model_version_name_or_number_or_id=constants.RUNNING_MODEL_VERSION,
-                )
-                mv._update_default_running_version_name()
-
-    def delete_running_versions_without_recovery(
-        self,
-        new_versions_requested: Dict[
-            Tuple[str, Optional[str]], NewModelVersionRequest
-        ],
-    ) -> None:
-        """Delete the running versions of the models without `restore` after fail.
-
-        Args:
-            new_versions_requested: Dict of models requesting new versions and their definition points.
-        """
-        for key, new_version_request in new_versions_requested.items():
-            model_name, model_version = key
-            if (
-                new_version_request.model_config.delete_new_version_on_failure
-                and new_version_request.model_config.was_created_in_this_run
-            ):
-                model_version_model = Client().get_model_version(
-                    model_name_or_id=model_name,
-                    model_version_name_or_number_or_id=model_version
-                    or constants.RUNNING_MODEL_VERSION,
-                )
-                Client().delete_model_version(
-                    model_version_id=model_version_model.id
-                )
-=======
             data.model_version._validate_config_in_runtime()
             self.__new_unnamed_model_versions_in_current_run__[
                 data.model_version.name
             ] = data.model_version.number
->>>>>>> 6f069b6d
 
     def get_runs(self, **kwargs: Any) -> List[PipelineRunResponseModel]:
         """(Deprecated) Get runs of this pipeline.
