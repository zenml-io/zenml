--- conflicted
+++ resolved
@@ -726,41 +726,22 @@
             try:
                 stack.deploy_pipeline(deployment=deployment_model)
             except Exception as e:
-<<<<<<< HEAD
-                self.delete_running_versions_without_recovery(
-                    new_version_requests
-                )
-
                 if (
                     run
                     and Client().get_pipeline_run(run.id).status
                     == ExecutionStatus.INITIALIZING
                 ):
                     # The run hasn't actually started yet, which means that we
-                    # failed during initialization -> We don't want the run to
-                    # stay in the database
+                    # failed during initialization -> We don't want the
+                    # placeholder run to stay in the database
                     Client().delete_pipeline_run(run.id)
 
-=======
->>>>>>> 3f06da99
                 raise e
             finally:
                 constants.SHOULD_PREVENT_PIPELINE_EXECUTION = False
 
-<<<<<<< HEAD
-            self.register_running_versions(new_version_requests)
             if run:
                 run_url = dashboard_utils.get_run_url(run)
-=======
-            runs = Client().list_pipeline_runs(
-                deployment_id=deployment_model.id,
-                sort_by="desc:start_time",
-                size=1,
-            )
-
-            if runs.items:
-                run_url = dashboard_utils.get_run_url(runs[0])
->>>>>>> 3f06da99
                 if run_url:
                     logger.info(f"Dashboard URL: {run_url}")
                 else:
