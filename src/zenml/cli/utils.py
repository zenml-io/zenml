--- conflicted
+++ resolved
@@ -15,43 +15,30 @@
 import functools
 import subprocess
 import sys
-<<<<<<< HEAD
 from typing import (
     TYPE_CHECKING,
     Any,
     Callable,
     Dict,
     List,
-    Mapping,
     Tuple,
     TypeVar,
     cast,
 )
-=======
-from typing import Any, Callable, Dict, List, TypeVar, cast
->>>>>>> ea7c613c
 
 import click
 from dateutil import tz
 from rich import table
 
-<<<<<<< HEAD
-from zenml.cli import utils as cli_utils
 from zenml.console import console
-=======
->>>>>>> ea7c613c
 from zenml.logger import get_logger
 from zenml.stack import StackComponent
 
 logger = get_logger(__name__)
 
-<<<<<<< HEAD
 if TYPE_CHECKING:
-    from zenml.core.base_component import BaseComponent
     from zenml.integrations.integration import IntegrationMeta
 
-=======
->>>>>>> ea7c613c
 
 def title(text: str) -> None:
     """Echo a title formatted string on the CLI.
@@ -163,36 +150,19 @@
         components: List of stack components to print.
         active_component_name: Name of the component that is currently active.
     """
-<<<<<<< HEAD
-    list_of_dicts = []
-    for key, c in component_list.items():
-        # Make sure that the `name` key is not taken in the component dict
-        # In case `name` exists, it is replaced inplace with `component_name`
-        component_dict = {
-            "COMPONENT_NAME" if k == "name" else k.upper(): str(v)
-            for k, v in c.dict(exclude={"_superfluous_options"}).items()
-=======
     configurations = []
     for component in components:
         is_active = component.name == active_component_name
         component_config = {
             "ACTIVE": "*" if is_active else "",
-            **{key.upper(): value for key, value in component.dict().items()},
->>>>>>> ea7c613c
+            **{
+                key.upper(): str(value)
+                for key, value in component.dict().items()
+            },
         }
         configurations.append(component_config)
 
-<<<<<<< HEAD
-        data = {
-            "ACTIVE": ":right_arrow:" if key == active_component else "",
-            "NAME": key,
-        }
-        data.update(component_dict)
-        list_of_dicts.append(data)
-    return list_of_dicts
-=======
     print_table(configurations)
->>>>>>> ea7c613c
 
 
 def print_stack_component_configuration(component: StackComponent) -> None:
