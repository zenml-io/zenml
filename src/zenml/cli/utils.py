--- conflicted
+++ resolved
@@ -181,16 +181,10 @@
     )
     rich_table.add_column("COMPONENT_TYPE")
     rich_table.add_column("COMPONENT_NAME")
-<<<<<<< HEAD
-    items = [[typ.value, name] for typ, name in config.items()]
-    for item in items:
-        rich_table.add_row(*list(item))
-=======
     items = ([typ.value, name] for typ, name in config.items())
     for item in items:
         rich_table.add_row(*item)
 
->>>>>>> 71c3b714
     # capitalize entries in first column
     rich_table.columns[0]._cells = [
         component.upper() for component in rich_table.columns[0]._cells  # type: ignore[union-attr]
