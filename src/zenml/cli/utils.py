--- conflicted
+++ resolved
@@ -2363,11 +2363,6 @@
     if deployment.url:
         declare("\n[bold]Connection information:[/bold]")
 
-<<<<<<< HEAD
-        endpoint_url = deployment.url.rstrip("/")
-        declare(f"\n[bold]Endpoint URL:[/bold] [link]{endpoint_url}[/link]")
-        declare(f"[bold]Swagger URL:[/bold] [link]{endpoint_url}/docs[/link]")
-=======
         declare(
             f"\n[bold]Endpoint URL:[/bold] [link]{deployment.url}[/link]",
             no_wrap=True,
@@ -2376,7 +2371,6 @@
             f"[bold]Swagger URL:[/bold] [link]{deployment.url.rstrip('/')}/docs[/link]",
             no_wrap=True,
         )
->>>>>>> 20a936d5
 
         # Auth key handling with proper security
         auth_key = deployment.auth_key
