#  Copyright (c) ZenML GmbH 2020. All Rights Reserved.
#
#  Licensed under the Apache License, Version 2.0 (the "License");
#  you may not use this file except in compliance with the License.
#  You may obtain a copy of the License at:
#
#       https://www.apache.org/licenses/LICENSE-2.0
#
#  Unless required by applicable law or agreed to in writing, software
#  distributed under the License is distributed on an "AS IS" BASIS,
#  WITHOUT WARRANTIES OR CONDITIONS OF ANY KIND, either express
#  or implied. See the License for the specific language governing
#  permissions and limitations under the License.
import base64
import datetime
import subprocess
import sys
from typing import (
    TYPE_CHECKING,
    Any,
    Dict,
    List,
    Optional,
    Sequence,
    Tuple,
    Union,
)

import click
import yaml
from dateutil import tz
from pydantic import BaseModel
from rich import box, table
from rich.style import Style
from rich.text import Text

from zenml.console import console
from zenml.constants import IS_DEBUG_ENV
from zenml.logger import get_logger
<<<<<<< HEAD
=======
from zenml.model_deployers import BaseModelDeployer
from zenml.repository import Repository
from zenml.secret import BaseSecretSchema
from zenml.services import BaseService
from zenml.services.service_status import ServiceState
from zenml.zen_stores.models import ComponentWrapper, FlavorWrapper
from zenml.zen_stores.models.flavor_wrapper import validate_flavor_source
>>>>>>> d4fff251

logger = get_logger(__name__)

if TYPE_CHECKING:
    from zenml.config.profile_config import ProfileConfiguration
    from zenml.enums import StackComponentType
    from zenml.integrations.integration import IntegrationMeta
    from zenml.model_deployers import BaseModelDeployer
    from zenml.secret import BaseSecretSchema
    from zenml.services import BaseService
    from zenml.stack import StackComponent
    from zenml.zen_stores.models import ComponentWrapper, FlavorWrapper


def title(text: str) -> None:
    """Echo a title formatted string on the CLI.

    Args:
      text: Input text string.
    """
    console.print(text.upper(), style="title")


def confirmation(text: str, *args: Any, **kwargs: Any) -> bool:
    """Echo a confirmation string on the CLI.

    Args:
      text: Input text string.
      *args: Args to be passed to click.confirm().
      **kwargs: Kwargs to be passed to click.confirm().

    Returns:
        Boolean based on user response.
    """
    # return Confirm.ask(text, console=console)
    return click.confirm(click.style(text, fg="yellow"), *args, **kwargs)


def declare(text: Union[str, Text]) -> None:
    """Echo a declaration on the CLI.

    Args:
      text: Input text string.
    """
    console.print(text, style="info")


def error(text: str) -> None:
    """Echo an error string on the CLI.

    Args:
      text: Input text string.

    Raises:
        click.ClickException: when called.
    """
    raise click.ClickException(message=click.style(text, fg="red", bold=True))
    # console.print(text, style="error")


def warning(
    text: str, custom_style: Optional[Union[str, Style]] = "warning"
) -> None:
    """Echo a warning string on the CLI.

    Args:
      text: Input text string.
      custom_style: Optional custom style to be used.
    """
    console.print(text, style=custom_style)


def pretty_print(obj: Any) -> None:
    """Pretty print an object on the CLI using `rich.print`.

    Args:
      obj: Any object with a __str__ method defined.
    # TODO: [LOW] check whether this needs to be converted to a string first
    # TODO: [LOW] use rich prettyprint for this instead
    """
    console.print(obj)


def print_table(obj: List[Dict[str, Any]], **columns: table.Column) -> None:
    """Prints the list of dicts in a table format. The input object should be a
    List of Dicts. Each item in that list represent a line in the Table. Each
    dict should have the same keys. The keys of the dict will be used as
    headers of the resulting table.

    Args:
      obj: A List containing dictionaries.
      columns: Optional column configurations to be used in the table.
    """
    column_keys = {key: None for dict_ in obj for key in dict_}
    column_names = [columns.get(key, key.upper()) for key in column_keys]
    rich_table = table.Table(*column_names, box=box.HEAVY_EDGE)

    for dict_ in obj:
        values = [dict_.get(key) for key in column_keys]
        rich_table.add_row(*values)

    if len(rich_table.columns) > 1:
        rich_table.columns[0].justify = "center"
    console.print(rich_table)


def print_pydantic_models(models: Sequence[BaseModel]) -> None:
    """Prints the list of Pydantic models in a table.

    Args:
        models: List of pydantic models that will be represented as a row in
            the table.
    """
    model_dicts = [
        {key: str(value) for key, value in model.dict().items()}
        for model in models
    ]
    print_table(model_dicts)


def format_integration_list(
    integrations: List[Tuple[str, "IntegrationMeta"]]
) -> List[Dict[str, str]]:
    """Formats a list of integrations into a List of Dicts. This list of dicts
    can then be printed in a table style using cli_utils.print_table."""
    list_of_dicts = []
    for name, integration_impl in integrations:
        is_installed = integration_impl.check_installation()  # type: ignore[attr-defined]
        list_of_dicts.append(
            {
                "INSTALLED": ":white_check_mark:" if is_installed else "",
                "INTEGRATION": name,
                "REQUIRED_PACKAGES": ", ".join(integration_impl.REQUIREMENTS),  # type: ignore[attr-defined]
            }
        )
    return list_of_dicts


def print_stack_component_list(
    components: List["ComponentWrapper"],
    active_component_name: Optional[str] = None,
) -> None:
    """Prints a table with configuration options for a list of stack components.

    If a component is active (its name matches the `active_component_name`),
    it will be highlighted in a separate table column.

    Args:
        components: List of stack components to print.
        active_component_name: Name of the component that is currently
            active.
    """
    configurations = []
    for component in components:
        is_active = component.name == active_component_name
        component_config = {
            "ACTIVE": ":point_right:" if is_active else "",
            "NAME": component.name,
            "FLAVOR": component.flavor,
            "UUID": component.uuid,
            **{
                key.upper(): str(value)
                for key, value in yaml.safe_load(
                    base64.b64decode(component.config).decode()
                ).items()
            },
        }
        configurations.append(component_config)
    print_table(configurations)


def print_stack_configuration(
    config: Dict["StackComponentType", str], active: bool, stack_name: str
) -> None:
    """Prints the configuration options of a stack."""
    stack_caption = f"'{stack_name}' stack"
    if active:
        stack_caption += " (ACTIVE)"
    rich_table = table.Table(
        box=box.HEAVY_EDGE,
        title="Stack Configuration",
        caption=stack_caption,
        show_lines=True,
    )
    rich_table.add_column("COMPONENT_TYPE")
    rich_table.add_column("COMPONENT_NAME")
    for component_type, name in config.items():
        rich_table.add_row(component_type.value, name)

    # capitalize entries in first column
    rich_table.columns[0]._cells = [
        component.upper()  # type: ignore[union-attr]
        for component in rich_table.columns[0]._cells
    ]
    console.print(rich_table)


def print_flavor_list(
    flavors: List["FlavorWrapper"],
    component_type: "StackComponentType",
) -> None:
    """Prints the list of flavors."""
    from zenml.integrations.registry import integration_registry
    from zenml.utils.source_utils import validate_flavor_source

    flavor_table = []
    for f in flavors:
        reachable = False

        if f.integration:
            if f.integration == "built-in":
                reachable = True
            else:
                reachable = integration_registry.is_installed(f.integration)

        else:
            try:
                validate_flavor_source(f.source, component_type=component_type)
                reachable = True
            except (
                AssertionError,
                ModuleNotFoundError,
                ImportError,
                ValueError,
            ):
                pass

        flavor_table.append(
            {
                "FLAVOR": f.name,
                "INTEGRATION": f.integration,
                "READY-TO-USE": ":white_check_mark:" if reachable else "",
                "SOURCE": f.source,
            }
        )

    print_table(flavor_table)
    warning(
        "The flag 'READY-TO-USE' indicates whether you can directly "
        "create/use/manage a stack component with that specific flavor. "
        "You can bring a flavor to a state where it is 'READY-TO-USE' in two "
        "different ways. If the flavor belongs to a ZenML integration, "
        "you can use `zenml integration install <name-of-the-integration>` and "
        "if it doesn't, you can make sure that you are using ZenML in an "
        "environment where ZenML can import the flavor through its source "
        "path (also shown in the list)."
    )


def print_stack_component_configuration(
<<<<<<< HEAD
    component: "StackComponent", active_status: bool
=======
    component: ComponentWrapper, display_name: str, active_status: bool
>>>>>>> d4fff251
) -> None:
    """Prints the configuration options of a stack component."""
    title = f"{component.type.value.upper()} Component Configuration"
    if active_status:
        title += " (ACTIVE)"
    rich_table = table.Table(
        box=box.HEAVY_EDGE,
        title=title,
        show_lines=True,
    )
    rich_table.add_column("COMPONENT_PROPERTY")
    rich_table.add_column("VALUE")
    component_dict = component.dict()
    component_dict.pop("config")
    component_dict.update(
        yaml.safe_load(base64.b64decode(component.config).decode())
    )

    for item in component_dict.items():
        rich_table.add_row(*[str(elem) for elem in item])

    # capitalize entries in first column
    rich_table.columns[0]._cells = [
        component.upper()  # type: ignore[union-attr]
        for component in rich_table.columns[0]._cells
    ]
    console.print(rich_table)


def print_active_profile() -> None:
    """Print active profile."""
    from zenml.repository import Repository

    repo = Repository()
    scope = "local" if repo.root else "global"
    declare(
        f"Running with active profile: '{repo.active_profile_name}' ({scope})"
    )


def print_active_stack() -> None:
    """Print active stack."""
    from zenml.repository import Repository

    repo = Repository()
    declare(f"Running with active stack: '{repo.active_stack_name}'")


def print_profile(
    profile: "ProfileConfiguration",
    active: bool,
) -> None:
    """Prints the configuration options of a profile.

    Args:
        profile: Profile to print.
        active: Whether the profile is active.
    """
    profile_title = f"'{profile.name}' Profile Configuration"
    if active:
        profile_title += " (ACTIVE)"

    rich_table = table.Table(
        box=box.HEAVY_EDGE,
        title=profile_title,
        show_lines=True,
    )
    rich_table.add_column("PROPERTY")
    rich_table.add_column("VALUE")
    items = profile.dict().items()
    for item in items:
        rich_table.add_row(*[str(elem) for elem in item])

    # capitalize entries in first column
    rich_table.columns[0]._cells = [
        component.upper()  # type: ignore[union-attr]
        for component in rich_table.columns[0]._cells
    ]
    console.print(rich_table)


def format_date(
    dt: datetime.datetime, format: str = "%Y-%m-%d %H:%M:%S"
) -> str:
    """Format a date into a string.

    Args:
      dt: Datetime object to be formatted.
      format: The format in string you want the datetime formatted to.

    Returns:
        Formatted string according to specification.
    """
    if dt is None:
        return ""
    # make sure this is UTC
    dt = dt.replace(tzinfo=tz.tzutc())

    if sys.platform != "win32":
        # On non-windows get local time zone.
        local_zone = tz.tzlocal()
        dt = dt.astimezone(local_zone)
    else:
        logger.warning("On Windows, all times are displayed in UTC timezone.")

    return dt.strftime(format)


def parse_unknown_options(args: List[str]) -> Dict[str, Any]:
    """Parse unknown options from the CLI.

    Args:
      args: A list of strings from the CLI.

    Returns:
        Dict of parsed args.
    """
    warning_message = (
        "Please provide args with a proper "
        "identifier as the key and the following structure: "
        '--custom_argument="value"'
    )

    assert all(a.startswith("--") for a in args), warning_message
    assert all(len(a.split("=")) == 2 for a in args), warning_message

    p_args = [a.lstrip("--").split("=") for a in args]

    assert all(k.isidentifier() for k, _ in p_args), warning_message

    r_args = {k: v for k, v in p_args}
    assert len(p_args) == len(r_args), "Replicated arguments!"

    return r_args


def install_packages(packages: List[str]) -> None:
    """Installs pypi packages into the current environment with pip"""
    command = [sys.executable, "-m", "pip", "install"] + packages

    if not IS_DEBUG_ENV:
        command += [
            "-qqq",
            "--no-warn-conflicts",
        ]

    subprocess.check_call(command)


def uninstall_package(package: str) -> None:
    """Uninstalls pypi package from the current environment with pip"""
    subprocess.check_call(
        [
            sys.executable,
            "-m",
            "pip",
            "uninstall",
            "-qqq",
            "-y",
            package,
        ]
    )


def pretty_print_secret(
    secret: "BaseSecretSchema", hide_secret: bool = True
) -> None:
    """Given a secret set print all key value pairs associated with the secret

    Args:
        secret: Secret of type BaseSecretSchema
        hide_secret: boolean that configures if the secret values are shown
            on the CLI
    """

    def get_secret_value(value: Any) -> str:
        if value is None:
            return ""
        if hide_secret:
            return "***"
        return str(value)

    stack_dicts = [
        {
            "SECRET_NAME": secret.name,
            "SECRET_KEY": key,
            "SECRET_VALUE": get_secret_value(value),
        }
        for key, value in secret.content.items()
    ]
    print_table(stack_dicts)


def print_secrets(secrets: List[str]) -> None:
    """Prints the configuration options of a stack.

    Args:
        secrets: List of secrets
    """
    rich_table = table.Table(
        box=box.HEAVY_EDGE,
        title="Secrets",
        show_lines=True,
    )
    rich_table.add_column("SECRET_NAME")
    secrets.sort()
    for item in secrets:
        rich_table.add_row(item)

    console.print(rich_table)


def get_service_status_emoji(service: "BaseService") -> str:
    """Get the rich emoji representing the operational status of a Service.

    Args:
        service: Service to get emoji for.

    Returns:
        String representing the emoji.
    """
    from zenml.services.service_status import ServiceState

    if service.status.state == ServiceState.ACTIVE:
        return ":white_check_mark:"
    if service.status.state == ServiceState.INACTIVE:
        return ":pause_button:"
    if service.status.state == ServiceState.ERROR:
        return ":heavy_exclamation_mark:"
    return ":hourglass_not_done:"


def pretty_print_model_deployer(
    model_services: List["BaseService"], model_deployer: "BaseModelDeployer"
) -> None:
    """Given a list of served_models print all key value pairs associated with
    the secret

    Args:
        model_services: list of model deployment services
        model_deployer: Active model deployer
    """
    model_service_dicts = []
    for model_service in model_services:
        served_model_info = model_deployer.get_model_server_info(model_service)

        model_service_dicts.append(
            {
                "STATUS": get_service_status_emoji(model_service),
                "UUID": str(model_service.uuid),
                "PIPELINE_NAME": model_service.config.pipeline_name,
                "PIPELINE_STEP_NAME": model_service.config.pipeline_step_name,
                "MODEL_NAME": served_model_info.get("MODEL_NAME", ""),
            }
        )

    print_table(
        model_service_dicts, UUID=table.Column(header="UUID", min_width=36)
    )


def print_served_model_configuration(
    model_service: "BaseService", model_deployer: "BaseModelDeployer"
) -> None:
    """Prints the configuration of a model_service.

    Args:
        model_service: Specific service instance to
        model_deployer: Active model deployer
    """
    title = f"Properties of Served Model {model_service.uuid}"

    rich_table = table.Table(
        box=box.HEAVY_EDGE,
        title=title,
        show_lines=True,
    )
    rich_table.add_column("MODEL SERVICE PROPERTY")
    rich_table.add_column("VALUE")

    # Get implementation specific info
    served_model_info = model_deployer.get_model_server_info(model_service)

    served_model_info = {
        **served_model_info,
        "UUID": str(model_service.uuid),
        "STATUS": get_service_status_emoji(model_service),
        "STATUS_MESSAGE": model_service.status.last_error,
        "PIPELINE_NAME": model_service.config.pipeline_name,
        "PIPELINE_RUN_ID": model_service.config.pipeline_run_id,
        "PIPELINE_STEP_NAME": model_service.config.pipeline_step_name,
    }

    # Sort fields alphabetically
    sorted_items = {k: v for k, v in sorted(served_model_info.items())}

    for item in sorted_items.items():
        rich_table.add_row(*[str(elem) for elem in item])

    # capitalize entries in first column
    rich_table.columns[0]._cells = [
        component.upper()  # type: ignore[union-attr]
        for component in rich_table.columns[0]._cells
    ]
    console.print(rich_table)<|MERGE_RESOLUTION|>--- conflicted
+++ resolved
@@ -37,16 +37,6 @@
 from zenml.console import console
 from zenml.constants import IS_DEBUG_ENV
 from zenml.logger import get_logger
-<<<<<<< HEAD
-=======
-from zenml.model_deployers import BaseModelDeployer
-from zenml.repository import Repository
-from zenml.secret import BaseSecretSchema
-from zenml.services import BaseService
-from zenml.services.service_status import ServiceState
-from zenml.zen_stores.models import ComponentWrapper, FlavorWrapper
-from zenml.zen_stores.models.flavor_wrapper import validate_flavor_source
->>>>>>> d4fff251
 
 logger = get_logger(__name__)
 
@@ -57,7 +47,6 @@
     from zenml.model_deployers import BaseModelDeployer
     from zenml.secret import BaseSecretSchema
     from zenml.services import BaseService
-    from zenml.stack import StackComponent
     from zenml.zen_stores.models import ComponentWrapper, FlavorWrapper
 
 
@@ -297,11 +286,7 @@
 
 
 def print_stack_component_configuration(
-<<<<<<< HEAD
-    component: "StackComponent", active_status: bool
-=======
     component: ComponentWrapper, display_name: str, active_status: bool
->>>>>>> d4fff251
 ) -> None:
     """Prints the configuration options of a stack component."""
     title = f"{component.type.value.upper()} Component Configuration"
