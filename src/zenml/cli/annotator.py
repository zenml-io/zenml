--- conflicted
+++ resolved
@@ -177,12 +177,6 @@
         cli_utils.declare(
             f"Launching the annotation interface for dataset '{dataset_name}'."
         )
-<<<<<<< HEAD
-        try:
-            annotator.launch(url=annotator.get_url_for_dataset(dataset_name))
-        except ValueError as e:
-            raise ValueError("Dataset does not exist.") from e
-=======
 
         # Process the arbitrary keyword arguments
         kwargs_dict = {}
@@ -205,5 +199,4 @@
                     url=annotator.get_url_for_dataset(dataset_name)
                 )
             except ValueError as e:
-                raise ValueError("Dataset does not exist.") from e
->>>>>>> 75e65c82
+                raise ValueError("Dataset does not exist.") from e