--- conflicted
+++ resolved
@@ -242,9 +242,9 @@
                             "You attempted to create a shared stack containing "
                             f"a private component {c_type}: {name}. This "
                             f"is not supported. Set the {c_type} to "
-                            f"shared like this and then try re-sharing your stack: "
-                            f"zenml {c_type.replace('_', '-')} share "
-                            f"{component.id}"
+                            f"shared like this and then try re-sharing your "
+                            f"stack: \n `zenml {c_type.replace('_', '-')} "
+                            f"share`{component.id}`\n."
                         )
 
         # click<8.0.0 gives flags a default of None
@@ -442,8 +442,8 @@
                         f"{c_type}:{name} to a shared stack. This "
                         f"is not supported. Set the {c_type} to"
                         f"shared like this and then re-share your stack: "
-                        f"zenml {c_type.replace('_', '-')} share "
-                        f"{component.id}"
+                        f"\n `zenml {c_type.replace('_', '-')} "
+                        f"share`{component.id}`\n."
                     )
                 else:
                     stack_components[c_type] = [component.id]
@@ -507,19 +507,14 @@
                     f"A Stack can only be shared when all its "
                     f"components are also shared. Component "
                     f"{c_t}:{only_component.name} is not shared. Set the "
-                    f"{c_t} to shared like this and then try re-sharing your stack: "
-                    f"zenml {c_t.replace('_', '-')} share "
-                    f"{only_component.id}"
+                    f"{c_t} to shared like this and then try re-sharing your "
+                    f"stack:\n `zenml {c_t.replace('_', '-')} share`\n"
+                    f"{only_component.id}. Alternatively, you can rerun your"
+                    f"command with `-r` to recursively share."
                 )
-<<<<<<< HEAD
-            else:
-                with console.status(
-                    f"Sharing component `{only_component.name}`" f"...\n"
-                ):
-                    only_component.is_shared = True
-                    client.update_stack_component(component=only_component)
-=======
-
+            with console.status(
+                f"Sharing component `{only_component.name}`" f"...\n"
+            ):
                 only_component.is_shared = True
                 try:
                     client.update_stack_component(component=only_component)
@@ -528,7 +523,6 @@
                     StackComponentExistsError,
                 ) as err:
                     cli_utils.error(str(err))
->>>>>>> 4c7984f7
 
         with console.status(f"Sharing stack `{stack_to_share.name}` ...\n"):
 
