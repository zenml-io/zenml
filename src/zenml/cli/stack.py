--- conflicted
+++ resolved
@@ -398,7 +398,6 @@
 
                 if component_selected is None:
                     if service_connector_resource_model is None:
-<<<<<<< HEAD
                         with console.status(
                             "Exploring resources available to the service connector...\n"
                         ):
@@ -432,30 +431,6 @@
                             cli_utils.error(
                                 f"Failed to validate service connector {service_connector}..."
                             )
-
-=======
-                        if isinstance(service_connector, UUID):
-                            service_connector_resource_model = (
-                                client.verify_service_connector(
-                                    service_connector
-                                )
-                            )
-                        else:
-                            breakpoint()
-                            _, service_connector_resource_model = (
-                                client.create_service_connector(
-                                    name=stack_name,
-                                    connector_type=service_connector.type,
-                                    auth_method=service_connector.auth_method,
-                                    configuration=service_connector.configuration,
-                                    register=False,
-                                )
-                            )
-                            if service_connector_resource_model is None:
-                                cli_utils.error(
-                                    f"Failed to validate service connector {service_connector}..."
-                                )
->>>>>>> c555c8d0
                     if provider is None:
                         if isinstance(
                             service_connector_resource_model.connector_type,
@@ -2038,11 +2013,7 @@
     """
     from rich.prompt import Prompt
 
-<<<<<<< HEAD
     if cloud_provider not in {"aws", "gcp"}:
-=======
-    if cloud_provider not in {"aws"}:
->>>>>>> c555c8d0
         raise ValueError(f"Unknown cloud provider {cloud_provider}")
 
     client = Client()
@@ -2071,11 +2042,7 @@
             object_type=f"authentication methods for {cloud_provider}",
             choices=choices,
             headers=headers,
-<<<<<<< HEAD
             prompt_text="Please choose one of the authentication option above",
-=======
-            prompt_text="Please choose one of the authentication option above.",
->>>>>>> c555c8d0
         )
         if selected_auth_idx is None:
             cli_utils.error("No authentication method selected.")
@@ -2105,15 +2072,11 @@
                 password="format" in properties[req_field]
                 and properties[req_field]["format"] == "password",
             )
-<<<<<<< HEAD
     if cloud_provider == "gcp" and auth_type in {
         "service-account",
         "external-account",
     }:
         answers["generate_temporary_tokens"] = False
-=======
-    Console().print("All mandatory configuration parameters received!")
->>>>>>> c555c8d0
 
     return ServiceConnectorInfo(
         type=cloud_provider,
@@ -2153,12 +2116,9 @@
     AWS_DOCS = (
         "https://docs.zenml.io/how-to/auth-management/aws-service-connector"
     )
-<<<<<<< HEAD
     GCP_DOCS = (
         "https://docs.zenml.io/how-to/auth-management/gcp-service-connector"
     )
-=======
->>>>>>> c555c8d0
 
     flavor = "undefined"
     service_connector_resource_id = None
@@ -2182,7 +2142,6 @@
         elif cloud_provider == "azure":
             flavor = "azure"
         elif cloud_provider == "gcp":
-<<<<<<< HEAD
             flavor = "gcp"
             for each in service_connector_resource_models:
                 if each.resource_type == "gcs-bucket":
@@ -2196,9 +2155,6 @@
                     "Buckets configuration can be found at "
                     f"{GCP_DOCS}#gcs-bucket"
                 )
-=======
-            flavor = "gcs"
->>>>>>> c555c8d0
 
         selected_storage_idx = cli_utils.multi_choice_prompt(
             object_type=f"{cloud_provider.upper()} storages",
@@ -2214,7 +2170,6 @@
         config = {"path": selected_storage}
         service_connector_resource_id = selected_storage
     elif component_type == "orchestrator":
-<<<<<<< HEAD
 
         def query_gcp_region() -> str:
             from google.cloud.aiplatform.constants import base as constants
@@ -2226,8 +2181,6 @@
             )
             return region
 
-=======
->>>>>>> c555c8d0
         if cloud_provider == "aws":
             available_orchestrators = []
             for each in service_connector_resource_models:
@@ -2254,7 +2207,6 @@
                     f"{AWS_DOCS}#eks-kubernetes-cluster"
                 )
         elif cloud_provider == "gcp":
-<<<<<<< HEAD
             available_orchestrators = []
             for each in service_connector_resource_models:
                 types = []
@@ -2279,9 +2231,6 @@
                     "configuration can be found at "
                     f"{GCP_DOCS}#gke-kubernetes-cluster"
                 )
-=======
-            pass
->>>>>>> c555c8d0
         elif cloud_provider == "azure":
             pass
 
@@ -2298,7 +2247,6 @@
             selected_orchestrator_idx
         ]
 
-<<<<<<< HEAD
         config = {}
         if selected_orchestrator[0] == "Sagemaker":
             flavor = "sagemaker"
@@ -2315,33 +2263,15 @@
             config["location"] = query_gcp_region()
         elif selected_orchestrator[0] == "Kubernetes":
             flavor = "kubernetes"
-=======
-        if selected_orchestrator[0] == "Sagemaker":
-            flavor = "sagemaker"
-            execution_role = Prompt.ask("Please enter an execution role ARN:")
-            config = {"execution_role": execution_role}
-        elif selected_orchestrator[0] == "Skypilot (EC2)":
-            flavor = "vm_aws"
-            config = {"region": selected_orchestrator[1]}
-        elif selected_orchestrator[0] == "Kubernetes":
-            flavor = "kubernetes"
-            config = {}
->>>>>>> c555c8d0
         else:
             raise ValueError(
                 f"Unknown orchestrator type {selected_orchestrator[0]}"
             )
         service_connector_resource_id = selected_orchestrator[1]
     elif component_type == "container_registry":
-<<<<<<< HEAD
 
         def _get_registries(registry_name: str, docs_link: str) -> List[str]:
             available_registries: List[str] = []
-=======
-        available_registries: List[str] = []
-        if cloud_provider == "aws":
-            flavor = "aws"
->>>>>>> c555c8d0
             for each in service_connector_resource_models:
                 if each.resource_type == "docker-registry":
                     available_registries = each.resource_ids or []
@@ -2350,7 +2280,6 @@
                     "We were unable to find any container registries "
                     "available to the service connector. Please, verify "
                     "that needed permission are granted for the "
-<<<<<<< HEAD
                     f"service connector.\nDocumentation for the {registry_name} "
                     "container registry resource configuration can "
                     f"be found at {docs_link}"
@@ -2362,22 +2291,13 @@
             available_registries = _get_registries(
                 "ECR", f"{AWS_DOCS}#ecr-container-registry"
             )
-=======
                     "service connector.\nDocumentation for the ECR "
                     "container registry resource configuration can "
                     f"be found at {AWS_DOCS}#ecr-container-registry"
                 )
->>>>>>> c555c8d0
-        elif cloud_provider == "azure":
-            flavor = "azure"
-        elif cloud_provider == "gcp":
-            flavor = "gcp"
-<<<<<<< HEAD
             available_registries = _get_registries(
                 "GCR", f"{GCP_DOCS}#gcr-container-registry"
             )
-=======
->>>>>>> c555c8d0
 
         selected_registry_idx = cli_utils.multi_choice_prompt(
             object_type=f"{cloud_provider.upper()} registries",
