#  Copyright (c) ZenML GmbH 2022. All Rights Reserved.

#  Licensed under the Apache License, Version 2.0 (the "License");
#  you may not use this file except in compliance with the License.
#  You may obtain a copy of the License at:

#       https://www.apache.org/licenses/LICENSE-2.0

#  Unless required by applicable law or agreed to in writing, software
#  distributed under the License is distributed on an "AS IS" BASIS,
#  WITHOUT WARRANTIES OR CONDITIONS OF ANY KIND, either express
#  or implied. See the License for the specific language governing
#  permissions and limitations under the License.
"""Functionality to handle downloading ZenML stacks via the CLI."""

import os
import shutil
import subprocess
import sys
from pathlib import Path
from typing import Any, Dict, List, Optional

import click
from rich.text import Text

import zenml
from zenml.cli import utils as cli_utils
from zenml.cli.stack import import_stack, stack
from zenml.config.global_config import GlobalConfiguration
from zenml.exceptions import GitNotFoundError
from zenml.io import fileio
from zenml.logger import get_logger
from zenml.utils import io_utils, yaml_utils
from zenml.utils.analytics_utils import AnalyticsEvent, event_handler

logger = get_logger(__name__)

EXCLUDED_RECIPE_DIRS = [""]
STACK_RECIPES_GITHUB_REPO = "https://github.com/zenml-io/mlops-stacks.git"
STACK_RECIPES_REPO_DIR = "zenml_stack_recipes"
VARIABLES_FILE = "values.tfvars.json"
ALPHA_MESSAGE = (
    "The stack recipes CLI is in alpha and actively being developed. "
    "Please avoid running mission-critical workloads on resources deployed "
    "through these commands. If you encounter any problems, create an issue "
    f"on the repository {STACK_RECIPES_GITHUB_REPO} and we'll help you out!"
)
NOT_INSTALLED_MESSAGE = (
    "The stack recipe commands seem to be unavailable on your machine. This "
    "is probably because ZenML was installed without the optional terraform "
    "dependencies. To install the missing dependencies: \n\n"
    f'`pip install "zenml[stacks]=={zenml.__version__}"`.'
)


class LocalStackRecipe:
    """Class to encapsulate the local recipe that can be run from the CLI."""

    def __init__(self, path: Path, name: str) -> None:
        """Create a new LocalStack instance.

        Args:
            name: The name of the stack, specifically the name of the folder
                  on git
            path: Path at which the stack is installed
        """
        self.name = name
        self.path = path

    def is_present(self) -> bool:
        """Checks if the stack_recipe exists at the given path.

        Returns:
            True if the stack_recipe exists at the given path, else False.
        """
        return fileio.isdir(str(self.path))

    @property
    def locals_content(self) -> str:
        """Returns the locals.tf content associated with a particular recipe.

        Returns:
            The locals.tf content associated with a particular recipe.

        Raises:
            ValueError: If the locals.tf file is not found.
            FileNotFoundError: If the locals.tf file is not one of the options.
        """
        locals_file = os.path.join(self.path, "locals.tf")
        try:
            with open(locals_file) as locals:
                locals_content = locals.read()
            return locals_content
        except FileNotFoundError:
            if fileio.exists(str(self.path)) and fileio.isdir(str(self.path)):
                raise ValueError(f"No locals.tf file found in " f"{self.path}")
            else:
                raise FileNotFoundError(
                    f"Recipe {self.name} is not one of the available options."
                    f"\n"
                    f"To list all available recipes, type: `zenml stack recipe "
                    f"list`"
                )


class StackRecipe:
    """Class for all stack recipe objects."""

    def __init__(self, name: str, path_in_repo: Path) -> None:
        """Create a new StackRecipe instance.

        Args:
            name: The name of the recipe, specifically the name of the folder
                  on git
            path_in_repo: Path to the local recipe within the global zenml
                  folder.
        """
        self.name = name
        self.path_in_repo = path_in_repo

    @property
    def readme_content(self) -> str:
        """Returns the README content associated with a particular recipe.

        Returns:
            The README content associated with a particular recipe.

        Raises:
            ValueError: If the README file is not found.
            FileNotFoundError: If the README file is not one of the options.
        """
        readme_file = os.path.join(self.path_in_repo, "README.md")
        try:
            with open(readme_file) as readme:
                readme_content = readme.read()
            return readme_content
        except FileNotFoundError:
            if fileio.exists(str(self.path_in_repo)) and fileio.isdir(
                str(self.path_in_repo)
            ):
                raise ValueError(
                    f"No README.md file found in " f"{self.path_in_repo}"
                )
            else:
                raise FileNotFoundError(
                    f"Recipe {self.name} is not one of the available options."
                    f"\n"
                    f"To list all available recipes, type: `zenml stack recipe "
                    f"list`"
                )


class StackRecipeRepo:
    """Class that represents the stack recipes repo."""

    def __init__(self, cloning_path: Path) -> None:
        """Create a new StackRecipeRepo instance.

        Args:
            cloning_path: Path to the local stack recipe repository.

        Raises:
            GitNotFoundError: If git is not installed.
        """
        self.cloning_path = cloning_path

        try:
            from git.exc import InvalidGitRepositoryError, NoSuchPathError
            from git.repo.base import Repo
        except ImportError as e:
            logger.error(
                "In order to use the CLI tool to interact with our recipes, "
                "you need to have an installation of Git on your machine."
            )
            raise GitNotFoundError(e)

        try:
            self.repo = Repo(self.cloning_path)
        except (NoSuchPathError, InvalidGitRepositoryError):
            self.repo = None  # type: ignore
            logger.debug(
                f"`Cloning_path`: {self.cloning_path} was empty, "
                "Automatically cloning the recipes."
            )
            self.clone()
            self.checkout_latest_release()

    @property
    def active_version(self) -> Optional[str]:
        """Returns the active version of the repository.

        In case a release branch is checked out, this property returns
        that version as a string, else `None` is returned.

        Returns:
            The active version of the repository.
        """
        for branch in self.repo.heads:
            if (
                branch.name.startswith("release/")
                and branch.commit == self.repo.head.commit
            ):
                return branch.name[len("release/") :]

        return None

    @property
    def latest_release_branch(self) -> str:
        """Returns the name of the latest release branch.

        Returns:
            The name of the latest release branch.
        """
        from packaging.version import Version, parse

        tags = sorted(
            self.repo.tags,
            key=lambda t: t.commit.committed_datetime,
        )

        if not tags:
            return "main"

        latest_tag = parse(tags[-1].name)
        if type(latest_tag) is not Version:
            return "main"

        latest_release_version: str = tags[-1].name
        return f"release/{latest_release_version}"

    @property
    def is_cloned(self) -> bool:
        """Returns whether we have already cloned the repository.

        Returns:
            Whether we have already cloned the repository.
        """
        return self.cloning_path.exists()

    def clone(self) -> None:
        """Clones repo to `cloning_path`.

        If you break off the operation with a `KeyBoardInterrupt` before the
        cloning is completed, this method will delete whatever was partially
        downloaded from your system.
        """
        self.cloning_path.mkdir(parents=True, exist_ok=False)
        try:
            from git.repo.base import Repo

            logger.info(f"Downloading recipes to {self.cloning_path}")
            self.repo = Repo.clone_from(
                STACK_RECIPES_GITHUB_REPO,
                self.cloning_path,
                branch="feature/add-sagemaker",
            )
        except KeyboardInterrupt:
            self.delete()
            logger.error("Canceled download of recipes.. Rolled back.")

    def delete(self) -> None:
        """Delete `cloning_path` if it exists.

        Raises:
            AssertionError: If `cloning_path` does not exist.
        """
        if self.cloning_path.exists():
            shutil.rmtree(self.cloning_path)
        else:
            raise AssertionError(
                f"Cannot delete the stack recipes repository from "
                f"{self.cloning_path} as it does not exist."
            )

    def checkout(self, branch: str) -> None:
        """Checks out a specific branch or tag of the repository.

        Args:
            branch: The name of the branch or tag to check out.
        """
        logger.info(f"Checking out branch: {branch}")
        self.repo.git.checkout(branch)

    def checkout_latest_release(self) -> None:
        """Checks out the latest release of the repository."""
        self.checkout(branch=self.latest_release_branch)


class GitStackRecipesHandler(object):
    """Class for the `GitStackRecipesHandler` that interfaces with the CLI."""

    def __init__(self) -> None:
        """Create a new GitStackRecipesHandler instance."""
        self.repo_dir = io_utils.get_global_config_directory()
        self.stack_recipes_dir = Path(
            os.path.join(self.repo_dir, STACK_RECIPES_REPO_DIR)
        )
        self.stack_recipe_repo = StackRecipeRepo(self.stack_recipes_dir)

    @property
    def stack_recipes(self) -> List[StackRecipe]:
        """Property that contains a list of stack recipes.

        Returns:
            A list of stack recipes.
        """
        return [
            StackRecipe(name, Path(os.path.join(self.stack_recipes_dir, name)))
            for name in sorted(os.listdir(self.stack_recipes_dir))
            if (
                not name.startswith(".")
                and not name.startswith("__")
                and not name == "LICENSE"
                and not name.endswith(".md")
                and not name.endswith(".sh")
            )
        ]

    def is_stack_recipe(self, stack_recipe_name: Optional[str] = None) -> bool:
        """Checks if the given stack_recipe_name corresponds to a stack_recipe.

        Args:
            stack_recipe_name: The name of the stack_recipe to check.

        Returns:
            Whether the supplied stack_recipe_name corresponds to a
            stack recipe.
        """
        stack_recipe_dict = {
            recipe.name: recipe for recipe in self.stack_recipes
        }
        if stack_recipe_name:
            if stack_recipe_name in stack_recipe_dict.keys():
                return True

        return False

    def get_stack_recipes(
        self, stack_recipe_name: Optional[str] = None
    ) -> List[StackRecipe]:
        """Method that allows you to get a stack recipe by name.

        If no stack recipe is supplied,  all stack recipes are returned.

        Args:
            stack_recipe_name: Name of an stack recipe.

        Returns:
            A list of stack recipes.

        Raises:
            KeyError: If the supplied stack_recipe_name is not found.
        """
        stack_recipe_dict = {
            recipe.name: recipe
            for recipe in self.stack_recipes
            if recipe.name not in EXCLUDED_RECIPE_DIRS
        }
        if stack_recipe_name:
            if stack_recipe_name in stack_recipe_dict.keys():
                return [stack_recipe_dict[stack_recipe_name]]
            else:
                raise KeyError(
                    f"Stack recipe {stack_recipe_name} does not exist! "
                    f"Available Stack Recipes: {list(stack_recipe_dict)}"
                    "If you want to deploy a custom stack recipe available "
                    "locally, please call deploy with the `--skip-pull` flag "
                    "and specify the path to the stack recipe directory with "
                    "the `--path` or `-p` flag."
                )
        else:
            return self.stack_recipes

    def pull(
        self,
        branch: str,
        force: bool = False,
    ) -> None:
        """Pulls the stack recipes from the main git stack recipes repository.

        Args:
            branch: The name of the branch to pull from.
            force: Whether to force the pull.
        """
        from git.exc import GitCommandError

        if not self.stack_recipe_repo.is_cloned:
            self.stack_recipe_repo.clone()
        elif force:
            self.stack_recipe_repo.delete()
            self.stack_recipe_repo.clone()

        try:
            self.stack_recipe_repo.checkout(branch=branch)
        except GitCommandError:
            cli_utils.warning(
                f"The specified branch {branch} not found in "
                "repo, falling back to the latest release."
            )
            self.stack_recipe_repo.checkout_latest_release()

    def pull_latest_stack_recipes(self) -> None:
        """Pulls the latest stack recipes from the stack recipes repository."""
        self.pull(
            branch=self.stack_recipe_repo.latest_release_branch, force=True
        )

    def copy_stack_recipe(
        self, stack_recipe_instance: StackRecipe, destination_dir: str
    ) -> None:
        """Copies a stack recipe to the destination_dir.

        Args:
            stack_recipe_instance: The stack recipe to copy.
            destination_dir: The destination directory to copy the recipe to.
        """
        io_utils.create_dir_if_not_exists(destination_dir)
        io_utils.copy_dir(
            str(stack_recipe_instance.path_in_repo),
            destination_dir,
            overwrite=True,
        )

    @staticmethod
    def clean_current_stack_recipes() -> None:
        """Deletes the stack recipes directory from your working directory."""
        stack_recipes_directory = os.path.join(
            os.getcwd(), "zenml_stack_recipes"
        )
        shutil.rmtree(stack_recipes_directory)

    def get_active_version(self) -> Optional[str]:
        """Returns the active version of the mlops-stacks repository.

        Returns:
            The active version of the repository.
        """
        self.stack_recipe_repo.checkout_latest_release()
        return self.stack_recipe_repo.active_version


pass_git_stack_recipes_handler = click.make_pass_decorator(
    GitStackRecipesHandler, ensure=True
)


@stack.group(
    "recipe",
    help="Commands for using the stack recipes.",
    invoke_without_command=True,
)
def stack_recipe() -> None:
    """Access all ZenML stack recipes."""


@stack_recipe.command(name="list", help="List the available stack recipes.")
@pass_git_stack_recipes_handler
def list_stack_recipes(
    git_stack_recipes_handler: GitStackRecipesHandler,
) -> None:
    """List all available stack recipes.

    Args:
        git_stack_recipes_handler: The GitStackRecipesHandler instance.
    """
    cli_utils.warning(ALPHA_MESSAGE)
    stack_recipes = [
        {"stack_recipe_name": stack_recipe_instance.name}
        for stack_recipe_instance in git_stack_recipes_handler.get_stack_recipes()
    ]
    cli_utils.print_table(stack_recipes)

    cli_utils.declare("\n" + "To get the latest list of stack recipes, run: ")
    text = Text("zenml stack recipe pull -y", style="markdown.code_block")
    cli_utils.declare(text)

    cli_utils.declare("\n" + "To pull any individual stack recipe, type: ")
    text = Text(
        "zenml stack recipe pull RECIPE_NAME", style="markdown.code_block"
    )
    cli_utils.declare(text)


@stack_recipe.command(help="Deletes the ZenML stack recipes directory.")
@click.option(
    "--path",
    "-p",
    type=click.STRING,
    default="zenml_stack_recipes",
    help="Relative path at which you want to clean the stack_recipe(s)",
)
@click.option(
    "--yes",
    "-y",
    is_flag=True,
    help="Whether to skip the confirmation prompt.",
)
@pass_git_stack_recipes_handler
def clean(
    git_stack_recipes_handler: GitStackRecipesHandler,
    path: str,
    yes: bool,
) -> None:
    """Deletes the stack recipes directory from your working directory.

    Args:
        git_stack_recipes_handler: The GitStackRecipesHandler instance.
        path: The path at which you want to clean the stack_recipe(s).
        yes: Whether to skip the confirmation prompt.
    """
    stack_recipes_directory = os.path.join(os.getcwd(), path)
    if fileio.isdir(stack_recipes_directory) and (
        yes
        or cli_utils.confirmation(
            "Do you wish to delete the stack recipes directory? \n"
            f"{stack_recipes_directory}"
        )
    ):
        git_stack_recipes_handler.clean_current_stack_recipes()
        cli_utils.declare(
            "Stack recipes directory was deleted from your current working "
            "directory."
        )
    elif not fileio.isdir(stack_recipes_directory):
        logger.error(
            f"Unable to delete the stack recipes directory - "
            f"{stack_recipes_directory} - "
            "as it was not found in your current working directory."
        )


@stack_recipe.command(help="Find out more about a stack recipe.")
@pass_git_stack_recipes_handler
@click.argument("stack_recipe_name")
def info(
    git_stack_recipes_handler: GitStackRecipesHandler,
    stack_recipe_name: str,
) -> None:
    """Find out more about a stack recipe.

    Outputs a pager view of the stack_recipe's README.md file.

    Args:
        git_stack_recipes_handler: The GitStackRecipesHandler instance.
        stack_recipe_name: The name of the stack recipe.
    """
    try:
        stack_recipe_obj = git_stack_recipes_handler.get_stack_recipes(
            stack_recipe_name
        )[0]
    except KeyError as e:
        cli_utils.error(str(e))

    else:
        print(stack_recipe_obj.readme_content)


@stack_recipe.command(
    help="Describe the stack components and their tools that are "
    "created as part of this recipe."
)
@pass_git_stack_recipes_handler
@click.argument("stack_recipe_name")
def describe(
    git_stack_recipes_handler: GitStackRecipesHandler,
    stack_recipe_name: str,
) -> None:
    """Describe the stack components and their tools that are created as part of this recipe.

    Outputs the "Description" section of the recipe metadata.

    Args:
        git_stack_recipes_handler: The GitStackRecipesHandler instance.
        stack_recipe_name: The name of the stack recipe.
    """
    try:
        stack_recipe_obj = git_stack_recipes_handler.get_stack_recipes(
            stack_recipe_name
        )[0]
    except KeyError as e:
        cli_utils.error(str(e))

    else:
        metadata = yaml_utils.read_yaml(
            file_path=os.path.join(
                stack_recipe_obj.path_in_repo, "metadata.yaml"
            )
        )
        logger.info(metadata["Description"])


@stack_recipe.command(help="The active version of the mlops-stacks repository")
@pass_git_stack_recipes_handler
def version(
    git_stack_recipes_handler: GitStackRecipesHandler,
) -> None:
    """The active version of the mlops-stacks repository.

    Args:
        git_stack_recipes_handler: The GitStackRecipesHandler instance.
    """
    active_version = git_stack_recipes_handler.get_active_version()
    if active_version:
        cli_utils.declare(active_version)
    else:
        cli_utils.warning("Unable to detect version.")


@stack_recipe.command(
    help="Pull stack recipes straight into your current working directory."
)
@pass_git_stack_recipes_handler
@click.argument("stack_recipe_name", required=False, default=None)
@click.option(
    "--yes",
    "-y",
    "force",
    is_flag=True,
    help="Force the redownload of the stack_recipes folder to the ZenML config "
    "folder.",
)
@click.option(
    "--path",
    "-p",
    type=click.STRING,
    default="zenml_stack_recipes",
    help="Relative path at which you want to install the stack recipe(s)",
)
def pull(
    git_stack_recipes_handler: GitStackRecipesHandler,
    stack_recipe_name: str,
    force: bool,
    path: str,
) -> None:
    """Pull stack_recipes straight into your current working directory.

    Add the flag --yes or -y to redownload all the stack_recipes afresh.
    Use the flag --version or -v and the version number to specify
    which version of ZenML you wish to use for the stack_recipes.

    Args:
        git_stack_recipes_handler: The GitStackRecipesHandler instance.
        stack_recipe_name: The name of the stack_recipe.
        force: Force the redownload of the stack_recipes folder to the ZenML config
            folder.
        path: The path at which you want to install the stack_recipe(s).
    """
    cli_utils.warning(ALPHA_MESSAGE)
    git_stack_recipes_handler.pull(branch="feature/add-sagemaker", force=force)

    stack_recipes_dir = os.path.join(os.getcwd(), path)
    io_utils.create_dir_if_not_exists(stack_recipes_dir)
    try:
        stack_recipes = git_stack_recipes_handler.get_stack_recipes(
            stack_recipe_name
        )
    except KeyError as e:
        cli_utils.error(str(e))

    else:
        for stack_recipe_instance in stack_recipes:
            with event_handler(
                event=AnalyticsEvent.PULL_STACK_RECIPE,
                metadata={"stack_recipe_name": stack_recipe_instance.name},
            ):
                destination_dir = os.path.join(
                    os.getcwd(), path, stack_recipe_instance.name
                )
                if LocalStackRecipe(
                    name=stack_recipe_instance.name, path=Path(destination_dir)
                ).is_present():
                    if force or cli_utils.confirmation(
                        f"Stack recipe {stack_recipe_instance.name} is already "
                        f"pulled at {destination_dir}.\nOverwriting this "
                        f"directory will delete all terraform state files "
                        f"and the local configuration. We recommend that you "
                        f"do this only once the remote resources have been "
                        f"destroyed.Do you wish to proceed with overwriting?"
                    ):
                        fileio.rmtree(destination_dir)
                    else:
                        cli_utils.warning(
                            f"Stack recipe {stack_recipe_instance.name} not "
                            "overwritten."
                        )
                        continue

                cli_utils.declare(
                    f"Pulling stack recipe {stack_recipe_instance.name}..."
                )

                io_utils.create_dir_if_not_exists(destination_dir)
                git_stack_recipes_handler.copy_stack_recipe(
                    stack_recipe_instance, destination_dir
                )
                cli_utils.declare(
                    f"Stack recipe pulled in directory: {destination_dir}"
                )
                cli_utils.declare(
                    "\n Please edit the configuration values as you see fit, "
                    f"in the file: {os.path.join(destination_dir, 'locals.tf')} "
                    "before you run the deploy command."
                )
        # also copy the modules folder from the repo (if it exists)
        # this is a temporary fix until we have a proper module registry
        modules_dir = os.path.join(
            git_stack_recipes_handler.stack_recipes_dir, "modules"
        )
        if os.path.exists(modules_dir):
            cli_utils.declare("Copying modules folder...")
            io_utils.copy_dir(
                modules_dir, os.path.join(stack_recipes_dir, "modules"), True
            )


@stack_recipe.command(
    help="Run the stack_recipe that you previously pulled with "
    "`zenml stack recipe pull`"
)
@click.argument("stack_recipe_name", required=True)
@click.option(
    "--path",
    "-p",
    type=click.STRING,
    default="zenml_stack_recipes",
    help="Relative path at which local stack recipe(s) should exist",
)
@click.option(
    "--force",
    "-f",
    "force",
    is_flag=True,
    help="Force pull the stack recipe. This overwrites any existing recipe "
    "files present locally, including the terraform state files and the "
    "local configuration.",
)
@click.option(
    "--stack-name",
    "-n",
    type=click.STRING,
    required=False,
    help="Set a name for the ZenML stack that will be imported from the YAML "
    "configuration file which gets generated after deploying the stack recipe. "
    "Defaults to the name of the stack recipe being deployed.",
)
@click.option(
    "--import",
    "import_stack_flag",
    is_flag=True,
    help="Import the stack automatically after the recipe is deployed.",
)
@click.option(
    "--log-level",
    type=click.Choice(
        ["TRACE", "DEBUG", "INFO", "WARN", "ERROR"], case_sensitive=False
    ),
    help="Choose one of TRACE, DEBUG, INFO, WARN or ERROR (case insensitive) as "
    "log level for the deploy operation.",
    default="ERROR",
)
@click.option(
    "--skip-check",
    is_flag=True,
    help="Skip the checking of locals.tf file before executing the recipe.",
)
@click.option(
    "--no-server",
    is_flag=True,
    help="Don't deploy ZenML even if there's no active cloud deployment.",
)
@click.option(
    "--skip-pull",
    is_flag=True,
    help="Skip the pulling of the stack recipe before deploying. This should be used "
    "if you have a local copy of your recipe already. Use the `--path` or `-p` flag to "
    "specify the directory that hosts your recipe(s).",
)
@click.option(
    "--artifact-store",
    "-a",
    help="The flavor of artifact store to use. "
    "If not specified, the default artifact store will be used.",
)
@click.option(
    "--orchestrator",
    "-o",
    help="The flavor of orchestrator to use. "
    "If not specified, the default orchestrator will be used.",
)
@click.option(
    "--container-registry",
    "-c",
    help="The flavor of container registry to use. "
    "If not specified, no container registry will be deployed.",
)
@click.option(
    "--model-deployer",
    "-d",
    help="The flavor of model deployer to use. "
    "If not specified, no model deployer will be deployed.",
)
@click.option(
    "--experiment-tracker",
    "-e",
    help="The flavor of experiment tracker to use. "
    "If not specified, no experiment tracker will be deployed.",
)
@click.option(
    "--secrets-manager",
    "-x",
    help="The flavor of secrets manager to use. "
    "If not specified, no secrets manager will be deployed.",
)
@click.option(
    "--step-operator",
    "-s",
    help="The flavor of step operator to use. "
    "If not specified, no step operator will be deployed.",
)
@click.option(
    "--config",
    help="Use a YAML or JSON configuration or configuration file to pass"
    "variables to the stack recipe.",
    required=False,
    type=str,
)
@pass_git_stack_recipes_handler
@click.pass_context
def deploy(
    ctx: click.Context,
    git_stack_recipes_handler: GitStackRecipesHandler,
    stack_recipe_name: str,
    artifact_store: Optional[str],
    orchestrator: Optional[str],
    container_registry: Optional[str],
    model_deployer: Optional[str],
    experiment_tracker: Optional[str],
    secrets_manager: Optional[str],
    step_operator: Optional[str],
    path: str,
    force: bool,
    import_stack_flag: bool,
    log_level: str,
    skip_check: bool,
    no_server: bool,
    skip_pull: bool,
    stack_name: Optional[str],
    config: Optional[str],
) -> int:
    """Run the stack_recipe at the specified relative path.

    `zenml stack_recipe pull <STACK_RECIPE_NAME>` has to be called with the
    same relative path before the `deploy` command.

    Args:
        ctx: The click context.
        git_stack_recipes_handler: The GitStackRecipesHandler instance.
        stack_recipe_name: The name of the stack_recipe.
        path: The path at which you want to install the stack_recipe(s).
        force: Force pull the stack recipe, overwriting any existing files.
        stack_name: A name for the ZenML stack that gets imported as a result
            of the recipe deployment.
        import_stack_flag: Import the stack automatically after the recipe is
            deployed. The stack configuration file is always generated and
            can be imported manually otherwise.
        log_level: Choose one of TRACE, DEBUG, INFO, WARN or ERROR
            (case-insensitive) as log level for the `deploy` operation.
        skip_check: Skip the checking of locals.tf file before executing the
            recipe.
        no_server: Don't deploy ZenML even if there's no active cloud
            deployment.
        skip_pull: Skip the pull of the stack recipe before deploying. This
            should be used if you have a local copy of your recipe already.
        artifact_store: The flavor of artifact store to deploy. In the case of
            the artifact store, it doesn't matter what you specify here, as
            there's only one flavor per cloud provider and that will be deployed.
        orchestrator: The flavor of orchestrator to use.
        container_registry: The flavor of container registry to deploy. In the case of
            the container registry, it doesn't matter what you specify here, as
            there's only one flavor per cloud provider and that will be deployed.
        model_deployer: The flavor of model deployer to deploy.
        experiment_tracker: The flavor of experiment tracker to deploy.
        secrets_manager: The flavor of secrets manager to deploy. In the case of
            the secrets manager, it doesn't matter what you specify here, as
            there's only one flavor per cloud provider and that will be deployed.
        step_operator: The flavor of step operator to deploy.
        config: Use a YAML or JSON configuration or configuration file to pass
            variables to the stack recipe.

    Returns:
        The exit code of the command. 1 if deployment successful, 0 otherwise.
    """
    with event_handler(
        event=AnalyticsEvent.RUN_STACK_RECIPE,
        metadata={"stack_recipe_name": stack_recipe_name},
<<<<<<< HEAD
        v1=True,
    ) as handler:

        # build a dict of all stack componnet options that have non-null values
        stack_component_options = {
            "artifact_store": artifact_store,
            "orchestrator": orchestrator,
            "container_registry": container_registry,
            "model_deployer": model_deployer,
            "experiment_tracker": experiment_tracker,
            "secrets_manager": secrets_manager,
            "step_operator": step_operator,
        }

        # filter out null values
        stack_component_options = {
            k: v for k, v in stack_component_options.items() if v is not None
        }

        handler.metadata.update(stack_component_options)

=======
        v2=True,
    ):
>>>>>>> 432fba5b
        import python_terraform
        import yaml

        cli_utils.warning(ALPHA_MESSAGE)
        stack_recipes_dir = Path(os.getcwd()) / path

        if sys.platform == "win32":
            logger.info(
                "If you are running stack_recipes on Windows, make sure that "
                "you have an associated application with executing .sh files. "
                "If you don't have any and you see a pop-up during 'zenml "
                "stack_recipe run', we suggest to use the Git BASH: "
                "https://gitforwindows.org/"
            )

        try:
            if skip_pull:
                pass
            else:
                _ = git_stack_recipes_handler.get_stack_recipes(
                    stack_recipe_name
                )[0]
        except KeyError as e:
            cli_utils.error(str(e))
        else:
            stack_recipe_dir = stack_recipes_dir / stack_recipe_name
            local_stack_recipe = LocalStackRecipe(
                stack_recipe_dir, stack_recipe_name
            )

            if not local_stack_recipe.is_present():
                if skip_pull:
                    cli_utils.error(
                        "You have specified the --skip-pull flag, but the "
                        "stack recipe is not present locally at the specified "
                        f"path. Please ensure the {stack_recipe_name} recipe is "
                        f"present at {stack_recipe_dir} and try again."
                    )
                else:
                    ctx.invoke(
                        pull,
                        stack_recipe_name=stack_recipe_name,
                        path=path,
                        force=force,
                    )

            try:
                # warn that prerequisites should be met
                metadata = yaml_utils.read_yaml(
                    file_path=os.path.join(
                        local_stack_recipe.path, "metadata.yaml"
                    )
                )
                if not cli_utils.confirmation(
                    "\nPrerequisites for running this recipe are as follows.\n"
                    f"{metadata['Prerequisites']}"
                    "\n\n Are all of these conditions met?"
                ):
                    cli_utils.warning(
                        "Prerequisites are not installed. Please make sure "
                        "they are met and run deploy again."
                    )
                    return 1

                if not skip_check:
                    logger.info(
                        "The following values are selected for the "
                        "configuration of your cloud resources. You can "
                        "change it by modifying the contents of the locals.tf "
                        "file here: "
                        f"{os.path.join(local_stack_recipe.path, 'locals.tf')}\n"
                    )

                    print(local_stack_recipe.locals_content)

                if skip_check or cli_utils.confirmation(
                    f"\nDo you wish to deploy the {stack_recipe_name} recipe "
                    "with the above configuration? Please make sure that "
                    "resources with the same values as above don't already "
                    "exist on your cloud account."
                ):
                    from zenml.recipes import (
                        StackRecipeService,
                        StackRecipeServiceConfig,
                    )

                    terraform_config = StackRecipeServiceConfig(
                        root_runtime_path=str(
                            StackRecipeService.STACK_RECIPES_CONFIG_PATH
                        ),
                        directory_path=str(local_stack_recipe.path),
                        log_level=log_level,
                        variables_file_path=VARIABLES_FILE,
                    )
                    # find an existing service with the same terraform path
                    # create a new one if not found
                    stack_recipe_service = StackRecipeService.get_service(
                        str(local_stack_recipe.path)
                    )
                    if stack_recipe_service:
                        cli_utils.declare(
                            "An existing deployment of the recipe found. "
                            f"with path {local_stack_recipe.path}. "
                            "Proceeding to update or create resources. "
                        )
                    else:
                        stack_recipe_service = StackRecipeService(
                            config=terraform_config,
                        )

                    # get input variables
                    variables_dict: Dict[str, Any] = {}

                    if config:
                        if os.path.isfile(config):
                            variables_dict = yaml_utils.read_yaml(config)
                        else:
                            variables_dict = yaml.safe_load(config)
                        if not isinstance(variables_dict, dict):
                            cli_utils.error(
                                "The configuration argument must be JSON/YAML content or "
                                "point to a valid configuration file."
                            )

                    enabled_services = [
                        f"{name}_{value}"
                        for name, value in stack_component_options.items()
                        if name
                        not in [
                            "artifact_store",
                            "container_registry",
                            "secrets_manager",
                        ]
                    ]
                    enabled_services = enabled_services + [
                        f"{name}"
                        for name, _ in stack_component_options.items()
                        if name
                        in [
                            "artifact_store",
                            "container_registry",
                            "secrets_manager",
                        ]
                    ]

                    stack_recipe_service.config.enabled_services = (
                        enabled_services
                    )
                    stack_recipe_service.config.input_variables = (
                        variables_dict
                    )
                    # start the service (the init and apply operation)
                    stack_recipe_service.start()

                    # invoke server deploy
                    if no_server:
                        logger.info(
                            "The --no-server flag was passed. "
                            "Skipping the remote deployment of ZenML. "
                            "Please note that if you wish to use the stack "
                            "that you created through this recipe, you will "
                            "need to deploy ZenML on the cloud."
                        )
                    else:
                        if zen_server_exists():
                            logger.info(
                                "A ZenML deployment exists already with URL: "
                                f"{GlobalConfiguration().zen_store.url}. "
                                f"The recipe will mot create a new "
                                f"installation."
                            )
                        else:
                            logger.info(
                                "No remote deployment of ZenML detected. "
                            )
                            vars = stack_recipe_service.get_vars()
                            filter = [
                                "aws-stores-minimal",
                                "azureml-minimal",
                                "vertex-ai",
                            ]
                            if Path(
                                stack_recipe_service.terraform_client.working_dir
                            ).name in filter and (
                                "enable_mlflow" not in vars
                                or vars["enable_mlflow"] is False
                            ):
                                logger.warning(
                                    "This recipe doesn't create a Kubernetes "
                                    "cluster and as of now, an existing "
                                    "cluster is required for ZenML deployment. "
                                    "Please take a look at the "
                                    "guide for steps on how to proceed: "
                                    "https://docs.zenml.io/getting-started/deploying-zenml/cli#option-1-starting-from-scratch"
                                )
                                logger.info(
                                    "Not attempting to import the generated "
                                    "YAML file since there isn't any active "
                                    "ZenML deployment."
                                )
                                return
                            else:
                                from zenml.cli import server

                                ctx.invoke(
                                    server.deploy,
                                    config=stack_recipe_service.get_deployment_info(),
                                    connect=True,
                                )

                    # get the stack yaml path
                    stack_yaml_file = os.path.join(
                        local_stack_recipe.path,
                        stack_recipe_service.stack_file_path[2:],
                    )

                    logger.info(
                        "\nA stack configuration YAML file has been generated "
                        f"as part of the deployment of the {stack_recipe_name} "
                        f"recipe. Find it at {stack_yaml_file}."
                    )

                    if import_stack_flag:
                        logger.info(
                            "\nThe flag `--import` is set. Proceeding "
                            "to import a new ZenML stack from the created "
                            "resources."
                        )
                        import_stack_name = (
                            stack_name if stack_name else stack_recipe_name
                        )
                        cli_utils.declare(
                            "Importing a new stack with the name "
                            f"{import_stack_name}."
                        )

                        # import deployed resources as ZenML stack
                        ctx.invoke(
                            import_stack,
                            stack_name=import_stack_name,
                            filename=stack_yaml_file,
                            ignore_version_mismatch=True,
                        )

                        cli_utils.declare(
                            "Please consider creating any secrets that your "
                            "stack components like the metadata store might "
                            "need. You can inspect the fields of a stack "
                            "component by running a describe command on them."
                        )
                        cli_utils.declare(
                            "\n Run 'terraform output' in the recipe's "
                            f"directory at {local_stack_recipe.path} to get a "
                            f"list of outputs. To now retrieve sensitive "
                            f"outputs, for example, the metadata-db-password "
                            "use the command 'terraform output "
                            "metadata-db-password' to get the "
                            "value in the command-line."
                        )
                else:
                    logger.info("Deployment cancelled.")
                    return 1

            except RuntimeError as e:
                cli_utils.error(
                    f"Running recipe {stack_recipe_name} failed: {str(e)} "
                    "\nPlease look at the error message to figure out "
                    "why the command failed. If the error is due some wrong "
                    "configuration, please consider checking the locals.tf "
                    "file to verify if the inputs are correct. Most commonly, "
                    "the command can fail due to a timeout error. In that "
                    "case, please run zenml stack recipe deploy "
                    f"{stack_recipe_name} again."
                )
            except python_terraform.TerraformCommandError as e:
                cli_utils.error(
                    f"Running recipe {stack_recipe_name} failed."
                    "\nPlease look at the error message to figure out why the "
                    "command failed. If the error is due some wrong "
                    "configuration, please consider checking the locals.tf "
                    "file to verify if the inputs are correct. Most commonly, "
                    "the command can fail due to a timeout error. In that "
                    "case, please run zenml stack recipe deploy "
                    f"{stack_recipe_name} again."
                )


def zen_server_exists() -> bool:
    """Check if a remote ZenServer is active.

    Returns:
        True if active, false otherwise.
    """
    return not GlobalConfiguration().zen_store.is_local_store()


@stack_recipe.command(
    help="Destroy the stack components created previously with "
    "`zenml stack recipe deploy <name>`"
)
@click.argument("stack_recipe_name", required=True)
@click.option(
    "--path",
    "-p",
    type=click.STRING,
    default="zenml_stack_recipes",
    help="Relative path at which you want to install the stack_recipe(s)",
)
@click.option(
    "--artifact-store",
    "-a",
    help="The flavor of artifact store to destroy. "
    "If not specified, the default artifact store will be assumed.",
)
@click.option(
    "--orchestrator",
    "-o",
    help="The flavor of orchestrator to destroy. "
    "If not specified, the default orchestrator will be used.",
)
@click.option(
    "--container-registry",
    "-c",
    help="The flavor of container registry to destroy. "
    "If not specified, no container registry will be destroyed.",
)
@click.option(
    "--model-deployer",
    "-d",
    help="The flavor of model deployer to destroy. "
    "If not specified, no model deployer will be destroyed.",
)
@click.option(
    "--experiment-tracker",
    "-e",
    help="The flavor of experiment tracker to destroy. "
    "If not specified, no experiment tracker will be destroyed.",
)
@click.option(
    "--secrets-manager",
    "-x",
    help="The flavor of secrets manager to destroy. "
    "If not specified, no secrets manager will be destroyed.",
)
@click.option(
    "--step-operator",
    "-s",
    help="The flavor of step operator to destroy. "
    "If not specified, no step operator will be destroyed.",
)
@pass_git_stack_recipes_handler
def destroy(
    git_stack_recipes_handler: GitStackRecipesHandler,
    stack_recipe_name: str,
    path: str,
    artifact_store: Optional[str],
    orchestrator: Optional[str],
    container_registry: Optional[str],
    model_deployer: Optional[str],
    experiment_tracker: Optional[str],
    secrets_manager: Optional[str],
    step_operator: Optional[str],
) -> None:
    """Destroy all resources from the stack_recipe at the specified relative path.

    `zenml stack_recipe deploy stack_recipe_name` has to be called with the
    same relative path before the destroy command. If you want to destroy
    specific components of the stack, you can specify the component names
    with the corresponding options. If no component is specified, all
    components will be destroyed.

    Args:
        git_stack_recipes_handler: The GitStackRecipesHandler instance.
        stack_recipe_name: The name of the stack_recipe.
        path: The path of the stack recipe you want to destroy.
        artifact_store: The flavor of the artifact store to destroy. In the case of
            the artifact store, it doesn't matter what you specify here, as
            there's only one flavor per cloud provider and that will be destroyed.
        orchestrator: The flavor of the orchestrator to destroy.
        container_registry: The flavor of the container registry to destroy. In the
            case of the container registry, it doesn't matter what you specify
            here, as there's only one flavor per cloud provider and that will be
            destroyed.
        model_deployer: The flavor of the model deployer to destroy.
        experiment_tracker: The flavor of the experiment tracker to destroy.
        secrets_manager: The flavor of the secrets manager to destroy. In the case
            of the secrets manager, it doesn't matter what you specify here, as
            there's only one flavor per cloud provider and that will be destroyed.
        step_operator: The flavor of the step operator to destroy.
    Raises:
        ModuleNotFoundError: If the recipe is found at the given path.
    """
    with event_handler(
        event=AnalyticsEvent.DESTROY_STACK_RECIPE,
        metadata={"stack_recipe_name": stack_recipe_name},
    ):
        import python_terraform

        cli_utils.warning(ALPHA_MESSAGE)

        stack_recipes_dir = Path(os.getcwd()) / path

        if sys.platform == "win32":
            logger.info(
                "If you are running stack_recipes on Windows, make sure that "
                "you have an associated application with executing .sh files. "
                "If you don't have any and you see a pop-up during 'zenml "
                "stack_recipe run', we suggest to use the Git BASH: "
                "https://gitforwindows.org/"
            )

        try:
            _ = git_stack_recipes_handler.get_stack_recipes(stack_recipe_name)[
                0
            ]
        except KeyError as e:
            cli_utils.error(str(e))
        else:
            stack_recipe_dir = stack_recipes_dir / stack_recipe_name
            local_stack_recipe = LocalStackRecipe(
                stack_recipe_dir, stack_recipe_name
            )

            if not local_stack_recipe.is_present():
                raise ModuleNotFoundError(
                    f"The recipe {stack_recipe_name} "
                    "has not been pulled at the specified path. "
                    f"Run `zenml stack recipe pull {stack_recipe_name}` "
                    f"followed by `zenml stack recipe deploy "
                    f"{stack_recipe_name}` first."
                )

            try:
                # use the stack recipe directory path to find the service instance
                from zenml.recipes import StackRecipeService

                stack_recipe_service = StackRecipeService.get_service(
                    str(local_stack_recipe.path)
                )
                if not stack_recipe_service:
                    cli_utils.error(
                        "No stack recipe found with the path "
                        f"{local_stack_recipe.path}. You need to first deploy "
                        "the recipe by running \nzenml stack recipe deploy "
                        f"{stack_recipe_name}"
                    )

                # build a dict of all stack componnet options that have non-null values
                stack_component_options = {
                    "artifact_store": artifact_store,
                    "orchestrator": orchestrator,
                    "container_registry": container_registry,
                    "model_deployer": model_deployer,
                    "experiment_tracker": experiment_tracker,
                    "secrets_manager": secrets_manager,
                    "step_operator": step_operator,
                }

                # filter out null values
                stack_component_options = {
                    k: v for k, v in stack_component_options.items() if v is not None
                }

                # add all values that are not None to the disabled services list
                disabled_services = [
                    f"{name}_{value}"
                    for name, value in stack_component_options.items()
                    if name
                    not in [
                        "artifact_store",
                        "container_registry",
                        "secrets_manager",
                    ]
                ]
                # if artifact store, container registry or secrets manager
                # are not none, add them as strings to the list of disabled services
                disabled_services = disabled_services + [
                    f"{name}"
                    for name, _ in stack_component_options.items()
                    if name
                    in [
                        "artifact_store",
                        "container_registry",
                        "secrets_manager",
                    ]
                ]

                stack_recipe_service.config.disabled_services = (
                    disabled_services
                )
                # stop the service to destroy resources created by recipe
                stack_recipe_service.stop()

                cli_utils.declare(
                    "\n"
                    + "Your active stack might now be invalid. Please run:"
                )
                text = Text(
                    "zenml stack describe", style="markdown.code_block"
                )
                cli_utils.declare(text)
                cli_utils.declare(
                    "\n"
                    + "to investigate and switch to a new stack if needed."
                )

            except python_terraform.TerraformCommandError as e:
                force_message = ""
                if stack_recipe_name == "aws_minimal":
                    force_message = (
                        "If there are Kubernetes resources that aren't"
                        "getting deleted, run 'kubectl delete node -all' to "
                        "delete the nodes and consequently all Kubernetes "
                        "resources. Run the destroy again after that, to "
                        "remove any other remaining resources."
                    )
                cli_utils.error(
                    f"Error destroying recipe {stack_recipe_name}: {str(e.err)}"
                    "\nMost commonly, the error occurs if there's some "
                    "resource that can't be deleted instantly, for example, "
                    "MySQL stores with backups. In such cases, please try "
                    "again after around 30 minutes. If the issue persists, "
                    f"kindly raise an issue at {STACK_RECIPES_GITHUB_REPO}. "
                    f"\n{force_message}"
                )
            except subprocess.CalledProcessError as e:
                cli_utils.warning(
                    f"Error destroying recipe {stack_recipe_name}: {str(e)}"
                    "\nThe kubernetes cluster couldn't be removed due to the "
                    "error above. Please verify if the cluster has already "
                    "been deleted by running kubectl get nodes to check if "
                    "there's any active nodes.Ignore this warning if there "
                    "are no active nodes."
                )


# a function to get the value of outputs passed as input, from a stack recipe
@stack_recipe.command(
    name="output",
    help="Get a specific output or a list of all outputs from a stack recipe.",
)
@click.argument("stack_recipe_name", type=str)
@click.option(
    "--path",
    "-p",
    type=click.STRING,
    default="zenml_stack_recipes",
    help="Relative path at which you want to install the stack_recipe(s)",
)
@click.option(
    "--output",
    "-o",
    type=click.STRING,
    default=None,
    help="Name of the output you want to get the value of. If none is given,"
    "all outputs are returned.",
)
@pass_git_stack_recipes_handler
def get_outputs(
    git_stack_recipes_handler: GitStackRecipesHandler,
    stack_recipe_name: str,
    path: str,
    output: Optional[str],
) -> Dict[str, str]:
    """Get the outputs of the stack recipe at the specified relative path.

    `zenml stack_recipe deploy stack_recipe_name` has to be called with the
    same relative path before the get_outputs command.

    Args:
        git_stack_recipes_handler: The GitStackRecipesHandler instance.
        stack_recipe_name: The name of the stack_recipe.
        path: The path of the stack recipe you want to get the outputs from.
        output: The name of the output you want to get the value of. If none is given,
            all outputs are returned.
    Returns:
        A dictionary with the outputs of the stack recipe.
    Raises:
        ModuleNotFoundError: If the recipe is found at the given path.
    """
    with event_handler(
        event=AnalyticsEvent.GET_STACK_RECIPE_OUTPUTS,
        metadata={"stack_recipe_name": stack_recipe_name},
    ):
        import python_terraform

        cli_utils.warning(ALPHA_MESSAGE)

        stack_recipes_dir = Path(os.getcwd()) / path

        try:
            _ = git_stack_recipes_handler.get_stack_recipes(stack_recipe_name)[
                0
            ]
        except KeyError as e:
            cli_utils.error(str(e))
        else:
            stack_recipe_dir = stack_recipes_dir / stack_recipe_name
            local_stack_recipe = LocalStackRecipe(
                stack_recipe_dir, stack_recipe_name
            )

            if not local_stack_recipe.is_present():
                raise ModuleNotFoundError(
                    f"The recipe {stack_recipe_name} "
                    "has not been pulled at the specified path. "
                    f"Run `zenml stack recipe pull {stack_recipe_name}` "
                    f"followed by `zenml stack recipe deploy "
                    f"{stack_recipe_name}` first."
                )

            try:
                # use the stack recipe directory path to find the service instance
                from zenml.recipes import StackRecipeService

                stack_recipe_service = StackRecipeService.get_service(
                    str(local_stack_recipe.path)
                )
                if not stack_recipe_service:
                    cli_utils.error(
                        "No stack recipe found with the path "
                        f"{local_stack_recipe.path}. You need to first deploy "
                        "the recipe by running \nzenml stack recipe deploy "
                        f"{stack_recipe_name}"
                    )
                outputs = stack_recipe_service.get_outputs()
                if output:
                    if output in outputs:
                        cli_utils.declare(f"Output {output}: ")
                        return outputs[output]
                    else:
                        cli_utils.error(
                            f"Output {output} not found in stack recipe "
                            f"{stack_recipe_name}"
                        )
                else:
                    cli_utils.declare("Outputs: ")
                    # delete all items that have empty values
                    outputs = {k: v for k, v in outputs.items() if v != ""}
                    cli_utils.declare(outputs)
                    return outputs
            except python_terraform.TerraformCommandError as e:
                cli_utils.error(str(e))<|MERGE_RESOLUTION|>--- conflicted
+++ resolved
@@ -893,8 +893,7 @@
     with event_handler(
         event=AnalyticsEvent.RUN_STACK_RECIPE,
         metadata={"stack_recipe_name": stack_recipe_name},
-<<<<<<< HEAD
-        v1=True,
+        v2=True,
     ) as handler:
 
         # build a dict of all stack componnet options that have non-null values
@@ -915,10 +914,6 @@
 
         handler.metadata.update(stack_component_options)
 
-=======
-        v2=True,
-    ):
->>>>>>> 432fba5b
         import python_terraform
         import yaml
 
