#  Copyright (c) ZenML GmbH 2022. All Rights Reserved.

#  Licensed under the Apache License, Version 2.0 (the "License");
#  you may not use this file except in compliance with the License.
#  You may obtain a copy of the License at:

#       https://www.apache.org/licenses/LICENSE-2.0

#  Unless required by applicable law or agreed to in writing, software
#  distributed under the License is distributed on an "AS IS" BASIS,
#  WITHOUT WARRANTIES OR CONDITIONS OF ANY KIND, either express
#  or implied. See the License for the specific language governing
#  permissions and limitations under the License.
"""Functionality to handle downloading ZenML stacks via the CLI."""

import os
import subprocess
from pathlib import Path
from typing import Any, Dict, Optional, Union, cast

import click
from rich.text import Text

import zenml
from zenml.cli import utils as cli_utils
from zenml.cli.stack import import_stack, stack
from zenml.io import fileio
from zenml.logger import get_logger
from zenml.recipes import GitStackRecipesHandler
from zenml.recipes.stack_recipe_service import (
    STACK_RECIPES_GITHUB_REPO,
    LocalStackRecipe,
)
from zenml.utils import yaml_utils
from zenml.utils.analytics_utils import AnalyticsEvent, event_handler

logger = get_logger(__name__)

ALPHA_MESSAGE = (
    "The stack recipes CLI is in alpha and actively being developed. "
    "Please avoid running mission-critical workloads on resources deployed "
    "through these commands. If you encounter any problems, create an issue "
    f"on the repository {STACK_RECIPES_GITHUB_REPO} and we'll help you out!"
)
NOT_INSTALLED_MESSAGE = (
    "The stack recipe commands seem to be unavailable on your machine. This "
    "is probably because ZenML was installed without the optional terraform "
    "dependencies. To install the missing dependencies: \n\n"
    f'`pip install "zenml[stacks]=={zenml.__version__}"`.'
)

pass_git_stack_recipes_handler = click.make_pass_decorator(
    GitStackRecipesHandler, ensure=True
)


@stack.group(
    "recipe",
    help="Commands for using the stack recipes.",
    invoke_without_command=True,
)
def stack_recipe() -> None:
    """Access all ZenML stack recipes."""


@stack_recipe.command(name="list", help="List the available stack recipes.")
@pass_git_stack_recipes_handler
def list_stack_recipes(
    git_stack_recipes_handler: GitStackRecipesHandler,
) -> None:
    """List all available stack recipes.

    Args:
        git_stack_recipes_handler: The GitStackRecipesHandler instance.
    """
    cli_utils.warning(ALPHA_MESSAGE)
    stack_recipes = [
        {"stack_recipe_name": stack_recipe_instance.name}
        for stack_recipe_instance in git_stack_recipes_handler.get_stack_recipes()
    ]
    cli_utils.print_table(stack_recipes)

    cli_utils.declare("\n" + "To get the latest list of stack recipes, run: ")
    text = Text("zenml stack recipe pull -y", style="markdown.code_block")
    cli_utils.declare(text)

    cli_utils.declare("\n" + "To pull any individual stack recipe, type: ")
    text = Text(
        "zenml stack recipe pull RECIPE_NAME", style="markdown.code_block"
    )
    cli_utils.declare(text)


@stack_recipe.command(help="Deletes the ZenML stack recipes directory.")
@click.option(
    "--path",
    "-p",
    type=click.STRING,
    default="zenml_stack_recipes",
    help="Relative path at which you want to clean the stack_recipe(s)",
)
@click.option(
    "--yes",
    "-y",
    is_flag=True,
    help="Whether to skip the confirmation prompt.",
)
@pass_git_stack_recipes_handler
def clean(
    git_stack_recipes_handler: GitStackRecipesHandler,
    path: str,
    yes: bool,
) -> None:
    """Deletes the stack recipes directory from your working directory.

    Args:
        git_stack_recipes_handler: The GitStackRecipesHandler instance.
        path: The path at which you want to clean the stack_recipe(s).
        yes: Whether to skip the confirmation prompt.
    """
    stack_recipes_directory = os.path.join(os.getcwd(), path)
    if fileio.isdir(stack_recipes_directory) and (
        yes
        or cli_utils.confirmation(
            "Do you wish to delete the stack recipes directory? \n"
            f"{stack_recipes_directory}"
        )
    ):
        git_stack_recipes_handler.clean_current_stack_recipes()
        cli_utils.declare(
            "Stack recipes directory was deleted from your current working "
            "directory."
        )
    elif not fileio.isdir(stack_recipes_directory):
        cli_utils.error(
            f"Unable to delete the stack recipes directory - "
            f"{stack_recipes_directory} - "
            "as it was not found in your current working directory."
        )


@stack_recipe.command(help="Find out more about a stack recipe.")
@click.argument("stack_recipe_name")
@pass_git_stack_recipes_handler
def info(
    git_stack_recipes_handler: GitStackRecipesHandler,
    stack_recipe_name: str,
) -> None:
    """Find out more about a stack recipe.

    Outputs a pager view of the stack_recipe's README.md file.

    Args:
        git_stack_recipes_handler: The GitStackRecipesHandler instance.
        stack_recipe_name: The name of the stack recipe.
    """
    try:
        stack_recipe = git_stack_recipes_handler.get_stack_recipes(
            stack_recipe_name
        )[0]
    except KeyError as e:
        cli_utils.error(str(e))

    else:
        print(stack_recipe.readme_content)


@stack_recipe.command(
    help="Describe the stack components and their tools that are "
    "created as part of this recipe."
)
@click.argument("stack_recipe_name")
@pass_git_stack_recipes_handler
def describe(
    git_stack_recipes_handler: GitStackRecipesHandler,
    stack_recipe_name: str,
) -> None:
    """Describe the stack components and their tools that are created as part of this recipe.

    Outputs the "Description" section of the recipe metadata.

    Args:
        git_stack_recipes_handler: The GitStackRecipesHandler instance.
        stack_recipe_name: The name of the stack recipe.
    """
    try:
        stack_recipe = git_stack_recipes_handler.get_stack_recipes(
            stack_recipe_name
        )[0]
    except KeyError as e:
        cli_utils.error(str(e))
    else:
        metadata = stack_recipe.metadata
        cli_utils.declare(metadata["Description"])


@stack_recipe.command(help="The active version of the mlops-stacks repository")
@pass_git_stack_recipes_handler
def version(
    git_stack_recipes_handler: GitStackRecipesHandler,
) -> None:
    """The active version of the mlops-stacks repository.

    Args:
        git_stack_recipes_handler: The GitStackRecipesHandler instance.
    """
    active_version = git_stack_recipes_handler.get_active_version()
    if active_version:
        cli_utils.declare(active_version)
    else:
        cli_utils.warning("Unable to detect version.")


@stack_recipe.command(
    help="Pull stack recipes straight into your current working directory."
)
@click.argument("stack_recipe_name", required=False, default=None)
@click.option(
    "--yes",
    "-y",
    "force",
    is_flag=True,
    help="Force the redownload of the stack_recipes folder to the ZenML config "
    "folder.",
)
@click.option(
    "--path",
    "-p",
    type=click.STRING,
    default="zenml_stack_recipes",
    help="Relative path at which you want to install the stack recipe(s)",
)
@pass_git_stack_recipes_handler
def pull(
    git_stack_recipes_handler: GitStackRecipesHandler,
    stack_recipe_name: str,
    force: bool,
    path: str,
) -> None:
    """Pull stack_recipes straight into your current working directory.

    Add the flag --yes or -y to redownload all the stack_recipes afresh.

    Args:
        git_stack_recipes_handler: The GitStackRecipesHandler instance.
        stack_recipe_name: The name of the stack_recipe.
        force: Force the redownload of the stack_recipes folder to the ZenML config
            folder.
        path: The path at which you want to install the stack_recipe(s).
    """
    cli_utils.warning(ALPHA_MESSAGE)

    from zenml.recipes import (
        StackRecipeService,
        StackRecipeServiceConfig,
    )

    try:
        stack_recipes = git_stack_recipes_handler.get_stack_recipes(
            stack_recipe_name
        )
    except KeyError as e:
        cli_utils.error(str(e))

    else:
        for stack_recipe in stack_recipes:
            stack_recipe_service = StackRecipeService(
                stack_recipe_name=stack_recipe.name,
                config=StackRecipeServiceConfig(
                    force=force,
                    directory_path=str(
                        os.path.join(
                            Path(os.getcwd()),
                            path,
                            stack_recipe.name,
                        )
                    ),
                ),
            )
            if stack_recipe_service.local_recipe_exists():
                if force or cli_utils.confirmation(
                    f"Stack recipe {stack_recipe.name} is already "
                    f"pulled at {stack_recipe_service.config.directory_path}.\n"
                    "Overwriting this directory will delete all terraform "
                    "state files and the local configuration. We recommend "
                    "that you do this only once the remote resources have been "
                    "destroyed. Do you wish to proceed with overwriting?"
                ):
                    stack_recipe_service.pull(
                        force=True,
                        git_stack_recipes_handler=git_stack_recipes_handler,
                    )
                    cli_utils.declare(
                        f"Stack recipe {stack_recipe.name} successfully "
                        f"overwritten at {stack_recipe_service.config.directory_path}."
                    )
            else:
                stack_recipe_service.pull(
                    force=force,
                    git_stack_recipes_handler=git_stack_recipes_handler,
                )
                cli_utils.declare(
                    f"Stack recipe {stack_recipe.name} successfully "
                    f"pulled at {stack_recipe_service.config.directory_path}."
                )


@stack_recipe.command(
    help="Run the stack_recipe that you previously pulled with "
    "`zenml stack recipe pull`"
)
@click.argument("stack_recipe_name", required=True)
@click.option(
    "--path",
    "-p",
    type=click.STRING,
    default="zenml_stack_recipes",
    help="Relative path at which local stack recipe(s) should exist",
)
@click.option(
    "--force",
    "-f",
    "force",
    is_flag=True,
    help="Force pull the stack recipe. This overwrites any existing recipe "
    "files present locally, including the terraform state files and the "
    "local configuration.",
)
@click.option(
    "--stack-name",
    "-n",
    type=click.STRING,
    required=False,
    help="Set a name for the ZenML stack that will be imported from the YAML "
    "configuration file which gets generated after deploying the stack recipe. "
    "Defaults to the name of the stack recipe being deployed.",
)
@click.option(
    "--import",
    "import_stack_flag",
    is_flag=True,
    help="Import the stack automatically after the recipe is deployed.",
)
@click.option(
    "--log-level",
    type=click.Choice(
        ["TRACE", "DEBUG", "INFO", "WARN", "ERROR"], case_sensitive=False
    ),
    help="Choose one of TRACE, DEBUG, INFO, WARN or ERROR (case insensitive) as "
    "log level for the deploy operation.",
    default="ERROR",
)
@click.option(
    "--no-server",
    is_flag=True,
    help="Don't deploy ZenML even if there's no active cloud deployment.",
)
@click.option(
    "--skip-pull",
    is_flag=True,
    help="Skip the pulling of the stack recipe before deploying. This should be used "
    "if you have a local copy of your recipe already. Use the `--path` or `-p` flag to "
    "specify the directory that hosts your recipe(s).",
)
@click.option(
    "--artifact-store",
    "-a",
    help="The flavor of artifact store to use. "
    "If not specified, the default artifact store will be used.",
)
@click.option(
    "--orchestrator",
    "-o",
    help="The flavor of orchestrator to use. "
    "If not specified, the default orchestrator will be used.",
)
@click.option(
    "--container-registry",
    "-c",
    help="The flavor of container registry to use. "
    "If not specified, no container registry will be deployed.",
)
@click.option(
    "--model-deployer",
    "-d",
    help="The flavor of model deployer to use. "
    "If not specified, no model deployer will be deployed.",
)
@click.option(
    "--experiment-tracker",
    "-e",
    help="The flavor of experiment tracker to use. "
    "If not specified, no experiment tracker will be deployed.",
)
@click.option(
    "--secrets-manager",
    "-x",
    help="The flavor of secrets manager to use. "
    "If not specified, no secrets manager will be deployed.",
)
@click.option(
    "--step-operator",
    "-s",
    help="The flavor of step operator to use. "
    "If not specified, no step operator will be deployed.",
)
@click.option(
    "--config",
    help="Use a YAML or JSON configuration or configuration file to pass"
    "variables to the stack recipe.",
    required=False,
    type=str,
)
@pass_git_stack_recipes_handler
@click.pass_context
def deploy(
    ctx: click.Context,
    git_stack_recipes_handler: GitStackRecipesHandler,
    stack_recipe_name: str,
    artifact_store: Optional[str],
    orchestrator: Optional[str],
    container_registry: Optional[str],
    model_deployer: Optional[str],
    experiment_tracker: Optional[str],
    secrets_manager: Optional[str],
    step_operator: Optional[str],
    path: str,
    force: bool,
    import_stack_flag: bool,
    log_level: str,
    no_server: bool,
    skip_pull: bool,
    stack_name: Optional[str],
    config: Optional[str],
) -> None:
    """Run the stack_recipe at the specified relative path.

    `zenml stack_recipe pull <STACK_RECIPE_NAME>` has to be called with the
    same relative path before the `deploy` command.

    Args:
        ctx: The click context.
        git_stack_recipes_handler: The GitStackRecipesHandler instance.
        stack_recipe_name: The name of the stack_recipe.
        path: The path at which you want to install the stack_recipe(s).
        force: Force pull the stack recipe, overwriting any existing files.
        stack_name: A name for the ZenML stack that gets imported as a result
            of the recipe deployment.
        import_stack_flag: Import the stack automatically after the recipe is
            deployed. The stack configuration file is always generated and
            can be imported manually otherwise.
        log_level: Choose one of TRACE, DEBUG, INFO, WARN or ERROR
            (case-insensitive) as log level for the `deploy` operation.
        no_server: Don't deploy ZenML even if there's no active cloud
            deployment.
        skip_pull: Skip the pull of the stack recipe before deploying. This
            should be used if you have a local copy of your recipe already.
        artifact_store: The flavor of artifact store to deploy. In the case of
            the artifact store, it doesn't matter what you specify here, as
            there's only one flavor per cloud provider and that will be deployed.
        orchestrator: The flavor of orchestrator to use.
        container_registry: The flavor of container registry to deploy. In the case of
            the container registry, it doesn't matter what you specify here, as
            there's only one flavor per cloud provider and that will be deployed.
        model_deployer: The flavor of model deployer to deploy.
        experiment_tracker: The flavor of experiment tracker to deploy.
        secrets_manager: The flavor of secrets manager to deploy. In the case of
            the secrets manager, it doesn't matter what you specify here, as
            there's only one flavor per cloud provider and that will be deployed.
        step_operator: The flavor of step operator to deploy.
        config: Use a YAML or JSON configuration or configuration file to pass
            variables to the stack recipe.
    """
    cli_utils.warning(ALPHA_MESSAGE)
    logger.info(
        "Servers are no longer deployed by default. Please use the "
        "`zenml deploy` command to deploy a ZenML server."
    )

    with event_handler(
        event=AnalyticsEvent.RUN_STACK_RECIPE,
        metadata={"stack_recipe_name": stack_recipe_name},
        v2=True,
    ) as handler:
        # build a dict of all stack component options that have non-null values
        stack_component_options = {
            "artifact_store": artifact_store,
            "orchestrator": orchestrator,
            "container_registry": container_registry,
            "model_deployer": model_deployer,
            "experiment_tracker": experiment_tracker,
            "secrets_manager": secrets_manager,
            "step_operator": step_operator,
        }

        # filter out null values
        stack_component_options = {
            k: v for k, v in stack_component_options.items() if v is not None
        }

        handler.metadata.update(stack_component_options)

        import python_terraform
        import yaml

        # get input variables
        variables_dict: Dict[str, Any] = {}

        if config:
            if os.path.isfile(config):
                variables_dict = yaml_utils.read_yaml(config)
            else:
                variables_dict = yaml.safe_load(config)
            if not isinstance(variables_dict, dict):
                cli_utils.error(
                    "The configuration argument must be JSON/YAML content or "
                    "point to a valid configuration file."
                )

        enabled_services = [
            f"{name}_{value}"
            for name, value in stack_component_options.items()
            if name
            not in [
                "artifact_store",
                "container_registry",
                "secrets_manager",
            ]
        ]
        enabled_services = enabled_services + [
            f"{name}"
            for name, _ in stack_component_options.items()
            if name
            in [
                "artifact_store",
                "container_registry",
                "secrets_manager",
            ]
        ]

        try:
            stack_recipe = git_stack_recipes_handler.get_stack_recipes(
                stack_recipe_name
            )[0]
        except KeyError as e:
            cli_utils.error(str(e))
        else:
            from zenml.recipes import (
                StackRecipeService,
                StackRecipeServiceConfig,
            )

            # warn that prerequisites should be met
            metadata = stack_recipe.metadata
            if not cli_utils.confirmation(
                "\nPrerequisites for running this recipe are as follows.\n"
                f"{metadata['Prerequisites']}"
                "\n\n Are all of these conditions met?"
            ):
                cli_utils.error(
                    "Prerequisites are not installed. Please make sure "
                    "they are met and run deploy again."
                )

            local_recipe_dir = Path(os.getcwd()) / path / stack_recipe_name

            # create the stack recipe service.
            stack_recipe_service_config = StackRecipeServiceConfig(
                directory_path=str(local_recipe_dir),
                skip_pull=skip_pull,
                force=force,
                log_level=log_level,
                enabled_services=enabled_services,
                input_variables=variables_dict,
            )

            stack_recipe_service = StackRecipeService.get_service(
                str(local_recipe_dir)
            )

            if stack_recipe_service:
                cli_utils.declare(
                    "An existing deployment of the recipe found. "
                    f"with path {local_recipe_dir}. "
                    "Proceeding to update or create resources. "
                )
            else:
                stack_recipe_service = StackRecipeService(
                    config=stack_recipe_service_config,
                    stack_recipe_name=stack_recipe_name,
                )

            try:
                # start the service (the init and apply operation)
                stack_recipe_service.start()

            except RuntimeError as e:
                cli_utils.error(
                    f"Running recipe {stack_recipe_name} failed: {str(e)} "
                    "\nPlease look at the error message to figure out "
                    "why the command failed. If the error is due some wrong "
                    "configuration, please consider checking the locals.tf "
                    "file to verify if the inputs are correct. Most commonly, "
                    "the command can fail due to a timeout error. In that "
                    "case, please run zenml stack recipe deploy "
                    f"{stack_recipe_name} again."
                )
            except python_terraform.TerraformCommandError:
                cli_utils.error(
                    f"Running recipe {stack_recipe_name} failed."
                    "\nPlease look at the error message to figure out why the "
                    "command failed. If the error is due some wrong "
                    "configuration, please consider checking the locals.tf "
                    "file to verify if the inputs are correct. Most commonly, "
                    "the command can fail due to a timeout error. In that "
                    "case, please run zenml stack recipe deploy "
                    f"{stack_recipe_name} again."
                )
        # invoke server deploy
        if no_server:
<<<<<<< HEAD
            cli_utils.declare(
                "The --no-server flag was passed. "
                "Skipping the remote deployment of ZenML. "
                "Please note that if you wish to use the stack "
                "that you created through this recipe, you will "
                "need to deploy ZenML on the cloud."
            )
        else:
            if zen_server_exists():
                cli_utils.declare(
                    "A ZenML deployment exists already with URL: "
                    f"{GlobalConfiguration().zen_store.url}. "
                    f"The recipe will mot create a new "
                    f"installation."
                )
            else:
                cli_utils.declare("No remote deployment of ZenML detected. ")
                vars = stack_recipe_service.get_vars()
                filter = [
                    "aws-stores-minimal",
                    "azureml-minimal",
                    "vertex-ai",
                ]
                if Path(
                    stack_recipe_service.terraform_client.working_dir
                ).name in filter and (
                    "enable_mlflow" not in vars
                    or vars["enable_mlflow"] is False
                ):
                    cli_utils.warning(
                        "This recipe doesn't create a Kubernetes "
                        "cluster and as of now, an existing "
                        "cluster is required for ZenML deployment. "
                        "Please take a look at the "
                        "guide for steps on how to proceed: "
                        "https://docs.zenml.io/platform-guide/set-up-your-mlops-platform/deploy-zenml/deploy-with-zenml-cli#option-1-starting-from-scratch"
                    )
                    cli_utils.declare(
                        "Not attempting to import the generated "
                        "YAML file since there isn't any active "
                        "ZenML deployment."
                    )
                    return
                else:
                    from zenml.cli import server

                    ctx.invoke(
                        server.deploy,
                        config=stack_recipe_service.get_deployment_info(),
                        connect=True,
                    )

=======
            logger.warning("The `--no-server` flag has been deprecated. ")
>>>>>>> b32bab9b
        # get the stack yaml path
        stack_yaml_file = os.path.join(
            stack_recipe_service.config.directory_path,
            stack_recipe_service.stack_file_path[2:],
        )

        cli_utils.declare(
            "\nA stack configuration YAML file has been generated "
            f"as part of the deployment of the {stack_recipe_name} "
            f"recipe. Find it at {stack_yaml_file}."
        )

        if import_stack_flag:
            cli_utils.declare(
                "\nThe flag `--import` is set. Proceeding "
                "to import a new ZenML stack from the created "
                "resources."
            )
            import_stack_name = stack_name if stack_name else stack_recipe_name
            cli_utils.declare(
                "Importing a new stack with the name " f"{import_stack_name}."
            )

            # import deployed resources as ZenML stack
            ctx.invoke(
                import_stack,
                stack_name=import_stack_name,
                filename=stack_yaml_file,
                ignore_version_mismatch=True,
            )

            cli_utils.declare(
                "Please consider creating any secrets that your "
                "stack components like the metadata store might "
                "need. You can inspect the fields of a stack "
                "component by running a describe command on them."
            )
            cli_utils.declare(
                "\n Run 'terraform output' in the recipe's "
                f"directory at {stack_recipe_service.config.directory_path} "
                "to get a list of outputs. To now retrieve sensitive "
                f"outputs, for example, the metadata-db-password "
                "use the command 'terraform output metadata-db-password' "
                "to get the value in the command-line."
            )


@stack_recipe.command(
    help="Destroy the stack components created previously with "
    "`zenml stack recipe deploy <name>`"
)
@click.argument("stack_recipe_name", required=True)
@click.option(
    "--path",
    "-p",
    type=click.STRING,
    default="zenml_stack_recipes",
    help="Relative path at which you want to install the stack_recipe(s)",
)
@click.option(
    "--artifact-store",
    "-a",
    help="The flavor of artifact store to destroy. "
    "If not specified, the default artifact store will be assumed.",
)
@click.option(
    "--orchestrator",
    "-o",
    help="The flavor of orchestrator to destroy. "
    "If not specified, the default orchestrator will be used.",
)
@click.option(
    "--container-registry",
    "-c",
    help="The flavor of container registry to destroy. "
    "If not specified, no container registry will be destroyed.",
)
@click.option(
    "--model-deployer",
    "-d",
    help="The flavor of model deployer to destroy. "
    "If not specified, no model deployer will be destroyed.",
)
@click.option(
    "--experiment-tracker",
    "-e",
    help="The flavor of experiment tracker to destroy. "
    "If not specified, no experiment tracker will be destroyed.",
)
@click.option(
    "--step-operator",
    "-s",
    help="The flavor of step operator to destroy. "
    "If not specified, no step operator will be destroyed.",
)
@pass_git_stack_recipes_handler
def destroy(
    git_stack_recipes_handler: GitStackRecipesHandler,
    stack_recipe_name: str,
    path: str,
    artifact_store: Optional[str],
    orchestrator: Optional[str],
    container_registry: Optional[str],
    model_deployer: Optional[str],
    experiment_tracker: Optional[str],
    step_operator: Optional[str],
) -> None:
    """Destroy all resources from the stack_recipe at the specified relative path.

    `zenml stack_recipe deploy stack_recipe_name` has to be called with the
    same relative path before the destroy command. If you want to destroy
    specific components of the stack, you can specify the component names
    with the corresponding options. If no component is specified, all
    components will be destroyed.

    Args:
        git_stack_recipes_handler: The GitStackRecipesHandler instance.
        stack_recipe_name: The name of the stack_recipe.
        path: The path of the stack recipe you want to destroy.
        artifact_store: The flavor of the artifact store to destroy. In the case of
            the artifact store, it doesn't matter what you specify here, as
            there's only one flavor per cloud provider and that will be destroyed.
        orchestrator: The flavor of the orchestrator to destroy.
        container_registry: The flavor of the container registry to destroy. In the
            case of the container registry, it doesn't matter what you specify
            here, as there's only one flavor per cloud provider and that will be
            destroyed.
        model_deployer: The flavor of the model deployer to destroy.
        experiment_tracker: The flavor of the experiment tracker to destroy.
        step_operator: The flavor of the step operator to destroy.

    Raises:
        ModuleNotFoundError: If the recipe is found at the given path.
    """
    cli_utils.warning(ALPHA_MESSAGE)

    with event_handler(
        event=AnalyticsEvent.DESTROY_STACK_RECIPE,
        metadata={"stack_recipe_name": stack_recipe_name},
    ) as handler:
        # build a dict of all stack component options that have non-null values
        stack_component_options = {
            "artifact_store": artifact_store,
            "orchestrator": orchestrator,
            "container_registry": container_registry,
            "model_deployer": model_deployer,
            "experiment_tracker": experiment_tracker,
            "step_operator": step_operator,
        }

        # filter out null values
        stack_component_options = {
            k: v for k, v in stack_component_options.items() if v is not None
        }

        handler.metadata.update(stack_component_options)

        # add all values that are not None to the disabled services list
        disabled_services = [
            f"{name}_{value}"
            for name, value in stack_component_options.items()
            if name
            not in [
                "artifact_store",
                "container_registry",
            ]
        ]
        # if artifact store, container registry or secrets manager
        # are not none, add them as strings to the list of disabled services
        disabled_services = disabled_services + [
            f"{name}"
            for name, _ in stack_component_options.items()
            if name
            in [
                "artifact_store",
                "container_registry",
            ]
        ]

        try:
            _ = git_stack_recipes_handler.get_stack_recipes(stack_recipe_name)[
                0
            ]
        except KeyError as e:
            cli_utils.error(str(e))
        else:
            import python_terraform

            from zenml.recipes import (
                StackRecipeService,
            )

            local_recipe_dir = Path(os.getcwd()) / path / stack_recipe_name

            stack_recipe_service = StackRecipeService.get_service(
                str(local_recipe_dir)
            )

            if not stack_recipe_service:
                cli_utils.error(
                    "No stack recipe found with the path "
                    f"{local_recipe_dir}. You need to first deploy "
                    "the recipe by running \nzenml stack recipe deploy "
                    f"{stack_recipe_name}"
                )

            if not stack_recipe_service.local_recipe_exists():
                raise ModuleNotFoundError(
                    f"The recipe {stack_recipe_name} "
                    "has not been pulled at the path  "
                    f"{local_recipe_dir}. Please check  "
                    "if you've deleted the recipe from the path."
                )

            stack_recipe_service.config.disabled_services = disabled_services

            try:
                # stop the service to destroy resources created by recipe
                stack_recipe_service.stop()
            except python_terraform.TerraformCommandError as e:
                force_message = ""
                if stack_recipe_name == "aws_minimal":
                    force_message = (
                        "If there are Kubernetes resources that aren't"
                        "getting deleted, run 'kubectl delete node -all' to "
                        "delete the nodes and consequently all Kubernetes "
                        "resources. Run the destroy again after that, to "
                        "remove any other remaining resources."
                    )
                cli_utils.error(
                    f"Error destroying recipe {stack_recipe_name}: {str(e.err)}"
                    "\nMost commonly, the error occurs if there's some "
                    "resource that can't be deleted instantly, for example, "
                    "MySQL stores with backups. In such cases, please try "
                    "again after around 30 minutes. If the issue persists, "
                    f"kindly raise an issue at {STACK_RECIPES_GITHUB_REPO}. "
                    f"\n{force_message}"
                )
            except subprocess.CalledProcessError as e:
                cli_utils.warning(
                    f"Error destroying recipe {stack_recipe_name}: {str(e)}"
                    "\nThe kubernetes cluster couldn't be removed due to the "
                    "error above. Please verify if the cluster has already "
                    "been deleted by running kubectl get nodes to check if "
                    "there's any active nodes.Ignore this warning if there "
                    "are no active nodes."
                )

            cli_utils.declare(
                "\n" + "Your active stack might now be invalid. Please run:"
            )
            text = Text("zenml stack describe", style="markdown.code_block")
            cli_utils.declare(text)
            cli_utils.declare(
                "\n" + "to investigate and switch to a new stack if needed."
            )


# a function to get the value of outputs passed as input, from a stack recipe
@stack_recipe.command(
    name="output",
    help="Get a specific output or a list of all outputs from a stack recipe.",
)
@click.argument("stack_recipe_name", type=str)
@click.option(
    "--path",
    "-p",
    type=click.STRING,
    default="zenml_stack_recipes",
    help="Relative path at which you want to install the stack_recipe(s)",
)
@click.option(
    "--output",
    "-o",
    type=click.STRING,
    default=None,
    help="Name of the output you want to get the value of. If none is given,"
    "all outputs are returned.",
)
@click.option(
    "--format",
    "-f",
    type=click.Choice(["json", "yaml"], case_sensitive=False),
)
@pass_git_stack_recipes_handler
def get_outputs(
    git_stack_recipes_handler: GitStackRecipesHandler,
    stack_recipe_name: str,
    path: str,
    output: Optional[str],
    format: Optional[str],
) -> Union[Dict[str, Any], str]:
    """Get the outputs of the stack recipe at the specified relative path.

    `zenml stack_recipe deploy stack_recipe_name` has to be called from the
    same relative path before the get_outputs command.

    Args:
        git_stack_recipes_handler: The GitStackRecipesHandler instance.
        stack_recipe_name: The name of the stack_recipe.
        path: The path of the stack recipe you want to get the outputs from.
        output: The name of the output you want to get the value of. If none is given,
            all outputs are returned.
        format: The format of the output. If none is given, the output is printed
            to the console.

    Returns:
        One or more outputs of the stack recipe in the specified format.

    Raises:
        ModuleNotFoundError: If the recipe is found at the given path.
    """
    import json

    import yaml

    with event_handler(
        event=AnalyticsEvent.GET_STACK_RECIPE_OUTPUTS,
        metadata={"stack_recipe_name": stack_recipe_name},
    ):
        import python_terraform

        cli_utils.warning(ALPHA_MESSAGE)

        stack_recipes_dir = Path(os.getcwd()) / path

        try:
            _ = git_stack_recipes_handler.get_stack_recipes(stack_recipe_name)[
                0
            ]
        except KeyError as e:
            cli_utils.error(str(e))
        else:
            stack_recipe_dir = stack_recipes_dir / stack_recipe_name
            local_stack_recipe = LocalStackRecipe(
                stack_recipe_dir, stack_recipe_name
            )

            if not local_stack_recipe.is_present():
                raise ModuleNotFoundError(
                    f"The recipe {stack_recipe_name} "
                    "has not been pulled at the specified path. "
                    f"Run `zenml stack recipe pull {stack_recipe_name}` "
                    f"followed by `zenml stack recipe deploy "
                    f"{stack_recipe_name}` first."
                )

            try:
                # use the stack recipe directory path to find the service instance
                from zenml.recipes import StackRecipeService

                stack_recipe_service = StackRecipeService.get_service(
                    str(local_stack_recipe.path)
                )
                if not stack_recipe_service:
                    cli_utils.error(
                        "No stack recipe found with the path "
                        f"{local_stack_recipe.path}. You need to first deploy "
                        "the recipe by running \nzenml stack recipe deploy "
                        f"{stack_recipe_name}"
                    )
                outputs = stack_recipe_service.get_outputs()
                if output:
                    if output in outputs:
                        cli_utils.declare(f"Output {output}: ")
                        return cast(Dict[str, Any], outputs[output])
                    else:
                        cli_utils.error(
                            f"Output {output} not found in stack recipe "
                            f"{stack_recipe_name}"
                        )
                else:
                    cli_utils.declare("Outputs: ")
                    # delete all items that have empty values
                    outputs = {k: v for k, v in outputs.items() if v != ""}

                    if format == "json":
                        outputs_json = json.dumps(outputs, indent=4)
                        cli_utils.declare(outputs_json)
                        return outputs_json
                    elif format == "yaml":
                        outputs_yaml = yaml.dump(outputs, indent=4)
                        cli_utils.declare(outputs_yaml)
                        return outputs_yaml
                    else:
                        cli_utils.declare(str(outputs))
                        return outputs
            except python_terraform.TerraformCommandError as e:
                cli_utils.error(str(e))<|MERGE_RESOLUTION|>--- conflicted
+++ resolved
@@ -472,7 +472,7 @@
             variables to the stack recipe.
     """
     cli_utils.warning(ALPHA_MESSAGE)
-    logger.info(
+    cli_utils.declare(
         "Servers are no longer deployed by default. Please use the "
         "`zenml deploy` command to deploy a ZenML server."
     )
@@ -618,62 +618,8 @@
                 )
         # invoke server deploy
         if no_server:
-<<<<<<< HEAD
-            cli_utils.declare(
-                "The --no-server flag was passed. "
-                "Skipping the remote deployment of ZenML. "
-                "Please note that if you wish to use the stack "
-                "that you created through this recipe, you will "
-                "need to deploy ZenML on the cloud."
-            )
-        else:
-            if zen_server_exists():
-                cli_utils.declare(
-                    "A ZenML deployment exists already with URL: "
-                    f"{GlobalConfiguration().zen_store.url}. "
-                    f"The recipe will mot create a new "
-                    f"installation."
-                )
-            else:
-                cli_utils.declare("No remote deployment of ZenML detected. ")
-                vars = stack_recipe_service.get_vars()
-                filter = [
-                    "aws-stores-minimal",
-                    "azureml-minimal",
-                    "vertex-ai",
-                ]
-                if Path(
-                    stack_recipe_service.terraform_client.working_dir
-                ).name in filter and (
-                    "enable_mlflow" not in vars
-                    or vars["enable_mlflow"] is False
-                ):
-                    cli_utils.warning(
-                        "This recipe doesn't create a Kubernetes "
-                        "cluster and as of now, an existing "
-                        "cluster is required for ZenML deployment. "
-                        "Please take a look at the "
-                        "guide for steps on how to proceed: "
-                        "https://docs.zenml.io/platform-guide/set-up-your-mlops-platform/deploy-zenml/deploy-with-zenml-cli#option-1-starting-from-scratch"
-                    )
-                    cli_utils.declare(
-                        "Not attempting to import the generated "
-                        "YAML file since there isn't any active "
-                        "ZenML deployment."
-                    )
-                    return
-                else:
-                    from zenml.cli import server
-
-                    ctx.invoke(
-                        server.deploy,
-                        config=stack_recipe_service.get_deployment_info(),
-                        connect=True,
-                    )
-
-=======
-            logger.warning("The `--no-server` flag has been deprecated. ")
->>>>>>> b32bab9b
+            cli_utils.warning("The `--no-server` flag has been deprecated.")
+
         # get the stack yaml path
         stack_yaml_file = os.path.join(
             stack_recipe_service.config.directory_path,
