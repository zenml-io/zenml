#  Copyright (c) ZenML GmbH 2022. All Rights Reserved.
#
#  Licensed under the Apache License, Version 2.0 (the "License");
#  you may not use this file except in compliance with the License.
#  You may obtain a copy of the License at:
#
#       https://www.apache.org/licenses/LICENSE-2.0
#
#  Unless required by applicable law or agreed to in writing, software
#  distributed under the License is distributed on an "AS IS" BASIS,
#  WITHOUT WARRANTIES OR CONDITIONS OF ANY KIND, either express
#  or implied. See the License for the specific language governing
#  permissions and limitations under the License.
"""CLI functionality to interact with pipelines."""

import json
import os
from typing import Any, Dict, List, Optional, Union

import click

from zenml.cli import utils as cli_utils
from zenml.cli.cli import TagGroup, cli
from zenml.cli.utils import fetch_snapshot, list_options
from zenml.client import Client
from zenml.console import console
from zenml.deployers.base_deployer import BaseDeployer
from zenml.enums import CliCategories
from zenml.logger import get_logger
from zenml.models import (
    PipelineBuildBase,
    PipelineBuildFilter,
    PipelineBuildResponse,
    PipelineFilter,
    PipelineResponse,
    PipelineRunFilter,
    PipelineRunResponse,
    PipelineSnapshotFilter,
    ScheduleFilter,
    ScheduleResponse,
)
from zenml.pipelines.pipeline_definition import Pipeline
from zenml.utils import run_utils, source_utils, uuid_utils
from zenml.utils.dashboard_utils import get_deployment_url
from zenml.utils.yaml_utils import write_yaml

logger = get_logger(__name__)


def _generate_pipeline_data(pipeline: PipelineResponse) -> Dict[str, Any]:
    """Generate additional data for pipeline display.

    Args:
        pipeline: The pipeline response.

    Returns:
        The additional data for the pipeline.
    """
    return {
        "latest_run_status": pipeline.latest_run_status or "",
        "latest_run_id": pipeline.latest_run_id or "",
        "tags": ", ".join(tag.name for tag in pipeline.tags)
        if pipeline.tags
        else "",
        "created": pipeline.created,
    }


def _generate_schedule_data(schedule: ScheduleResponse) -> Dict[str, Any]:
    """Generate additional data for schedule display.

    Args:
        schedule: The schedule response.

    Returns:
        The additional data for the schedule.
    """
    return {
        "active": schedule.active,
        "cron_expression": schedule.cron_expression,
    }


def _generate_pipeline_run_data(
    pipeline_run: PipelineRunResponse,
) -> Dict[str, Any]:
    """Generate additional data for pipeline run display.

    Args:
        pipeline_run: The pipeline run response.

    Returns:
        The additional data for the pipeline run.
    """
    return {
        "pipeline": pipeline_run.pipeline.name
        if pipeline_run.pipeline
        else "",
        "stack": pipeline_run.stack.name if pipeline_run.stack else "",
    }


def _generate_pipeline_build_data(
    pipeline_build: PipelineBuildResponse,
) -> Dict[str, Any]:
    """Generate additional data for pipeline build display.

    Args:
        pipeline_build: The pipeline build response.

    Returns:
        The additional data for the pipeline build.
    """
    return {
        "pipeline_name": pipeline_build.pipeline.name
        if pipeline_build.pipeline
        else "",
        "zenml_version": pipeline_build.zenml_version,
        "stack_name": pipeline_build.stack.name
        if pipeline_build.stack
        else "",
    }


def _import_pipeline(source: str) -> Pipeline:
    """Import a pipeline.

    Args:
        source: The pipeline source.

    Returns:
        The pipeline.
    """
    try:
        pipeline_instance = source_utils.load(source)
    except ModuleNotFoundError as e:
        source_root = source_utils.get_source_root()
        cli_utils.error(
            f"Unable to import module `{e.name}`. Make sure the source path is "
            f"relative to your source root `{source_root}`."
        )
    except AttributeError as e:
        cli_utils.error("Unable to load attribute from module: " + str(e))

    if not isinstance(pipeline_instance, Pipeline):
        cli_utils.error(
            f"The given source path `{source}` does not resolve to a pipeline "
            "object."
        )

    return pipeline_instance


@cli.group(cls=TagGroup, tag=CliCategories.MANAGEMENT_TOOLS)
def pipeline() -> None:
    """Interact with pipelines, runs and schedules."""


@pipeline.command(
    "register",
    help="Register a pipeline instance. The SOURCE argument needs to be an "
    "importable source path resolving to a ZenML pipeline instance, e.g. "
    "`my_module.my_pipeline_instance`.",
)
@click.argument("source")
@click.option(
    "--parameters",
    "-p",
    "parameters_path",
    type=click.Path(exists=True, dir_okay=False),
    required=False,
    help="Path to JSON file containing parameters for the pipeline function.",
)
def register_pipeline(
    source: str, parameters_path: Optional[str] = None
) -> None:
    """Register a pipeline.

    Args:
        source: Importable source resolving to a pipeline instance.
        parameters_path: Path to pipeline parameters file.
    """
    if "." not in source:
        cli_utils.error(
            f"The given source path `{source}` is invalid. Make sure it looks "
            "like `some.module.name_of_pipeline_instance_variable` and "
            "resolves to a pipeline object."
        )

    if not Client().root:
        cli_utils.warning(
            "You're running the `zenml pipeline register` command without a "
            "ZenML repository. Your current working directory will be used "
            "as the source root relative to which the `source` argument is "
            "expected. To silence this warning, run `zenml init` at your "
            "source code root."
        )

    pipeline_instance = _import_pipeline(source=source)

    parameters: Dict[str, Any] = {}
    if parameters_path:
        with open(parameters_path, "r") as f:
            parameters = json.load(f)

    try:
        pipeline_instance.prepare(**parameters)
    except ValueError:
        cli_utils.error(
            "Pipeline preparation failed. This is most likely due to your "
            "pipeline entrypoint function requiring arguments that were not "
            "provided. Please provide a JSON file with the parameters for "
            f"your pipeline like this: `zenml pipeline register {source} "
            "--parameters=<PATH_TO_JSON>`."
        )

    pipeline_instance.register()


@pipeline.command(
    "build",
    help="Build Docker images for a pipeline. The SOURCE argument needs to be "
    " an importable source path resolving to a ZenML pipeline instance, e.g. "
    "`my_module.my_pipeline_instance`.",
)
@click.argument("source")
@click.option(
    "--config",
    "-c",
    "config_path",
    type=click.Path(exists=True, dir_okay=False),
    required=False,
    help="Path to configuration file for the build.",
)
@click.option(
    "--stack",
    "-s",
    "stack_name_or_id",
    type=str,
    required=False,
    help="Name or ID of the stack to use for the build.",
)
@click.option(
    "--output",
    "-o",
    "output_path",
    type=click.Path(exists=False, dir_okay=False),
    required=False,
    help="Output path for the build information.",
)
def build_pipeline(
    source: str,
    config_path: Optional[str] = None,
    stack_name_or_id: Optional[str] = None,
    output_path: Optional[str] = None,
) -> None:
    """Build Docker images for a pipeline.

    Args:
        source: Importable source resolving to a pipeline instance.
        config_path: Path to pipeline configuration file.
        stack_name_or_id: Name or ID of the stack for which the images should
            be built.
        output_path: Optional file path to write the output to.
    """
    if not Client().root:
        cli_utils.warning(
            "You're running the `zenml pipeline build` command without a "
            "ZenML repository. Your current working directory will be used "
            "as the source root relative to which the registered step classes "
            "will be resolved. To silence this warning, run `zenml init` at "
            "your source code root."
        )

    with cli_utils.temporary_active_stack(stack_name_or_id=stack_name_or_id):
        pipeline_instance = _import_pipeline(source=source)

        pipeline_instance = pipeline_instance.with_options(
            config_path=config_path
        )
        build = pipeline_instance.build()

    if build:
        cli_utils.declare(f"Created pipeline build `{build.id}`.")

        if output_path:
            cli_utils.declare(
                f"Writing pipeline build output to `{output_path}`."
            )
            write_yaml(output_path, build.to_yaml())
    else:
        cli_utils.declare("No docker builds required.")


@pipeline.command(
    "run",
    help="Run a pipeline. The SOURCE argument needs to be an "
    "importable source path resolving to a ZenML pipeline instance, e.g. "
    "`my_module.my_pipeline_instance`.",
)
@click.argument("source")
@click.option(
    "--config",
    "-c",
    "config_path",
    type=click.Path(exists=True, dir_okay=False),
    required=False,
    help="Path to configuration file for the run.",
)
@click.option(
    "--stack",
    "-s",
    "stack_name_or_id",
    type=str,
    required=False,
    help="Name or ID of the stack to run on.",
)
@click.option(
    "--build",
    "-b",
    "build_path_or_id",
    type=str,
    required=False,
    help="ID or path of the build to use.",
)
@click.option(
    "--prevent-build-reuse",
    is_flag=True,
    default=False,
    required=False,
    help="Prevent automatic build reusing.",
)
def run_pipeline(
    source: str,
    config_path: Optional[str] = None,
    stack_name_or_id: Optional[str] = None,
    build_path_or_id: Optional[str] = None,
    prevent_build_reuse: bool = False,
) -> None:
    """Run a pipeline.

    Args:
        source: Importable source resolving to a pipeline instance.
        config_path: Path to pipeline configuration file.
        stack_name_or_id: Name or ID of the stack on which the pipeline should
            run.
        build_path_or_id: ID of file path of the build to use for the pipeline
            run.
        prevent_build_reuse: If True, prevents automatic reusing of previous
            builds.
    """
    if not Client().root:
        cli_utils.warning(
            "You're running the `zenml pipeline run` command without a "
            "ZenML repository. Your current working directory will be used "
            "as the source root relative to which the registered step classes "
            "will be resolved. To silence this warning, run `zenml init` at "
            "your source code root."
        )

    with cli_utils.temporary_active_stack(stack_name_or_id=stack_name_or_id):
        pipeline_instance = _import_pipeline(source=source)

        build: Union[str, PipelineBuildBase, None] = None
        if build_path_or_id:
            if uuid_utils.is_valid_uuid(build_path_or_id):
                build = build_path_or_id
            elif os.path.exists(build_path_or_id):
                build = PipelineBuildBase.from_yaml(build_path_or_id)
            else:
                cli_utils.error(
                    f"The specified build {build_path_or_id} is not a valid UUID "
                    "or file path."
                )

        pipeline_instance = pipeline_instance.with_options(
            config_path=config_path,
            build=build,
            prevent_build_reuse=prevent_build_reuse,
        )
        pipeline_instance()


@pipeline.command(
    "deploy",
    help="Deploy a pipeline. The SOURCE argument needs to be an "
    "importable source path resolving to a ZenML pipeline instance, e.g. "
    "`my_module.my_pipeline_instance`.",
)
@click.argument("source")
@click.option(
    "--name",
    "-n",
    "deployment_name",
    type=str,
    required=False,
    help="The name of the deployment resulted from deploying the pipeline. If "
    "not provided, the name of the pipeline will be used. If an existing "
    "deployment with the same name already exists, an error will be raised, "
    "unless the --update or --overtake flag is used.",
)
@click.option(
    "--config",
    "-c",
    "config_path",
    type=click.Path(exists=True, dir_okay=False),
    required=False,
    help="Path to configuration file for the deployment.",
)
@click.option(
    "--stack",
    "-s",
    "stack_name_or_id",
    type=str,
    required=False,
    help="Name or ID of the stack to deploy on.",
)
@click.option(
    "--build",
    "-b",
    "build_path_or_id",
    type=str,
    required=False,
    help="ID or path of the build to use.",
)
@click.option(
    "--prevent-build-reuse",
    is_flag=True,
    default=False,
    required=False,
    help="Prevent automatic build reusing.",
)
@click.option(
    "--update",
    "-u",
    "update",
    is_flag=True,
    default=False,
    required=False,
    help="Update the deployment with the same name if it already exists.",
)
@click.option(
    "--overtake",
    "-o",
    "overtake",
    is_flag=True,
    default=False,
    required=False,
    help="Update the deployment with the same name if it already "
    "exists, even if it is owned by a different user.",
)
@click.option(
    "--attach",
    "-a",
    "attach",
    is_flag=True,
    default=False,
    required=False,
    help="Attach to the deployment logs.",
)
@click.option(
    "--timeout",
    "-t",
    "timeout",
    type=int,
    required=False,
    default=None,
    help="Maximum time in seconds to wait for the pipeline to be deployed.",
)
def deploy_pipeline(
    source: str,
    deployment_name: Optional[str] = None,
    config_path: Optional[str] = None,
    stack_name_or_id: Optional[str] = None,
    build_path_or_id: Optional[str] = None,
    prevent_build_reuse: bool = False,
    update: bool = False,
    overtake: bool = False,
    attach: bool = False,
    timeout: Optional[int] = None,
) -> None:
    """Deploy a pipeline for online inference.

    Args:
        source: Importable source resolving to a pipeline instance.
        deployment_name: Name of the deployment used to deploy the pipeline on.
        config_path: Path to pipeline configuration file.
        stack_name_or_id: Name or ID of the stack on which the pipeline should
            be deployed.
        build_path_or_id: ID of file path of the build to use for the pipeline
            deployment.
        prevent_build_reuse: If True, prevents automatic reusing of previous
            builds.
        update: If True, update the deployment with the same name if it
            already exists.
        overtake: If True, update the deployment with the same name if
            it already exists, even if it is owned by a different user.
        attach: If True, attach to the deployment logs.
        timeout: The maximum time in seconds to wait for the pipeline to be
            deployed.
    """
    if not Client().root:
        cli_utils.warning(
            "You're running the `zenml pipeline deploy` command without a "
            "ZenML repository. Your current working directory will be used "
            "as the source root relative to which the registered step classes "
            "will be resolved. To silence this warning, run `zenml init` at "
            "your source code root."
        )

    with cli_utils.temporary_active_stack(stack_name_or_id=stack_name_or_id):
        pipeline_instance = _import_pipeline(source=source)

        build: Union[str, PipelineBuildBase, None] = None
        if build_path_or_id:
            if uuid_utils.is_valid_uuid(build_path_or_id):
                build = build_path_or_id
            elif os.path.exists(build_path_or_id):
                build = PipelineBuildBase.from_yaml(build_path_or_id)
            else:
                cli_utils.error(
                    f"The specified build {build_path_or_id} is not a valid UUID "
                    "or file path."
                )

        pipeline_instance = pipeline_instance.with_options(
            config_path=config_path,
            build=build,
            prevent_build_reuse=prevent_build_reuse,
        )
        if not deployment_name:
            deployment_name = pipeline_instance.name
        client = Client()
        try:
            deployment = client.get_deployment(deployment_name)
        except KeyError:
            pass
        else:
            if (
                deployment.user
                and deployment.user.id != client.active_user.id
                and not overtake
            ):
                confirmation = cli_utils.confirmation(
                    f"Deployment with name '{deployment_name}' already exists "
                    f"and is owned by a different user '{deployment.user.name}'."
                    "\nDo you want to continue and update the existing deployment "
                    "(hint: use the --overtake flag to skip this check) ?"
                )
                if not confirmation:
                    cli_utils.declare("Deployment canceled.")
                    return
            elif not update and not overtake:
                confirmation = cli_utils.confirmation(
                    f"Deployment with name '{deployment_name}' already exists.\n"
                    "Do you want to continue and update the existing "
                    "deployment "
                    "(hint: use the --update flag to skip this check) ?"
                )
                if not confirmation:
                    cli_utils.declare("Deployment canceled.")
                    return

        deployment = pipeline_instance.deploy(
            deployment_name=deployment_name, timeout=timeout
        )

        cli_utils.pretty_print_deployment(deployment, show_secret=False)

        dashboard_url = get_deployment_url(deployment)
        if dashboard_url:
            cli_utils.declare(
                f"\nView in the ZenML UI: [link]{dashboard_url}[/link]"
            )

        if attach:
            deployer = BaseDeployer.get_active_deployer()
            for log in deployer.get_deployment_logs(
                deployment_name_or_id=deployment.id,
                follow=True,
            ):
                print(log)


@pipeline.command(
    "create-run-template",
    help="Create a run template for a pipeline. The SOURCE argument needs to "
    "be an importable source path resolving to a ZenML pipeline instance, e.g. "
    "`my_module.my_pipeline_instance`.",
)
@click.argument("source")
@click.option(
    "--name",
    "-n",
    type=str,
    required=True,
    help="Name for the template",
)
@click.option(
    "--config",
    "-c",
    "config_path",
    type=click.Path(exists=True, dir_okay=False),
    required=False,
    help="Path to configuration file for the build.",
)
@click.option(
    "--stack",
    "-s",
    "stack_name_or_id",
    type=str,
    required=False,
    help="Name or ID of the stack to use for the build.",
)
def create_run_template(
    source: str,
    name: str,
    config_path: Optional[str] = None,
    stack_name_or_id: Optional[str] = None,
) -> None:
    """DEPRECATED: Create a run template for a pipeline.

    Args:
        source: Importable source resolving to a pipeline instance.
        name: Name of the run template.
        config_path: Path to pipeline configuration file.
        stack_name_or_id: Name or ID of the stack for which the template should
            be created.
    """
    cli_utils.warning(
        "The `zenml pipeline create-run-template` command is deprecated and "
        "will be removed in a future version. Please use `zenml pipeline "
        "snapshot create` instead."
    )
    if not Client().root:
        cli_utils.warning(
            "You're running the `zenml pipeline create-run-template` command "
            "without a ZenML repository. Your current working directory will "
            "be used as the source root relative to which the registered step "
            "classes will be resolved. To silence this warning, run `zenml "
            "init` at your source code root."
        )

    with cli_utils.temporary_active_stack(stack_name_or_id=stack_name_or_id):
        pipeline_instance = _import_pipeline(source=source)

        pipeline_instance = pipeline_instance.with_options(
            config_path=config_path
        )
        template = pipeline_instance.create_run_template(name=name)

    cli_utils.declare(f"Created run template `{template.id}`.")


@list_options(
    PipelineFilter,
    default_columns=[
        "id",
        "name",
        "latest_run_status",
        "latest_run_id",
        "tags",
        "created",
    ],
)
@pipeline.command("list", help="List all registered pipelines.")
def list_pipelines(output_format: str, columns: str, **kwargs: Any) -> None:
    """List all registered pipelines.

    Args:
        output_format: Output format (table, json, yaml, tsv, csv).
        columns: Comma-separated list of columns to display.
        kwargs: Keyword arguments to filter pipelines.
    """
    with console.status("Listing pipelines..."):
        pipelines = Client().list_pipelines(**kwargs)

        pipeline_list = []
        for pipeline in pipelines.items:
            pipeline_data = cli_utils.prepare_response_data(pipeline)
            pipeline_data.update(_generate_pipeline_data(pipeline))
            pipeline_list.append(pipeline_data)

    cli_utils.handle_output(
        pipeline_list,
        pagination_info=pipelines.pagination_info,
        columns=columns,
        output_format=output_format,
    )


@pipeline.command("delete")
@click.argument("pipeline_name_or_id", type=str, required=True)
@click.option(
    "--yes",
    "-y",
    is_flag=True,
    help="Don't ask for confirmation.",
)
def delete_pipeline(
    pipeline_name_or_id: str,
    yes: bool = False,
) -> None:
    """Delete a pipeline.

    Args:
        pipeline_name_or_id: The name or ID of the pipeline to delete.
        yes: If set, don't ask for confirmation.
    """
    if not yes:
        confirmation = cli_utils.confirmation(
            f"Are you sure you want to delete pipeline "
            f"`{pipeline_name_or_id}`? This will delete all "
            "runs and snapshots of this pipeline."
        )
        if not confirmation:
            cli_utils.declare("Pipeline deletion canceled.")
            return

    try:
        Client().delete_pipeline(
            name_id_or_prefix=pipeline_name_or_id,
        )
    except KeyError as e:
        cli_utils.exception(e)
    else:
        cli_utils.declare(f"Deleted pipeline `{pipeline_name_or_id}`.")


@pipeline.group()
def schedule() -> None:
    """Commands for pipeline run schedules."""


@list_options(
    ScheduleFilter,
    default_columns=["name", "active", "cron_expression", "user", "created"],
)
@schedule.command("list", help="List all pipeline schedules.")
def list_schedules(output_format: str, columns: str, **kwargs: Any) -> None:
    """List all pipeline schedules.

    Args:
        output_format: Output format (table, json, yaml, tsv, csv).
        columns: Comma-separated list of columns to display.
        kwargs: Keyword arguments to filter schedules.
    """
    with console.status("Listing schedules..."):
        schedules = Client().list_schedules(**kwargs)

        schedule_list = []
        for schedule in schedules.items:
            schedule_data = cli_utils.prepare_response_data(schedule)
            schedule_data.update(_generate_schedule_data(schedule))
            schedule_list.append(schedule_data)

    cli_utils.handle_output(
        schedule_list,
        pagination_info=schedules.pagination_info,
        columns=columns,
        output_format=output_format,
    )


@schedule.command("update", help="Update a pipeline schedule.")
@click.argument("schedule_name_or_id", type=str, required=True)
@click.option(
    "--cron-expression",
    "-c",
    type=str,
    required=False,
    help="The cron expression to update the schedule with.",
)
def update_schedule(
    schedule_name_or_id: str, cron_expression: Optional[str] = None
) -> None:
    """Update a pipeline schedule.

    Args:
        schedule_name_or_id: The name or ID of the schedule to update.
        cron_expression: The cron expression to update the schedule with.
    """
    if not cron_expression:
        cli_utils.declare("No schedule update requested.")
        return

    try:
        Client().update_schedule(
            name_id_or_prefix=schedule_name_or_id,
            cron_expression=cron_expression,
        )
    except Exception as e:
        cli_utils.exception(e)
    else:
        cli_utils.declare(f"Updated schedule '{schedule_name_or_id}'.")


@schedule.command("delete", help="Delete a pipeline schedule.")
@click.argument("schedule_name_or_id", type=str, required=True)
@click.option(
    "--yes",
    "-y",
    is_flag=True,
    help="Don't ask for confirmation.",
)
def delete_schedule(schedule_name_or_id: str, yes: bool = False) -> None:
    """Delete a pipeline schedule.

    Args:
        schedule_name_or_id: The name or ID of the schedule to delete.
        yes: If set, don't ask for confirmation.
    """
    if not yes:
        confirmation = cli_utils.confirmation(
            f"Are you sure you want to delete schedule "
            f"`{schedule_name_or_id}`?"
        )
        if not confirmation:
            cli_utils.declare("Schedule deletion canceled.")
            return

    try:
        Client().delete_schedule(name_id_or_prefix=schedule_name_or_id)
    except KeyError as e:
        cli_utils.exception(e)
    else:
        cli_utils.declare(f"Deleted schedule '{schedule_name_or_id}'.")


@pipeline.group()
def runs() -> None:
    """Commands for pipeline runs."""


@list_options(
    PipelineRunFilter,
    default_columns=[
        "id",
        "name",
        "status",
        "pipeline",
        "user",
        "stack",
        "created",
    ],
)
@runs.command("list", help="List all registered pipeline runs.")
def list_pipeline_runs(
    output_format: str, columns: str, **kwargs: Any
) -> None:
    """List all registered pipeline runs for the filter.

    Args:
        output_format: Output format (table, json, yaml, tsv, csv).
        columns: Comma-separated list of columns to display.
        kwargs: Keyword arguments to filter pipeline runs.
    """
<<<<<<< HEAD
    with console.status("Listing pipeline runs..."):
        pipeline_runs = Client().list_pipeline_runs(**kwargs)

        pipeline_run_list = []
        for pipeline_run in pipeline_runs.items:
            pipeline_run_data = cli_utils.prepare_response_data(pipeline_run)
            pipeline_run_data.update(_generate_pipeline_run_data(pipeline_run))
            pipeline_run_list.append(pipeline_run_data)

    cli_utils.handle_output(
        pipeline_run_list,
        pagination_info=pipeline_runs.pagination_info,
        columns=columns,
        output_format=output_format,
    )
=======
    client = Client()
    try:
        with console.status("Listing pipeline runs...\n"):
            pipeline_runs = client.list_pipeline_runs(**kwargs)
    except KeyError as err:
        cli_utils.exception(err)
    else:
        if not pipeline_runs.items:
            cli_utils.declare("No pipeline runs found for this filter.")
            return

        cli_utils.print_pipeline_runs_table(pipeline_runs=pipeline_runs.items)
        cli_utils.print_page_info(pipeline_runs)
>>>>>>> 1b5c51fd


@runs.command("stop")
@click.argument("run_name_or_id", type=str, required=True)
@click.option(
    "--graceful",
    "-g",
    is_flag=True,
    default=False,
    help="Use graceful shutdown (default is False).",
)
@click.option(
    "--yes",
    "-y",
    is_flag=True,
    default=False,
    help="Don't ask for confirmation.",
)
def stop_pipeline_run(
    run_name_or_id: str,
    graceful: bool = False,
    yes: bool = False,
) -> None:
    """Stop a running pipeline.

    Args:
        run_name_or_id: The name or ID of the pipeline run to stop.
        graceful: If True, uses graceful shutdown. If False, forces immediate termination.
        yes: If set, don't ask for confirmation.
    """
    # Ask for confirmation to stop run.
    if not yes:
        action = "gracefully stop" if graceful else "force stop"
        confirmation = cli_utils.confirmation(
            f"Are you sure you want to {action} pipeline run `{run_name_or_id}`?"
        )
        if not confirmation:
            cli_utils.declare("Not stopping the pipeline run.")
            return

    # Stop run.
    try:
        run = Client().get_pipeline_run(name_id_or_prefix=run_name_or_id)
        run_utils.stop_run(run=run, graceful=graceful)
        action = "Gracefully stopped" if graceful else "Force stopped"
        cli_utils.declare(f"{action} pipeline run '{run.name}'.")
    except NotImplementedError:
        cli_utils.error(
            "The orchestrator used for this pipeline run does not support "
            f"{'gracefully' if graceful else 'forcefully'} stopping runs."
        )
    except Exception as e:
        cli_utils.error(f"Failed to stop pipeline run: {e}")


@runs.command("delete")
@click.argument("run_name_or_id", type=str, required=True)
@click.option(
    "--yes",
    "-y",
    is_flag=True,
    help="Don't ask for confirmation.",
)
def delete_pipeline_run(
    run_name_or_id: str,
    yes: bool = False,
) -> None:
    """Delete a pipeline run.

    Args:
        run_name_or_id: The name or ID of the pipeline run to delete.
        yes: If set, don't ask for confirmation.
    """
    # Ask for confirmation to delete run.
    if not yes:
        confirmation = cli_utils.confirmation(
            f"Are you sure you want to delete pipeline run `{run_name_or_id}`?"
        )
        if not confirmation:
            cli_utils.declare("Pipeline run deletion canceled.")
            return

    # Delete run.
    try:
        Client().delete_pipeline_run(
            name_id_or_prefix=run_name_or_id,
        )
    except KeyError as e:
        cli_utils.exception(e)
    else:
        cli_utils.declare(f"Deleted pipeline run '{run_name_or_id}'.")


@runs.command("refresh")
@click.argument("run_name_or_id", type=str, required=True)
@click.option(
    "--include-steps",
    is_flag=True,
    default=False,
    help="Also refresh the status of individual steps.",
)
def refresh_pipeline_run(
    run_name_or_id: str, include_steps: bool = False
) -> None:
    """Refresh the status of a pipeline run.

    Args:
        run_name_or_id: The name or ID of the pipeline run to refresh.
        include_steps: If True, also refresh the status of individual steps.
    """
    try:
        # Fetch and update the run
        run = Client().get_pipeline_run(name_id_or_prefix=run_name_or_id)
        run_utils.refresh_run_status(
            run=run, include_step_updates=include_steps
        )

    except KeyError as e:
        cli_utils.exception(e)
    else:
        cli_utils.declare(
            f"Refreshed the status of pipeline run '{run.name}'."
        )


@pipeline.group()
def builds() -> None:
    """Commands for pipeline builds."""


@list_options(
    PipelineBuildFilter,
    default_columns=[
        "id",
        "pipeline_name",
        "zenml_version",
        "stack_name",
        "created",
    ],
)
@builds.command("list", help="List all pipeline builds.")
def list_pipeline_builds(
    output_format: str, columns: str, **kwargs: Any
) -> None:
    """List all pipeline builds for the filter.

    Args:
        output_format: Output format (table, json, yaml, tsv, csv).
        columns: Comma-separated list of columns to display.
        kwargs: Keyword arguments to filter pipeline builds.
    """
<<<<<<< HEAD
    with console.status("Listing pipeline builds..."):
        pipeline_builds = Client().list_builds(hydrate=True, **kwargs)
=======
    client = Client()
    try:
        with console.status("Listing pipeline builds...\n"):
            pipeline_builds = client.list_builds(hydrate=True, **kwargs)
    except KeyError as err:
        cli_utils.exception(err)
    else:
        if not pipeline_builds.items:
            cli_utils.declare("No pipeline builds found for this filter.")
            return
>>>>>>> 1b5c51fd

        pipeline_build_list = []
        for pipeline_build in pipeline_builds.items:
            pipeline_build_data = cli_utils.prepare_response_data(
                pipeline_build
            )
            pipeline_build_data.update(
                _generate_pipeline_build_data(pipeline_build)
            )
            pipeline_build_list.append(pipeline_build_data)

    cli_utils.handle_output(
        pipeline_build_list,
        pagination_info=pipeline_builds.pagination_info,
        columns=columns,
        output_format=output_format,
    )


@builds.command("delete")
@click.argument("build_id", type=str, required=True)
@click.option(
    "--yes",
    "-y",
    is_flag=True,
    help="Don't ask for confirmation.",
)
def delete_pipeline_build(
    build_id: str,
    yes: bool = False,
) -> None:
    """Delete a pipeline build.

    Args:
        build_id: The ID of the pipeline build to delete.
        yes: If set, don't ask for confirmation.
    """
    if not yes:
        confirmation = cli_utils.confirmation(
            f"Are you sure you want to delete pipeline build `{build_id}`?"
        )
        if not confirmation:
            cli_utils.declare("Pipeline build deletion canceled.")
            return

    try:
        Client().delete_build(build_id)
    except KeyError as e:
        cli_utils.exception(e)
    else:
        cli_utils.declare(f"Deleted pipeline build '{build_id}'.")


@pipeline.group()
def snapshot() -> None:
    """Commands for pipeline snapshots."""


@snapshot.command("create", help="Create a snapshot of a pipeline.")
@click.argument("source")
@click.option(
    "--name",
    "-n",
    type=str,
    required=True,
    help="The name of the snapshot.",
)
@click.option(
    "--description",
    "-d",
    type=str,
    required=False,
    help="The description of the snapshot.",
)
@click.option(
    "--replace",
    "-r",
    is_flag=True,
    required=False,
    help="Whether to replace the existing snapshot with the same name.",
)
@click.option(
    "--tags",
    "-t",
    type=str,
    required=False,
    multiple=True,
    help="The tags to add to the snapshot.",
)
@click.option(
    "--config",
    "-c",
    "config_path",
    type=click.Path(exists=True, dir_okay=False),
    required=False,
    help="Path to configuration file for the snapshot.",
)
@click.option(
    "--stack",
    "-s",
    "stack_name_or_id",
    type=str,
    required=False,
    help="Name or ID of the stack to use for the snapshot.",
)
def create_pipeline_snapshot(
    source: str,
    name: str,
    description: Optional[str] = None,
    replace: Optional[bool] = None,
    tags: Optional[List[str]] = None,
    config_path: Optional[str] = None,
    stack_name_or_id: Optional[str] = None,
) -> None:
    """Create a snapshot of a pipeline.

    Args:
        source: Importable source resolving to a pipeline instance.
        name: Name of the snapshot.
        description: Description of the snapshot.
        tags: Tags to add to the snapshot.
        replace: Whether to replace the existing snapshot with the same name.
        config_path: Path to configuration file for the snapshot.
        stack_name_or_id: Name or ID of the stack for which the snapshot
            should be created.
    """
    if not Client().root:
        cli_utils.warning(
            "You're running the `zenml pipeline snapshot create` command "
            "without a ZenML repository. Your current working directory will "
            "be used as the source root relative to which the registered step "
            "classes will be resolved. To silence this warning, run `zenml "
            "init` at your source code root."
        )

    with cli_utils.temporary_active_stack(stack_name_or_id=stack_name_or_id):
        pipeline_instance = _import_pipeline(source=source)

        pipeline_instance = pipeline_instance.with_options(
            config_path=config_path
        )
        snapshot = pipeline_instance.create_snapshot(
            name=name,
            description=description,
            replace=replace,
            tags=tags,
        )

    cli_utils.declare(f"Created pipeline snapshot `{snapshot.name}`.")

    options = []

    if snapshot.runnable:
        options.append(
            "* run this snapshot from the dashboard or by calling "
            f"`zenml pipeline snapshot run {snapshot.id}`"
        )
    if snapshot.deployable:
        options.append(
            "* deploy this snapshot by calling "
            f"`zenml pipeline snapshot deploy {snapshot.id}`"
        )

    if options:
        cli_utils.declare("You can now:")
        cli_utils.declare("\n".join(options))


@snapshot.command("run", help="Run a snapshot.")
@click.argument("snapshot_name_or_id")
@click.option(
    "--pipeline",
    "-p",
    "pipeline_name_or_id",
    type=str,
    required=False,
    help="The name or ID of the pipeline.",
)
@click.option(
    "--config",
    "-c",
    "config_path",
    type=click.Path(exists=True, dir_okay=False),
    required=False,
    help="Path to configuration file for the run.",
)
def run_snapshot(
    snapshot_name_or_id: str,
    pipeline_name_or_id: Optional[str] = None,
    config_path: Optional[str] = None,
) -> None:
    """Run a snapshot.

    Args:
        snapshot_name_or_id: The name or ID of the snapshot to run.
        pipeline_name_or_id: The name or ID of the pipeline.
        config_path: Path to configuration file for the run.
    """
    snapshot = fetch_snapshot(snapshot_name_or_id, pipeline_name_or_id)
    try:
        run = Client().trigger_pipeline(
            snapshot_name_or_id=snapshot.id,
            config_path=config_path,
        )
        cli_utils.declare(f"Started snapshot run `{run.id}`.")
    except Exception as e:
        cli_utils.error(f"Failed to run snapshot: {e}")


@snapshot.command("deploy", help="Deploy a snapshot.")
@click.argument("snapshot_name_or_id")
@click.option(
    "--pipeline",
    "-p",
    "pipeline_name_or_id",
    type=str,
    required=False,
    help="The name or ID of the pipeline.",
)
@click.option(
    "--deployment",
    "-d",
    "deployment_name_or_id",
    type=str,
    required=False,
    help="The name or ID of the deployment to use for the pipeline. If "
    "not provided, the name of the snapshot or pipeline will be used. If an "
    "existing deployment with the same name already exists, an error will be "
    "raised, unless the --update or --overtake flag is used.",
)
@click.option(
    "--update",
    "-u",
    "update",
    is_flag=True,
    default=False,
    required=False,
    help="Update the deployment with the same name if it already exists.",
)
@click.option(
    "--overtake",
    "-o",
    "overtake",
    is_flag=True,
    default=False,
    required=False,
    help="Update the deployment with the same name if it already "
    "exists, even if it is owned by a different user.",
)
@click.option(
    "--timeout",
    "-t",
    "timeout",
    type=int,
    required=False,
    default=None,
    help="Maximum time in seconds to wait for the snapshot to be deployed.",
)
def deploy_snapshot(
    snapshot_name_or_id: str,
    pipeline_name_or_id: Optional[str] = None,
    deployment_name_or_id: Optional[str] = None,
    update: bool = False,
    overtake: bool = False,
    timeout: Optional[int] = None,
) -> None:
    """Deploy a pipeline for online inference.

    Args:
        snapshot_name_or_id: The name or ID of the snapshot to deploy.
        pipeline_name_or_id: The name or ID of the pipeline.
        deployment_name_or_id: Name or ID of the deployment to use for the
            pipeline.
        update: If True, update the deployment with the same name if it
            already exists.
        overtake: If True, update the deployment with the same name if
            it already exists, even if it is owned by a different user.
        timeout: The maximum time in seconds to wait for the pipeline to be
            deployed.
    """
    snapshot = fetch_snapshot(snapshot_name_or_id, pipeline_name_or_id)

    if not deployment_name_or_id:
        deployment_name_or_id = snapshot.name or snapshot.pipeline.name

    if not deployment_name_or_id:
        cli_utils.error(
            "No deployment name or ID provided. Please provide a deployment name or ID."
        )

    client = Client()
    try:
        deployment = client.get_deployment(deployment_name_or_id)
    except KeyError:
        pass
    else:
        if (
            deployment.user
            and deployment.user.id != client.active_user.id
            and not overtake
        ):
            confirmation = cli_utils.confirmation(
                f"Deployment with name or ID '{deployment_name_or_id}' is "
                f"owned by a different user '{deployment.user.name}'.\nDo you "
                "want to continue and provision it "
                "(hint: use the --overtake flag to skip this check)?"
            )
            if not confirmation:
                cli_utils.declare("Deployment provisioning canceled.")
                return

        elif (
            not update
            and not overtake
            and not uuid_utils.is_valid_uuid(deployment_name_or_id)
        ):
            confirmation = cli_utils.confirmation(
                f"Deployment with name or ID '{deployment_name_or_id}' already "
                "exists.\n"
                "Do you want to continue and update the existing "
                "deployment "
                "(hint: use the --update flag to skip this check) ?"
            )
            if not confirmation:
                cli_utils.declare("Deployment canceled.")
                return

    with console.status(
        f"Provisioning deployment '{deployment_name_or_id}'...\n"
    ):
        try:
            deployment = Client().provision_deployment(
                name_id_or_prefix=deployment_name_or_id,
                snapshot_id=snapshot.id,
                timeout=timeout,
            )
        except KeyError as e:
            cli_utils.exception(e)
        else:
            cli_utils.declare(
                f"Provisioned deployment '{deployment_name_or_id}'."
            )
            cli_utils.pretty_print_deployment(deployment, show_secret=True)

            dashboard_url = get_deployment_url(deployment)
            if dashboard_url:
                cli_utils.declare(
                    f"\nView in the ZenML UI: [link]{dashboard_url}[/link]"
                )


@snapshot.command("list", help="List pipeline snapshots.")
@list_options(PipelineSnapshotFilter)
def list_pipeline_snapshots(**kwargs: Any) -> None:
    """List all pipeline snapshots for the filter.

    Args:
        **kwargs: Keyword arguments to filter pipeline snapshots.
    """
    client = Client()
    try:
        with console.status("Listing pipeline snapshots...\n"):
            pipeline_snapshots = client.list_snapshots(hydrate=True, **kwargs)
    except KeyError as err:
        cli_utils.exception(err)
    else:
        if not pipeline_snapshots.items:
            cli_utils.declare("No pipeline snapshots found for this filter.")
            return

        cli_utils.print_pydantic_models(
            pipeline_snapshots,
            exclude_columns=[
                "created",
                "updated",
                "user_id",
                "project_id",
                "pipeline_configuration",
                "step_configurations",
                "client_environment",
                "client_version",
                "server_version",
                "run_name_template",
                "pipeline_version_hash",
                "pipeline_spec",
                "build",
                "schedule",
                "code_reference",
                "config_schema",
                "config_template",
                "source_snapshot_id",
                "template_id",
                "code_path",
            ],
        )


@snapshot.command("delete", help="Delete a pipeline snapshot.")
@click.argument("snapshot_name_or_id", type=str, required=True)
@click.option(
    "--yes",
    "-y",
    is_flag=True,
    help="Don't ask for confirmation.",
)
def delete_pipeline_snapshot(
    snapshot_name_or_id: str, yes: bool = False
) -> None:
    """Delete a pipeline snapshot.

    Args:
        snapshot_name_or_id: The name or ID of the snapshot to delete.
        yes: If set, don't ask for confirmation.
    """
    if not yes:
        confirmation = cli_utils.confirmation(
            f"Are you sure you want to delete snapshot `{snapshot_name_or_id}`?"
        )
        if not confirmation:
            cli_utils.declare("Snapshot deletion canceled.")
            return

    try:
        Client().delete_snapshot(name_id_or_prefix=snapshot_name_or_id)
    except KeyError as e:
        cli_utils.exception(e)
    else:
        cli_utils.declare(f"Deleted snapshot '{snapshot_name_or_id}'.")<|MERGE_RESOLUTION|>--- conflicted
+++ resolved
@@ -855,23 +855,6 @@
         columns: Comma-separated list of columns to display.
         kwargs: Keyword arguments to filter pipeline runs.
     """
-<<<<<<< HEAD
-    with console.status("Listing pipeline runs..."):
-        pipeline_runs = Client().list_pipeline_runs(**kwargs)
-
-        pipeline_run_list = []
-        for pipeline_run in pipeline_runs.items:
-            pipeline_run_data = cli_utils.prepare_response_data(pipeline_run)
-            pipeline_run_data.update(_generate_pipeline_run_data(pipeline_run))
-            pipeline_run_list.append(pipeline_run_data)
-
-    cli_utils.handle_output(
-        pipeline_run_list,
-        pagination_info=pipeline_runs.pagination_info,
-        columns=columns,
-        output_format=output_format,
-    )
-=======
     client = Client()
     try:
         with console.status("Listing pipeline runs...\n"):
@@ -883,9 +866,18 @@
             cli_utils.declare("No pipeline runs found for this filter.")
             return
 
-        cli_utils.print_pipeline_runs_table(pipeline_runs=pipeline_runs.items)
-        cli_utils.print_page_info(pipeline_runs)
->>>>>>> 1b5c51fd
+        pipeline_run_list = []
+        for pipeline_run in pipeline_runs.items:
+            pipeline_run_data = cli_utils.prepare_response_data(pipeline_run)
+            pipeline_run_data.update(_generate_pipeline_run_data(pipeline_run))
+            pipeline_run_list.append(pipeline_run_data)
+
+    cli_utils.handle_output(
+        pipeline_run_list,
+        pagination_info=pipeline_runs.pagination_info,
+        columns=columns,
+        output_format=output_format,
+    )
 
 
 @runs.command("stop")
@@ -1037,10 +1029,6 @@
         columns: Comma-separated list of columns to display.
         kwargs: Keyword arguments to filter pipeline builds.
     """
-<<<<<<< HEAD
-    with console.status("Listing pipeline builds..."):
-        pipeline_builds = Client().list_builds(hydrate=True, **kwargs)
-=======
     client = Client()
     try:
         with console.status("Listing pipeline builds...\n"):
@@ -1051,7 +1039,6 @@
         if not pipeline_builds.items:
             cli_utils.declare("No pipeline builds found for this filter.")
             return
->>>>>>> 1b5c51fd
 
         pipeline_build_list = []
         for pipeline_build in pipeline_builds.items:
