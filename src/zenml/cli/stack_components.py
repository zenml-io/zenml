#  Copyright (c) ZenML GmbH 2021. All Rights Reserved.
#
#  Licensed under the Apache License, Version 2.0 (the "License");
#  you may not use this file except in compliance with the License.
#  You may obtain a copy of the License at:
#
#       https://www.apache.org/licenses/LICENSE-2.0
#
#  Unless required by applicable law or agreed to in writing, software
#  distributed under the License is distributed on an "AS IS" BASIS,
#  WITHOUT WARRANTIES OR CONDITIONS OF ANY KIND, either express
#  or implied. See the License for the specific language governing
#  permissions and limitations under the License.
import time
from importlib import import_module
from typing import Any, Callable, List, Optional, Sequence, Tuple, Type

import click
from rich.markdown import Markdown

from zenml.cli import utils as cli_utils
from zenml.cli.cli import TagGroup, cli
from zenml.console import console
from zenml.constants import MANDATORY_COMPONENT_PROPERTIES
from zenml.enums import CliCategories, StackComponentType
from zenml.exceptions import EntityExistsError
from zenml.io import fileio
from zenml.repository import Repository
from zenml.stack import StackComponent
<<<<<<< HEAD
from zenml.utils.source_utils import validate_flavor_source
=======
from zenml.zen_stores.models.component_wrapper import ComponentWrapper
from zenml.zen_stores.models.flavor_wrapper import validate_flavor_source
>>>>>>> d4fff251


def _get_required_properties(
    component_class: Type[StackComponent],
) -> List[str]:
    """Gets the required properties for a stack component."""
    return [
        field_name
        for field_name, field in component_class.__fields__.items()
        if (field.required is True)
        and field_name not in MANDATORY_COMPONENT_PROPERTIES
    ]


def _get_available_properties(
    component_class: Type[StackComponent],
) -> List[str]:
    """Gets the available non-mandatory properties for a stack component."""
    return [
        field_name
        for field_name, _ in component_class.__fields__.items()
        if field_name not in MANDATORY_COMPONENT_PROPERTIES
    ]


def _component_display_name(
    component_type: StackComponentType, plural: bool = False
) -> str:
    """Human-readable name for a stack component."""
    name = component_type.plural if plural else component_type.value
    return name.replace("_", " ")


def _get_stack_component_wrapper(
    component_type: StackComponentType,
    component_name: Optional[str] = None,
) -> Tuple[Optional[ComponentWrapper], bool]:
    """Gets a stack component for a given type and name.

    Args:
        component_type: Type of the component to get.
        component_name: Name of the component to get. If `None`, the
            component of the active stack gets returned.

    Returns:
        A stack component of the given type and name, or None, if no stack
        component is registered for the given name and type, and a boolean
        indicating whether the component is active or not.
    """

    singular_display_name = _component_display_name(component_type)
    plural_display_name = _component_display_name(component_type, plural=True)

    repo = Repository()

    components = repo.zen_store.get_stack_components(component_type)
    if len(components) == 0:
        cli_utils.warning(f"No {plural_display_name} registered.")
        return None, False

    active_stack = repo.zen_store.get_stack(name=repo.active_stack_name)
    active_component = active_stack.get_component_wrapper(component_type)

    if component_name:
        try:
            return (
                repo.zen_store.get_stack_component(
                    component_type, name=component_name
                ),
                (
                    active_component is not None
                    and component_name == active_component.name
                ),
            )
        except KeyError:
            cli_utils.error(
                f"No {singular_display_name} found for name '{component_name}'."
            )
    elif active_component:
        cli_utils.declare(
            f"No component name given; using `{active_component.name}` "
            f"from active stack."
        )
        return active_component, True
    else:
        cli_utils.error(f"No {singular_display_name} in active stack.")
    return None, False


def generate_stack_component_get_command(
    component_type: StackComponentType,
) -> Callable[[], None]:
    """Generates a `get` command for the specific stack component type."""

    def get_stack_component_command() -> None:
        """Prints the name of the active component."""

        cli_utils.print_active_profile()
        cli_utils.print_active_stack()

        active_stack = Repository().active_stack
        component = active_stack.components.get(component_type, None)
        display_name = _component_display_name(component_type)
        if component:
            cli_utils.declare(f"Active {display_name}: '{component.name}'")
        else:
            cli_utils.warning(
                f"No {display_name} set for active stack "
                f"('{active_stack.name}')."
            )

    return get_stack_component_command


def generate_stack_component_describe_command(
    component_type: StackComponentType,
) -> Callable[[Optional[str]], None]:
    """Generates a `describe` command for the specific stack component type."""

    @click.argument(
        "name",
        type=str,
        required=False,
    )
    def describe_stack_component_command(name: Optional[str]) -> None:
        """Prints details about the active/specified component.

        Args:
            name: Name of the component to describe."""
        cli_utils.print_active_profile()
        cli_utils.print_active_stack()

<<<<<<< HEAD
        repo = Repository()
        component = _get_stack_component(component_type, component_name=name)
        if component is None:
            return

        try:
            active_component_name = repo.active_stack.components[
                component_type
            ].name
            is_active = active_component_name == component.name
        except KeyError:
            # there is no component of this type in the active stack
            is_active = False

        cli_utils.print_stack_component_configuration(component, is_active)
=======
        singular_display_name = _component_display_name(component_type)
        component_wrapper, is_active = _get_stack_component_wrapper(
            component_type, component_name=name
        )
        if component_wrapper is None:
            return

        cli_utils.print_stack_component_configuration(
            component_wrapper, singular_display_name, is_active
        )
>>>>>>> d4fff251

    return describe_stack_component_command


def generate_stack_component_list_command(
    component_type: StackComponentType,
) -> Callable[[], None]:
    """Generates a `list` command for the specific stack component type."""

    def list_stack_components_command() -> None:
        """Prints a table of stack components."""

        cli_utils.print_active_profile()
        cli_utils.print_active_stack()

        repo = Repository()

        components = repo.zen_store.get_stack_components(component_type)
        display_name = _component_display_name(component_type, plural=True)
        if len(components) == 0:
            cli_utils.warning(f"No {display_name} registered.")
            return
        active_stack = repo.zen_store.get_stack(name=repo.active_stack_name)
        active_component_name = None
        active_component = active_stack.get_component_wrapper(component_type)
        if active_component:
            active_component_name = active_component.name

        cli_utils.print_stack_component_list(
            components, active_component_name=active_component_name
        )

    return list_stack_components_command


def _register_stack_component(
    component_type: StackComponentType,
    component_name: str,
    component_flavor: str,
    **kwargs: Any,
) -> None:
    """Register a stack component."""
    repo = Repository()
    flavor_class = repo.get_flavor(
        name=component_flavor, component_type=component_type
    )
    component = flavor_class(name=component_name, **kwargs)
    Repository().register_stack_component(component)


def generate_stack_component_register_command(
    component_type: StackComponentType,
) -> Callable[[str, str, List[str]], None]:
    """Generates a `register` command for the specific stack component type."""
    display_name = _component_display_name(component_type)

    @click.argument(
        "name",
        type=str,
        required=True,
    )
    @click.option(
        "--flavor",
        "-f",
        "flavor",
        help=f"The type of the {display_name} to register.",
        required=True,
        type=str,
    )
    @click.argument("args", nargs=-1, type=click.UNPROCESSED)
    def register_stack_component_command(
        name: str, flavor: str, args: List[str]
    ) -> None:
        """Registers a stack component."""
        cli_utils.print_active_profile()
        with console.status(f"Registering {display_name} '{name}'...\n"):
            try:
                parsed_args = cli_utils.parse_unknown_options(args)
            except AssertionError as e:
                cli_utils.error(str(e))
                return
            _register_stack_component(
                component_type=component_type,
                component_name=name,
                component_flavor=flavor,
                **parsed_args,
            )
        cli_utils.declare(f"Successfully registered {display_name} `{name}`.")

    return register_stack_component_command


def generate_stack_component_flavor_register_command(
    component_type: StackComponentType,
) -> Callable[[str], None]:
    """Generates a `register` command for the flavors of a stack component."""

    @click.argument(
        "source",
        type=str,
        required=True,
    )
    def register_stack_component_flavor_command(source: str) -> None:
        """Adds a flavor for a stack component type"""
        cli_utils.print_active_profile()

        # Check whether the module exists and is the right type
        component_class = validate_flavor_source(
            source=source, component_type=component_type
        )

        # Register the flavor in the given source
        try:
            Repository().zen_store.create_flavor(
                name=component_class.FLAVOR,
                stack_component_type=component_class.TYPE,
                source=source,
            )
        except EntityExistsError as e:
            cli_utils.error(str(e))

    return register_stack_component_flavor_command


def generate_stack_component_flavor_list_command(
    component_type: StackComponentType,
) -> Callable[[], None]:
    """Generates a `list` command for the flavors of a stack component."""

    def list_stack_component_flavor_command() -> None:
        """Adds a flavor for a stack component type"""
        cli_utils.print_active_profile()

        from zenml.stack.flavor_registry import flavor_registry

        # List all the flavors of the component type
        zenml_flavors = [
            f
            for f in flavor_registry.get_flavors_by_type(
                component_type=component_type
            ).values()
        ]

        custom_flavors = Repository().zen_store.get_flavors_by_type(
            component_type=component_type
        )

        cli_utils.print_flavor_list(
            zenml_flavors + custom_flavors, component_type=component_type
        )

    return list_stack_component_flavor_command


def generate_stack_component_update_command(
    component_type: StackComponentType,
) -> Callable[[str, List[str]], None]:
    """Generates an `update` command for the specific stack component type."""
    display_name = _component_display_name(component_type)

    @click.argument(
        "name",
        type=str,
        required=False,
    )
    @click.argument("args", nargs=-1, type=click.UNPROCESSED)
    def update_stack_component_command(
        name: Optional[str], args: Sequence[str]
    ) -> None:
        """Updates a stack component."""
        cli_utils.print_active_profile()
        cli_utils.print_active_stack()

        kwargs = list(args)
        if name and name.startswith("--"):
            kwargs.append(name)
            name = None

        component_wrapper, _ = _get_stack_component_wrapper(
            component_type, component_name=name
        )
        if component_wrapper is None:
            return

        name = component_wrapper.name
        with console.status(f"Updating {display_name} '{name}'...\n"):
            repo = Repository()

            try:
                parsed_args = cli_utils.parse_unknown_options(kwargs)
            except AssertionError as e:
                cli_utils.error(str(e))
                return
            for prop in MANDATORY_COMPONENT_PROPERTIES:
                if prop in parsed_args:
                    cli_utils.error(
                        f"Cannot update mandatory property '{prop}' of "
                        f"'{name}' {component_wrapper.type}. "
                    )

            component_class = repo.get_flavor(
                name=component_wrapper.flavor,
                component_type=component_type,
            )

            available_properties = _get_available_properties(component_class)
            for prop in parsed_args.keys():
                if (prop not in available_properties) and (
                    len(available_properties) > 0
                ):
                    cli_utils.error(
                        f"You cannot update the {display_name} "
                        f"`{component_wrapper.name}` with property "
                        f"'{prop}'. You can only update the following "
                        f"properties: {available_properties}."
                    )
                elif prop not in available_properties:
                    cli_utils.error(
                        f"You cannot update the {display_name} "
                        f"`{component_wrapper.name}` with property "
                        f"'{prop}' as this {display_name} has no optional "
                        f"properties that can be configured."
                    )
                else:
                    continue

            updated_component = component_wrapper.to_component().copy(
                update=parsed_args
            )

            repo.update_stack_component(
                name, updated_component.TYPE, updated_component
            )
            cli_utils.declare(f"Successfully updated {display_name} `{name}`.")

    return update_stack_component_command


def generate_stack_component_rename_command(
    component_type: StackComponentType,
) -> Callable[[str, str], None]:
    """Generates a `rename` command for the specific stack component type."""
    display_name = _component_display_name(component_type)

    @click.argument(
        "name",
        type=str,
        required=True,
    )
    @click.argument(
        "new_name",
        type=str,
        required=True,
    )
    def rename_stack_component_command(name: str, new_name: str) -> None:
        """Rename a stack component."""
        cli_utils.print_active_profile()
        with console.status(f"Renaming {display_name} '{name}'...\n"):
            repo = Repository()
            current_component = repo.get_stack_component(component_type, name)
            if current_component is None:
                cli_utils.error(f"No {display_name} found for name '{name}'.")

            registered_components = {
                component.name
                for component in repo.get_stack_components(component_type)
            }
            if new_name in registered_components:
                cli_utils.error(
                    f"Unable to rename '{name}' {display_name} to "
                    f"'{new_name}': \nA component of type '{display_name}' "
                    f"with the name '{new_name}' already exists. \nPlease "
                    f"choose a different name."
                )

            renamed_component = current_component.copy(
                update={"name": new_name}
            )

            repo.update_stack_component(
                name=name,
                component_type=component_type,
                component=renamed_component,
            )
            cli_utils.declare(
                f"Successfully renamed {display_name} `{name}` to `{new_name}`."
            )

    return rename_stack_component_command


def generate_stack_component_delete_command(
    component_type: StackComponentType,
) -> Callable[[str], None]:
    """Generates a `delete` command for the specific stack component type."""
    display_name = _component_display_name(component_type)

    @click.argument("name", type=str)
    def delete_stack_component_command(name: str) -> None:
        """Deletes a stack component."""
        cli_utils.print_active_profile()

        with console.status(f"Deleting {display_name} '{name}'...\n"):
            Repository().deregister_stack_component(
                component_type=component_type,
                name=name,
            )
            cli_utils.declare(f"Deleted {display_name}: {name}")

    return delete_stack_component_command


def generate_stack_component_up_command(
    component_type: StackComponentType,
) -> Callable[[Optional[str]], None]:
    """Generates a `up` command for the specific stack component type."""

    @click.argument("name", type=str, required=False)
    def up_stack_component_command(name: Optional[str] = None) -> None:
        """Deploys a stack component locally."""
        cli_utils.print_active_profile()
        cli_utils.print_active_stack()

        component_wrapper, _ = _get_stack_component_wrapper(
            component_type, component_name=name
        )
        if component_wrapper is None:
            return
        component = component_wrapper.to_component()

        display_name = _component_display_name(component_type)

        if component.is_running:
            cli_utils.declare(
                f"Local deployment is already running for {display_name} "
                f"'{component.name}'."
            )
            return

        if not component.is_provisioned:
            cli_utils.declare(
                f"Provisioning local resources for {display_name} "
                f"'{component.name}'."
            )
            try:
                component.provision()
            except NotImplementedError:
                cli_utils.error(
                    f"Provisioning local resources not implemented for "
                    f"{display_name} '{component.name}'."
                )

        if not component.is_running:
            cli_utils.declare(
                f"Resuming local resources for {display_name} "
                f"'{component.name}'."
            )
            component.resume()

    return up_stack_component_command


def generate_stack_component_down_command(
    component_type: StackComponentType,
) -> Callable[[Optional[str], bool], None]:
    """Generates a `down` command for the specific stack component type."""

    @click.argument("name", type=str, required=False)
    @click.option(
        "--yes",
        "-y",
        "force",
        is_flag=True,
        help="Deprovisions local resources instead of suspending them.",
    )
    @click.option(
        "--force",
        "-f",
        "old_force",
        is_flag=True,
        help="DEPRECATED: Deprovisions local resources instead of suspending them. Use `-y/--yes` instead.",
    )
    def down_stack_component_command(
        name: Optional[str] = None, force: bool = False, old_force: bool = False
    ) -> None:
        """Stops/Tears down the local deployment of a stack component."""
        if old_force:
            force = old_force
            cli_utils.warning(
                "The `--force` flag will soon be deprecated. Use `--yes` or `-y` instead."
            )
        cli_utils.print_active_profile()
        cli_utils.print_active_stack()

        component_wrapper, _ = _get_stack_component_wrapper(
            component_type, component_name=name
        )
        if component_wrapper is None:
            return

        component = component_wrapper.to_component()
        display_name = _component_display_name(component_type)

        if not force:
            if not component.is_suspended:
                cli_utils.declare(
                    f"Suspending local resources for {display_name} "
                    f"'{component.name}'."
                )
                try:
                    component.suspend()
                except NotImplementedError:
                    cli_utils.error(
                        f"Provisioning local resources not implemented for "
                        f"{display_name} '{component.name}'. If you want to "
                        f"deprovision all resources for this component, use "
                        f"the `--yes/-y` flag."
                    )
            else:
                cli_utils.declare(
                    f"No running resources found for {display_name} "
                    f"'{component.name}'."
                )
        else:
            if component.is_provisioned:
                cli_utils.declare(
                    f"Deprovisioning resources for {display_name} "
                    f"'{component.name}'."
                )
                component.deprovision()
            else:
                cli_utils.declare(
                    f"No provisioned resources found for {display_name} "
                    f"'{component.name}'."
                )

    return down_stack_component_command


def generate_stack_component_logs_command(
    component_type: StackComponentType,
) -> Callable[[Optional[str], bool], None]:
    """Generates a `logs` command for the specific stack component type."""

    @click.argument("name", type=str, required=False)
    @click.option(
        "--follow",
        "-f",
        is_flag=True,
        help="Follow the log file instead of just displaying the current logs.",
    )
    def stack_component_logs_command(
        name: Optional[str] = None, follow: bool = False
    ) -> None:
        """Displays stack component logs."""
        cli_utils.print_active_profile()
        cli_utils.print_active_stack()

        component_wrapper, _ = _get_stack_component_wrapper(
            component_type, component_name=name
        )
        if component_wrapper is None:
            return

        component = component_wrapper.to_component()
        display_name = _component_display_name(component_type)
        log_file = component.log_file

        if not log_file or not fileio.exists(log_file):
            cli_utils.warning(
                f"Unable to find log file for {display_name} "
                f"'{component.name}'."
            )
            return

        if follow:
            try:
                with open(log_file, "r") as f:
                    # seek to the end of the file
                    f.seek(0, 2)

                    while True:
                        line = f.readline()
                        if not line:
                            time.sleep(0.1)
                            continue
                        line = line.rstrip("\n")
                        click.echo(line)
            except KeyboardInterrupt:
                cli_utils.declare(f"Stopped following {display_name} logs.")
        else:
            with open(log_file, "r") as f:
                click.echo(f.read())

    return stack_component_logs_command


def generate_stack_component_explain_command(
    component_type: StackComponentType,
) -> Callable[[], None]:
    """Generates an `explain` command for the specific stack component type."""

    def explain_stack_components_command() -> None:
        """Explains the concept of the stack component."""

        component_module = import_module(f"zenml.{component_type.plural}")

        if component_module.__doc__ is not None:
            md = Markdown(component_module.__doc__)
            console.print(md)
        else:
            console.print(
                "The explain subcommand is yet not available for "
                "this stack component. For more information, you can "
                "visit our docs page: https://docs.zenml.io/ and "
                "stay tuned for future releases."
            )

    return explain_stack_components_command


def register_single_stack_component_cli_commands(
    component_type: StackComponentType, parent_group: click.Group
) -> None:
    """Registers all basic stack component CLI commands."""
    command_name = component_type.value.replace("_", "-")
    singular_display_name = _component_display_name(component_type)
    plural_display_name = _component_display_name(component_type, plural=True)

    @parent_group.group(
        command_name,
        cls=TagGroup,
        help=f"Commands to interact with {plural_display_name}.",
        tag=CliCategories.STACK_COMPONENTS,
    )
    def command_group() -> None:
        """Group commands for a single stack component type."""

    # zenml stack-component get
    get_command = generate_stack_component_get_command(component_type)
    command_group.command(
        "get", help=f"Get the name of the active {singular_display_name}."
    )(get_command)

    # zenml stack-component describe
    describe_command = generate_stack_component_describe_command(component_type)
    command_group.command(
        "describe",
        help=f"Show details about the (active) {singular_display_name}.",
    )(describe_command)

    # zenml stack-component list
    list_command = generate_stack_component_list_command(component_type)
    command_group.command(
        "list", help=f"List all registered {plural_display_name}."
    )(list_command)

    # zenml stack-component register
    register_command = generate_stack_component_register_command(component_type)
    context_settings = {"ignore_unknown_options": True}
    command_group.command(
        "register",
        context_settings=context_settings,
        help=f"Register a new {singular_display_name}.",
    )(register_command)

    # zenml stack-component flavor
    @command_group.group(
        "flavor", help=f"Commands to interact with {plural_display_name}."
    )
    def flavor_group() -> None:
        """Group commands for handling the flavors of single stack component
        type."""

    # zenml stack-component flavor register
    register_flavor_command = generate_stack_component_flavor_register_command(
        component_type=component_type
    )
    flavor_group.command(
        "register",
        help=f"Identify a new flavor for {plural_display_name}.",
    )(register_flavor_command)

    # zenml stack-component flavor list
    list_flavor_command = generate_stack_component_flavor_list_command(
        component_type=component_type
    )
    flavor_group.command(
        "list",
        help=f"List all registered flavors for {plural_display_name}.",
    )(list_flavor_command)

    # zenml stack-component update
    update_command = generate_stack_component_update_command(component_type)
    context_settings = {"ignore_unknown_options": True}
    command_group.command(
        "update",
        context_settings=context_settings,
        help=f"Update a registered {singular_display_name}.",
    )(update_command)

    # zenml stack-component rename
    rename_command = generate_stack_component_rename_command(component_type)
    command_group.command(
        "rename", help=f"Rename a registered {singular_display_name}."
    )(rename_command)

    # zenml stack-component delete
    delete_command = generate_stack_component_delete_command(component_type)
    command_group.command(
        "delete", help=f"Delete a registered {singular_display_name}."
    )(delete_command)

    # zenml stack-component up
    up_command = generate_stack_component_up_command(component_type)
    command_group.command(
        "up",
        help=f"Provisions or resumes local resources for the "
        f"{singular_display_name} if possible.",
    )(up_command)

    # zenml stack-component down
    down_command = generate_stack_component_down_command(component_type)
    command_group.command(
        "down",
        help=f"Suspends resources of the local {singular_display_name} "
        f"deployment.",
    )(down_command)

    # zenml stack-component logs
    logs_command = generate_stack_component_logs_command(component_type)
    command_group.command(
        "logs", help=f"Display {singular_display_name} logs."
    )(logs_command)

    # zenml stack-component explain
    explain_command = generate_stack_component_explain_command(component_type)
    command_group.command(
        "explain", help=f"Explaining the {plural_display_name}."
    )(explain_command)


def register_all_stack_component_cli_commands() -> None:
    """Registers CLI commands for all stack components."""
    for component_type in StackComponentType:
        register_single_stack_component_cli_commands(
            component_type, parent_group=cli
        )


register_all_stack_component_cli_commands()<|MERGE_RESOLUTION|>--- conflicted
+++ resolved
@@ -27,12 +27,8 @@
 from zenml.io import fileio
 from zenml.repository import Repository
 from zenml.stack import StackComponent
-<<<<<<< HEAD
 from zenml.utils.source_utils import validate_flavor_source
-=======
 from zenml.zen_stores.models.component_wrapper import ComponentWrapper
-from zenml.zen_stores.models.flavor_wrapper import validate_flavor_source
->>>>>>> d4fff251
 
 
 def _get_required_properties(
@@ -165,23 +161,6 @@
         cli_utils.print_active_profile()
         cli_utils.print_active_stack()
 
-<<<<<<< HEAD
-        repo = Repository()
-        component = _get_stack_component(component_type, component_name=name)
-        if component is None:
-            return
-
-        try:
-            active_component_name = repo.active_stack.components[
-                component_type
-            ].name
-            is_active = active_component_name == component.name
-        except KeyError:
-            # there is no component of this type in the active stack
-            is_active = False
-
-        cli_utils.print_stack_component_configuration(component, is_active)
-=======
         singular_display_name = _component_display_name(component_type)
         component_wrapper, is_active = _get_stack_component_wrapper(
             component_type, component_name=name
@@ -192,7 +171,6 @@
         cli_utils.print_stack_component_configuration(
             component_wrapper, singular_display_name, is_active
         )
->>>>>>> d4fff251
 
     return describe_stack_component_command
 
@@ -573,7 +551,8 @@
         "-f",
         "old_force",
         is_flag=True,
-        help="DEPRECATED: Deprovisions local resources instead of suspending them. Use `-y/--yes` instead.",
+        help="DEPRECATED: Deprovisions local resources instead of suspending "
+        "them. Use `-y/--yes` instead.",
     )
     def down_stack_component_command(
         name: Optional[str] = None, force: bool = False, old_force: bool = False
@@ -582,7 +561,8 @@
         if old_force:
             force = old_force
             cli_utils.warning(
-                "The `--force` flag will soon be deprecated. Use `--yes` or `-y` instead."
+                "The `--force` flag will soon be deprecated. Use `--yes` "
+                "or `-y` instead."
             )
         cli_utils.print_active_profile()
         cli_utils.print_active_stack()
