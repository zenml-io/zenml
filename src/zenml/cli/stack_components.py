#  Copyright (c) ZenML GmbH 2021. All Rights Reserved.
#
#  Licensed under the Apache License, Version 2.0 (the "License");
#  you may not use this file except in compliance with the License.
#  You may obtain a copy of the License at:
#
#       https://www.apache.org/licenses/LICENSE-2.0
#
#  Unless required by applicable law or agreed to in writing, software
#  distributed under the License is distributed on an "AS IS" BASIS,
#  WITHOUT WARRANTIES OR CONDITIONS OF ANY KIND, either express
#  or implied. See the License for the specific language governing
#  permissions and limitations under the License.
import time
from importlib import import_module
from typing import Any, Callable, List, Optional, Type

import click
from rich.markdown import Markdown

from zenml.cli import utils as cli_utils
from zenml.cli.cli import TagGroup, cli
from zenml.console import console
from zenml.constants import MANDATORY_COMPONENT_PROPERTIES
from zenml.enums import CliCategories, StackComponentType
from zenml.exceptions import EntityExistsError
from zenml.io import fileio
from zenml.repository import Repository
from zenml.stack import StackComponent
from zenml.zen_stores.models.flavor_wrapper import validate_flavor_source


def _get_required_properties(
    component_class: Type[StackComponent],
) -> List[str]:
    """Gets the required properties for a stack component."""
    return [
        field_name
        for field_name, field in component_class.__fields__.items()
        if (field.required is True)
        and field_name not in MANDATORY_COMPONENT_PROPERTIES
    ]


def _get_available_properties(
    component_class: Type[StackComponent],
) -> List[str]:
    """Gets the available non-mandatory properties for a stack component."""
    return [
        field_name
        for field_name, _ in component_class.__fields__.items()
        if field_name not in MANDATORY_COMPONENT_PROPERTIES
    ]


def _component_display_name(
    component_type: StackComponentType, plural: bool = False
) -> str:
    """Human-readable name for a stack component."""
    name = component_type.plural if plural else component_type.value
    return name.replace("_", " ")


def _get_stack_component(
    component_type: StackComponentType,
    component_name: Optional[str] = None,
) -> StackComponent:
    """Gets a stack component for a given type and name.

    Args:
        component_type: Type of the component to get.
        component_name: Name of the component to get. If `None`, the
            component of the active stack gets returned.

    Returns:
        A stack component of the given type.

    Raises:
        KeyError: If no stack component is registered for the given name.
    """
    repo = Repository()
    if component_name:
        return repo.get_stack_component(component_type, name=component_name)

    component = repo.active_stack.components[component_type]
    cli_utils.declare(
        f"No component name given, using `{component.name}` "
        f"from active stack."
    )
    return component


def generate_stack_component_get_command(
    component_type: StackComponentType,
) -> Callable[[], None]:
    """Generates a `get` command for the specific stack component type."""

    def get_stack_component_command() -> None:
        """Prints the name of the active component."""

        cli_utils.print_active_profile()
        cli_utils.print_active_stack()

        active_stack = Repository().active_stack
        component = active_stack.components.get(component_type, None)
        display_name = _component_display_name(component_type)
        if component:
            cli_utils.declare(f"Active {display_name}: '{component.name}'")
        else:
            cli_utils.warning(
                f"No {display_name} set for active stack "
                f"('{active_stack.name}')."
            )

    return get_stack_component_command


def generate_stack_component_describe_command(
    component_type: StackComponentType,
) -> Callable[[Optional[str]], None]:
    """Generates a `describe` command for the specific stack component type."""

    @click.argument(
        "name",
        type=str,
        required=False,
    )
    def describe_stack_component_command(name: Optional[str]) -> None:
        """Prints details about the active/specified component.

        Args:
            name: Name of the component to describe."""
        cli_utils.print_active_profile()
        cli_utils.print_active_stack()

        singular_display_name = _component_display_name(component_type)
        plural_display_name = _component_display_name(
            component_type, plural=True
        )
        repo = Repository()
        components = repo.zen_store.get_stack_components(component_type)
        if len(components) == 0:
            cli_utils.warning(f"No {plural_display_name} registered.")
            return

        try:
            component = _get_stack_component(
                component_type, component_name=name
            )
        except KeyError:
            if name:
                cli_utils.warning(
                    f"No {singular_display_name} found for name '{name}'."
                )
            else:
                cli_utils.warning(
                    f"No {singular_display_name} in active stack."
                )
            return

        try:
            active_component_name = repo.active_stack.components[
                component_type
            ].name
            is_active = active_component_name == component.name
        except KeyError:
            # there is no component of this type in the active stack
            is_active = False

        cli_utils.print_stack_component_configuration(
            component, singular_display_name, is_active
        )

    return describe_stack_component_command


def generate_stack_component_list_command(
    component_type: StackComponentType,
) -> Callable[[], None]:
    """Generates a `list` command for the specific stack component type."""

    def list_stack_components_command() -> None:
        """Prints a table of stack components."""

        cli_utils.print_active_profile()
        cli_utils.print_active_stack()

        repo = Repository()

        components = repo.zen_store.get_stack_components(component_type)
        display_name = _component_display_name(component_type, plural=True)
        if len(components) == 0:
            cli_utils.warning(f"No {display_name} registered.")
            return
        try:
            active_component_name = repo.active_stack.components[
                component_type
            ].name
        except KeyError:
            active_component_name = None

        cli_utils.print_stack_component_list(
            components, active_component_name=active_component_name
        )

    return list_stack_components_command


def _register_stack_component(
    component_type: StackComponentType,
    component_name: str,
    component_flavor: str,
    **kwargs: Any,
) -> None:
    """Register a stack component."""
    from zenml.stack.stack_component_class_registry import (
        StackComponentClassRegistry,
    )

    component_class = StackComponentClassRegistry.get_class(
        component_type=component_type, component_flavor=component_flavor
    )
    component = component_class(name=component_name, **kwargs)
    Repository().register_stack_component(component)


def generate_stack_component_register_command(
    component_type: StackComponentType,
) -> Callable[[str, str, List[str]], None]:
    """Generates a `register` command for the specific stack component type."""
    display_name = _component_display_name(component_type)

    @click.argument(
        "name",
        type=str,
        required=True,
    )
    @click.option(
        "--flavor",
        "-f",
        "flavor",
        help=f"The type of the {display_name} to register.",
        required=True,
        type=str,
    )
    @click.argument("args", nargs=-1, type=click.UNPROCESSED)
    def register_stack_component_command(
        name: str, flavor: str, args: List[str]
    ) -> None:
        """Registers a stack component."""
        cli_utils.print_active_profile()
        with console.status(f"Registering {display_name} '{name}'...\n"):
            try:
                parsed_args = cli_utils.parse_unknown_options(args)
            except AssertionError as e:
                cli_utils.error(str(e))
                return
<<<<<<< HEAD
            _register_stack_component(
                component_type=component_type,
                component_name=name,
                component_flavor=flavor,
                **parsed_args,
            )
            cli_utils.declare(
                f"Successfully registered {display_name} `{name}`."
            )
=======

        repo = Repository()
        flavor_class = repo.get_flavor(
            name=flavor, component_type=component_type
        )
        component = flavor_class(name=name, **parsed_args)

        Repository().register_stack_component(component)
        cli_utils.declare(f"Successfully registered {display_name} `{name}`.")
>>>>>>> 82655a18

    return register_stack_component_command


def generate_stack_component_flavor_register_command(
    component_type: StackComponentType,
) -> Callable[[str], None]:
    """Generates a `register` command for the flavors of a stack component."""

    @click.argument(
        "source",
        type=str,
        required=True,
    )
    def register_stack_component_flavor_command(source: str) -> None:
        """Adds a flavor for a stack component type"""
        cli_utils.print_active_profile()

        # Check whether the module exists and is the right type
        component_class = validate_flavor_source(
            source=source, component_type=component_type
        )

        # Register the flavor in the given source
        try:
            Repository().zen_store.create_flavor(
                name=component_class.FLAVOR,
                stack_component_type=component_class.TYPE,
                source=source,
            )
        except EntityExistsError as e:
            cli_utils.error(str(e))

    return register_stack_component_flavor_command


def generate_stack_component_flavor_list_command(
    component_type: StackComponentType,
) -> Callable[[], None]:
    """Generates a `list` command for the flavors of a stack component."""

    def list_stack_component_flavor_command() -> None:
        """Adds a flavor for a stack component type"""
        cli_utils.print_active_profile()

        from zenml.stack.flavor_registry import flavor_registry

        # List all the flavors of the component type
        zenml_flavors = [
            f
            for f in flavor_registry.get_flavors_by_type(
                component_type=component_type
            ).values()
        ]

        custom_flavors = Repository().zen_store.get_flavors_by_type(
            component_type=component_type
        )

        cli_utils.print_flavor_list(
            zenml_flavors + custom_flavors, component_type=component_type
        )

    return list_stack_component_flavor_command


def generate_stack_component_update_command(
    component_type: StackComponentType,
) -> Callable[[str, List[str]], None]:
    """Generates an `update` command for the specific stack component type."""
    display_name = _component_display_name(component_type)

    @click.argument(
        "name",
        type=str,
        required=True,
    )
    @click.argument("args", nargs=-1, type=click.UNPROCESSED)
    def update_stack_component_command(name: str, args: List[str]) -> None:
        """Updates a stack component."""
        cli_utils.print_active_profile()
        with console.status(f"Updating {display_name} '{name}'...\n"):
            repo = Repository()
            current_component = repo.get_stack_component(component_type, name)
            if current_component is None:
                cli_utils.error(f"No {display_name} found for name '{name}'.")

            try:
                parsed_args = cli_utils.parse_unknown_options(args)
            except AssertionError as e:
                cli_utils.error(str(e))
                return
            for prop in MANDATORY_COMPONENT_PROPERTIES:
                if prop in parsed_args:
                    cli_utils.error(
                        f"Cannot update mandatory property '{prop}' of "
                        f"'{name}' {current_component.TYPE}. "
                    )

            component_class = repo.get_flavor(
                name=current_component.FLAVOR,
                component_type=component_type,
            )

            available_properties = _get_available_properties(component_class)
            for prop in parsed_args.keys():
                if (prop not in available_properties) and (
                    len(available_properties) > 0
                ):
                    cli_utils.error(
                        f"You cannot update the {display_name} "
                        f"`{current_component.name}` with property "
                        f"'{prop}'. You can only update the following "
                        f"properties: {available_properties}."
                    )
                elif prop not in available_properties:
                    cli_utils.error(
                        f"You cannot update the {display_name} "
                        f"`{current_component.name}` with property "
                        f"'{prop}' as this {display_name} has no optional "
                        f"properties that can be configured."
                    )
                else:
                    continue

            updated_component = current_component.copy(update=parsed_args)

            repo.update_stack_component(
                name, updated_component.TYPE, updated_component
            )
            cli_utils.declare(f"Successfully updated {display_name} `{name}`.")

    return update_stack_component_command


def generate_stack_component_rename_command(
    component_type: StackComponentType,
) -> Callable[[str, str], None]:
    """Generates a `rename` command for the specific stack component type."""
    display_name = _component_display_name(component_type)

    @click.argument(
        "name",
        type=str,
        required=True,
    )
    @click.argument(
        "new_name",
        type=str,
        required=True,
    )
    def rename_stack_component_command(name: str, new_name: str) -> None:
        """Rename a stack component."""
        cli_utils.print_active_profile()
        with console.status(f"Renaming {display_name} '{name}'...\n"):
            repo = Repository()
            current_component = repo.get_stack_component(component_type, name)
            if current_component is None:
                cli_utils.error(f"No {display_name} found for name '{name}'.")

            registered_components = {
                component.name
                for component in repo.get_stack_components(component_type)
            }
            if new_name in registered_components:
                cli_utils.error(
                    f"Unable to rename '{name}' {display_name} to "
                    f"'{new_name}': \nA component of type '{display_name}' "
                    f"with the name '{new_name}' already exists. \nPlease "
                    f"choose a different name."
                )

            renamed_component = current_component.copy(
                update={"name": new_name}
            )

            repo.update_stack_component(
                name=name,
                component_type=component_type,
                component=renamed_component,
            )
            cli_utils.declare(
                f"Successfully renamed {display_name} `{name}` to `{new_name}`."
            )

    return rename_stack_component_command


def generate_stack_component_delete_command(
    component_type: StackComponentType,
) -> Callable[[str], None]:
    """Generates a `delete` command for the specific stack component type."""
    display_name = _component_display_name(component_type)

    @click.argument("name", type=str)
    def delete_stack_component_command(name: str) -> None:
        """Deletes a stack component."""
        cli_utils.print_active_profile()

        with console.status(f"Deleting {display_name} '{name}'...\n"):
            Repository().deregister_stack_component(
                component_type=component_type,
                name=name,
            )
            cli_utils.declare(f"Deleted {display_name}: {name}")

    return delete_stack_component_command


def generate_stack_component_up_command(
    component_type: StackComponentType,
) -> Callable[[Optional[str]], None]:
    """Generates a `up` command for the specific stack component type."""

    @click.argument("name", type=str, required=False)
    def up_stack_component_command(name: Optional[str] = None) -> None:
        """Deploys a stack component locally."""
        cli_utils.print_active_profile()
        cli_utils.print_active_stack()

        component = _get_stack_component(component_type, component_name=name)
        display_name = _component_display_name(component_type)

        if component.is_running:
            cli_utils.declare(
                f"Local deployment is already running for {display_name} "
                f"'{component.name}'."
            )
            return

        if not component.is_provisioned:
            cli_utils.declare(
                f"Provisioning local resources for {display_name} "
                f"'{component.name}'."
            )
            try:
                component.provision()
            except NotImplementedError:
                cli_utils.error(
                    f"Provisioning local resources not implemented for "
                    f"{display_name} '{component.name}'."
                )

        if not component.is_running:
            cli_utils.declare(
                f"Resuming local resources for {display_name} "
                f"'{component.name}'."
            )
            component.resume()

    return up_stack_component_command


def generate_stack_component_down_command(
    component_type: StackComponentType,
) -> Callable[[Optional[str], bool], None]:
    """Generates a `down` command for the specific stack component type."""

    @click.argument("name", type=str, required=False)
    @click.option(
        "--force",
        "-f",
        is_flag=True,
        help="Deprovisions local resources instead of suspending them.",
    )
    def down_stack_component_command(
        name: Optional[str] = None, force: bool = False
    ) -> None:
        """Stops/Tears down the local deployment of a stack component."""
        cli_utils.print_active_profile()
        cli_utils.print_active_stack()

        component = _get_stack_component(component_type, component_name=name)
        display_name = _component_display_name(component_type)

        if not force:
            if not component.is_suspended:
                cli_utils.declare(
                    f"Suspending local resources for {display_name} "
                    f"'{component.name}'."
                )
                try:
                    component.suspend()
                except NotImplementedError:
                    cli_utils.error(
                        f"Provisioning local resources not implemented for "
                        f"{display_name} '{component.name}'. If you want to "
                        f"deprovision all resources for this component, use "
                        f"the `--force/-f` flag."
                    )
            else:
                cli_utils.declare(
                    f"No running resources found for {display_name} "
                    f"'{component.name}'."
                )
        else:
            if component.is_provisioned:
                cli_utils.declare(
                    f"Deprovisioning resources for {display_name} "
                    f"'{component.name}'."
                )
                component.deprovision()
            else:
                cli_utils.declare(
                    f"No provisioned resources found for {display_name} "
                    f"'{component.name}'."
                )

    return down_stack_component_command


def generate_stack_component_logs_command(
    component_type: StackComponentType,
) -> Callable[[Optional[str], bool], None]:
    """Generates a `logs` command for the specific stack component type."""

    @click.argument("name", type=str, required=False)
    @click.option(
        "--follow",
        "-f",
        is_flag=True,
        help="Follow the log file instead of just displaying the current logs.",
    )
    def stack_component_logs_command(
        name: Optional[str] = None, follow: bool = False
    ) -> None:
        """Displays stack component logs."""
        cli_utils.print_active_profile()
        cli_utils.print_active_stack()

        component = _get_stack_component(component_type, component_name=name)
        display_name = _component_display_name(component_type)
        log_file = component.log_file

        if not log_file or not fileio.exists(log_file):
            cli_utils.warning(
                f"Unable to find log file for {display_name} "
                f"'{component.name}'."
            )
            return

        if follow:
            try:
                with open(log_file, "r") as f:
                    # seek to the end of the file
                    f.seek(0, 2)

                    while True:
                        line = f.readline()
                        if not line:
                            time.sleep(0.1)
                            continue
                        line = line.rstrip("\n")
                        click.echo(line)
            except KeyboardInterrupt:
                cli_utils.declare(f"Stopped following {display_name} logs.")
        else:
            with open(log_file, "r") as f:
                click.echo(f.read())

    return stack_component_logs_command


def generate_stack_component_explain_command(
    component_type: StackComponentType,
) -> Callable[[], None]:
    """Generates an `explain` command for the specific stack component type."""

    def explain_stack_components_command() -> None:
        """Explains the concept of the stack component."""

        component_module = import_module(f"zenml.{component_type.plural}")

        if component_module.__doc__ is not None:
            md = Markdown(component_module.__doc__)
            console.print(md)
        else:
            console.print(
                "The explain subcommand is yet not available for "
                "this stack component. For more information, you can "
                "visit our docs page: https://docs.zenml.io/ and "
                "stay tuned for future releases."
            )

    return explain_stack_components_command


def register_single_stack_component_cli_commands(
    component_type: StackComponentType, parent_group: click.Group
) -> None:
    """Registers all basic stack component CLI commands."""
    command_name = component_type.value.replace("_", "-")
    singular_display_name = _component_display_name(component_type)
    plural_display_name = _component_display_name(component_type, plural=True)

    @parent_group.group(
        command_name,
        cls=TagGroup,
        help=f"Commands to interact with {plural_display_name}.",
        tag=CliCategories.STACK_COMPONENTS,
    )
    def command_group() -> None:
        """Group commands for a single stack component type."""

    # zenml stack-component get
    get_command = generate_stack_component_get_command(component_type)
    command_group.command(
        "get", help=f"Get the name of the active {singular_display_name}."
    )(get_command)

    # zenml stack-component describe
    describe_command = generate_stack_component_describe_command(component_type)
    command_group.command(
        "describe",
        help=f"Show details about the (active) {singular_display_name}.",
    )(describe_command)

    # zenml stack-component list
    list_command = generate_stack_component_list_command(component_type)
    command_group.command(
        "list", help=f"List all registered {plural_display_name}."
    )(list_command)

    # zenml stack-component register
    register_command = generate_stack_component_register_command(component_type)
    context_settings = {"ignore_unknown_options": True}
    command_group.command(
        "register",
        context_settings=context_settings,
        help=f"Register a new {singular_display_name}.",
    )(register_command)

    # zenml stack-component flavor
    @command_group.group(
        "flavor", help=f"Commands to interact with {plural_display_name}."
    )
    def flavor_group() -> None:
        """Group commands for handling the flavors of single stack component
        type."""

    # zenml stack-component flavor register
    register_flavor_command = generate_stack_component_flavor_register_command(
        component_type=component_type
    )
    flavor_group.command(
        "register",
        help=f"Identify a new flavor for {plural_display_name}.",
    )(register_flavor_command)

    # zenml stack-component flavor list
    list_flavor_command = generate_stack_component_flavor_list_command(
        component_type=component_type
    )
    flavor_group.command(
        "list",
        help=f"List all registered flavors for {plural_display_name}.",
    )(list_flavor_command)

    # zenml stack-component update
    update_command = generate_stack_component_update_command(component_type)
    context_settings = {"ignore_unknown_options": True}
    command_group.command(
        "update",
        context_settings=context_settings,
        help=f"Update a registered {singular_display_name}.",
    )(update_command)

    # zenml stack-component rename
    rename_command = generate_stack_component_rename_command(component_type)
    command_group.command(
        "rename", help=f"Rename a registered {singular_display_name}."
    )(rename_command)

    # zenml stack-component delete
    delete_command = generate_stack_component_delete_command(component_type)
    command_group.command(
        "delete", help=f"Delete a registered {singular_display_name}."
    )(delete_command)

    # zenml stack-component up
    up_command = generate_stack_component_up_command(component_type)
    command_group.command(
        "up",
        help=f"Provisions or resumes local resources for the "
        f"{singular_display_name} if possible.",
    )(up_command)

    # zenml stack-component down
    down_command = generate_stack_component_down_command(component_type)
    command_group.command(
        "down",
        help=f"Suspends resources of the local {singular_display_name} "
        f"deployment.",
    )(down_command)

    # zenml stack-component logs
    logs_command = generate_stack_component_logs_command(component_type)
    command_group.command(
        "logs", help=f"Display {singular_display_name} logs."
    )(logs_command)

    # zenml stack-component explain
    explain_command = generate_stack_component_explain_command(component_type)
    command_group.command(
        "explain", help=f"Explaining the {plural_display_name}."
    )(explain_command)


def register_all_stack_component_cli_commands() -> None:
    """Registers CLI commands for all stack components."""
    for component_type in StackComponentType:
        register_single_stack_component_cli_commands(
            component_type, parent_group=cli
        )


register_all_stack_component_cli_commands()<|MERGE_RESOLUTION|>--- conflicted
+++ resolved
@@ -213,14 +213,11 @@
     **kwargs: Any,
 ) -> None:
     """Register a stack component."""
-    from zenml.stack.stack_component_class_registry import (
-        StackComponentClassRegistry,
-    )
-
-    component_class = StackComponentClassRegistry.get_class(
-        component_type=component_type, component_flavor=component_flavor
-    )
-    component = component_class(name=component_name, **kwargs)
+    repo = Repository()
+    flavor_class = repo.get_flavor(
+        name=component_flavor, component_type=component_type
+    )
+    component = flavor_class(name=component_name, **kwargs)
     Repository().register_stack_component(component)
 
 
@@ -255,27 +252,13 @@
             except AssertionError as e:
                 cli_utils.error(str(e))
                 return
-<<<<<<< HEAD
             _register_stack_component(
                 component_type=component_type,
                 component_name=name,
                 component_flavor=flavor,
                 **parsed_args,
             )
-            cli_utils.declare(
-                f"Successfully registered {display_name} `{name}`."
-            )
-=======
-
-        repo = Repository()
-        flavor_class = repo.get_flavor(
-            name=flavor, component_type=component_type
-        )
-        component = flavor_class(name=name, **parsed_args)
-
-        Repository().register_stack_component(component)
         cli_utils.declare(f"Successfully registered {display_name} `{name}`.")
->>>>>>> 82655a18
 
     return register_stack_component_command
 
