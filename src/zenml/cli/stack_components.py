--- conflicted
+++ resolved
@@ -53,59 +53,6 @@
     return name.replace("_", " ")
 
 
-<<<<<<< HEAD
-=======
-def _get_stack_component_model(
-    component_type: StackComponentType,
-    component_name: Optional[str] = None,
-) -> Tuple[Optional[ComponentModel], bool]:
-    """Gets a stack component for a given type and name.
-
-    Args:
-        component_type: Type of the component to get.
-        component_name: Name of the component to get. If `None`, the
-            component of the active stack gets returned.
-
-    Returns:
-        A stack component of the given type and name, or None, if no stack
-        component is registered for the given name and type, and a boolean
-        indicating whether the component is active or not.
-    """
-    singular_display_name = _component_display_name(component_type)
-
-    repo = Repository()
-
-    active_stack = repo.active_stack_model
-    active_component: Optional[ComponentModel] = None
-
-    if component_name:
-        try:
-            return (
-                repo.get_stack_component_by_name_and_type(
-                    component_type, name=component_name
-                ),
-                (
-                    active_component is not None
-                    and component_name == active_component.name
-                ),
-            )
-        except KeyError:
-            cli_utils.error(
-                f"No {singular_display_name} found for name '{component_name}'."
-            )
-    elif component_type in active_stack.components.keys():
-        active_components = active_stack.components[component_type]
-        cli_utils.declare(
-            f"No component name given; using `{active_components[0].name}` "
-            f"from active stack."
-        )
-        return active_components[0] if active_component else None, True
-
-    else:
-        cli_utils.error(f"No {singular_display_name} in active stack.")
-
-
->>>>>>> 25e57a64
 def generate_stack_component_get_command(
     component_type: StackComponentType,
 ) -> Callable[[], None]:
@@ -212,15 +159,10 @@
         active_stack = repo.active_stack_model
         active_component_name = None
         if component_type in active_stack.components.keys():
-<<<<<<< HEAD
-            active_component = active_stack.components[component_type][0]
-            active_component_name = active_component.name
-=======
             active_components = active_stack.components[component_type]
             active_component_name = (
                 active_components[0].name if active_components else None
             )
->>>>>>> 25e57a64
 
         cli_utils.print_stack_component_list(
             components, active_component_name=active_component_name
@@ -229,36 +171,6 @@
     return list_stack_components_command
 
 
-<<<<<<< HEAD
-=======
-def _register_stack_component(
-    component_type: StackComponentType,
-    component_name: str,
-    component_flavor: str,
-    share: bool = False,
-    **kwargs: Any,
-) -> None:
-    """Register a stack component.
-
-    Args:
-        component_type: Type of the component to register.
-        component_name: Name of the component to register.
-        component_flavor: Flavor of the component to register.
-        share: Share the stack with other users.
-        **kwargs: Additional arguments to pass to the component.
-    """
-    repo = Repository()
-    flavor_class = repo.get_flavor(
-        name=component_flavor, component_type=component_type
-    )
-    component = flavor_class(
-        name=component_name,
-        **kwargs,
-    )
-    Repository().register_stack_component(component)
-
-
->>>>>>> 25e57a64
 def generate_stack_component_register_command(
     component_type: StackComponentType,
 ) -> Callable[[str, str, str, bool, List[str]], None]:
@@ -284,23 +196,6 @@
         help=f"The flavor of the {display_name} to register.",
         type=str,
     )
-<<<<<<< HEAD
-=======
-    @click.option(
-        "--type",
-        "-t",
-        "old_flavor",
-        help=f"DEPRECATED: The flavor of the {display_name} to register.",
-        type=str,
-    )
-    @click.option(
-        "--interactive",
-        "-i",
-        "interactive",
-        is_flag=True,
-        help="Use interactive mode to update the secret values.",
-        type=click.BOOL,
-    )
     @click.option(
         "--share",
         "share",
@@ -308,17 +203,11 @@
         help="Use this flag to share this stack component with other users.",
         type=click.BOOL,
     )
->>>>>>> 25e57a64
     @click.argument("args", nargs=-1, type=click.UNPROCESSED)
     def register_stack_component_command(
         name: str,
         flavor: str,
-<<<<<<< HEAD
-=======
-        old_flavor: str,
-        interactive: bool,
         share: bool,
->>>>>>> 25e57a64
         args: List[str],
     ) -> None:
         """Registers a stack component.
@@ -326,131 +215,28 @@
         Args:
             name: Name of the component to register.
             flavor: Flavor of the component to register.
-<<<<<<< HEAD
-=======
-            old_flavor: DEPRECATED: The flavor of the component to register.
-            interactive: Use interactive mode to fill missing values.
             share: Share the stack with other users.
->>>>>>> 25e57a64
             args: Additional arguments to pass to the component.
         """
         with console.status(f"Registering {display_name} '{name}'...\n"):
             cli_utils.print_active_config()
             cli_utils.print_active_stack()
             repo = Repository()
+
             # Parse the given args
             parsed_args = cli_utils.parse_unknown_options(
                 args, expand_args=True
             )
 
-<<<<<<< HEAD
             # Create a new stack component model
             component_create_model = ComponentModel(
                 user=repo.active_user.id,
                 project=repo.active_project.id,
+                is_shared=share,
                 name=name,
                 flavor=flavor,
                 configuration=parsed_args,
                 type=component_type,
-=======
-        # try:
-        # with console.status(f"Registering {display_name} '{name}'...\n"):
-        _register_stack_component(
-            component_type=component_type,
-            component_name=name,
-            component_flavor=flavor,
-            share=share,
-            **parsed_args,
-        )
-        # except ValidationError as e:
-        #     if not interactive:
-        #         cli_utils.error(
-        #             f"When you are registering a new {display_name} with the "
-        #             f"flavor `{flavor}`, make sure that you are utilizing "
-        #             f"the right attributes. Current problems:\n\n{e}"
-        #         )
-        #         return
-        #     else:
-        #         cli_utils.warning(
-        #             f"You did not set all required fields for a "
-        #             f"{flavor} {display_name}. You'll be guided through the "
-        #             f"missing fields now. You'll be able to skip optional "
-        #             f"fields by just pressing enter. To cancel simply interrupt"
-        #             f" with CTRL+C."
-        #         )
-        #
-        #         repo = Repository()
-        #         flavor_class = repo.get_flavor(
-        #             name=flavor, component_type=component_type
-        #         )
-        #         missing_fields = {
-        #             k: v.required
-        #             for k, v in flavor_class.__fields__.items()
-        #             if v.name not in ["name", "uuid", *parsed_args.keys()]
-        #         }
-        #
-        #         completed_fields = parsed_args.copy()
-        #         for field, field_req in missing_fields.items():
-        #             if field_req:
-        #                 user_input = click.prompt(f"{field}")
-        #             else:
-        #                 prompt = f"{field} (Optional)'"
-        #                 user_input = click.prompt(prompt, default="")
-        #             if user_input:
-        #                 completed_fields[field] = user_input
-        #
-        #         try:
-        #             with console.status(
-        #                 f"Registering {display_name} '{name}'" f"...\n"
-        #             ):
-        #
-        #                 _register_stack_component(
-        #                     component_type=component_type,
-        #                     component_name=name,
-        #                     component_flavor=flavor,
-        #                     **completed_fields,
-        #                 )
-        #         except Exception as e:
-        #             cli_utils.error(str(e))
-        #
-        # except Exception as e:
-        #     cli_utils.error(str(e))
-
-        cli_utils.declare(f"Successfully registered {display_name} `{name}`.")
-
-    return register_stack_component_command
-
-
-def generate_stack_component_flavor_register_command(
-    component_type: StackComponentType,
-) -> Callable[[str], None]:
-    """Generates a `register` command for the flavors of a stack component.
-
-    Args:
-        component_type: Type of the component to generate the command for.
-
-    Returns:
-        A function that can be used as a `click` command.
-    """
-
-    @click.argument(
-        "source",
-        type=str,
-        required=True,
-    )
-    def register_stack_component_flavor_command(source: str) -> None:
-        """Adds a flavor for a stack component type.
-
-        Args:
-            source: The source file to read the flavor from.
-        """
-        cli_utils.print_active_config()
-
-        # Check whether the module exists and is the right type
-        try:
-            component_class = validate_flavor_source(
-                source=source, component_type=component_type
->>>>>>> 25e57a64
             )
 
             # Register the new model
@@ -492,6 +278,7 @@
             name: The name of the stack component to update.
             args: Additional arguments to pass to the update command.
         """
+        # TODO[Baris]: Add sharing option here
         with console.status(f"Updating {display_name} '{name}'...\n"):
             cli_utils.print_active_config()
             cli_utils.print_active_stack()
@@ -653,7 +440,6 @@
             name: The name of the stack component to delete.
         """
         with console.status(f"Deleting {display_name} '{name}'...\n"):
-<<<<<<< HEAD
             cli_utils.print_active_config()
             cli_utils.print_active_stack()
 
@@ -662,16 +448,6 @@
             component = repo.get_stack_component_by_name_and_type(
                 type=component_type,
                 name=name,
-=======
-            repo = Repository()
-            current_component = repo.get_stack_component_by_name_and_type(
-                type=component_type, name=name
-            )
-            if current_component is None:
-                cli_utils.error(f"No {display_name} found for name '{name}'.")
-            Repository().deregister_stack_component(
-                current_component,
->>>>>>> 25e57a64
             )
 
             # Delete the component
@@ -712,7 +488,6 @@
             cli_utils.print_active_config()
             cli_utils.print_active_stack()
 
-<<<<<<< HEAD
             # Fetch the stack component
             repo = Repository()
             existing_component = repo.get_stack_component_by_name_and_type(
@@ -729,27 +504,6 @@
                 type=existing_component.type,
             )
             repo.register_stack_component(component=component_create_model)
-=======
-            existing_component_names = {
-                model.name
-                for model in repo.list_stack_components(
-                    component_type=component_type
-                )
-            }
-            if target_component in existing_component_names:
-                cli_utils.error(
-                    f"Can't copy {display_name} as a component with the name "
-                    f"'{target_component}' already exists."
-                )
-
-            # Copy the existing component but use the new name and generate a
-            # new UUID
-            component_config = component.dict(exclude={"id"})
-            component_config["name"] = target_component
-            copied_component = component.__class__.parse_obj(component_config)
-
-            repo.zen_store.create_stack_component(copied_component)
->>>>>>> 25e57a64
 
     return copy_stack_component_command
 
