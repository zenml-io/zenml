--- conflicted
+++ resolved
@@ -250,24 +250,12 @@
             except AssertionError as e:
                 cli_utils.error(str(e))
                 return
-<<<<<<< HEAD
-
-        repo = Repository()
-
-        flavor_class = repo.get_flavor(
-            name=flavor, component_type=component_type
-        )
-        component = flavor_class(name=name, **parsed_args)
-
-        Repository().register_stack_component(component)
-=======
             _register_stack_component(
                 component_type=component_type,
                 component_name=name,
                 component_flavor=flavor,
                 **parsed_args,
             )
->>>>>>> dbb3629f
         cli_utils.declare(f"Successfully registered {display_name} `{name}`.")
 
     return register_stack_component_command
