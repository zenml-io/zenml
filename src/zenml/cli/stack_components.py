#  Copyright (c) ZenML GmbH 2021. All Rights Reserved.
#
#  Licensed under the Apache License, Version 2.0 (the "License");
#  you may not use this file except in compliance with the License.
#  You may obtain a copy of the License at:
#
#       https://www.apache.org/licenses/LICENSE-2.0
#
#  Unless required by applicable law or agreed to in writing, software
#  distributed under the License is distributed on an "AS IS" BASIS,
#  WITHOUT WARRANTIES OR CONDITIONS OF ANY KIND, either express
#  or implied. See the License for the specific language governing
#  permissions and limitations under the License.
"""Functionality to generate stack component CLI commands."""

import time
from importlib import import_module
from typing import TYPE_CHECKING, Callable, List, Optional

import click
from rich.markdown import Markdown

from zenml.cli import utils as cli_utils
from zenml.cli.annotator import register_annotator_subcommands
from zenml.cli.cli import TagGroup, cli
from zenml.cli.feature import register_feature_store_subcommands
from zenml.cli.model import register_model_deployer_subcommands
from zenml.cli.secret import register_secrets_manager_subcommands
from zenml.cli.utils import _component_display_name
from zenml.client import Client
from zenml.console import console
from zenml.enums import CliCategories, StackComponentType
from zenml.io import fileio
from zenml.utils.analytics_utils import AnalyticsEvent, track_event

if TYPE_CHECKING:
    pass


def generate_stack_component_get_command(
    component_type: StackComponentType,
) -> Callable[[], None]:
    """Generates a `get` command for the specific stack component type.

    Args:
        component_type: Type of the component to generate the command for.

    Returns:
        A function that can be used as a `click` command.
    """

    def get_stack_component_command() -> None:
        """Prints the name of the active component."""
        cli_utils.print_active_config()
        cli_utils.print_active_stack()

        client = Client()
        display_name = _component_display_name(component_type)

        with console.status(f"Getting the active `{display_name}`...\n"):
            active_stack = client.active_stack_model
            components = active_stack.components.get(component_type, None)

            if components:
                cli_utils.declare(
                    f"Active {display_name}: '{components[0].name}'"
                )
            else:
                cli_utils.warning(
                    f"No {display_name} set for active stack "
                    f"('{active_stack.name}')."
                )

    return get_stack_component_command


def generate_stack_component_describe_command(
    component_type: StackComponentType,
) -> Callable[[str], None]:
    """Generates a `describe` command for the specific stack component type.

    Args:
        component_type: Type of the component to generate the command for.

    Returns:
        A function that can be used as a `click` command.
    """

    @click.argument(
        "name_id_or_prefix",
        type=str,
        required=False,
    )
    def describe_stack_component_command(name_id_or_prefix: str) -> None:
        """Prints details about the active/specified component.

        Args:
            name_id_or_prefix: Name or id of the component to describe.
        """
        cli_utils.print_active_config()
        cli_utils.print_active_stack()

        client = Client()

<<<<<<< HEAD
        with console.status(f"Describing stack component '{name_or_id}'..."):
            component_ = client.get_stack_component(component_id=name_or_id)
=======
        with console.status(f"Describing component '{name_id_or_prefix}'..."):
            component_ = client.get_stack_component(
                name_id_or_prefix=name_id_or_prefix,
                component_type=component_type,
            )
>>>>>>> b7d4a92b

            active_components = client.active_stack_model.components.get(
                component_type, None
            )
            if active_components:
                active_component_id = active_components[0].id

            cli_utils.print_stack_component_configuration(
                component=component_,
                active_status=component_.id == active_component_id,
            )

    return describe_stack_component_command


def generate_stack_component_list_command(
    component_type: StackComponentType,
) -> Callable[[], None]:
    """Generates a `list` command for the specific stack component type.

    Args:
        component_type: Type of the component to generate the command for.

    Returns:
        A function that can be used as a `click` command.
    """

    def list_stack_components_command() -> None:
        """Prints a table of stack components."""
        cli_utils.print_active_config()
        cli_utils.print_active_stack()

        client = Client()

        with console.status(f"Listing {component_type.plural}..."):
            components = client.list_stack_components(component_type)

            cli_utils.print_components_table(
                client=client,
                component_type=component_type,
                components=components,
            )

    return list_stack_components_command


def generate_stack_component_register_command(
    component_type: StackComponentType,
) -> Callable[[str, str, bool, List[str]], None]:
    """Generates a `register` command for the specific stack component type.

    Args:
        component_type: Type of the component to generate the command for.

    Returns:
        A function that can be used as a `click` command.
    """
    display_name = _component_display_name(component_type)

    @click.argument(
        "name",
        type=str,
    )
    @click.option(
        "--flavor",
        "-f",
        "flavor",
        help=f"The flavor of the {display_name} to register.",
        required=True,
        type=str,
    )
    @click.option(
        "--share",
        "share",
        is_flag=True,
        help="Use this flag to share this stack component with other users.",
        type=click.BOOL,
    )
    @click.argument("args", nargs=-1, type=click.UNPROCESSED)
    def register_stack_component_command(
        name: str,
        flavor: str,
        share: bool,
        args: List[str],
    ) -> None:
        """Registers a stack component.

        Args:
            name: Name of the component to register.
            flavor: Flavor of the component to register.
            share: Share the stack with other users.
            args: Additional arguments to pass to the component.
        """
        cli_utils.print_active_config()
        cli_utils.print_active_stack()

        client = Client()

        # Parse the given args
        # name is guaranteed to be set by parse_name_and_extra_arguments
        name, parsed_args = cli_utils.parse_name_and_extra_arguments(  # type: ignore[assignment]
            list(args) + [name], expand_args=True
        )

        # click<8.0.0 gives flags a default of None
        if share is None:
            share = False

        with console.status(f"Registering {display_name} '{name}'...\n"):
            # Create a new stack component model
            component = client.register_stack_component(
                name=name,
                flavor=flavor,
                component_type=component_type,
                configuration=parsed_args,
                is_shared=share,
            )

            cli_utils.declare(
                f"Successfully registered {component.type} `{component.name}`."
            )

    return register_stack_component_command


def generate_stack_component_update_command(
    component_type: StackComponentType,
) -> Callable[[str, List[str]], None]:
    """Generates an `update` command for the specific stack component type.

    Args:
        component_type: Type of the component to generate the command for.

    Returns:
        A function that can be used as a `click` command.
    """
    display_name = _component_display_name(component_type)

    @click.argument(
        "name_id_or_prefix",
        type=str,
        required=False,
    )
    @click.argument("args", nargs=-1, type=click.UNPROCESSED)
    def update_stack_component_command(
        name_id_or_prefix: Optional[str], args: List[str]
    ) -> None:
        """Updates a stack component.

        Args:
            name_id_or_prefix: The name or id of the stack component to update.
            args: Additional arguments to pass to the update command.
        """
        cli_utils.print_active_config()
        cli_utils.print_active_stack()

        client = Client()

        # Parse the given args
        args = list(args)
        if name_id_or_prefix:
            args.append(name_id_or_prefix)

        name_or_id, parsed_args = cli_utils.parse_name_and_extra_arguments(
            args,
            expand_args=True,
            name_mandatory=False,
        )

        with console.status(f"Updating {display_name} '{name_or_id}'...\n"):
            client.update_stack_component(
                name_id_or_prefix=name_or_id,
                component_type=component_type,
                configuration=parsed_args,
            )

            cli_utils.declare(
                f"Successfully updated {display_name} `{name_or_id}`."
            )

    return update_stack_component_command


def generate_stack_component_share_command(
    component_type: StackComponentType,
) -> Callable[[str], None]:
    """Generates an `share` command for the specific stack component type.

    Args:
        component_type: Type of the component to generate the command for.

    Returns:
        A function that can be used as a `click` command.
    """
    display_name = _component_display_name(component_type)

    @click.argument(
        "name_id_or_prefix",
        type=str,
        required=False,
    )
    def share_stack_component_command(
        name_id_or_prefix: str,
    ) -> None:
        """Shares a stack component.

        Args:
            name_id_or_prefix: The name or id of the stack component to update.
        """
        cli_utils.print_active_config()
        cli_utils.print_active_stack()

        client = Client()

        with console.status(
                f"Updating {display_name} '{name_id_or_prefix}'...\n"
        ):
            client.update_stack_component(
                name_id_or_prefix=name_id_or_prefix,
                component_type=component_type,
                is_shared=True,
            )

            cli_utils.declare(
                f"Successfully shared {display_name} " f"`{name_id_or_prefix}`."
            )

    return share_stack_component_command


def generate_stack_component_remove_attribute_command(
    component_type: StackComponentType,
) -> Callable[[str, List[str]], None]:
    """Generates `remove_attribute` command for a specific stack component type.

    Args:
        component_type: Type of the component to generate the command for.

    Returns:
        A function that can be used as a `click` command.
    """
    display_name = _component_display_name(component_type)

    @click.argument(
        "name_id_or_prefix",
        type=str,
        required=True,
    )
    @click.argument("args", nargs=-1, type=click.UNPROCESSED)
    def remove_attribute_stack_component_command(
        name_id_or_prefix: str, args: List[str]
    ) -> None:
        """Removes one or more attributes from a stack component.

        Args:
            name_id_or_prefix: The name of the stack component to remove the
                attribute from.
            args: Additional arguments to pass to the remove_attribute command.
        """
        cli_utils.print_active_config()
        cli_utils.print_active_stack()

        client = Client()

        with console.status(f"Updating {display_name} '{name_id_or_prefix}'...\n"):
            client.update_stack_component(
                name_id_or_prefix=name_id_or_prefix,
                component_type=component_type,
                configuration={k: None for k in args},
            )

            cli_utils.declare(
                f"Successfully updated {display_name} `{name_id_or_prefix}`."
            )

    return remove_attribute_stack_component_command


def generate_stack_component_rename_command(
    component_type: StackComponentType,
) -> Callable[[str, str], None]:
    """Generates a `rename` command for the specific stack component type.

    Args:
        component_type: Type of the component to generate the command for.

    Returns:
        A function that can be used as a `click` command.
    """
    display_name = _component_display_name(component_type)

    @click.argument(
        "name_id_or_prefix",
        type=str,
        required=True,
    )
    @click.argument(
        "new_name",
        type=str,
        required=True,
    )
    def rename_stack_component_command(name_id_or_prefix: str, new_name: str) -> None:
        """Rename a stack component.

        Args:
            name_id_or_prefix: The name of the stack component to rename.
            new_name: The new name of the stack component.
        """
        cli_utils.print_active_config()
        cli_utils.print_active_stack()

        client = Client()

        with console.status(
                f"Renaming {display_name} '{name_id_or_prefix}'...\n"
        ):
            client.update_stack_component(
                name_id_or_prefix=name_id_or_prefix,
                component_type=component_type,
                name=new_name,
            )

            cli_utils.declare(
                f"Successfully renamed {display_name} `{name_id_or_prefix}` to"
                f" `{new_name}`."
            )

    return rename_stack_component_command


def generate_stack_component_delete_command(
    component_type: StackComponentType,
) -> Callable[[str], None]:
    """Generates a `delete` command for the specific stack component type.

    Args:
        component_type: Type of the component to generate the command for.

    Returns:
        A function that can be used as a `click` command.
    """
    display_name = _component_display_name(component_type)

    @click.argument("name_id_or_prefix", type=str)
    def delete_stack_component_command(name_id_or_prefix: str) -> None:
        """Deletes a stack component.

        Args:
            name_id_or_prefix: The name of the stack component to delete.
        """
        cli_utils.print_active_config()
        cli_utils.print_active_stack()

        client = Client()

        with console.status(
                f"Deleting {display_name} '{name_id_or_prefix}'...\n"
        ):
            client.deregister_stack_component(
                name_id_or_prefix=name_id_or_prefix,
                component_type=component_type,
            )
            cli_utils.declare(f"Deleted {display_name}: {name_id_or_prefix}")

    return delete_stack_component_command


def generate_stack_component_copy_command(
    component_type: StackComponentType,
) -> Callable[[str, str], None]:
    """Generates a `copy` command for the specific stack component type.

    Args:
        component_type: Type of the component to generate the command for.

    Returns:
        A function that can be used as a `click` command.
    """
    display_name = _component_display_name(component_type)

    @click.argument("source_component_name_id_or_prefix", type=str, required=True)
    @click.argument("target_component", type=str, required=True)
    def copy_stack_component_command(
        source_component_name_id_or_prefix: str,
        target_component: str,
    ) -> None:
        """Copies a stack component.

        Args:
            source_component_name_id_or_prefix: Name or id prefix of the
                                         component to copy.
            target_component: Name of the copied component.
        """
        track_event(AnalyticsEvent.COPIED_STACK_COMPONENT)

        cli_utils.print_active_config()
        cli_utils.print_active_stack()

        client = Client()

        with console.status(
            f"Copying {display_name} " 
            f"`{source_component_name_id_or_prefix}`..\n"
        ):
            component_to_copy = client.get_stack_component(
                name_id_or_prefix=source_component_name_id_or_prefix,
                component_type=component_type,
            )

            client.register_stack_component(
                name=target_component,
                flavor=component_to_copy.flavor,
                component_type=component_to_copy.type,
                configuration=component_to_copy.configuration,
                is_shared=component_to_copy.is_shared,
            )

    return copy_stack_component_command


def generate_stack_component_up_command(
    component_type: StackComponentType,
) -> Callable[[str], None]:
    """Generates a `up` command for the specific stack component type.

    Args:
        component_type: Type of the component to generate the command for.

    Returns:
        A function that can be used as a `click` command.
    """

    @click.argument("name_id_or_prefix", type=str, required=False)
    def up_stack_component_command(name_id_or_prefix: str) -> None:
        """Deploys a stack component locally.

        Args:
            name_id_or_prefix: The name or_id of the stack component to deploy.
        """
        cli_utils.print_active_config()
        cli_utils.print_active_stack()

        client = Client()

        component_model = client.get_stack_component(
            name_id_or_prefix=name_id_or_prefix,
            component_type=component_type,
        )

        from zenml.stack import StackComponent

        component = StackComponent.from_model(component_model=component_model)

        display_name = _component_display_name(component_type)

        if component.is_running:
            cli_utils.declare(
                f"Local deployment is already running for {display_name} "
                f"'{component.name}'."
            )
            return

        if not component.is_provisioned:
            cli_utils.declare(
                f"Provisioning local resources for {display_name} "
                f"'{component.name}'."
            )
            try:
                component.provision()
            except NotImplementedError:
                cli_utils.error(
                    f"Provisioning local resources not implemented for "
                    f"{display_name} '{component.name}'."
                )

        if not component.is_running:
            cli_utils.declare(
                f"Resuming local resources for {display_name} "
                f"'{component.name}'."
            )
            component.resume()

    return up_stack_component_command


def generate_stack_component_down_command(
    component_type: StackComponentType,
) -> Callable[[str, bool], None]:
    """Generates a `down` command for the specific stack component type.

    Args:
        component_type: Type of the component to generate the command for.

    Returns:
        A function that can be used as a `click` command.
    """

    @click.argument("name_id_or_prefix", type=str, required=False)
    @click.option(
        "--force",
        "-f",
        "force",
        is_flag=True,
        help="Deprovisions local resources instead of suspending them.",
    )
    @click.option(
        "--yes",
        "-y",
        "old_force",
        is_flag=True,
        help="DEPRECATED: Deprovisions local resources instead of suspending "
        "them. Use `-f/--force` instead.",
    )
    def down_stack_component_command(
        name_id_or_prefix: str,
        force: bool = False,
        old_force: bool = False,
    ) -> None:
        """Stops/Tears down the local deployment of a stack component.

        Args:
            name_id_or_prefix: The name or id of the component to stop/deprovision.
            force: Deprovision local resources instead of suspending them.
            old_force: DEPRECATED: Deprovision local resources instead of
                suspending them. Use `-f/--force` instead.
        """
        if old_force:
            force = old_force
            cli_utils.warning(
                "The `--yes` flag will soon be deprecated. Use `--force` "
                "or `-f` instead."
            )
        cli_utils.print_active_config()
        cli_utils.print_active_stack()

        client = Client()

        component_model = client.get_stack_component(
            name_id_or_prefix=name_id_or_prefix,
            component_type=component_type,
        )

        from zenml.stack import StackComponent

        component = StackComponent.from_model(component_model=component_model)

        display_name = _component_display_name(component_type)

        if not force:
            if not component.is_suspended:
                cli_utils.declare(
                    f"Suspending local resources for {display_name} "
                    f"'{component.name}'."
                )
                try:
                    component.suspend()
                except NotImplementedError:
                    cli_utils.error(
                        f"Provisioning local resources not implemented for "
                        f"{display_name} '{component.name}'. If you want to "
                        f"deprovision all resources for this component, use "
                        f"the `--force/-f` flag."
                    )
            else:
                cli_utils.declare(
                    f"No running resources found for {display_name} "
                    f"'{component.name}'."
                )
        else:
            if component.is_provisioned:
                cli_utils.declare(
                    f"Deprovisioning resources for {display_name} "
                    f"'{component.name}'."
                )
                component.deprovision()
            else:
                cli_utils.declare(
                    f"No provisioned resources found for {display_name} "
                    f"'{component.name}'."
                )

    return down_stack_component_command


def generate_stack_component_logs_command(
    component_type: StackComponentType,
) -> Callable[[str, bool], None]:
    """Generates a `logs` command for the specific stack component type.

    Args:
        component_type: Type of the component to generate the command for.

    Returns:
        A function that can be used as a `click` command.
    """

    @click.argument("name_id_or_prefix", type=str, required=False)
    @click.option(
        "--follow",
        "-f",
        is_flag=True,
        help="Follow the log file instead of just displaying the current logs.",
    )
    def stack_component_logs_command(
        name_id_or_prefix: str, follow: bool = False
    ) -> None:
        """Displays stack component logs.

        Args:
            name_id_or_prefix: The name of the stack component to display logs
                for.
            follow: Follow the log file instead of just displaying the current
                logs.
        """
        cli_utils.print_active_config()
        cli_utils.print_active_stack()

        client = Client()

        component_model = client.get_stack_component(
            name_id_or_prefix=name_id_or_prefix,
            component_type=component_type,
        )

        from zenml.stack import StackComponent

        component = StackComponent.from_model(component_model=component_model)

        display_name = _component_display_name(component_type)
        log_file = component.log_file

        if not log_file or not fileio.exists(log_file):
            cli_utils.warning(
                f"Unable to find log file for {display_name} "
                f"'{component.name}'."
            )
            return

        if follow:
            try:
                with open(log_file, "r") as f:
                    # seek to the end of the file
                    f.seek(0, 2)

                    while True:
                        line = f.readline()
                        if not line:
                            time.sleep(0.1)
                            continue
                        line = line.rstrip("\n")
                        click.echo(line)
            except KeyboardInterrupt:
                cli_utils.declare(f"Stopped following {display_name} logs.")
        else:
            with open(log_file, "r") as f:
                click.echo(f.read())

    return stack_component_logs_command


def generate_stack_component_explain_command(
    component_type: StackComponentType,
) -> Callable[[], None]:
    """Generates an `explain` command for the specific stack component type.

    Args:
        component_type: Type of the component to generate the command for.

    Returns:
        A function that can be used as a `click` command.
    """

    def explain_stack_components_command() -> None:
        """Explains the concept of the stack component."""
        component_module = import_module(f"zenml.{component_type.plural}")

        if component_module.__doc__ is not None:
            md = Markdown(component_module.__doc__)
            console.print(md)
        else:
            console.print(
                "The explain subcommand is yet not available for "
                "this stack component. For more information, you can "
                "visit our docs page: https://docs.zenml.io/ and "
                "stay tuned for future releases."
            )

    return explain_stack_components_command


def generate_stack_component_flavor_list_command(
    component_type: StackComponentType,
) -> Callable[[], None]:
    """Generates a `list` command for the flavors of a stack component.

    Args:
        component_type: Type of the component to generate the command for.

    Returns:
        A function that can be used as a `click` command.
    """
    display_name = _component_display_name(component_type)

    def list_stack_component_flavor_command() -> None:
        """Lists the flavors for a single type of stack component."""

        cli_utils.print_active_config()
        cli_utils.print_active_stack()

        client = Client()

        with console.status(f"Listing {display_name} flavors`...\n"):
            flavors = client.get_flavors_by_type(component_type=component_type)

            cli_utils.print_flavor_list(flavors=flavors)

    return list_stack_component_flavor_command


def generate_stack_component_flavor_register_command(
    component_type: StackComponentType,
) -> Callable[[str], None]:
    """Generates a `register` command for the flavors of a stack component.

    Args:
        component_type: Type of the component to generate the command for.

    Returns:
        A function that can be used as a `click` command.
    """
    display_name = _component_display_name(component_type)

    @click.argument(
        "source",
        type=str,
        required=True,
    )
    def register_stack_component_flavor_command(source: str) -> None:
        """Adds a flavor for a stack component type.

        Args:
            source: The source file to read the flavor from.
        """
        cli_utils.print_active_config()
        cli_utils.print_active_stack()

        client = Client()

        with console.status(f"Registering a new {display_name} flavor`...\n"):
            # Register the new model
            new_flavor = client.create_flavor(
                source=source,
                type=component_type,
            )

            cli_utils.declare(
                f"Successfully registered new flavor '{new_flavor.name}' "
                f"for stack component '{new_flavor.type}'."
            )

    return register_stack_component_flavor_command


def generate_stack_component_flavor_describe_command(
    component_type: StackComponentType,
) -> Callable[[str], None]:
    """Generates a `describe` command for a single flavor of a component.

    Args:
        component_type: Type of the component to generate the command for.

    Returns:
        A function that can be used as a `click` command.
    """
    display_name = _component_display_name(component_type)

    @click.argument(
        "name",
        type=str,
        required=True,
    )
    def describe_stack_component_flavor_command(name: str) -> None:
        """Describes a flavor based on its config schema.

        Args:
            name: The name of the flavor.
        """

        cli_utils.print_active_config()
        cli_utils.print_active_stack()

        client = Client()

        with console.status(f"Describing {display_name} flavor: {name}`...\n"):
            flavor_model = client.get_flavor_by_name_and_type(
                name=name, component_type=component_type
            )

            cli_utils.describe_pydantic_object(flavor_model.config_schema)

    return describe_stack_component_flavor_command


def generate_stack_component_flavor_delete_command(
    component_type: StackComponentType,
) -> Callable[[str], None]:
    """Generates a `delete` command for a single flavor of a component.

    Args:
        component_type: Type of the component to generate the command for.

    Returns:
        A function that can be used as a `click` command.
    """
    display_name = _component_display_name(component_type)

    @click.argument(
        "name_or_id",
        type=str,
        required=True,
    )
    def delete_stack_component_flavor_command(name_or_id: str) -> None:
        """Deletes a flavor.

        Args:
            name_or_id: The name of the flavor.
        """
        cli_utils.print_active_config()
        cli_utils.print_active_stack()

        client = Client()

        with console.status(
            f"Deleting a {display_name} flavor: {name_or_id}`...\n"
        ):
            client.delete_flavor(name_or_id)

            cli_utils.declare(f"Successfully deleted flavor '{name_or_id}'.")

    return delete_stack_component_flavor_command


def register_single_stack_component_cli_commands(
    component_type: StackComponentType, parent_group: click.Group
) -> None:
    """Registers all basic stack component CLI commands.

    Args:
        component_type: Type of the component to generate the command for.
        parent_group: The parent group to register the commands to.
    """
    command_name = component_type.value.replace("_", "-")
    singular_display_name = _component_display_name(component_type)
    plural_display_name = _component_display_name(component_type, plural=True)

    @parent_group.group(
        command_name,
        cls=TagGroup,
        help=f"Commands to interact with {plural_display_name}.",
        tag=CliCategories.STACK_COMPONENTS,
    )
    def command_group() -> None:
        """Group commands for a single stack component type."""

    # zenml stack-component get
    get_command = generate_stack_component_get_command(component_type)
    command_group.command(
        "get", help=f"Get the name of the active {singular_display_name}."
    )(get_command)

    # zenml stack-component describe
    describe_command = generate_stack_component_describe_command(component_type)
    command_group.command(
        "describe",
        help=f"Show details about the (active) {singular_display_name}.",
    )(describe_command)

    # zenml stack-component list
    list_command = generate_stack_component_list_command(component_type)
    command_group.command(
        "list", help=f"List all registered {plural_display_name}."
    )(list_command)

    # zenml stack-component register
    register_command = generate_stack_component_register_command(component_type)
    context_settings = {"ignore_unknown_options": True}
    command_group.command(
        "register",
        context_settings=context_settings,
        help=f"Register a new {singular_display_name}.",
    )(register_command)

    # zenml stack-component update
    update_command = generate_stack_component_update_command(component_type)
    context_settings = {"ignore_unknown_options": True}
    command_group.command(
        "update",
        context_settings=context_settings,
        help=f"Update a registered {singular_display_name}.",
    )(update_command)

    # zenml stack-component share
    share_command = generate_stack_component_share_command(component_type)
    context_settings = {"ignore_unknown_options": True}
    command_group.command(
        "share",
        context_settings=context_settings,
        help=f"Share a registered {singular_display_name}.",
    )(share_command)

    # zenml stack-component remove-attribute
    remove_attribute_command = (
        generate_stack_component_remove_attribute_command(component_type)
    )
    context_settings = {"ignore_unknown_options": True}
    command_group.command(
        "remove-attribute",
        context_settings=context_settings,
        help=f"Remove attributes from a registered {singular_display_name}.",
    )(remove_attribute_command)

    # zenml stack-component rename
    rename_command = generate_stack_component_rename_command(component_type)
    command_group.command(
        "rename", help=f"Rename a registered {singular_display_name}."
    )(rename_command)

    # zenml stack-component delete
    delete_command = generate_stack_component_delete_command(component_type)
    command_group.command(
        "delete", help=f"Delete a registered {singular_display_name}."
    )(delete_command)

    # zenml stack-component copy
    copy_command = generate_stack_component_copy_command(component_type)
    command_group.command(
        "copy", help=f"Copy a registered {singular_display_name}."
    )(copy_command)

    # zenml stack-component up
    up_command = generate_stack_component_up_command(component_type)
    command_group.command(
        "up",
        help=f"Provisions or resumes local resources for the "
        f"{singular_display_name} if possible.",
    )(up_command)

    # zenml stack-component down
    down_command = generate_stack_component_down_command(component_type)
    command_group.command(
        "down",
        help=f"Suspends resources of the local {singular_display_name} "
        f"deployment.",
    )(down_command)

    # zenml stack-component logs
    logs_command = generate_stack_component_logs_command(component_type)
    command_group.command(
        "logs", help=f"Display {singular_display_name} logs."
    )(logs_command)

    # zenml stack-component explain
    explain_command = generate_stack_component_explain_command(component_type)
    command_group.command(
        "explain", help=f"Explaining the {plural_display_name}."
    )(explain_command)

    # zenml stack-component flavor
    @command_group.group(
        "flavor", help=f"Commands to interact with {plural_display_name}."
    )
    def flavor_group() -> None:
        """Group commands to handle flavors for a stack component type."""

    # zenml stack-component flavor register
    register_flavor_command = generate_stack_component_flavor_register_command(
        component_type=component_type
    )
    flavor_group.command(
        "register",
        help=f"Identify a new flavor for {plural_display_name}.",
    )(register_flavor_command)

    # zenml stack-component flavor list
    list_flavor_command = generate_stack_component_flavor_list_command(
        component_type=component_type
    )
    flavor_group.command(
        "list",
        help=f"List all registered flavors for {plural_display_name}.",
    )(list_flavor_command)

    # zenml stack-component flavor describe
    describe_flavor_command = generate_stack_component_flavor_describe_command(
        component_type=component_type
    )
    flavor_group.command(
        "describe",
        help=f"Describe a {singular_display_name} flavor.",
    )(describe_flavor_command)

    # zenml stack-component flavor delete
    delete_flavor_command = generate_stack_component_flavor_delete_command(
        component_type=component_type
    )
    flavor_group.command(
        "delete",
        help=f"Delete a {plural_display_name} flavor.",
    )(delete_flavor_command)


def register_all_stack_component_cli_commands() -> None:
    """Registers CLI commands for all stack components."""
    for component_type in StackComponentType:
        register_single_stack_component_cli_commands(
            component_type, parent_group=cli
        )


register_all_stack_component_cli_commands()
register_annotator_subcommands()
register_secrets_manager_subcommands()
register_feature_store_subcommands()
register_model_deployer_subcommands()<|MERGE_RESOLUTION|>--- conflicted
+++ resolved
@@ -102,16 +102,11 @@
 
         client = Client()
 
-<<<<<<< HEAD
-        with console.status(f"Describing stack component '{name_or_id}'..."):
-            component_ = client.get_stack_component(component_id=name_or_id)
-=======
         with console.status(f"Describing component '{name_id_or_prefix}'..."):
             component_ = client.get_stack_component(
                 name_id_or_prefix=name_id_or_prefix,
                 component_type=component_type,
             )
->>>>>>> b7d4a92b
 
             active_components = client.active_stack_model.components.get(
                 component_type, None
