#  Copyright (c) ZenML GmbH 2021. All Rights Reserved.

#  Licensed under the Apache License, Version 2.0 (the "License");
#  you may not use this file except in compliance with the License.
#  You may obtain a copy of the License at:

#       https://www.apache.org/licenses/LICENSE-2.0

#  Unless required by applicable law or agreed to in writing, software
#  distributed under the License is distributed on an "AS IS" BASIS,
#  WITHOUT WARRANTIES OR CONDITIONS OF ANY KIND, either express
#  or implied. See the License for the specific language governing
#  permissions and limitations under the License.
"""Functionality to handle downloading ZenML examples via the CLI."""

import os
import shutil
import subprocess
import sys
from pathlib import Path
from typing import List, Optional, cast

import click
from packaging.version import Version, parse
from rich.markdown import Markdown
from rich.text import Text

import zenml.io.utils
from zenml import __version__ as zenml_version_installed
from zenml.cli.cli import TagGroup, cli
from zenml.cli.utils import confirmation, declare, error, print_table, warning
from zenml.console import console
from zenml.constants import GIT_REPO_URL
from zenml.exceptions import GitNotFoundError
from zenml.io import fileio
from zenml.logger import get_logger
from zenml.utils.analytics_utils import AnalyticsEvent, track_event

logger = get_logger(__name__)

EXCLUDED_EXAMPLE_DIRS = ["add_your_own"]
EXAMPLES_GITHUB_REPO = "zenml_examples"
EXAMPLES_RUN_SCRIPT = "run_example.sh"
SHELL_EXECUTABLE = "SHELL_EXECUTABLE"


class LocalExample:
    """Class to encapsulate all properties and methods of the local example that can be run from the CLI."""

    def __init__(self, path: Path, name: str) -> None:
        """Create a new LocalExample instance.

        Args:
            name: The name of the example, specifically the name of the folder
                  on git
            path: Path at which the example is installed
        """
        self.name = name
        self.path = path

    @property
    def python_files_in_dir(self) -> List[str]:
        """List of all Python files in the local example directory.

<<<<<<< HEAD
        The __init__.py file is excluded from this list.
=======
        The `__init__.py` file is excluded from this list.
>>>>>>> 95b830c0
        """
        py_in_dir = zenml.io.utils.find_files(str(self.path), "*.py")
        py_files = []
        for file in py_in_dir:
            # Make sure only files directly in dir are considered, not files
            # in sub dirs
            if self.path == Path(file).parent:
                if Path(file).name != "__init__.py":
                    py_files.append(file)

        return py_files

    @property
    def has_single_python_file(self) -> bool:
        """Boolean that states if only one python file is present."""
        return len(self.python_files_in_dir) == 1

    @property
    def has_any_python_file(self) -> bool:
        """Boolean that states if any python file is present."""
        return len(self.python_files_in_dir) > 0

    @property
    def run_dot_py_file(self) -> Optional[str]:
        """Returns the path to the run.py file in case one exists."""
        for file in self.python_files_in_dir:
            # Make sure only files directly in dir are considered, not files
            # in sub dirs
            if self.path == Path(file).parent:
                if Path(file).name == "run.py":
                    return file
        return None

    @property
    def needs_manual_user_setup(self) -> bool:
        """Checks if a setup.sh file exists in the example dir.

        This indicates the possibility to run the example without any user
        input. Examples with no setup.sh file need the user to setup
        infrastructure and/or connect to tools/service providers.

        Returns:
            True if no setup.sh file in self.path, False else
        """
        return not zenml.io.fileio.exists(
            os.path.join(str(self.path), "setup.sh")
        )

    @property
    def executable_python_example(self) -> str:
        """Return the Python file for the example."""
        if self.needs_manual_user_setup:
            raise NotImplementedError(
                "This example currently does not support being run from the "
                "CLI as user specific setup is required. Consult the README.md "
                "of the example to find out more."
            )
        elif self.has_single_python_file:
            return self.python_files_in_dir[0]
        elif self.run_dot_py_file:
            return self.run_dot_py_file
        elif self.has_any_python_file:
            logger.warning(
                "This example has multiple executable python files. "
                "The last one in alphanumerical order is taken."
            )
            return sorted(self.python_files_in_dir)[-1]
        else:
            raise RuntimeError(
                "No pipeline runner script found in example. "
                f"Files found: {self.python_files_in_dir}"
            )

    def is_present(self) -> bool:
        """Checks if the example exists at the given path."""
        return fileio.exists(str(self.path)) and fileio.isdir(str(self.path))

    def run_example(
        self,
        example_runner: List[str],
        force: bool,
        prevent_stack_setup: bool = False,
    ) -> None:
        """Run the local example using the bash script at the supplied location.

        Args:
            example_runner: Sequence of locations of executable file(s)
                            to run the example
            force: Whether to force the install
            prevent_stack_setup: Prevents the example from setting up a custom
                stack.
        """
        if all(map(fileio.exists, example_runner)):
            call = (
                example_runner
                + ["--executable", self.executable_python_example]
                + ["-y"] * force
                + ["--no-stack-setup"] * prevent_stack_setup
            )
            try:
                # TODO [ENG-271]: Catch errors that might be thrown
                #  in subprocess
                subprocess.check_call(
                    call,
                    cwd=str(self.path),
                    shell=click._compat.WIN,
                    env=os.environ.copy(),
                )
            except RuntimeError:
                raise NotImplementedError(
                    f"Currently the example {self.name} "
                    "has no implementation for the "
                    "run method"
                )
            except subprocess.CalledProcessError as e:
                if e.returncode == 38:
                    raise NotImplementedError(
                        f"Currently the example {self.name} "
                        "has no implementation for the "
                        "run method"
                    )
                raise
        else:
            raise FileNotFoundError(
                "Bash File(s) to run Examples not found at" f"{example_runner}"
            )

        # Telemetry
        track_event(AnalyticsEvent.RUN_EXAMPLE, {"example_name": self.name})


class Example:
    """Class for all example objects."""

    def __init__(self, name: str, path_in_repo: Path) -> None:
        """Create a new Example instance.

        Args:
            name: The name of the example, specifically the name of the folder
                  on git
            path_in_repo: Path to the local example within the global zenml
                  folder.
        """
        self.name = name
        self.path_in_repo = path_in_repo

    @property
    def readme_content(self) -> str:
        """Returns the README content associated with a particular example."""
        readme_file = os.path.join(self.path_in_repo, "README.md")
        try:
            with open(readme_file) as readme:
                readme_content = readme.read()
            return readme_content
        except FileNotFoundError:
            if fileio.exists(str(self.path_in_repo)) and fileio.isdir(
                str(self.path_in_repo)
            ):
                raise ValueError(
                    f"No README.md file found in " f"{self.path_in_repo}"
                )
            else:
                raise FileNotFoundError(
                    f"Example {self.name} is not one of the available options."
                    f"\n"
                    f"To list all available examples, type: `zenml example "
                    f"list`"
                )


class ExamplesRepo:
    """Class for the examples repository object."""

    def __init__(self, cloning_path: Path) -> None:
        """Create a new ExamplesRepo instance."""
        self.cloning_path = cloning_path

        try:
            from git.exc import InvalidGitRepositoryError, NoSuchPathError
            from git.repo.base import Repo
        except ImportError as e:
            logger.error(
                "In order to use the CLI tool to interact with our examples, "
                "you need to have an installation of Git on your machine."
            )
            raise GitNotFoundError(e)

        try:
            self.repo = Repo(self.cloning_path)
        except NoSuchPathError or InvalidGitRepositoryError:
            self.repo = None  # type: ignore
            logger.debug(
                f"`Cloning_path`: {self.cloning_path} was empty, "
                "Automatically cloning the examples."
            )
            self.clone()
            self.checkout_latest_release()

    @property
    def active_version(self) -> Optional[str]:
        """Returns the active version of the examples repository.

        In case a release branch is checked out, this property returns
        that version as a string, else `None` is returned.

        Returns:
            The active version of the examples repository.
        """
        for branch in self.repo.heads:
            branch_name = cast(str, branch.name)
            if (
                branch_name.startswith("release/")
                and branch.commit == self.repo.head.commit
            ):
                return branch_name[len("release/") :]

        return None

    @property
    def latest_release_branch(self) -> str:
        """Returns the name of the latest release branch."""
        tags = sorted(
            self.repo.tags,
            key=lambda t: t.commit.committed_datetime,  # type: ignore
        )
        latest_tag = parse(tags[-1].name)
        if type(latest_tag) is not Version:
            return "main"

        latest_release_version: str = tags[-1].name
        return f"release/{latest_release_version}"

    @property
    def is_cloned(self) -> bool:
        """Returns whether we have already cloned the examples repository."""
        return self.cloning_path.exists()

    @property
    def examples_dir(self) -> str:
        """Returns the path for the examples directory."""
        return os.path.join(self.cloning_path, "examples")

    @property
    def examples_run_bash_script(self) -> str:
        """Path to the bash script that runs the example."""
        return os.path.join(self.examples_dir, EXAMPLES_RUN_SCRIPT)

    def clone(self) -> None:
        """Clones repo to `cloning_path`.

        If you break off the operation with a `KeyBoardInterrupt` before the
        cloning is completed, this method will delete whatever was partially
        downloaded from your system.
        """
        self.cloning_path.mkdir(parents=True, exist_ok=False)
        try:
            from git.repo.base import Repo

            logger.info(f"Cloning repo {GIT_REPO_URL} to {self.cloning_path}")
            self.repo = Repo.clone_from(
                GIT_REPO_URL, self.cloning_path, branch="main"
            )
        except KeyboardInterrupt:
            self.delete()
            logger.error("Canceled download of repository.. Rolled back.")

    def delete(self) -> None:
        """Delete `cloning_path` if it exists."""
        if self.cloning_path.exists():
            shutil.rmtree(self.cloning_path)
        else:
            raise AssertionError(
                f"Cannot delete the examples repository from "
                f"{self.cloning_path} as it does not exist."
            )

    def checkout(self, branch: str) -> None:
        """Checks out a specific branch or tag of the examples repository.

        Raises:
            GitCommandError: if branch doesn't exist.
        """
        logger.info(f"Checking out branch: {branch}")
        self.repo.git.checkout(branch)

    def checkout_latest_release(self) -> None:
        """Checks out the latest release of the examples repository."""
        self.checkout(branch=self.latest_release_branch)


class GitExamplesHandler(object):
    """Class for the `GitExamplesHandler` that interfaces with the CLI tool."""

    def __init__(self) -> None:
        """Create a new GitExamplesHandler instance."""
        self.repo_dir = zenml.io.utils.get_global_config_directory()
        self.examples_dir = Path(
            os.path.join(self.repo_dir, EXAMPLES_GITHUB_REPO)
        )
        self.examples_repo = ExamplesRepo(self.examples_dir)

    @property
    def examples(self) -> List[Example]:
        """Property that contains a list of examples."""
        return [
            Example(
                name, Path(os.path.join(self.examples_repo.examples_dir, name))
            )
            for name in sorted(os.listdir(self.examples_repo.examples_dir))
            if (
                not name.startswith(".")
                and not name.startswith("__")
                and not name.startswith("README")
                and not name.endswith(".sh")
            )
        ]

    @property
    def is_matching_versions(self) -> bool:
        """Returns a boolean whether the checked out examples are on the same code version as zenml."""
        return zenml_version_installed == str(self.examples_repo.active_version)

    def is_example(self, example_name: Optional[str] = None) -> bool:
        """Checks if the supplied example_name corresponds to an example."""
        example_dict = {e.name: e for e in self.examples}
        if example_name:
            if example_name in example_dict.keys():
                return True

        return False

    def get_examples(self, example_name: Optional[str] = None) -> List[Example]:
        """Method that allows you to get an example by name.

        If no example is supplied,  all examples are returned.

        Args:
            example_name: Name of an example.

        Returns:
            A list of examples.
        """
        example_dict = {
            e.name: e
            for e in self.examples
            if e.name not in EXCLUDED_EXAMPLE_DIRS
        }
        if example_name:
            if example_name in example_dict.keys():
                return [example_dict[example_name]]
            else:
                raise KeyError(
                    f"Example {example_name} does not exist! "
                    f"Available examples: {list(example_dict)}"
                )
        else:
            return self.examples

    def pull(
        self,
        branch: str,
        force: bool = False,
    ) -> None:
        """Pulls the examples from the main git examples repository."""
        from git.exc import GitCommandError

        if not self.examples_repo.is_cloned:
            self.examples_repo.clone()
        elif force:
            self.examples_repo.delete()
            self.examples_repo.clone()

        try:
            self.examples_repo.checkout(branch=branch)
        except GitCommandError:
            warning(
                f"The specified branch {branch} not found in "
                "repo, falling back to the latest release."
            )
            self.examples_repo.checkout_latest_release()

    def pull_latest_examples(self) -> None:
        """Pulls the latest examples from the examples repository."""
        self.pull(branch=self.examples_repo.latest_release_branch, force=True)

    def copy_example(self, example: Example, destination_dir: str) -> None:
        """Copies an example to the destination_dir."""
        zenml.io.utils.create_dir_if_not_exists(destination_dir)
        zenml.io.utils.copy_dir(
            str(example.path_in_repo), destination_dir, overwrite=True
        )

    def clean_current_examples(self) -> None:
        """Deletes the ZenML examples directory from your current working directory."""
        examples_directory = os.path.join(os.getcwd(), "zenml_examples")
        shutil.rmtree(examples_directory)


pass_git_examples_handler = click.make_pass_decorator(
    GitExamplesHandler, ensure=True
)


def check_for_version_mismatch(
    git_examples_handler: GitExamplesHandler,
) -> None:
    """Prints a warning if the example version and ZenML version don't match."""
    if git_examples_handler.is_matching_versions:
        return
    else:
        if git_examples_handler.examples_repo.active_version:
            warning(
                "The examples you have installed are installed with Version "
                f"{git_examples_handler.examples_repo.active_version} "
                f"of ZenML. However your code is at {zenml_version_installed} "
                "Consider using `zenml example pull` to download  "
                "examples matching your zenml installation."
            )
        else:
            warning(
                "The examples you have installed are downloaded from a "
                "development branch of ZenML. Full functionality is not "
                "guaranteed. Use `zenml example pull` to "
                "get examples using your zenml version."
            )


@cli.group(cls=TagGroup)
def example() -> None:
    """Access all ZenML examples."""


@example.command(name="list", help="List the available examples.")
@pass_git_examples_handler
def list_examples(git_examples_handler: GitExamplesHandler) -> None:
    """List all available examples."""
    check_for_version_mismatch(git_examples_handler)
    examples = [
        {"example_name": example.name}
        for example in git_examples_handler.get_examples()
    ]
    print_table(examples)

    declare("\n" + "To pull the examples, type: ")
    text = Text("zenml example pull EXAMPLE_NAME", style="markdown.code_block")
    declare(text)


@click.option(
    "--path",
    "-p",
    type=click.STRING,
    default="zenml_examples",
    help="Relative path at which you want to clean the example(s)",
)
@example.command(help="Deletes the ZenML examples directory.")
@pass_git_examples_handler
def clean(git_examples_handler: GitExamplesHandler, path: str) -> None:
    """Deletes the ZenML examples directory from your current working directory."""
    examples_directory = os.path.join(os.getcwd(), path)
    if (
        fileio.exists(examples_directory)
        and fileio.isdir(examples_directory)
        and confirmation(
            "Do you wish to delete the ZenML examples directory? \n"
            f"{examples_directory}"
        )
    ):
        git_examples_handler.clean_current_examples()
        declare(
            "ZenML examples directory was deleted from your current working "
            "directory."
        )
    elif not fileio.exists(examples_directory) and not fileio.isdir(
        examples_directory
    ):
        logger.error(
            f"Unable to delete the ZenML examples directory - "
            f"{examples_directory} - "
            "as it was not found in your current working directory."
        )


@example.command(help="Find out more about an example.")
@pass_git_examples_handler
@click.argument("example_name")
def info(git_examples_handler: GitExamplesHandler, example_name: str) -> None:
    """Find out more about an example.

    Outputs a pager view of the example's README.md file.
    """
    check_for_version_mismatch(git_examples_handler)

    try:
        example_obj = git_examples_handler.get_examples(example_name)[0]

    except KeyError as e:
        error(str(e))

    else:
        md = Markdown(example_obj.readme_content)
        with console.pager(styles=True):
            console.print(md)


@example.command(
    help="Pull examples straight into your current working directory."
)
@pass_git_examples_handler
@click.argument("example_name", required=False, default=None)
@click.option(
    "--yes",
    "-y",
    "force",
    is_flag=True,
    help="Force the redownload of the examples folder to the ZenML config "
    "folder.",
)
@click.option(
    "--force",
    "-f",
    "old_force",
    is_flag=True,
    help="DEPRECATED: Force the redownload of the examples folder to the ZenML "
    "config folder. Use `-y/--yes` instead.",
)
@click.option(
    "--version",
    "-v",
    type=click.STRING,
    default=zenml_version_installed,
    help="The version of ZenML to use for the force-redownloaded examples.",
)
@click.option(
    "--branch",
    "-b",
    type=click.STRING,
    default=None,
    hidden=True,
    help="The branch of the ZenML repo to use for the force-redownloaded "
    "examples.",
)
@click.option(
    "--path",
    "-p",
    type=click.STRING,
    default="zenml_examples",
    help="Relative path at which you want to install the example(s)",
)
def pull(
    git_examples_handler: GitExamplesHandler,
    example_name: str,
    force: bool,
    old_force: bool,
    version: str,
    path: str,
    branch: Optional[str],
) -> None:
    """Pull examples straight into your current working directory.

    Add the flag --yes or -y to redownload all the examples afresh.
    Use the flag --version or -v and the version number to specify
    which version of ZenML you wish to use for the examples.
    """
    if old_force:
        force = old_force
        warning(
            "The `--force` flag will soon be deprecated. Use `--yes` or "
            "`-y` instead."
        )

    branch = branch.strip() if branch else f"release/{version}"
    git_examples_handler.pull(branch=branch, force=force)

    examples_dir = os.path.join(os.getcwd(), path)
    zenml.io.utils.create_dir_if_not_exists(examples_dir)
    try:
        examples = git_examples_handler.get_examples(example_name)

    except KeyError as e:
        error(str(e))

    else:
        for example in examples:
            destination_dir = os.path.join(os.getcwd(), path, example.name)
            if LocalExample(
                name=example.name, path=Path(destination_dir)
            ).is_present():
                if force or confirmation(
                    f"Example {example.name} is already pulled. "
                    "Do you wish to overwrite the directory at "
                    f"{destination_dir}?"
                ):
                    fileio.rmtree(destination_dir)
                else:
                    warning(f"Example {example.name} not overwritten.")
                    continue

            declare(f"Pulling example {example.name}...")

            zenml.io.utils.create_dir_if_not_exists(destination_dir)
            git_examples_handler.copy_example(example, destination_dir)
            declare(f"Example pulled in directory: {destination_dir}")
            track_event(
                AnalyticsEvent.PULL_EXAMPLE, {"example_name": example.name}
            )


@example.command(
    help="Run the example that you previously installed with "
    "`zenml example pull`"
)
@click.argument("example_name", required=True)
@click.option(
    "--path",
    "-p",
    type=click.STRING,
    default="zenml_examples",
    help="Relative path at which you want to install the example(s)",
)
@click.option(
    "--yes",
    "-y",
    "force",
    is_flag=True,
    help="Force the run of the example. This deletes the .zen folder from the "
    "example folder and force installs all necessary integration "
    "requirements.",
)
@click.option(
    "--force",
    "-f",
    "old_force",
    is_flag=True,
    help="DEPRECATED: Force the run of the example. This deletes the .zen "
    "folder from the example folder and force installs all necessary "
    "integration requirements. Use `-y/--yes` instead.",
)
@click.option(
    "--shell-executable",
    "-x",
    type=click.Path(exists=True),
    required=False,
    envvar=SHELL_EXECUTABLE,
    help="Manually specify the path to the executable that runs .sh files. "
    "Can be helpful for compatibility with Windows or minimal linux "
    "distros without bash.",
)
@pass_git_examples_handler
@click.pass_context
def run(
    ctx: click.Context,
    git_examples_handler: GitExamplesHandler,
    example_name: str,
    path: str,
    force: bool,
    old_force: bool,
    shell_executable: Optional[str],
) -> None:
    """Run the example at the specified relative path.

    `zenml example pull EXAMPLE_NAME` has to be called with the same relative
    path before the run command.
    """
    if old_force:
        force = old_force
        warning(
            "The `--force` flag will soon be deprecated. Use `--yes` or "
            "`-y` instead."
        )
    check_for_version_mismatch(git_examples_handler)

    # TODO [ENG-272]: - create a post_run function inside individual setup.sh
    #  to inform user how to clean up
    examples_dir = Path(os.getcwd()) / path

    if sys.platform == "win32":
        logger.info(
            "If you are running examples on Windows, make sure that you have "
            "an associated application with executing .sh files. If you don't "
            "have any and you see a pop-up during 'zenml example run', we "
            "suggest to use the Git BASH: https://gitforwindows.org/"
        )

    try:
        _ = git_examples_handler.get_examples(example_name)[0]
    except KeyError as e:
        error(str(e))
    else:
        example_dir = examples_dir / example_name
        local_example = LocalExample(example_dir, example_name)

        if not local_example.is_present():
            ctx.invoke(pull, example_name=example_name, path=path, force=force)

        example_runner = (
            [] if shell_executable is None else [shell_executable]
        ) + [git_examples_handler.examples_repo.examples_run_bash_script]
        try:
            local_example.run_example(
                example_runner=example_runner, force=force
            )
        except NotImplementedError as e:
            error(str(e))<|MERGE_RESOLUTION|>--- conflicted
+++ resolved
@@ -62,11 +62,7 @@
     def python_files_in_dir(self) -> List[str]:
         """List of all Python files in the local example directory.
 
-<<<<<<< HEAD
-        The __init__.py file is excluded from this list.
-=======
         The `__init__.py` file is excluded from this list.
->>>>>>> 95b830c0
         """
         py_in_dir = zenml.io.utils.find_files(str(self.path), "*.py")
         py_files = []
