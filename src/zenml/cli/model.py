#  Copyright (c) ZenML GmbH 2023. All Rights Reserved.
#
#  Licensed under the Apache License, Version 2.0 (the "License");
#  you may not use this file except in compliance with the License.
#  You may obtain a copy of the License at:
#
#       https://www.apache.org/licenses/LICENSE-2.0
#
#  Unless required by applicable law or agreed to in writing, software
#  distributed under the License is distributed on an "AS IS" BASIS,
#  WITHOUT WARRANTIES OR CONDITIONS OF ANY KIND, either express
#  or implied. See the License for the specific language governing
#  permissions and limitations under the License.
"""CLI functionality to interact with Model Control Plane."""
from typing import Any, Dict, List, Optional

import click

from zenml.cli import utils as cli_utils
from zenml.cli.cli import TagGroup, cli
from zenml.client import Client
from zenml.enums import CliCategories, ModelStages
from zenml.exceptions import EntityExistsError
from zenml.logger import get_logger
from zenml.models import (
    ModelFilter,
    ModelResponse,
    ModelVersionArtifactFilter,
    ModelVersionFilter,
    ModelVersionPipelineRunFilter,
    ModelVersionResponse,
)
from zenml.utils.dict_utils import remove_none_values

logger = get_logger(__name__)


def _model_to_print(model: ModelResponse) -> Dict[str, Any]:
    return {
        "id": model.id,
        "name": model.name,
        "latest_version": model.latest_version_name,
        "description": model.description,
        "tags": [t.name for t in model.tags],
        "use_cases": model.use_cases,
        "audience": model.audience,
        "limitations": model.limitations,
        "trade_offs": model.trade_offs,
        "ethics": model.ethics,
        "license": model.license,
        "updated": model.updated.date(),
    }


def _model_version_to_print(
    model_version: ModelVersionResponse,
) -> Dict[str, Any]:
    run_metadata = None
    if model_version.run_metadata:
        run_metadata = {
            k: v.value for k, v in model_version.run_metadata.items()
        }
    return {
        "id": model_version.id,
        "model": model_version.model.name,
        "name": model_version.name,
        "number": model_version.number,
        "description": model_version.description,
        "stage": model_version.stage,
<<<<<<< HEAD
        "metadata": model_version.to_model_class().metadata,
=======
        "run_metadata": run_metadata,
>>>>>>> 0662597c
        "tags": [t.name for t in model_version.tags],
        "data_artifacts_count": len(model_version.data_artifact_ids),
        "model_artifacts_count": len(model_version.model_artifact_ids),
        "deployment_artifacts_count": len(
            model_version.deployment_artifact_ids
        ),
        "pipeline_runs_count": len(model_version.pipeline_run_ids),
        "updated": model_version.updated.date(),
    }


@cli.group(cls=TagGroup, tag=CliCategories.MODEL_CONTROL_PLANE)
def model() -> None:
    """Interact with models and model versions in the Model Control Plane."""


@cli_utils.list_options(ModelFilter)
@model.command("list", help="List models with filter.")
def list_models(**kwargs: Any) -> None:
    """List models with filter in the Model Control Plane.

    Args:
        **kwargs: Keyword arguments to filter models.
    """
    models = Client().zen_store.list_models(
        model_filter_model=ModelFilter(**kwargs)
    )

    if not models:
        cli_utils.declare("No models found.")
        return
    to_print = []
    for model in models:
        to_print.append(_model_to_print(model))
    cli_utils.print_table(to_print)


@model.command("register", help="Register a new model.")
@click.option(
    "--name",
    "-n",
    help="The name of the model.",
    type=str,
    required=True,
)
@click.option(
    "--license",
    "-l",
    help="The license under which the model is created.",
    type=str,
    required=False,
)
@click.option(
    "--description",
    "-d",
    help="The description of the model.",
    type=str,
    required=False,
)
@click.option(
    "--audience",
    "-a",
    help="The target audience for the model.",
    type=str,
    required=False,
)
@click.option(
    "--use-cases",
    "-u",
    help="The use cases of the model.",
    type=str,
    required=False,
)
@click.option(
    "--tradeoffs",
    help="The tradeoffs of the model.",
    type=str,
    required=False,
)
@click.option(
    "--ethical",
    "-e",
    help="The ethical implications of the model.",
    type=str,
    required=False,
)
@click.option(
    "--limitations",
    help="The known limitations of the model.",
    type=str,
    required=False,
)
@click.option(
    "--tag",
    "-t",
    help="Tags associated with the model.",
    type=str,
    required=False,
    multiple=True,
)
def register_model(
    name: str,
    license: Optional[str],
    description: Optional[str],
    audience: Optional[str],
    use_cases: Optional[str],
    tradeoffs: Optional[str],
    ethical: Optional[str],
    limitations: Optional[str],
    tag: Optional[List[str]],
) -> None:
    """Register a new model in the Model Control Plane.

    Args:
        name: The name of the model.
        license: The license model created under.
        description: The description of the model.
        audience: The target audience of the model.
        use_cases: The use cases of the model.
        tradeoffs: The tradeoffs of the model.
        ethical: The ethical implications of the model.
        limitations: The know limitations of the model.
        tag: Tags associated with the model.
    """
    try:
        model = Client().create_model(
            name=name,
            license=license,
            description=description,
            audience=audience,
            use_cases=use_cases,
            trade_offs=tradeoffs,
            ethics=ethical,
            limitations=limitations,
            tags=tag,
        )
    except (EntityExistsError, ValueError) as e:
        cli_utils.error(str(e))

    cli_utils.print_table([_model_to_print(model)])


@model.command("update", help="Update an existing model.")
@click.argument("model_name_or_id")
@click.option(
    "--name",
    "-n",
    help="The name of the model.",
    type=str,
    required=False,
)
@click.option(
    "--license",
    "-l",
    help="The license under which the model is created.",
    type=str,
    required=False,
)
@click.option(
    "--description",
    "-d",
    help="The description of the model.",
    type=str,
    required=False,
)
@click.option(
    "--audience",
    "-a",
    help="The target audience for the model.",
    type=str,
    required=False,
)
@click.option(
    "--use-cases",
    "-u",
    help="The use cases of the model.",
    type=str,
    required=False,
)
@click.option(
    "--tradeoffs",
    help="The tradeoffs of the model.",
    type=str,
    required=False,
)
@click.option(
    "--ethical",
    "-e",
    help="The ethical implications of the model.",
    type=str,
    required=False,
)
@click.option(
    "--limitations",
    help="The known limitations of the model.",
    type=str,
    required=False,
)
@click.option(
    "--tag",
    "-t",
    help="Tags to be added to the model.",
    type=str,
    required=False,
    multiple=True,
)
@click.option(
    "--remove-tag",
    "-r",
    help="Tags to be removed from the model.",
    type=str,
    required=False,
    multiple=True,
)
def update_model(
    model_name_or_id: str,
    name: Optional[str],
    license: Optional[str],
    description: Optional[str],
    audience: Optional[str],
    use_cases: Optional[str],
    tradeoffs: Optional[str],
    ethical: Optional[str],
    limitations: Optional[str],
    tag: Optional[List[str]],
    remove_tag: Optional[List[str]],
) -> None:
    """Register a new model in the Model Control Plane.

    Args:
        model_name_or_id: The name of the model.
        name: The name of the model.
        license: The license model created under.
        description: The description of the model.
        audience: The target audience of the model.
        use_cases: The use cases of the model.
        tradeoffs: The tradeoffs of the model.
        ethical: The ethical implications of the model.
        limitations: The know limitations of the model.
        tag: Tags to be added to the model.
        remove_tag: Tags to be removed from the model.
    """
    model_id = Client().get_model(model_name_or_id=model_name_or_id).id
    update_dict = remove_none_values(
        dict(
            name=name,
            license=license,
            description=description,
            audience=audience,
            use_cases=use_cases,
            trade_offs=tradeoffs,
            ethics=ethical,
            limitations=limitations,
            add_tags=tag,
            remove_tags=remove_tag,
        )
    )
    model = Client().update_model(model_name_or_id=model_id, **update_dict)

    cli_utils.print_table([_model_to_print(model)])


@model.command("delete", help="Delete an existing model.")
@click.argument("model_name_or_id")
@click.option(
    "--yes",
    "-y",
    is_flag=True,
    help="Don't ask for confirmation.",
)
def delete_model(
    model_name_or_id: str,
    yes: bool = False,
) -> None:
    """Delete an existing model from the Model Control Plane.

    Args:
        model_name_or_id: The ID or name of the model to delete.
        yes: If set, don't ask for confirmation.
    """
    if not yes:
        confirmation = cli_utils.confirmation(
            f"Are you sure you want to delete model '{model_name_or_id}'?"
        )
        if not confirmation:
            cli_utils.declare("Model deletion canceled.")
            return

    try:
        Client().delete_model(
            model_name_or_id=model_name_or_id,
        )
    except (KeyError, ValueError) as e:
        cli_utils.error(str(e))
    else:
        cli_utils.declare(f"Model '{model_name_or_id}' deleted.")


@model.group()
def version() -> None:
    """Interact with model versions in the Model Control Plane."""


@cli_utils.list_options(ModelVersionFilter)
@click.option(
    "--model-name",
    "-n",
    help="The name of the parent model.",
    type=str,
    required=False,
)
@version.command("list", help="List model versions with filter.")
def list_model_versions(model_name: str, **kwargs: Any) -> None:
    """List model versions with filter in the Model Control Plane.

    Args:
        model_name: The name of the parent model.
        **kwargs: Keyword arguments to filter models.
    """
    model_versions = Client().zen_store.list_model_versions(
        model_name_or_id=model_name,
        model_version_filter_model=ModelVersionFilter(**kwargs),
    )

    if not model_versions:
        cli_utils.declare("No model versions found.")
        return

    to_print = []
    for model_version in model_versions:
        to_print.append(_model_version_to_print(model_version))

    cli_utils.print_table(to_print)


@version.command("update", help="Update an existing model version stage.")
@click.argument("model_name_or_id")
@click.argument("model_version_name_or_number_or_id")
@click.option(
    "--stage",
    "-s",
    type=click.Choice(choices=ModelStages.values()),
    required=False,
    help="The stage of the model version.",
)
@click.option(
    "--name",
    "-n",
    type=str,
    required=False,
    help="The name of the model version.",
)
@click.option(
    "--description",
    "-d",
    type=str,
    required=False,
    help="The description of the model version.",
)
@click.option(
    "--tag",
    "-t",
    help="Tags to be added to the model.",
    type=str,
    required=False,
    multiple=True,
)
@click.option(
    "--remove-tag",
    "-r",
    help="Tags to be removed from the model.",
    type=str,
    required=False,
    multiple=True,
)
@click.option(
    "--force",
    "-f",
    is_flag=True,
    help="Don't ask for confirmation, if stage already occupied.",
)
def update_model_version(
    model_name_or_id: str,
    model_version_name_or_number_or_id: str,
    stage: Optional[str],
    name: Optional[str],
    description: Optional[str],
    tag: Optional[List[str]],
    remove_tag: Optional[List[str]],
    force: bool = False,
) -> None:
    """Update an existing model version stage in the Model Control Plane.

    Args:
        model_name_or_id: The ID or name of the model containing version.
        model_version_name_or_number_or_id: The ID, number or name of the model version.
        stage: The stage of the model version to be set.
        name: The name of the model version.
        description: The description of the model version.
        tag: Tags to be added to the model version.
        remove_tag: Tags to be removed from the model version.
        force: Whether existing model version in target stage should be silently archived.
    """
    model_version = Client().get_model_version(
        model_name_or_id=model_name_or_id,
        model_version_name_or_number_or_id=model_version_name_or_number_or_id,
    )
    try:
        model_version = Client().update_model_version(
            model_name_or_id=model_name_or_id,
            version_name_or_id=model_version.id,
            stage=stage,
            add_tags=tag,
            remove_tags=remove_tag,
            force=force,
            name=name,
            description=description,
        )
    except RuntimeError:
        if not force:
            cli_utils.print_table([_model_version_to_print(model_version)])

            confirmation = cli_utils.confirmation(
                "Are you sure you want to change the status of model "
                f"version '{model_version_name_or_number_or_id}' to "
                f"'{stage}'?\nThis stage is already taken by "
                "model version shown above and if you will proceed this "
                "model version will get into archived stage."
            )
            if not confirmation:
                cli_utils.declare("Model version stage update canceled.")
                return
            model_version = Client().update_model_version(
                model_name_or_id=model_version.model.id,
                version_name_or_id=model_version.id,
                stage=stage,
                add_tags=tag,
                remove_tags=remove_tag,
                force=True,
                description=description,
            )
    cli_utils.print_table([_model_version_to_print(model_version)])


@version.command("delete", help="Delete an existing model version.")
@click.argument("model_name_or_id")
@click.argument("model_version_name_or_number_or_id")
@click.option(
    "--yes",
    "-y",
    is_flag=True,
    help="Don't ask for confirmation.",
)
def delete_model_version(
    model_name_or_id: str,
    model_version_name_or_number_or_id: str,
    yes: bool = False,
) -> None:
    """Delete an existing model version in the Model Control Plane.

    Args:
        model_name_or_id: The ID or name of the model that contains the version.
        model_version_name_or_number_or_id: The ID, number or name of the model version.
        yes: If set, don't ask for confirmation.
    """
    if not yes:
        confirmation = cli_utils.confirmation(
            f"Are you sure you want to delete model version '{model_version_name_or_number_or_id}' from model '{model_name_or_id}'?"
        )
        if not confirmation:
            cli_utils.declare("Model version deletion canceled.")
            return

    try:
        model_version = Client().get_model_version(
            model_name_or_id=model_name_or_id,
            model_version_name_or_number_or_id=model_version_name_or_number_or_id,
        )
        Client().delete_model_version(
            model_version_id=model_version.id,
        )
    except (KeyError, ValueError) as e:
        cli_utils.error(str(e))
    else:
        cli_utils.declare(
            f"Model version '{model_version_name_or_number_or_id}' deleted from model '{model_name_or_id}'."
        )


def _print_artifacts_links_generic(
    model_name_or_id: str,
    model_version_name_or_number_or_id: Optional[str] = None,
    only_data_artifacts: bool = False,
    only_deployment_artifacts: bool = False,
    only_model_artifacts: bool = False,
    **kwargs: Any,
) -> None:
    """Generic method to print artifacts links.

    Args:
        model_name_or_id: The ID or name of the model containing version.
        model_version_name_or_number_or_id: The name, number or ID of the model version.
        only_data_artifacts: If set, only print data artifacts.
        only_deployment_artifacts: If set, only print deployment artifacts.
        only_model_artifacts: If set, only print model artifacts.
        **kwargs: Keyword arguments to filter models.
    """
    model_version = Client().get_model_version(
        model_name_or_id=model_name_or_id,
        model_version_name_or_number_or_id=model_version_name_or_number_or_id,
    )
    type_ = (
        "data artifacts"
        if only_data_artifacts
        else "deployment artifacts"
        if only_deployment_artifacts
        else "model artifacts"
    )

    if (
        (only_data_artifacts and not model_version.data_artifact_ids)
        or (
            only_deployment_artifacts
            and not model_version.deployment_artifact_ids
        )
        or (only_model_artifacts and not model_version.model_artifact_ids)
    ):
        cli_utils.declare(f"No {type_} linked to the model version found.")
        return

    cli_utils.title(
        f"{type_} linked to the model version `{model_version.name}[{model_version.number}]`:"
    )

    links = Client().list_model_version_artifact_links(
        model_version_id=model_version.id,
        only_data_artifacts=only_data_artifacts,
        only_deployment_artifacts=only_deployment_artifacts,
        only_model_artifacts=only_model_artifacts,
        **kwargs,
    )

    cli_utils.print_pydantic_models(
        links,
        columns=["artifact_version", "created"],
    )


@model.command(
    "data_artifacts",
    help="List data artifacts linked to a model version.",
)
@click.argument("model_name")
@click.option("--model_version", "-v", default=None)
@cli_utils.list_options(ModelVersionArtifactFilter)
def list_model_version_data_artifacts(
    model_name: str,
    model_version: Optional[str] = None,
    **kwargs: Any,
) -> None:
    """List data artifacts linked to a model version in the Model Control Plane.

    Args:
        model_name: The ID or name of the model containing version.
        model_version: The name, number or ID of the model version. If not
            provided, the latest version is used.
        **kwargs: Keyword arguments to filter models.
    """
    _print_artifacts_links_generic(
        model_name_or_id=model_name,
        model_version_name_or_number_or_id=model_version,
        only_data_artifacts=True,
        **kwargs,
    )


@model.command(
    "model_artifacts",
    help="List model artifacts linked to a model version.",
)
@click.argument("model_name")
@click.option("--model_version", "-v", default=None)
@cli_utils.list_options(ModelVersionArtifactFilter)
def list_model_version_model_artifacts(
    model_name: str,
    model_version: Optional[str] = None,
    **kwargs: Any,
) -> None:
    """List model artifacts linked to a model version in the Model Control Plane.

    Args:
        model_name: The ID or name of the model containing version.
        model_version: The name, number or ID of the model version. If not
            provided, the latest version is used.
        **kwargs: Keyword arguments to filter models.
    """
    _print_artifacts_links_generic(
        model_name_or_id=model_name,
        model_version_name_or_number_or_id=model_version,
        only_model_artifacts=True,
        **kwargs,
    )


@model.command(
    "deployment_artifacts",
    help="List deployment artifacts linked to a model version.",
)
@click.argument("model_name")
@click.option("--model_version", "-v", default=None)
@cli_utils.list_options(ModelVersionArtifactFilter)
def list_model_version_deployment_artifacts(
    model_name: str,
    model_version: Optional[str] = None,
    **kwargs: Any,
) -> None:
    """List deployment artifacts linked to a model version in the Model Control Plane.

    Args:
        model_name: The ID or name of the model containing version.
        model_version: The name, number or ID of the model version. If not
            provided, the latest version is used.
        **kwargs: Keyword arguments to filter models.
    """
    _print_artifacts_links_generic(
        model_name_or_id=model_name,
        model_version_name_or_number_or_id=model_version,
        only_deployment_artifacts=True,
        **kwargs,
    )


@model.command(
    "runs",
    help="List pipeline runs of a model version.",
)
@click.argument("model_name")
@click.option("--model_version", "-v", default=None)
@cli_utils.list_options(ModelVersionPipelineRunFilter)
def list_model_version_pipeline_runs(
    model_name: str,
    model_version: Optional[str] = None,
    **kwargs: Any,
) -> None:
    """List pipeline runs of a model version in the Model Control Plane.

    Args:
        model_name: The ID or name of the model containing version.
        model_version: The name, number or ID of the model version. If not
            provided, the latest version is used.
        **kwargs: Keyword arguments to filter models.
    """
    model_version_response_model = Client().get_model_version(
        model_name_or_id=model_name,
        model_version_name_or_number_or_id=model_version,
    )

    if not model_version_response_model.pipeline_run_ids:
        cli_utils.declare("No pipeline runs attached to model version found.")
        return
    cli_utils.title(
        f"Pipeline runs linked to the model version `{model_version_response_model.name}[{model_version_response_model.number}]`:"
    )

    links = Client().list_model_version_pipeline_run_links(
        model_version_id=model_version_response_model.id,
        **kwargs,
    )

    cli_utils.print_pydantic_models(
        links,
        columns=[
            "pipeline_run",
            "created",
        ],
    )<|MERGE_RESOLUTION|>--- conflicted
+++ resolved
@@ -67,11 +67,7 @@
         "number": model_version.number,
         "description": model_version.description,
         "stage": model_version.stage,
-<<<<<<< HEAD
-        "metadata": model_version.to_model_class().metadata,
-=======
         "run_metadata": run_metadata,
->>>>>>> 0662597c
         "tags": [t.name for t in model_version.tags],
         "data_artifacts_count": len(model_version.data_artifact_ids),
         "model_artifacts_count": len(model_version.model_artifact_ids),
