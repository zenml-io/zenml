#  Copyright (c) ZenML GmbH 2020. All Rights Reserved.
#
#  Licensed under the Apache License, Version 2.0 (the "License");
#  you may not use this file except in compliance with the License.
#  You may obtain a copy of the License at:
#
#       https://www.apache.org/licenses/LICENSE-2.0
#
#  Unless required by applicable law or agreed to in writing, software
#  distributed under the License is distributed on an "AS IS" BASIS,
#  WITHOUT WARRANTIES OR CONDITIONS OF ANY KIND, either express
#  or implied. See the License for the specific language governing
#  permissions and limitations under the License.

from pathlib import Path
from typing import Optional

import click

from zenml.cli.cli import cli
from zenml.cli.utils import confirmation, declare, error
from zenml.config.global_config import GlobalConfiguration
from zenml.console import console
from zenml.enums import StorageType
from zenml.exceptions import InitializationException
from zenml.repository import Repository


@cli.command("init", help="Initialize a ZenML repository.")
@click.option(
    "--path",
    type=click.Path(
        exists=True, file_okay=False, dir_okay=True, path_type=Path
    ),
)
<<<<<<< HEAD
@click.option("--storage-type", type=click.Choice(StorageType.values()))
def init(path: Optional[Path], storage_type: Optional[StorageType]) -> None:
=======
def init(path: Optional[Path]) -> None:
>>>>>>> f3df054d
    """Initialize ZenML on given path.

    Args:
      path: Path to the repository.
      storage_type: How to persist stack data.

    Raises:
        InitializationException: If the repo is already initialized.
    """
    if path is None:
        path = Path.cwd()

    if storage_type is None:
        storage_type = StorageType.YAML_STORAGE

    with console.status(f"Initializing ZenML repository at {path}.\n"):
        try:
            Repository.initialize(root=path, storage_type=storage_type)
            declare(f"ZenML repository initialized at {path}.")
        except InitializationException as e:
            error(f"{e}")

    cfg = GlobalConfiguration()
    declare(
        f"The local active profile was initialized to "
        f"'{cfg.active_profile_name}' and the local active stack to "
        f"'{cfg.active_stack_name}'. This local configuration will only take "
        f"effect when you're running ZenML from the initialized repository "
        f"root, or from a subdirectory. For more information on profile "
        f"and stack configuration, please run 'zenml profile explain'."
    )


@cli.command("clean")
@click.option("--yes", "-y", type=click.BOOL, default=False)
def clean(yes: bool = False) -> None:
    """Clean everything in repository.

    Args:
      yes: bool:  (Default value = False)
    """
    if not yes:
        _ = confirmation(
            "This will completely delete all pipelines, their associated "
            "artifacts and metadata ever created in this ZenML repository. "
            "Are you sure you want to proceed?"
        )

    error("Not implemented for this version")<|MERGE_RESOLUTION|>--- conflicted
+++ resolved
@@ -21,7 +21,6 @@
 from zenml.cli.utils import confirmation, declare, error
 from zenml.config.global_config import GlobalConfiguration
 from zenml.console import console
-from zenml.enums import StorageType
 from zenml.exceptions import InitializationException
 from zenml.repository import Repository
 
@@ -33,17 +32,11 @@
         exists=True, file_okay=False, dir_okay=True, path_type=Path
     ),
 )
-<<<<<<< HEAD
-@click.option("--storage-type", type=click.Choice(StorageType.values()))
-def init(path: Optional[Path], storage_type: Optional[StorageType]) -> None:
-=======
 def init(path: Optional[Path]) -> None:
->>>>>>> f3df054d
     """Initialize ZenML on given path.
 
     Args:
       path: Path to the repository.
-      storage_type: How to persist stack data.
 
     Raises:
         InitializationException: If the repo is already initialized.
@@ -51,12 +44,9 @@
     if path is None:
         path = Path.cwd()
 
-    if storage_type is None:
-        storage_type = StorageType.YAML_STORAGE
-
     with console.status(f"Initializing ZenML repository at {path}.\n"):
         try:
-            Repository.initialize(root=path, storage_type=storage_type)
+            Repository.initialize(root=path)
             declare(f"ZenML repository initialized at {path}.")
         except InitializationException as e:
             error(f"{e}")
