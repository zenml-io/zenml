--- conflicted
+++ resolved
@@ -412,12 +412,6 @@
         columns: Comma-separated list of columns to display.
         kwargs: Keyword arguments to filter API keys.
     """
-<<<<<<< HEAD
-    with console.status("Listing API keys..."):
-        api_keys = Client().list_api_keys(
-            service_account_name_id_or_prefix=service_account_name_or_id,
-            **kwargs,
-=======
     with console.status("Listing API keys...\n"):
         try:
             api_keys = Client().list_api_keys(
@@ -439,7 +433,6 @@
                 "key",
                 "retain_period_minutes",
             ],
->>>>>>> 1b5c51fd
         )
 
         api_key_list = []
