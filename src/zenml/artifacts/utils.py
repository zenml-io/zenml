#  Copyright (c) ZenML GmbH 2023. All Rights Reserved.
#
#  Licensed under the Apache License, Version 2.0 (the "License");
#  you may not use this file except in compliance with the License.
#  You may obtain a copy of the License at:
#
#       https://www.apache.org/licenses/LICENSE-2.0
#
#  Unless required by applicable law or agreed to in writing, software
#  distributed under the License is distributed on an "AS IS" BASIS,
#  WITHOUT WARRANTIES OR CONDITIONS OF ANY KIND, either express
#  or implied. See the License for the specific language governing
#  permissions and limitations under the License.
"""Utility functions for handling artifacts."""

import base64
import os
import tempfile
import time
import zipfile
from pathlib import Path
from typing import (
    TYPE_CHECKING,
    Any,
    Callable,
    Dict,
    List,
    Optional,
    Type,
    Union,
    cast,
)
from uuid import UUID, uuid4

from zenml.artifacts.artifact_config import ArtifactConfig
from zenml.artifacts.load_directory_materializer import (
    PreexistingDataMaterializer,
)
from zenml.client import Client
from zenml.constants import (
    MAX_RETRIES_FOR_VERSIONED_ENTITY_CREATION,
    MODEL_METADATA_YAML_FILE_NAME,
)
from zenml.enums import (
    ArtifactSaveType,
    ArtifactType,
    ExecutionStatus,
    MetadataResourceTypes,
    StackComponentType,
    VisualizationType,
)
from zenml.exceptions import (
    DoesNotExistException,
    EntityExistsError,
    StepContextError,
)
from zenml.io import fileio
from zenml.logger import get_logger
from zenml.models import (
    ArtifactRequest,
    ArtifactVersionRequest,
    ArtifactVersionResponse,
    ArtifactVisualizationRequest,
    LoadedVisualization,
    PipelineRunResponse,
    StepRunResponse,
    StepRunUpdate,
)
from zenml.models.v2.core.artifact import ArtifactResponse
from zenml.stack import StackComponent
from zenml.steps.step_context import get_step_context
from zenml.utils import source_utils
from zenml.utils.yaml_utils import read_yaml, write_yaml

if TYPE_CHECKING:
    from zenml.artifact_stores.base_artifact_store import BaseArtifactStore
    from zenml.config.source import Source
    from zenml.materializers.base_materializer import BaseMaterializer
    from zenml.metadata.metadata_types import MetadataType
    from zenml.zen_stores.base_zen_store import BaseZenStore

    MaterializerClassOrSource = Union[str, Source, Type[BaseMaterializer]]

logger = get_logger(__name__)

# ----------
# Public API
# ----------


def save_artifact(
    data: Any,
    name: str,
    version: Optional[Union[int, str]] = None,
    tags: Optional[List[str]] = None,
    extract_metadata: bool = True,
    include_visualizations: bool = True,
    has_custom_name: bool = True,
    user_metadata: Optional[Dict[str, "MetadataType"]] = None,
    materializer: Optional["MaterializerClassOrSource"] = None,
    uri: Optional[str] = None,
    is_model_artifact: bool = False,
    is_deployment_artifact: bool = False,
    save_type: ArtifactSaveType = ArtifactSaveType.MANUAL,
) -> "ArtifactVersionResponse":
    """Upload and publish an artifact.

    Args:
        name: The name of the artifact.
        data: The artifact data.
        version: The version of the artifact. If not provided, a new
            auto-incremented version will be used.
        tags: Tags to associate with the artifact.
        extract_metadata: If artifact metadata should be extracted and returned.
        include_visualizations: If artifact visualizations should be generated.
        has_custom_name: If the artifact name is custom and should be listed in
            the dashboard "Artifacts" tab.
        user_metadata: User-provided metadata to store with the artifact.
        materializer: The materializer to use for saving the artifact to the
            artifact store.
        uri: The URI within the artifact store to upload the artifact
            to. If not provided, the artifact will be uploaded to
            `custom_artifacts/{name}/{version}`.
        is_model_artifact: If the artifact is a model artifact.
        is_deployment_artifact: If the artifact is a deployment artifact.
        save_type: The type of save operation that created the artifact version.

    Returns:
        The saved artifact response.
    """
    from zenml.materializers.materializer_registry import (
        materializer_registry,
    )
    from zenml.utils import source_utils

    client = Client()

    artifact = _get_or_create_artifact(
        name=name,
        has_custom_name=has_custom_name,
        tags=tags,
    )

    # Get the current artifact store
    artifact_store = client.active_stack.artifact_store

    # Build and check the artifact URI
    if not uri:
        uri = os.path.join("custom_artifacts", name, str(uuid4()))
    if not uri.startswith(artifact_store.path):
        uri = os.path.join(artifact_store.path, uri)

    if save_type == ArtifactSaveType.MANUAL:
        # This check is only necessary for manual saves as we already check
        # it when creating the directory for step output artifacts
        _check_if_artifact_with_given_uri_already_registered(
            artifact_store=artifact_store,
            uri=uri,
            name=name,
        )
    artifact_store.makedirs(uri)

    # Find and initialize the right materializer class
    if isinstance(materializer, type):
        materializer_class = materializer
    elif materializer:
        materializer_class = source_utils.load_and_validate_class(
            materializer, expected_class=BaseMaterializer
        )
    else:
        materializer_class = materializer_registry[type(data)]
    materializer_object = materializer_class(uri)

    # Force URIs to have forward slashes
    materializer_object.uri = materializer_object.uri.replace("\\", "/")

    # Save the artifact to the artifact store
    data_type = type(data)
    materializer_object.validate_type_compatibility(data_type)
    materializer_object.save(data)

    # Save visualizations of the artifact
    visualizations: List[ArtifactVisualizationRequest] = []
    if include_visualizations:
        try:
            vis_data = materializer_object.save_visualizations(data)
            for vis_uri, vis_type in vis_data.items():
                vis_model = ArtifactVisualizationRequest(
                    type=vis_type,
                    uri=vis_uri,
                )
                visualizations.append(vis_model)
        except Exception as e:
            logger.warning(
                f"Failed to save visualization for output artifact '{name}': "
                f"{e}"
            )

    # Save metadata of the artifact
    artifact_metadata: Dict[str, "MetadataType"] = {}
    if extract_metadata:
        try:
            artifact_metadata = materializer_object.extract_full_metadata(data)
            artifact_metadata.update(user_metadata or {})
        except Exception as e:
            logger.warning(
                f"Failed to extract metadata for output artifact '{name}': {e}"
            )

    # Create the artifact version
    def _create_version(
        version: Union[int, str],
    ) -> Optional[ArtifactVersionResponse]:
        artifact_version = ArtifactVersionRequest(
            artifact_id=artifact.id,
            version=version,
            tags=tags,
            type=materializer_object.ASSOCIATED_ARTIFACT_TYPE,
            uri=materializer_object.uri,
            materializer=source_utils.resolve(materializer_object.__class__),
            data_type=source_utils.resolve(data_type),
            user=Client().active_user.id,
            workspace=Client().active_workspace.id,
            artifact_store_id=artifact_store.id,
            visualizations=visualizations,
            has_custom_name=has_custom_name,
            save_type=save_type,
        )
        try:
            return client.zen_store.create_artifact_version(
                artifact_version=artifact_version
            )
        except EntityExistsError:
            return None

    response = _create_artifact_version_with_retries(
        name=name,
        version=version,
        create_version_fn=_create_version,
    )

    if artifact_metadata:
        client.create_run_metadata(
            metadata=artifact_metadata,
            resource_id=response.id,
            resource_type=MetadataResourceTypes.ARTIFACT_VERSION,
        )

    if save_type == ArtifactSaveType.MANUAL:
        _link_artifact_version_to_the_step_and_model(
            artifact_version=response,
            is_model_artifact=is_model_artifact,
            is_deployment_artifact=is_deployment_artifact,
        )

    return response


def register_artifact(
    folder_or_file_uri: str,
    name: str,
    version: Optional[Union[int, str]] = None,
    tags: Optional[List[str]] = None,
    has_custom_name: bool = True,
    is_model_artifact: bool = False,
    is_deployment_artifact: bool = False,
    artifact_metadata: Dict[str, "MetadataType"] = {},
) -> "ArtifactVersionResponse":
    """Register existing data stored in the artifact store as a ZenML Artifact.

    Args:
        folder_or_file_uri: The full URI within the artifact store to the folder
            or to the file.
        name: The name of the artifact.
        version: The version of the artifact. If not provided, a new
            auto-incremented version will be used.
        tags: Tags to associate with the artifact.
        has_custom_name: If the artifact name is custom and should be listed in
            the dashboard "Artifacts" tab.
        is_model_artifact: If the artifact is a model artifact.
        is_deployment_artifact: If the artifact is a deployment artifact.
        artifact_metadata: Metadata dictionary to attach to the artifact version.

    Returns:
        The saved artifact response.

    Raises:
        FileNotFoundError: If the folder URI is outside of the artifact store
            bounds.
    """
    client = Client()

    # Get the current artifact store
    artifact_store = client.active_stack.artifact_store

    if not folder_or_file_uri.startswith(artifact_store.path):
        raise FileNotFoundError(
            f"Folder `{folder_or_file_uri}` is outside of "
            f"artifact store bounds `{artifact_store.path}`"
        )

    _check_if_artifact_with_given_uri_already_registered(
        artifact_store=artifact_store,
        uri=folder_or_file_uri,
        name=name,
    )

    artifact = _get_or_create_artifact(
        name=name,
        has_custom_name=has_custom_name,
        tags=tags,
    )

    # Create the artifact version
    def _create_version(
        version: Union[int, str],
    ) -> Optional[ArtifactVersionResponse]:
        artifact_version = ArtifactVersionRequest(
            artifact_id=artifact.id,
            version=version,
            tags=tags,
            type=ArtifactType.DATA,
            uri=folder_or_file_uri,
            materializer=source_utils.resolve(PreexistingDataMaterializer),
            data_type=source_utils.resolve(Path),
            user=Client().active_user.id,
            workspace=Client().active_workspace.id,
            artifact_store_id=artifact_store.id,
            has_custom_name=has_custom_name,
            save_type=ArtifactSaveType.PREEXISTING,
        )
        try:
            return client.zen_store.create_artifact_version(
                artifact_version=artifact_version
            )
        except EntityExistsError:
            return None

    response = _create_artifact_version_with_retries(
        name=name,
        version=version,
        create_version_fn=_create_version,
    )

    if artifact_metadata:
        client.create_run_metadata(
            metadata=artifact_metadata,
            resource_id=response.id,
            resource_type=MetadataResourceTypes.ARTIFACT_VERSION,
        )

    _link_artifact_version_to_the_step_and_model(
        artifact_version=response,
        is_model_artifact=is_model_artifact,
        is_deployment_artifact=is_deployment_artifact,
    )

    return response


def load_artifact(
    name_or_id: Union[str, UUID],
    version: Optional[str] = None,
) -> Any:
    """Load an artifact.

    Args:
        name_or_id: The name or ID of the artifact to load.
        version: The version of the artifact to load, if `name_or_id` is a
            name. If not provided, the latest version will be loaded.

    Returns:
        The loaded artifact.
    """
    artifact = Client().get_artifact_version(name_or_id, version)
    try:
        step_run = get_step_context().step_run
        client = Client()
        client.zen_store.update_run_step(
            step_run_id=step_run.id,
            step_run_update=StepRunUpdate(
                loaded_artifact_versions={artifact.name: artifact.id}
            ),
        )
    except RuntimeError:
        pass  # Cannot link to step run if called outside of a step
    return load_artifact_from_response(artifact)


def log_artifact_metadata(
    metadata: Dict[str, "MetadataType"],
    artifact_name: Optional[str] = None,
    artifact_version: Optional[str] = None,
) -> None:
    """Log artifact metadata.

    This function can be used to log metadata for either existing artifact
    versions or artifact versions that are newly created in the same step.

    Args:
        metadata: The metadata to log.
        artifact_name: The name of the artifact to log metadata for. Can
            be omitted when being called inside a step with only one output.
        artifact_version: The version of the artifact to log metadata for. If
            not provided, when being called inside a step that produces an
            artifact named `artifact_name`, the metadata will be associated to
            the corresponding newly created artifact. Or, if not provided when
            being called outside of a step, or in a step that does not produce
            any artifact named `artifact_name`, the metadata will be associated
            to the latest version of that artifact.

    Raises:
        ValueError: If no artifact name is provided and the function is not
            called inside a step with a single output, or, if neither an
            artifact nor an output with the given name exists.
    """
    try:
        step_context = get_step_context()
        in_step_outputs = (artifact_name in step_context._outputs) or (
            not artifact_name and len(step_context._outputs) == 1
        )
    except RuntimeError:
        step_context = None
        in_step_outputs = False

    if not step_context or not in_step_outputs or artifact_version:
        if not artifact_name:
            raise ValueError(
                "Artifact name must be provided unless the function is called "
                "inside a step with a single output."
            )
        client = Client()
        response = client.get_artifact_version(artifact_name, artifact_version)
        client.create_run_metadata(
            metadata=metadata,
            resource_id=response.id,
            resource_type=MetadataResourceTypes.ARTIFACT_VERSION,
        )

    else:
        try:
            step_context.add_output_metadata(
                metadata=metadata, output_name=artifact_name
            )
        except StepContextError as e:
            raise ValueError(e)


# -----------------
# End of Public API
# -----------------


def load_artifact_visualization(
    artifact: "ArtifactVersionResponse",
    index: int = 0,
    zen_store: Optional["BaseZenStore"] = None,
    encode_image: bool = False,
) -> LoadedVisualization:
    """Load a visualization of the given artifact.

    Args:
        artifact: The artifact to visualize.
        index: The index of the visualization to load.
        zen_store: The ZenStore to use for finding the artifact store. If not
            provided, the client's ZenStore will be used.
        encode_image: Whether to base64 encode image visualizations.

    Returns:
        The loaded visualization.

    Raises:
        DoesNotExistException: If the artifact does not have the requested
            visualization or if the visualization was not found in the artifact
            store.
    """
    # Get the visualization to load
    if not artifact.visualizations:
        raise DoesNotExistException(
            f"Artifact '{artifact.id}' has no visualizations."
        )
    if index < 0 or index >= len(artifact.visualizations):
        raise DoesNotExistException(
            f"Artifact '{artifact.id}' only has {len(artifact.visualizations)} "
            f"visualizations, but index {index} was requested."
        )
    visualization = artifact.visualizations[index]

    # Load the visualization from the artifact's artifact store
    if not artifact.artifact_store_id:
        raise DoesNotExistException(
            f"Artifact '{artifact.id}' cannot be visualized because the "
            "underlying artifact store was deleted."
        )
    artifact_store = _load_artifact_store(
        artifact_store_id=artifact.artifact_store_id, zen_store=zen_store
    )
    try:
        mode = "rb" if visualization.type == VisualizationType.IMAGE else "r"
        value = _load_file_from_artifact_store(
            uri=visualization.uri,
            artifact_store=artifact_store,
            mode=mode,
        )

        # Encode image visualizations if requested
        if visualization.type == VisualizationType.IMAGE and encode_image:
            value = base64.b64encode(bytes(value))

        return LoadedVisualization(type=visualization.type, value=value)
    finally:
        artifact_store.cleanup()


def load_artifact_from_response(artifact: "ArtifactVersionResponse") -> Any:
    """Load the given artifact into memory.

    Args:
        artifact: The artifact to load.

    Returns:
        The artifact loaded into memory.
    """
    artifact_store = _get_artifact_store_from_response_or_from_active_stack(
        artifact=artifact
    )

    return _load_artifact_from_uri(
        materializer=artifact.materializer,
        data_type=artifact.data_type,
        uri=artifact.uri,
        artifact_store=artifact_store,
    )


def download_artifact_files_from_response(
    artifact: "ArtifactVersionResponse",
    path: str,
    overwrite: bool = False,
) -> None:
    """Download the given artifact into a file.

    Args:
        artifact: The artifact to download.
        path: The path to which to download the artifact.
        overwrite: Whether to overwrite the file if it already exists.

    Raises:
        FileExistsError: If the file already exists and `overwrite` is `False`.
        Exception: If the artifact could not be downloaded to the zip file.
    """
    if not overwrite and fileio.exists(path):
        raise FileExistsError(
            f"File '{path}' already exists and `overwrite` is set to `False`."
        )

    artifact_store = _get_artifact_store_from_response_or_from_active_stack(
        artifact=artifact
    )

    if filepaths := artifact_store.listdir(artifact.uri):
        # save a zipfile to 'path' containing all the files
        # in 'filepaths' with compression
        try:
            with zipfile.ZipFile(path, "w", zipfile.ZIP_DEFLATED) as zipf:
                for file in filepaths:
                    # Ensure 'file' is a string for path operations
                    # and ZIP entry naming
                    file_str = (
                        file.decode() if isinstance(file, bytes) else file
                    )
                    file_path = str(Path(artifact.uri) / file_str)
                    with artifact_store.open(
                        name=file_path, mode="rb"
                    ) as store_file:
                        # Use a loop to read and write chunks of the file
                        # instead of reading the entire file into memory
                        CHUNK_SIZE = 8192
                        while True:
                            if file_content := store_file.read(CHUNK_SIZE):
                                zipf.writestr(file_str, file_content)
                            else:
                                break
        except Exception as e:
            logger.error(
                f"Failed to save artifact '{artifact.id}' to zip file "
                f" '{path}': {e}"
            )
            raise


def get_producer_step_of_artifact(
    artifact: "ArtifactVersionResponse",
) -> "StepRunResponse":
    """Get the step run that produced a given artifact.

    Args:
        artifact: The artifact.

    Returns:
        The step run that produced the artifact.

    Raises:
        RuntimeError: If the run that created the artifact no longer exists.
    """
    if not artifact.producer_step_run_id:
        raise RuntimeError(
            f"The run that produced the artifact with id '{artifact.id}' no "
            "longer exists. This can happen if the run was deleted."
        )
    return Client().get_run_step(artifact.producer_step_run_id)


def get_artifacts_versions_of_pipeline_run(
    pipeline_run: "PipelineRunResponse", only_produced: bool = False
) -> List["ArtifactVersionResponse"]:
    """Get all artifact versions produced during a pipeline run.

    Args:
        pipeline_run: The pipeline run.
        only_produced: If only artifact versions produced by the pipeline run
            should be returned or also cached artifact versions.

    Returns:
        A list of all artifact versions produced during the pipeline run.
    """
    artifact_versions: List["ArtifactVersionResponse"] = []
    for step in pipeline_run.steps.values():
        if not only_produced or step.status == ExecutionStatus.COMPLETED:
            for output in step.outputs.values():
                artifact_versions.extend(output)
    return artifact_versions


# -------------------------
# Internal Helper Functions
# -------------------------


def _check_if_artifact_with_given_uri_already_registered(
    artifact_store: "BaseArtifactStore",
    uri: str,
    name: str,
) -> None:
    """Check if the given artifact store already contains an artifact with the given URI.

    Args:
        artifact_store: The artifact store to check.
        uri: The uri of the artifact.
        name: The name of the artifact.

    Raises:
        RuntimeError: If the artifact store already contains an artifact with
            the given URI.
    """
    if artifact_store.exists(uri):
        # This check is only necessary for manual saves as we already check
        # it when creating the directory for step output artifacts
        other_artifacts = Client().list_artifact_versions(uri=uri, size=1)
        if other_artifacts and (other_artifact := other_artifacts[0]):
            raise RuntimeError(
                f"Cannot create new artifact {name} version with URI "
                f"{uri} because the URI is already used by artifact "
                f"{other_artifact.name} (version {other_artifact.version})."
            )


def _get_or_create_artifact(
    name: str, has_custom_name: bool, tags: Optional[List[str]] = None
) -> ArtifactResponse:
    """Get or create an artifact with the given name.

    Args:
        name: The name of the artifact.
        has_custom_name: If the artifact name is custom and should be listed in
            the dashboard "Artifacts" tab.
        tags: Tags to associate with the artifact.

    Returns:
        The artifact.
    """
    client = Client()
    # Get or create the artifact
    try:
        artifact = client.list_artifacts(name=name)[0]
        if artifact.has_custom_name != has_custom_name:
            client.update_artifact(
                name_id_or_prefix=artifact.id, has_custom_name=has_custom_name
            )
    except IndexError:
        try:
            artifact = client.zen_store.create_artifact(
                ArtifactRequest(
                    name=name,
                    has_custom_name=has_custom_name,
                    tags=tags,
                )
            )
        except EntityExistsError:
            artifact = client.list_artifacts(name=name)[0]
    return artifact


def _create_artifact_version_with_retries(
    name: str,
    version: Optional[Union[int, str]],
    create_version_fn: Callable[
        [
            Union[int, str],
        ],
        Optional[ArtifactVersionResponse],
    ],
) -> ArtifactVersionResponse:
    """Create an artifact version with some retries.

    This function will retry the creation of an artifact version up to
    MAX_RETRIES_FOR_VERSIONED_ENTITY_CREATION times if it fails.
    It can fail in high-concurrency environments.

    Args:
        name: The name of the artifact.
        version: The version of the artifact. If not provided, a new
            auto-incremented version will be used.
        create_version_fn: The function to create the artifact version.

    Returns:
        The created artifact version.

    Raises:
        EntityExistsError: If the artifact version could not be created
            after MAX_RETRIES_FOR_VERSIONED_ENTITY_CREATION attempts due
            to collisions.

    """
    response = None
    if not version:
        retries_made = 0
        for i in range(MAX_RETRIES_FOR_VERSIONED_ENTITY_CREATION):
            # Get new artifact version
            version = _get_new_artifact_version(name)
            if response := create_version_fn(version):
                break
            # smoothed exponential back-off, it will go as 0.2, 0.3,
            # 0.45, 0.68, 1.01, 1.52, 2.28, 3.42, 5.13, 7.69, ...
            sleep = 0.2 * 1.5**i
            logger.debug(
                f"Failed to create artifact version `{version}` for "
                f"artifact `{name}`. Retrying in {sleep}..."
            )
            time.sleep(sleep)
            retries_made += 1
        if not response:
            raise EntityExistsError(
                f"Failed to create new artifact version for artifact "
                f"`{name}`. Retried {retries_made} times. "
                "This could be driven by exceptionally high concurrency of "
                "pipeline runs. Please, reach out to us on ZenML Slack for support."
            )
    else:
        response = create_version_fn(version)
        if not response:
            raise EntityExistsError(
                f"Failed to create artifact version `{version}` for artifact "
                f"`{name}`. Given version already exists."
            )
    return response


def _link_artifact_version_to_the_step_and_model(
    artifact_version: ArtifactVersionResponse,
    is_model_artifact: bool,
    is_deployment_artifact: bool,
) -> None:
    """Link an artifact version to the step and its' context model.

    This function links the AV to:
        - the step run
        - the MV from the step context

    Args:
        artifact_version: The artifact version to link.
        is_model_artifact: Whether the artifact is a model artifact.
        is_deployment_artifact: Whether the artifact is a deployment artifact.
    """
    client = Client()
    try:
        error_message = "step run"
        step_context = get_step_context()
        step_run = step_context.step_run
        client.zen_store.update_run_step(
            step_run_id=step_run.id,
            step_run_update=StepRunUpdate(
<<<<<<< HEAD
                outputs={response.artifact.name: response.id}
=======
                saved_artifact_versions={
                    artifact_version.artifact.name: artifact_version.id
                }
>>>>>>> f20093ca
            ),
        )
        error_message = "model"

        if step_context.model_version:
            from zenml.model.utils import (
                link_artifact_version_to_model_version,
            )

            artifact_config = ArtifactConfig(
                is_model_artifact=is_model_artifact,
                is_deployment_artifact=is_deployment_artifact,
            )
            link_artifact_version_to_model_version(
                artifact_version=artifact_version,
                model_version=step_context.model_version,
                artifact_config=artifact_config,
            )
    except (RuntimeError, StepContextError):
        logger.debug(f"Unable to link saved artifact to {error_message}.")


def _load_artifact_from_uri(
    materializer: Union["Source", str],
    data_type: Union["Source", str],
    uri: str,
    artifact_store: Optional["BaseArtifactStore"] = None,
) -> Any:
    """Load an artifact using the given materializer.

    Args:
        materializer: The source of the materializer class to use.
        data_type: The source of the artifact data type.
        uri: The uri of the artifact.
        artifact_store: The artifact store used to store this artifact.

    Returns:
        The artifact loaded into memory.

    Raises:
        ModuleNotFoundError: If the materializer or data type cannot be found.
    """
    from zenml.materializers.base_materializer import BaseMaterializer

    if not artifact_store:
        artifact_versions_by_uri = Client().list_artifact_versions(uri=uri)
        if artifact_versions_by_uri.total == 1:
            artifact_store = (
                _get_artifact_store_from_response_or_from_active_stack(
                    artifact_versions_by_uri.items[0]
                )
            )

    # Resolve the materializer class
    try:
        materializer_class = source_utils.load(materializer)
    except (ModuleNotFoundError, AttributeError) as e:
        logger.error(
            f"ZenML cannot locate and import the materializer module "
            f"'{materializer}' which was used to write this artifact."
        )
        raise ModuleNotFoundError(e) from e

    # Resolve the artifact class
    try:
        artifact_class = source_utils.load(data_type)
    except (ModuleNotFoundError, AttributeError) as e:
        logger.error(
            f"ZenML cannot locate and import the data type of this "
            f"artifact '{data_type}'."
        )
        raise ModuleNotFoundError(e) from e

    # Load the artifact
    logger.debug(
        "Using '%s' to load artifact of type '%s' from '%s'.",
        materializer_class.__qualname__,
        artifact_class.__qualname__,
        uri,
    )
    materializer_object: BaseMaterializer = materializer_class(
        uri, artifact_store
    )
    artifact = materializer_object.load(artifact_class)
    logger.debug("Artifact loaded successfully.")

    return artifact


def _load_artifact_store(
    artifact_store_id: Union[str, "UUID"],
    zen_store: Optional["BaseZenStore"] = None,
) -> "BaseArtifactStore":
    """Load an artifact store (potentially inside the server).

    Args:
        artifact_store_id: The id of the artifact store to load.
        zen_store: The ZenStore to use for finding the artifact store. If not
            provided, the client's ZenStore will be used.

    Returns:
        The loaded artifact store.

    Raises:
        DoesNotExistException: If the artifact store does not exist or is not
            an artifact store.
        NotImplementedError: If the artifact store could not be loaded.
    """
    if isinstance(artifact_store_id, str):
        artifact_store_id = UUID(artifact_store_id)

    if zen_store is None:
        zen_store = Client().zen_store

    try:
        artifact_store_model = zen_store.get_stack_component(artifact_store_id)
    except KeyError:
        raise DoesNotExistException(
            f"Artifact store '{artifact_store_id}' does not exist."
        )

    if not artifact_store_model.type == StackComponentType.ARTIFACT_STORE:
        raise DoesNotExistException(
            f"Stack component '{artifact_store_id}' is not an artifact store."
        )

    try:
        artifact_store = cast(
            "BaseArtifactStore",
            StackComponent.from_model(artifact_store_model),
        )
    except ImportError:
        link = "https://docs.zenml.io/stack-components/artifact-stores/custom#enabling-artifact-visualizations-with-custom-artifact-stores"
        raise NotImplementedError(
            f"Artifact store '{artifact_store_model.name}' could not be "
            f"instantiated. This is likely because the artifact store's "
            f"dependencies are not installed. For more information, see {link}."
        )

    return artifact_store


def _get_artifact_store_from_response_or_from_active_stack(
    artifact: ArtifactVersionResponse,
) -> "BaseArtifactStore":
    if artifact.artifact_store_id:
        try:
            artifact_store_model = Client().get_stack_component(
                component_type=StackComponentType.ARTIFACT_STORE,
                name_id_or_prefix=artifact.artifact_store_id,
            )
            return cast(
                "BaseArtifactStore",
                StackComponent.from_model(artifact_store_model),
            )
        except KeyError:
            raise RuntimeError(
                "Unable to fetch the artifact store with id: "
                f"'{artifact.artifact_store_id}'. Check whether the artifact "
                "store still exists and you have the right permissions to "
                "access it."
            )
        except ImportError:
            raise RuntimeError(
                "Unable to load the implementation of the artifact store with"
                f"id: '{artifact.artifact_store_id}'. Please make sure that "
                "the environment that you are loading this artifact from "
                "has the right dependencies."
            )
    return Client().active_stack.artifact_store


def _get_new_artifact_version(artifact_name: str) -> int:
    """Get the next auto-incremented version for an artifact name.

    Args:
        artifact_name: The name of the artifact.

    Returns:
        The next auto-incremented version.
    """
    artifact_versions = Client().list_artifact_versions(
        name=artifact_name,
        sort_by="desc:version_number",
        size=1,
    )

    # If a numbered version exists, increment it
    try:
        return int(artifact_versions[0].version) + 1

    # If no numbered versions exist yet, start at 1
    except (IndexError, ValueError):
        return 1


def _load_file_from_artifact_store(
    uri: str,
    artifact_store: "BaseArtifactStore",
    mode: str = "rb",
    offset: int = 0,
    length: Optional[int] = None,
) -> Any:
    """Load the given uri from the given artifact store.

    Args:
        uri: The uri of the file to load.
        artifact_store: The artifact store from which to load the file.
        mode: The mode in which to open the file.
        offset: The offset from which to start reading.
        length: The amount of bytes that should be read.

    Returns:
        The loaded file.

    Raises:
        DoesNotExistException: If the file does not exist in the artifact store.
        NotImplementedError: If the artifact store cannot open the file.
        IOError: If the artifact store rejects the request.
    """
    try:
        with artifact_store.open(uri, mode) as text_file:
            if offset < 0:
                # If the offset is negative, we seek backwards from the end of
                # the file
                try:
                    text_file.seek(offset, os.SEEK_END)
                except OSError:
                    # The negative offset was too large for the file, we seek
                    # to the start of the file
                    text_file.seek(0, os.SEEK_SET)
            elif offset > 0:
                text_file.seek(offset, os.SEEK_SET)

            return text_file.read(length)
    except FileNotFoundError:
        raise DoesNotExistException(
            f"File '{uri}' does not exist in artifact store "
            f"'{artifact_store.name}'."
        )
    except IOError as e:
        raise e
    except Exception as e:
        logger.exception(e)
        link = "https://docs.zenml.io/stack-components/artifact-stores/custom#enabling-artifact-visualizations-with-custom-artifact-stores"
        raise NotImplementedError(
            f"File '{uri}' could not be loaded because the underlying artifact "
            f"store '{artifact_store.name}' could not open the file. This is "
            f"likely because the authentication credentials are not configured "
            f"in the artifact store itself. For more information, see {link}."
        )


# --------------------
# Model Artifact Utils
# --------------------


def save_model_metadata(model_artifact: "ArtifactVersionResponse") -> str:
    """Save a zenml model artifact metadata to a YAML file.

    This function is used to extract and save information from a zenml model
    artifact such as the model type and materializer. The extracted information
    will be the key to loading the model into memory in the inference
    environment.

    datatype: the model type. This is the path to the model class.
    materializer: The path to the materializer class.

    Args:
        model_artifact: the artifact to extract the metadata from.

    Returns:
        The path to the temporary file where the model metadata is saved
    """
    metadata = dict()
    metadata["datatype"] = model_artifact.data_type
    metadata["materializer"] = model_artifact.materializer

    with tempfile.NamedTemporaryFile(
        mode="w", suffix=".yaml", delete=False
    ) as f:
        write_yaml(f.name, metadata)
    return f.name


def load_model_from_metadata(model_uri: str) -> Any:
    """Load a zenml model artifact from a json file.

    This function is used to load information from a Yaml file that was created
    by the save_model_metadata function. The information in the Yaml file is
    used to load the model into memory in the inference environment.

    Args:
        model_uri: the artifact to extract the metadata from.

    Returns:
        The ML model object loaded into memory.
    """
    # Load the model from its metadata
    artifact_versions_by_uri = Client().list_artifact_versions(uri=model_uri)
    if artifact_versions_by_uri.total == 1:
        artifact_store = (
            _get_artifact_store_from_response_or_from_active_stack(
                artifact_versions_by_uri.items[0]
            )
        )
    else:
        artifact_store = Client().active_stack.artifact_store

    with artifact_store.open(
        os.path.join(model_uri, MODEL_METADATA_YAML_FILE_NAME), "r"
    ) as f:
        metadata = read_yaml(f.name)
    data_type = metadata["datatype"]
    materializer = metadata["materializer"]
    model = _load_artifact_from_uri(
        materializer=materializer,
        data_type=data_type,
        uri=model_uri,
        artifact_store=artifact_store,
    )

    # Switch to eval mode if the model is a torch model
    try:
        import torch.nn as nn

        if isinstance(model, nn.Module):
            model.eval()
    except ImportError:
        pass

    return model<|MERGE_RESOLUTION|>--- conflicted
+++ resolved
@@ -790,13 +790,7 @@
         client.zen_store.update_run_step(
             step_run_id=step_run.id,
             step_run_update=StepRunUpdate(
-<<<<<<< HEAD
-                outputs={response.artifact.name: response.id}
-=======
-                saved_artifact_versions={
-                    artifact_version.artifact.name: artifact_version.id
-                }
->>>>>>> f20093ca
+                outputs={artifact_version.artifact.name: artifact_version.id}
             ),
         )
         error_message = "model"
