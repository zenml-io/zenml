--- conflicted
+++ resolved
@@ -229,14 +229,7 @@
         uri: The URI within the artifact store to upload the artifact
             to. If not provided, the artifact will be uploaded to
             `custom_artifacts/{name}/{version}`.
-<<<<<<< HEAD
-        manual_save: If this function is called manually and should therefore
-            link the artifact to the current step run.
-=======
-        is_model_artifact: If the artifact is a model artifact.
-        is_deployment_artifact: If the artifact is a deployment artifact.
         save_type: The type of save operation that created the artifact version.
->>>>>>> 767ae75f
         has_custom_name: If the artifact name is custom and should be listed in
             the dashboard "Artifacts" tab.
 
@@ -352,12 +345,8 @@
         artifact_name=name,
         version=version,
         tags=tags,
-<<<<<<< HEAD
         type=artifact_type or ArtifactType.DATA,
-=======
-        type=ArtifactType.DATA,
         save_type=ArtifactSaveType.PREEXISTING,
->>>>>>> 767ae75f
         uri=folder_or_file_uri,
         materializer=source_utils.resolve(PreexistingDataMaterializer),
         data_type=source_utils.resolve(Path),
