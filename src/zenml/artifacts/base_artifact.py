--- conflicted
+++ resolved
@@ -20,11 +20,11 @@
     of different read/write methods"""
 
     def __init__(self):
-        """ Initialization with an empty factory """
+        """Initialization with an empty factory"""
         self.types = {}
 
     def get_types(self):
-        """ Get the whole reader/writer dictionary """
+        """Get the whole reader/writer dictionary"""
         return self.types
 
     def get_single_type(self, key):
@@ -83,8 +83,4 @@
         return self.READER_FACTORY.get_single_type(key)
 
     def get_writer(self, key):
-<<<<<<< HEAD
-        """Utility function to have a direct access to the factory"""
-=======
->>>>>>> e189b0c0
         return self.WRITER_FACTORY.get_single_type(key)