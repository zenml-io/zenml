#  Copyright (c) ZenML GmbH 2022. All Rights Reserved.
#
#  Licensed under the Apache License, Version 2.0 (the "License");
#  you may not use this file except in compliance with the License.
#  You may obtain a copy of the License at:
#
#       https://www.apache.org/licenses/LICENSE-2.0
#
#  Unless required by applicable law or agreed to in writing, software
#  distributed under the License is distributed on an "AS IS" BASIS,
#  WITHOUT WARRANTIES OR CONDITIONS OF ANY KIND, either express
#  or implied. See the License for the specific language governing
#  permissions and limitations under the License.
"""Docker settings."""

from enum import Enum
from typing import Any, Dict, List, Optional, Union

<<<<<<< HEAD
from pydantic import BaseModel, Extra, root_validator
=======
from pydantic import Field, model_validator
from pydantic_settings import SettingsConfigDict
>>>>>>> 82e99531

from zenml.config.base_settings import BaseSettings
from zenml.logger import get_logger
from zenml.utils import deprecation_utils
from zenml.utils.pydantic_utils import before_validator_handler

logger = get_logger(__name__)


class PythonEnvironmentExportMethod(Enum):
    """Different methods to export the local Python environment."""

    PIP_FREEZE = "pip_freeze"
    POETRY_EXPORT = "poetry_export"

    @property
    def command(self) -> str:
        """Shell command that outputs local python packages.

        The output string must be something that can be interpreted as a
        requirements file for pip once it's written to a file.

        Returns:
            Shell command.
        """
        return {
            PythonEnvironmentExportMethod.PIP_FREEZE: "pip freeze",
            PythonEnvironmentExportMethod.POETRY_EXPORT: "poetry export --format=requirements.txt",
        }[self]


class SourceFileMode(Enum):
    """Different methods to handle source files in Docker images."""

    INCLUDE = "include"
    DOWNLOAD_OR_INCLUDE = "download_or_include"
    DOWNLOAD = "download"
    IGNORE = "ignore"


class PythonPackageInstaller(Enum):
    """Different installers for python packages."""

    PIP = "pip"
    UV = "uv"


class DockerBuildConfig(BaseModel):
    """Configuration for a Docker build.

    Attributes:
        build_options: Additional options that will be passed unmodified to the
            Docker build call when building an image. You can use this to for
            example specify build args or a target stage. See
            https://docker-py.readthedocs.io/en/stable/images.html#docker.models.images.ImageCollection.build
            for a full list of available options.
        dockerignore: Path to a dockerignore file to use when building the
            Docker image.
    """

    build_options: Dict[str, Any] = {}
    dockerignore: Optional[str] = None


class DockerSettings(BaseSettings):
    """Settings for building Docker images to run ZenML pipelines.

    Build process:
    --------------
    * No `dockerfile` specified: If any of the options regarding
    requirements, environment variables or copying files require us to build an
    image, ZenML will build this image. Otherwise, the `parent_image` will be
    used to run the pipeline.
    * `dockerfile` specified: ZenML will first build an image based on the
    specified Dockerfile. If any of the options regarding
    requirements, environment variables or copying files require an additional
    image built on top of that, ZenML will build a second image. If not, the
    image build from the specified Dockerfile will be used to run the pipeline.

    Requirements installation order:
    --------------------------------
    Depending on the configuration of this object, requirements will be
    installed in the following order (each step optional):
    - The packages installed in your local python environment
    - The packages specified via the `requirements` attribute
    - The packages specified via the `required_integrations` and potentially
      stack requirements
    - The packages specified via the `required_hub_plugins` attribute

    Attributes:
        parent_image: Full name of the Docker image that should be
            used as the parent for the image that will be built. Defaults to
            a ZenML image built for the active Python and ZenML version.

            Additional notes:
            * If you specify a custom image here, you need to make sure it has
            ZenML installed.
            * If this is a non-local image, the environment which is running
            the pipeline and building the Docker image needs to be able to pull
            this image.
            * If a custom `dockerfile` is specified for this settings
            object, this parent image will be ignored.
        dockerfile: Path to a custom Dockerfile that should be built. Depending
            on the other values you specify in this object, the resulting
            image will be used directly to run your pipeline or ZenML will use
            it as a parent image to build on top of. See the general docstring
            of this class for more information.

            Additional notes:
            * If you specify this, the `parent_image` attribute will be ignored.
            * If you specify this, the image built from this Dockerfile needs
            to have ZenML installed.
        build_context_root: Build context root for the Docker build, only used
            when the `dockerfile` attribute is set. If this is left empty, the
            build context will only contain the Dockerfile.
        parent_image_build_config: Configuration for the parent image build.
        build_options: DEPRECATED, use parent_build_config.build_options
            instead.
        skip_build: If set to `True`, the parent image will be used directly to
            run the steps of your pipeline.
        target_repository: Name of the Docker repository to which the
            image should be pushed. This repository will be appended to the
            registry URI of the container registry of your stack and should
            therefore **not** include any registry.
        python_package_installer: The package installer to use for python
            packages.
        python_package_installer_args: Arguments to pass to the python package
            installer.
        replicate_local_python_environment: If not `None`, ZenML will use the
            specified method to generate a requirements file that replicates
            the packages installed in the currently running python environment.
            This requirements file will then be installed in the Docker image.
        requirements: Path to a requirements file or a list of required pip
            packages. During the image build, these requirements will be
            installed using pip. If you need to use a different tool to
            resolve and/or install your packages, please use a custom parent
            image or specify a custom `dockerfile`.
        required_integrations: List of ZenML integrations that should be
            installed. All requirements for the specified integrations will
            be installed inside the Docker image.
        required_hub_plugins: List of ZenML Hub plugins to install.
            Expected format: '(<author_username>/)<plugin_name>==<version>'.
            If no version is specified, the latest version is taken. The
            packages of required plugins and all their dependencies will be
            installed inside the Docker image.
        install_stack_requirements: If `True`, ZenML will automatically detect
            if components of your active stack are part of a ZenML integration
            and install the corresponding requirements and apt packages.
            If you set this to `False` or use custom components in your stack,
            you need to make sure these get installed by specifying them in
            the `requirements` and `apt_packages` attributes.
        apt_packages: APT packages to install inside the Docker image.
        environment: Dictionary of environment variables to set inside the
            Docker image.
        build_config: Configuration for the main image build.
        dockerignore: DEPRECATED, use build_config.dockerignore instead.
        copy_files: DEPRECATED, use the `source_files` attribute instead.
        copy_global_config: DEPRECATED/UNUSED.
        user: If not `None`, will set the user, make it owner of the `/app`
            directory which contains all the user code and run the container
            entrypoint as this user.
        source_files: Defines how the user source files will be handled when
            building the Docker image.
            * INCLUDE: The files will be included in the Docker image.
            * DOWNLOAD: The files will be downloaded when running the image. If
              this is specified, the files must be inside a registered code
              repository and the repository must have no local changes,
              otherwise the build will fail.
            * DOWNLOAD_OR_INCLUDE: The files will be downloaded if they're
              inside a registered code repository and the repository has no
              local changes, otherwise they will be included in the image.
            * IGNORE: The files will not be included or downloaded in the image.
              If you use this option, you're responsible that all the files
              to run your steps exist in the right place.
    """

    parent_image: Optional[str] = None
    dockerfile: Optional[str] = None
    build_context_root: Optional[str] = None
    build_options: Dict[str, Any] = {}
    parent_image_build_config: Optional[DockerBuildConfig] = None
    skip_build: bool = False
    target_repository: str = "zenml"
    python_package_installer: PythonPackageInstaller = (
        PythonPackageInstaller.PIP
    )
    python_package_installer_args: Dict[str, Any] = {}
    replicate_local_python_environment: Optional[
        Union[List[str], PythonEnvironmentExportMethod]
    ] = Field(default=None, union_mode="left_to_right")
    requirements: Union[None, str, List[str]] = Field(
        default=None, union_mode="left_to_right"
    )
    required_integrations: List[str] = []
    required_hub_plugins: List[str] = []
    install_stack_requirements: bool = True
    apt_packages: List[str] = []
    environment: Dict[str, Any] = {}
    dockerignore: Optional[str] = None
    copy_files: bool = True
    copy_global_config: bool = True
    user: Optional[str] = None
    build_config: Optional[DockerBuildConfig] = None

    source_files: SourceFileMode = SourceFileMode.DOWNLOAD_OR_INCLUDE

    _deprecation_validator = deprecation_utils.deprecate_pydantic_attributes(
        "copy_files", "copy_global_config"
    )

    @model_validator(mode="before")
    @classmethod
    @before_validator_handler
    def _migrate_copy_files(cls, data: Dict[str, Any]) -> Dict[str, Any]:
        """Migrates the value from the old copy_files attribute.

        Args:
            data: The settings values.

        Returns:
            The migrated settings values.
        """
        copy_files = data.get("copy_files", None)

        if copy_files is None:
            return data

        if data.get("source_files", None):
            # Ignore the copy files value in favor of the new source files
            logger.warning(
                "Both `copy_files` and `source_files` specified for the "
                "DockerSettings, ignoring the `copy_files` value."
            )
        elif copy_files is True:
            data["source_files"] = SourceFileMode.INCLUDE
        elif copy_files is False:
            data["source_files"] = SourceFileMode.IGNORE

        return data

    @model_validator(mode="after")
    def _validate_skip_build(self) -> "DockerSettings":
        """Ensures that a parent image is passed when trying to skip the build.

        Returns:
            The validated settings values.

        Raises:
            ValueError: If the build should be skipped but no parent image
                was specified.
        """
        if self.skip_build and not self.parent_image:
            raise ValueError(
                "Docker settings that specify `skip_build=True` must always "
                "contain a `parent_image`. This parent image will be used "
                "to run the steps of your pipeline directly without additional "
                "Docker builds on top of it."
            )

        return self

    model_config = SettingsConfigDict(
        # public attributes are immutable
        frozen=True,
        # prevent extra attributes during model initialization
        extra="forbid",
    )<|MERGE_RESOLUTION|>--- conflicted
+++ resolved
@@ -16,12 +16,8 @@
 from enum import Enum
 from typing import Any, Dict, List, Optional, Union
 
-<<<<<<< HEAD
-from pydantic import BaseModel, Extra, root_validator
-=======
-from pydantic import Field, model_validator
+from pydantic import BaseModel, Field, model_validator
 from pydantic_settings import SettingsConfigDict
->>>>>>> 82e99531
 
 from zenml.config.base_settings import BaseSettings
 from zenml.logger import get_logger
@@ -138,7 +134,7 @@
             when the `dockerfile` attribute is set. If this is left empty, the
             build context will only contain the Dockerfile.
         parent_image_build_config: Configuration for the parent image build.
-        build_options: DEPRECATED, use parent_build_config.build_options
+        build_options: DEPRECATED, use parent_image_build_config.build_options
             instead.
         skip_build: If set to `True`, the parent image will be used directly to
             run the steps of your pipeline.
