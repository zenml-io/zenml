#  Copyright (c) ZenML GmbH 2022. All Rights Reserved.
#
#  Licensed under the Apache License, Version 2.0 (the "License");
#  you may not use this file except in compliance with the License.
#  You may obtain a copy of the License at:
#
#       https://www.apache.org/licenses/LICENSE-2.0
#
#  Unless required by applicable law or agreed to in writing, software
#  distributed under the License is distributed on an "AS IS" BASIS,
#  WITHOUT WARRANTIES OR CONDITIONS OF ANY KIND, either express
#  or implied. See the License for the specific language governing
#  permissions and limitations under the License.
"""Docker settings."""

from enum import Enum
from typing import Any, Dict, List, Optional, Union

from pydantic import BaseModel, ConfigDict, Field, model_validator

from zenml.config.base_settings import BaseSettings
from zenml.logger import get_logger
from zenml.utils import deprecation_utils
from zenml.utils.pydantic_utils import before_validator_handler

logger = get_logger(__name__)


class PythonEnvironmentExportMethod(Enum):
    """Different methods to export the local Python environment."""

    PIP_FREEZE = "pip_freeze"
    POETRY_EXPORT = "poetry_export"

    @property
    def command(self) -> str:
        """Shell command that outputs local python packages.

        The output string must be something that can be interpreted as a
        requirements file for pip once it's written to a file.

        Returns:
            Shell command.
        """
        return {
            PythonEnvironmentExportMethod.PIP_FREEZE: "pip freeze",
            PythonEnvironmentExportMethod.POETRY_EXPORT: "poetry export --format=requirements.txt",
        }[self]


class PythonPackageInstaller(Enum):
    """Different installers for python packages."""

    PIP = "pip"
    UV = "uv"


class DockerBuildConfig(BaseModel):
    """Configuration for a Docker build.

    Attributes:
        build_options: Additional options that will be passed unmodified to the
            Docker build call when building an image. You can use this to for
            example specify build args or a target stage. See
            https://docker-py.readthedocs.io/en/stable/images.html#docker.models.images.ImageCollection.build
            for a full list of available options.
        dockerignore: Path to a dockerignore file to use when building the
            Docker image.
    """

    build_options: Dict[str, Any] = {}
    dockerignore: Optional[str] = None


class DockerSettings(BaseSettings):
    """Settings for building Docker images to run ZenML pipelines.

    Build process:
    --------------
    * No `dockerfile` specified: If any of the options regarding
    requirements, environment variables or copying files require us to build an
    image, ZenML will build this image. Otherwise, the `parent_image` will be
    used to run the pipeline.
    * `dockerfile` specified: ZenML will first build an image based on the
    specified Dockerfile. If any of the options regarding
    requirements, environment variables or copying files require an additional
    image built on top of that, ZenML will build a second image. If not, the
    image build from the specified Dockerfile will be used to run the pipeline.

    Requirements installation order:
    --------------------------------
    Depending on the configuration of this object, requirements will be
    installed in the following order (each step optional):
    - The packages installed in your local python environment
    - The packages required by the stack unless this is disabled by setting
      `install_stack_requirements=False`.
    - The packages specified via the `required_integrations`
    - The packages specified via the `requirements` attribute

    Attributes:
        parent_image: Full name of the Docker image that should be
            used as the parent for the image that will be built. Defaults to
            a ZenML image built for the active Python and ZenML version.

            Additional notes:
            * If you specify a custom image here, you need to make sure it has
            ZenML installed.
            * If this is a non-local image, the environment which is running
            the pipeline and building the Docker image needs to be able to pull
            this image.
            * If a custom `dockerfile` is specified for this settings
            object, this parent image will be ignored.
        dockerfile: Path to a custom Dockerfile that should be built. Depending
            on the other values you specify in this object, the resulting
            image will be used directly to run your pipeline or ZenML will use
            it as a parent image to build on top of. See the general docstring
            of this class for more information.

            Additional notes:
            * If you specify this, the `parent_image` attribute will be ignored.
            * If you specify this, the image built from this Dockerfile needs
            to have ZenML installed.
        build_context_root: Build context root for the Docker build, only used
            when the `dockerfile` attribute is set. If this is left empty, the
            build context will only contain the Dockerfile.
        parent_image_build_config: Configuration for the parent image build.
        skip_build: If set to `True`, the parent image will be used directly to
            run the steps of your pipeline.
        prevent_build_reuse: Prevent the reuse of an existing build.
        target_repository: Name of the Docker repository to which the
            image should be pushed. This repository will be appended to the
            registry URI of the container registry of your stack and should
            therefore **not** include any registry. If not specified, the
            default repository name configured in the container registry
            stack component settings will be used.
        python_package_installer: The package installer to use for python
            packages.
        python_package_installer_args: Arguments to pass to the python package
            installer.
        replicate_local_python_environment: If not `None`, ZenML will use the
            specified method to generate a requirements file that replicates
            the packages installed in the currently running python environment.
            This requirements file will then be installed in the Docker image.
        requirements: Path to a requirements file or a list of required pip
            packages. During the image build, these requirements will be
            installed using pip. If you need to use a different tool to
            resolve and/or install your packages, please use a custom parent
            image or specify a custom `dockerfile`.
        required_integrations: List of ZenML integrations that should be
            installed. All requirements for the specified integrations will
            be installed inside the Docker image.
        required_hub_plugins: DEPRECATED/UNUSED.
        install_stack_requirements: If `True`, ZenML will automatically detect
            if components of your active stack are part of a ZenML integration
            and install the corresponding requirements and apt packages.
            If you set this to `False` or use custom components in your stack,
            you need to make sure these get installed by specifying them in
            the `requirements` and `apt_packages` attributes.
        apt_packages: APT packages to install inside the Docker image.
        environment: Dictionary of environment variables to set inside the
            Docker image.
        build_config: Configuration for the main image build.
        user: If not `None`, will set the user, make it owner of the `/app`
            directory which contains all the user code and run the container
            entrypoint as this user.
        allow_including_files_in_images: If `True`, code can be included in the
            Docker images if code download from a code repository or artifact
            store is disabled or not possible.
        allow_download_from_code_repository: If `True`, code can be downloaded
            from a code repository if possible.
        allow_download_from_artifact_store: If `True`, code can be downloaded
            from the artifact store.
        build_options: DEPRECATED, use parent_image_build_config.build_options
            instead.
        dockerignore: DEPRECATED, use build_config.dockerignore instead.
        copy_files: DEPRECATED/UNUSED.
        copy_global_config: DEPRECATED/UNUSED.
        source_files: DEPRECATED. Use allow_including_files_in_images,
            allow_download_from_code_repository and
            allow_download_from_artifact_store instead.
    """

    parent_image: Optional[str] = None
    dockerfile: Optional[str] = None
    build_context_root: Optional[str] = None
    parent_image_build_config: Optional[DockerBuildConfig] = None
    skip_build: bool = False
    prevent_build_reuse: bool = False
    target_repository: Optional[str] = None
    python_package_installer: PythonPackageInstaller = (
        PythonPackageInstaller.PIP
    )
    python_package_installer_args: Dict[str, Any] = {}
    replicate_local_python_environment: Optional[
        Union[List[str], PythonEnvironmentExportMethod]
    ] = Field(default=None, union_mode="left_to_right")
    requirements: Union[None, str, List[str]] = Field(
        default=None, union_mode="left_to_right"
    )
    required_integrations: List[str] = []
    required_hub_plugins: List[str] = []
    install_stack_requirements: bool = True
    apt_packages: List[str] = []
    environment: Dict[str, Any] = {}
    user: Optional[str] = None
    build_config: Optional[DockerBuildConfig] = None

    allow_including_files_in_images: bool = True
    allow_download_from_code_repository: bool = True
    allow_download_from_artifact_store: bool = True

    # Deprecated attributes
    build_options: Dict[str, Any] = {}
    dockerignore: Optional[str] = None
    copy_files: bool = True
    copy_global_config: bool = True
    source_files: Optional[str] = None

    _deprecation_validator = deprecation_utils.deprecate_pydantic_attributes(
<<<<<<< HEAD
        "copy_files", "copy_global_config", "source_files"
=======
        "copy_files", "copy_global_config", "required_hub_plugins"
>>>>>>> 847717b8
    )

    @model_validator(mode="before")
    @classmethod
    @before_validator_handler
    def _migrate_source_files(cls, data: Dict[str, Any]) -> Dict[str, Any]:
        """Migrate old source_files values.

        Args:
            data: The model data.

        Raises:
            ValueError: If an invalid source file mode is specified.

        Returns:
            The migrated data.
        """
        source_files = data.get("source_files", None)

        if source_files is None:
            return data

        replacement_attributes = [
            "allow_including_files_in_images",
            "allow_download_from_code_repository",
            "allow_download_from_artifact_store",
        ]
        if any(v in data for v in replacement_attributes):
            logger.warning(
                "Both `source_files` and one of %s specified for the "
                "DockerSettings, ignoring the `source_files` value.",
                replacement_attributes,
            )
            return data

        allow_including_files_in_images = False
        allow_download_from_code_repository = False
        allow_download_from_artifact_store = False

        if source_files == "download":
            allow_download_from_code_repository = True
        elif source_files == "include":
            allow_including_files_in_images = True
        elif source_files == "download_or_include":
            allow_including_files_in_images = True
            allow_download_from_code_repository = True
        elif source_files == "ignore":
            pass
        else:
            raise ValueError(f"Invalid source file mode `{source_files}`.")

        data["allow_including_files_in_images"] = (
            allow_including_files_in_images
        )
        data["allow_download_from_code_repository"] = (
            allow_download_from_code_repository
        )
        data["allow_download_from_artifact_store"] = (
            allow_download_from_artifact_store
        )

        return data

    @model_validator(mode="after")
    def _validate_skip_build(self) -> "DockerSettings":
        """Ensures that a parent image is passed when trying to skip the build.

        Returns:
            The validated settings values.

        Raises:
            ValueError: If the build should be skipped but no parent image
                was specified.
        """
        if self.skip_build and not self.parent_image:
            raise ValueError(
                "Docker settings that specify `skip_build=True` must always "
                "contain a `parent_image`. This parent image will be used "
                "to run the steps of your pipeline directly without additional "
                "Docker builds on top of it."
            )

        return self

    model_config = ConfigDict(
        # public attributes are immutable
        frozen=True,
        # prevent extra attributes during model initialization
        extra="forbid",
    )<|MERGE_RESOLUTION|>--- conflicted
+++ resolved
@@ -198,7 +198,6 @@
         default=None, union_mode="left_to_right"
     )
     required_integrations: List[str] = []
-    required_hub_plugins: List[str] = []
     install_stack_requirements: bool = True
     apt_packages: List[str] = []
     environment: Dict[str, Any] = {}
@@ -215,13 +214,13 @@
     copy_files: bool = True
     copy_global_config: bool = True
     source_files: Optional[str] = None
+    required_hub_plugins: List[str] = []
 
     _deprecation_validator = deprecation_utils.deprecate_pydantic_attributes(
-<<<<<<< HEAD
-        "copy_files", "copy_global_config", "source_files"
-=======
-        "copy_files", "copy_global_config", "required_hub_plugins"
->>>>>>> 847717b8
+        "copy_files",
+        "copy_global_config",
+        "source_files",
+        "required_hub_plugins",
     )
 
     @model_validator(mode="before")
