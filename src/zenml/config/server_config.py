#  Copyright (c) ZenML GmbH 2022. All Rights Reserved.
#
#  Licensed under the Apache License, Version 2.0 (the "License");
#  you may not use this file except in compliance with the License.
#  You may obtain a copy of the License at:
#
#       https://www.apache.org/licenses/LICENSE-2.0
#
#  Unless required by applicable law or agreed to in writing, software
#  distributed under the License is distributed on an "AS IS" BASIS,
#  WITHOUT WARRANTIES OR CONDITIONS OF ANY KIND, either express
#  or implied. See the License for the specific language governing
#  permissions and limitations under the License.
"""Functionality to support ZenML GlobalConfiguration."""

import json
import os
from secrets import token_hex
from typing import Any, Dict, List, Optional, Union
from uuid import UUID

from pydantic import BaseModel, ConfigDict, Field, model_validator

from zenml.constants import (
    DEFAULT_ZENML_JWT_TOKEN_ALGORITHM,
    DEFAULT_ZENML_JWT_TOKEN_LEEWAY,
    DEFAULT_ZENML_SERVER_DEVICE_AUTH_POLLING,
    DEFAULT_ZENML_SERVER_DEVICE_AUTH_TIMEOUT,
    DEFAULT_ZENML_SERVER_LOGIN_RATE_LIMIT_DAY,
    DEFAULT_ZENML_SERVER_LOGIN_RATE_LIMIT_MINUTE,
    DEFAULT_ZENML_SERVER_MAX_DEVICE_AUTH_ATTEMPTS,
    DEFAULT_ZENML_SERVER_NAME,
    DEFAULT_ZENML_SERVER_PIPELINE_RUN_AUTH_WINDOW,
    DEFAULT_ZENML_SERVER_SECURE_HEADERS_CACHE,
    DEFAULT_ZENML_SERVER_SECURE_HEADERS_CONTENT,
    DEFAULT_ZENML_SERVER_SECURE_HEADERS_CSP,
    DEFAULT_ZENML_SERVER_SECURE_HEADERS_HSTS,
    DEFAULT_ZENML_SERVER_SECURE_HEADERS_PERMISSIONS,
    DEFAULT_ZENML_SERVER_SECURE_HEADERS_REFERRER,
    DEFAULT_ZENML_SERVER_SECURE_HEADERS_XFO,
    DEFAULT_ZENML_SERVER_SECURE_HEADERS_XXP,
    DEFAULT_ZENML_SERVER_THREAD_POOL_SIZE,
    DEFAULT_ZENML_SERVER_USE_LEGACY_DASHBOARD,
    ENV_ZENML_SERVER_PREFIX,
)
from zenml.enums import AuthScheme
from zenml.logger import get_logger
from zenml.models import ServerDeploymentType
from zenml.utils.pydantic_utils import before_validator_handler

logger = get_logger(__name__)


def generate_jwt_secret_key() -> str:
    """Generate a random JWT secret key.

    This key is used to sign and verify generated JWT tokens.

    Returns:
        A random JWT secret key.
    """
    return token_hex(32)


class ServerConfiguration(BaseModel):
    """ZenML Server configuration attributes.

    Attributes:
        deployment_type: The type of ZenML server deployment that is running.
        server_url: The URL where the ZenML server API is reachable. Must be
            configured for features that involve triggering workloads from the
            ZenML dashboard (e.g., running pipelines). If not specified, the
            clients will use the same URL used to connect them to the ZenML
            server.
        dashboard_url: The URL where the ZenML dashboard is reachable.
            If not specified, the `server_url` value is used. This should be
            configured if the dashboard is served from a different URL than the
            ZenML server.
        root_url_path: The root URL path for the ZenML API and dashboard.
        auth_scheme: The authentication scheme used by the ZenML server.
        jwt_token_algorithm: The algorithm used to sign and verify JWT tokens.
        jwt_token_issuer: The issuer of the JWT tokens. If not specified, the
            issuer is set to the ZenML Server ID.
        jwt_token_audience: The audience of the JWT tokens. If not specified,
            the audience is set to the ZenML Server ID.
        jwt_token_leeway_seconds: The leeway in seconds allowed when verifying
            the expiration time of JWT tokens.
        jwt_token_expire_minutes: The expiration time of JWT tokens in minutes.
            If not specified, generated JWT tokens will not be set to expire.
        jwt_secret_key: The secret key used to sign and verify JWT tokens. If
            not specified, a random secret key is generated.
        auth_cookie_name: The name of the http-only cookie used to store the JWT
            token. If not specified, the cookie name is set to a value computed
            from the ZenML server ID.
        auth_cookie_domain: The domain of the http-only cookie used to store the
            JWT token. If not specified, the cookie will be valid for the
            domain where the ZenML server is running.
        cors_allow_origins: The origins allowed to make cross-origin requests
            to the ZenML server. If not specified, all origins are allowed.
        max_failed_device_auth_attempts: The maximum number of failed OAuth 2.0
            device authentication attempts before the device is locked.
        device_auth_timeout: The timeout in seconds after which a pending OAuth
            2.0 device authorization request expires.
        device_auth_polling_interval: The polling interval in seconds used to
            poll the OAuth 2.0 device authorization endpoint.
        device_expiration_minutes: The time in minutes that an OAuth 2.0 device is
            allowed to be used to authenticate with the ZenML server. If not
            set or if `jwt_token_expire_minutes` is not set, the devices are
            allowed to be used indefinitely. This controls the expiration time
            of the JWT tokens issued to clients after they have authenticated
            with the ZenML server using an OAuth 2.0 device.
        trusted_device_expiration_minutes: The time in minutes that a trusted OAuth 2.0
            device is allowed to be used to authenticate with the ZenML server.
            If not set or if `jwt_token_expire_minutes` is not set, the devices
            are allowed to be used indefinitely. This controls the expiration
            time of the JWT tokens issued to clients after they have
            authenticated with the ZenML server using an OAuth 2.0 device
            that has been marked as trusted.
        external_login_url: The login URL of an external authenticator service
            to use with the `EXTERNAL` authentication scheme.
        external_user_info_url: The user info URL of an external authenticator
            service to use with the `EXTERNAL` authentication scheme.
        external_cookie_name: The name of the http-only cookie used to store the
            bearer token used to authenticate with the external authenticator
            service. Must be specified if the `EXTERNAL` authentication scheme
            is used.
        external_server_id: The ID of the ZenML server to use with the
            `EXTERNAL` authentication scheme. If not specified, the regular
            ZenML server ID is used.
        metadata: Additional metadata to be associated with the ZenML server.
        rbac_implementation_source: Source pointing to a class implementing
            the RBAC interface defined by
            `zenml.zen_server.rbac_interface.RBACInterface`. If not specified,
            RBAC will not be enabled for this server.
        feature_gate_implementation_source: Source pointing to a class
            implementing the feature gate interface defined by
            `zenml.zen_server.feature_gate.feature_gate_interface.FeatureGateInterface`.
            If not specified, feature usage will not be gated/tracked for this
            server.
        workload_manager_implementation_source: Source pointing to a class
            implementing the workload management interface.
        pipeline_run_auth_window: The default time window in minutes for which
            a pipeline run action is allowed to authenticate with the ZenML
            server.
        login_rate_limit_minute: The number of login attempts allowed per minute.
        login_rate_limit_day: The number of login attempts allowed per day.
        secure_headers_server: Custom value to be set in the `Server` HTTP
            header to identify the server. If not specified, or if set to one of
            the reserved values `enabled`, `yes`, `true`, `on`, the `Server`
            header will be set to the default value (ZenML server ID). If set to
            one of the reserved values `disabled`, `no`, `none`, `false`, `off`
            or to an empty string, the `Server` header will not be included in
            responses.
        secure_headers_hsts: The server header value to be set in the HTTP
            header `Strict-Transport-Security`. If not specified, or if set to
            one of the reserved values `enabled`, `yes`, `true`, `on`, the
            `Strict-Transport-Security` header will be set to the default value
            (`max-age=63072000; includeSubdomains`). If set to one of
            the reserved values `disabled`, `no`, `none`, `false`, `off` or to
            an empty string, the `Strict-Transport-Security` header will not be
            included in responses.
        secure_headers_xfo: The server header value to be set in the HTTP
            header `X-Frame-Options`. If not specified, or if set to one of the
            reserved values `enabled`, `yes`, `true`, `on`, the `X-Frame-Options`
            header will be set to the default value (`SAMEORIGIN`). If set to
            one of the reserved values `disabled`, `no`, `none`, `false`, `off`
            or to an empty string, the `X-Frame-Options` header will not be
            included in responses.
        secure_headers_xxp: The server header value to be set in the HTTP
            header `X-XSS-Protection`. If not specified, or if set to one of the
            reserved values `enabled`, `yes`, `true`, `on`, the `X-XSS-Protection`
            header will be set to the default value (`0`). If set to one of the
            reserved values `disabled`, `no`, `none`, `false`, `off` or
            to an empty string, the `X-XSS-Protection` header will not be
            included in responses. NOTE: this header is deprecated and should
            always be set to `0`. The `Content-Security-Policy` header should be
            used instead.
        secure_headers_content: The server header value to be set in the HTTP
            header `X-Content-Type-Options`. If not specified, or if set to one
            of the reserved values `enabled`, `yes`, `true`, `on`, the
            `X-Content-Type-Options` header will be set to the default value
            (`nosniff`). If set to one of the reserved values `disabled`, `no`,
            `none`, `false`, `off` or to an empty string, the
            `X-Content-Type-Options` header will not be included in responses.
        secure_headers_csp: The server header value to be set in the HTTP
            header `Content-Security-Policy`. If not specified, or if set to one
            of the reserved values `enabled`, `yes`, `true`, `on`, the
            `Content-Security-Policy` header will be set to a default value
            that is compatible with the ZenML dashboard. If set to one of the
            reserved values `disabled`, `no`, `none`, `false`, `off` or to an
            empty string, the `Content-Security-Policy` header will not be
            included in responses.
        secure_headers_referrer: The server header value to be set in the HTTP
            header `Referrer-Policy`. If not specified, or if set to one of the
            reserved values `enabled`, `yes`, `true`, `on`, the `Referrer-Policy`
            header will be set to the default value
            (`no-referrer-when-downgrade`). If set to one of the reserved values
            `disabled`, `no`, `none`, `false`, `off` or to an empty string, the
            `Referrer-Policy` header will not be included in responses.
        secure_headers_cache: The server header value to be set in the HTTP
            header `Cache-Control`. If not specified, or if set to one of the
            reserved values `enabled`, `yes`, `true`, `on`, the `Cache-Control`
            header will be set to the default value
            (`no-store, no-cache, must-revalidate`). If set to one of the
            reserved values `disabled`, `no`, `none`, `false`, `off` or to an
            empty string, the `Cache-Control` header will not be included in
            responses.
        secure_headers_permissions: The server header value to be set in the
            HTTP header `Permissions-Policy`. If not specified, or if set to one
            of the reserved values `enabled`, `yes`, `true`, `on`, the
            `Permissions-Policy` header will be set to the default value
            (`accelerometer=(), camera=(), geolocation=(), gyroscope=(),
            magnetometer=(), microphone=(), payment=(), usb=()`). If set to
            one of the reserved values `disabled`, `no`, `none`, `false`, `off`
            or to an empty string, the `Permissions-Policy` header will not be
            included in responses.
        use_legacy_dashboard: Whether to use the legacy dashboard. If set to
            `True`, the dashboard will be used with the old UI. If set to
            `False`, the new dashboard will be used.
        server_name: The name of the ZenML server. Used only during initial
            deployment. Can be changed later as a part of the server settings.
        display_announcements: Whether to display announcements about ZenML in
            the dashboard. Used only during initial deployment. Can be changed
            later as a part of the server settings.
        display_updates: Whether to display notifications about ZenML updates in
            the dashboard. Used only during initial deployment. Can be changed
            later as a part of the server settings.
        auto_activate: Whether to automatically activate the server and create a
            default admin user account with an empty password during the initial
            deployment.
        assistant_enabled: Whether to include the AI assistant endpoints.
    """

    deployment_type: ServerDeploymentType = ServerDeploymentType.OTHER
    server_url: Optional[str] = None
    dashboard_url: Optional[str] = None
    root_url_path: str = ""
    metadata: Dict[str, Any] = {}
    auth_scheme: AuthScheme = AuthScheme.OAUTH2_PASSWORD_BEARER
    jwt_token_algorithm: str = DEFAULT_ZENML_JWT_TOKEN_ALGORITHM
    jwt_token_issuer: Optional[str] = None
    jwt_token_audience: Optional[str] = None
    jwt_token_leeway_seconds: int = DEFAULT_ZENML_JWT_TOKEN_LEEWAY
    jwt_token_expire_minutes: Optional[int] = None
    jwt_secret_key: str = Field(default_factory=generate_jwt_secret_key)
    auth_cookie_name: Optional[str] = None
    auth_cookie_domain: Optional[str] = None
    cors_allow_origins: Optional[List[str]] = None
    max_failed_device_auth_attempts: int = (
        DEFAULT_ZENML_SERVER_MAX_DEVICE_AUTH_ATTEMPTS
    )
    device_auth_timeout: int = DEFAULT_ZENML_SERVER_DEVICE_AUTH_TIMEOUT
    device_auth_polling_interval: int = (
        DEFAULT_ZENML_SERVER_DEVICE_AUTH_POLLING
    )
    device_expiration_minutes: Optional[int] = None
    trusted_device_expiration_minutes: Optional[int] = None

    external_login_url: Optional[str] = None
    external_user_info_url: Optional[str] = None
    external_cookie_name: Optional[str] = None
    external_server_id: Optional[UUID] = None

    rbac_implementation_source: Optional[str] = None
    feature_gate_implementation_source: Optional[str] = None
    workload_manager_implementation_source: Optional[str] = None
    pipeline_run_auth_window: int = (
        DEFAULT_ZENML_SERVER_PIPELINE_RUN_AUTH_WINDOW
    )

    rate_limit_enabled: bool = False
    login_rate_limit_minute: int = DEFAULT_ZENML_SERVER_LOGIN_RATE_LIMIT_MINUTE
    login_rate_limit_day: int = DEFAULT_ZENML_SERVER_LOGIN_RATE_LIMIT_DAY

    secure_headers_server: Union[bool, str] = Field(
        default=True,
        union_mode="left_to_right",
    )
    secure_headers_hsts: Union[bool, str] = Field(
        default=DEFAULT_ZENML_SERVER_SECURE_HEADERS_HSTS,
        union_mode="left_to_right",
    )
    secure_headers_xfo: Union[bool, str] = Field(
        default=DEFAULT_ZENML_SERVER_SECURE_HEADERS_XFO,
        union_mode="left_to_right",
    )
    secure_headers_xxp: Union[bool, str] = Field(
        default=DEFAULT_ZENML_SERVER_SECURE_HEADERS_XXP,
        union_mode="left_to_right",
    )
    secure_headers_content: Union[bool, str] = Field(
        default=DEFAULT_ZENML_SERVER_SECURE_HEADERS_CONTENT,
        union_mode="left_to_right",
    )
    secure_headers_csp: Union[bool, str] = Field(
        default=DEFAULT_ZENML_SERVER_SECURE_HEADERS_CSP,
        union_mode="left_to_right",
    )
    secure_headers_referrer: Union[bool, str] = Field(
        default=DEFAULT_ZENML_SERVER_SECURE_HEADERS_REFERRER,
        union_mode="left_to_right",
    )
    secure_headers_cache: Union[bool, str] = Field(
        default=DEFAULT_ZENML_SERVER_SECURE_HEADERS_CACHE,
        union_mode="left_to_right",
    )
    secure_headers_permissions: Union[bool, str] = Field(
        default=DEFAULT_ZENML_SERVER_SECURE_HEADERS_PERMISSIONS,
        union_mode="left_to_right",
    )
    use_legacy_dashboard: bool = DEFAULT_ZENML_SERVER_USE_LEGACY_DASHBOARD

    server_name: str = DEFAULT_ZENML_SERVER_NAME
    display_announcements: bool = True
    display_updates: bool = True
    auto_activate: bool = False

    thread_pool_size: int = DEFAULT_ZENML_SERVER_THREAD_POOL_SIZE

    _deployment_id: Optional[UUID] = None

<<<<<<< HEAD
    assistant_enabled: bool = False

=======
>>>>>>> fe7405b3
    @model_validator(mode="before")
    @classmethod
    @before_validator_handler
    def _validate_config(cls, data: Dict[str, Any]) -> Dict[str, Any]:
        """Validate the server configuration.

        Args:
            data: The server configuration values.

        Returns:
            The validated server configuration values.

        Raises:
            ValueError: If the server configuration is invalid.
        """
        if data.get("auth_scheme") == AuthScheme.EXTERNAL:
            # If the authentication scheme is set to `EXTERNAL`, the
            # external authenticator URLs must be specified.
            if not data.get("external_login_url") or not data.get(
                "external_user_info_url"
            ):
                raise ValueError(
                    "The external login and user info authenticator "
                    "URLs must be specified when using the EXTERNAL "
                    "authentication scheme."
                )

            # If the authentication scheme is set to `EXTERNAL`, the
            # external cookie name must be specified.
            if not data.get("external_cookie_name"):
                raise ValueError(
                    "The external cookie name must be specified when "
                    "using the EXTERNAL authentication scheme."
                )

        if cors_allow_origins := data.get("cors_allow_origins"):
            origins = cors_allow_origins.split(",")
            data["cors_allow_origins"] = origins
        else:
            data["cors_allow_origins"] = ["*"]

        # if metadata is a string, convert it to a dictionary
        if isinstance(data.get("metadata"), str):
            try:
                data["metadata"] = json.loads(data["metadata"])
            except json.JSONDecodeError as e:
                raise ValueError(
                    f"The server metadata is not a valid JSON string: {e}"
                )

        # if one of the secure headers options is set to a boolean value, set
        # the corresponding value
        for k, v in data.copy().items():
            if k.startswith("secure_headers_") and isinstance(v, str):
                if v.lower() in ["disabled", "no", "none", "false", "off", ""]:
                    data[k] = False
                if v.lower() in ["enabled", "yes", "true", "on"]:
                    # Revert to the default value if the header is enabled
                    del data[k]

        return data

    @property
    def deployment_id(self) -> UUID:
        """Get the ZenML server deployment ID.

        Returns:
            The ZenML server deployment ID.
        """
        from zenml.config.global_config import GlobalConfiguration

        if self._deployment_id:
            return self._deployment_id

        self._deployment_id = (
            GlobalConfiguration().zen_store.get_deployment_id()
        )

        return self._deployment_id

    @property
    def rbac_enabled(self) -> bool:
        """Whether RBAC is enabled on the server or not.

        Returns:
            Whether RBAC is enabled on the server or not.
        """
        return self.rbac_implementation_source is not None

    @property
    def feature_gate_enabled(self) -> bool:
        """Whether feature gating is enabled on the server or not.

        Returns:
            Whether feature gating is enabled on the server or not.
        """
        return self.feature_gate_implementation_source is not None

    @property
    def workload_manager_enabled(self) -> bool:
        """Whether workload management is enabled on the server or not.

        Returns:
            Whether workload management is enabled on the server or not.
        """
        return self.workload_manager_implementation_source is not None

    def get_jwt_token_issuer(self) -> str:
        """Get the JWT token issuer.

        If not configured, the issuer is set to the ZenML Server ID.

        Returns:
            The JWT token issuer.
        """
        if self.jwt_token_issuer:
            return self.jwt_token_issuer

        self.jwt_token_issuer = str(self.deployment_id)

        return self.jwt_token_issuer

    def get_jwt_token_audience(self) -> str:
        """Get the JWT token audience.

        If not configured, the audience is set to the ZenML Server ID.

        Returns:
            The JWT token audience.
        """
        if self.jwt_token_audience:
            return self.jwt_token_audience

        self.jwt_token_audience = str(self.deployment_id)

        return self.jwt_token_audience

    def get_auth_cookie_name(self) -> str:
        """Get the authentication cookie name.

        If not configured, the cookie name is set to a value computed from the
        ZenML server ID.

        Returns:
            The authentication cookie name.
        """
        if self.auth_cookie_name:
            return self.auth_cookie_name

        self.auth_cookie_name = f"zenml-server-{self.deployment_id}"

        return self.auth_cookie_name

    def get_external_server_id(self) -> UUID:
        """Get the external server ID.

        If not configured, the regular ZenML server ID is used.

        Returns:
            The external server ID.
        """
        if self.external_server_id:
            return self.external_server_id

        self.external_server_id = self.deployment_id

        return self.external_server_id

    @classmethod
    def get_server_config(cls) -> "ServerConfiguration":
        """Get the server configuration.

        Returns:
            The server configuration.
        """
        env_server_config: Dict[str, Any] = {}
        for k, v in os.environ.items():
            if v == "":
                continue
            if k.startswith(ENV_ZENML_SERVER_PREFIX):
                env_server_config[
                    k[len(ENV_ZENML_SERVER_PREFIX) :].lower()
                ] = v

        return ServerConfiguration(**env_server_config)

    model_config = ConfigDict(
        # Allow extra attributes from configs of previous ZenML versions to
        # permit downgrading
        extra="allow",
    )<|MERGE_RESOLUTION|>--- conflicted
+++ resolved
@@ -310,6 +310,8 @@
     )
     use_legacy_dashboard: bool = DEFAULT_ZENML_SERVER_USE_LEGACY_DASHBOARD
 
+    assistant_enabled: bool = False
+
     server_name: str = DEFAULT_ZENML_SERVER_NAME
     display_announcements: bool = True
     display_updates: bool = True
@@ -319,11 +321,6 @@
 
     _deployment_id: Optional[UUID] = None
 
-<<<<<<< HEAD
-    assistant_enabled: bool = False
-
-=======
->>>>>>> fe7405b3
     @model_validator(mode="before")
     @classmethod
     @before_validator_handler
