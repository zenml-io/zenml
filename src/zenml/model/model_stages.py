--- conflicted
+++ resolved
@@ -12,7 +12,6 @@
 #  or implied. See the License for the specific language governing
 #  permissions and limitations under the License.
 """ModelStages lists supported stages of a Model Version."""
-from typing import List
 
 from zenml.utils.enum_utils import StrEnum
 
@@ -23,18 +22,4 @@
     NONE = "none"
     STAGING = "staging"
     PRODUCTION = "production"
-<<<<<<< HEAD
-    ARCHIVED = "archived"
-    # technical stages
-    RUNNING = "running"
-
-    @classmethod
-    def _members(cls) -> List[str]:
-        values = getattr(cls, "_value2member_map_", None)
-        if values is None:
-            return ["none", "staging", "production", "archived", "running"]
-        else:
-            return list(values.keys())
-=======
-    ARCHIVED = "archived"
->>>>>>> 4ab88628
+    ARCHIVED = "archived"