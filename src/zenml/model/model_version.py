--- conflicted
+++ resolved
@@ -200,11 +200,7 @@
         self,
         name: str,
         version: Optional[str] = None,
-<<<<<<< HEAD
-    ) -> Optional["ArtifactVersionResponse"]:
-=======
-    ) -> Optional[Union["ArtifactResponse", "ExternalArtifact"]]:
->>>>>>> ad75200d
+    ) -> Optional[Union["ArtifactVersionResponse", "ExternalArtifact"]]:
         """Get the artifact linked to this model version.
 
         Args:
@@ -226,11 +222,7 @@
         self,
         name: str,
         version: Optional[str] = None,
-<<<<<<< HEAD
-    ) -> Optional["ArtifactVersionResponse"]:
-=======
-    ) -> Optional[Union["ArtifactResponse", "ExternalArtifact"]]:
->>>>>>> ad75200d
+    ) -> Optional[Union["ArtifactVersionResponse", "ExternalArtifact"]]:
         """Get the model artifact linked to this model version.
 
         Args:
@@ -252,11 +244,7 @@
         self,
         name: str,
         version: Optional[str] = None,
-<<<<<<< HEAD
-    ) -> Optional["ArtifactVersionResponse"]:
-=======
-    ) -> Optional[Union["ArtifactResponse", "ExternalArtifact"]]:
->>>>>>> ad75200d
+    ) -> Optional[Union["ArtifactVersionResponse", "ExternalArtifact"]]:
         """Get the data artifact linked to this model version.
 
         Args:
@@ -278,11 +266,7 @@
         self,
         name: str,
         version: Optional[str] = None,
-<<<<<<< HEAD
-    ) -> Optional["ArtifactVersionResponse"]:
-=======
-    ) -> Optional[Union["ArtifactResponse", "ExternalArtifact"]]:
->>>>>>> ad75200d
+    ) -> Optional[Union["ArtifactVersionResponse", "ExternalArtifact"]]:
         """Get the endpoint artifact linked to this model version.
 
         Args:
