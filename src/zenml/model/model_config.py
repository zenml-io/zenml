#  Copyright (c) ZenML GmbH 2023. All Rights Reserved.
#
#  Licensed under the Apache License, Version 2.0 (the "License");
#  you may not use this file except in compliance with the License.
#  You may obtain a copy of the License at:
#
#       https://www.apache.org/licenses/LICENSE-2.0
#
#  Unless required by applicable law or agreed to in writing, software
#  distributed under the License is distributed on an "AS IS" BASIS,
#  WITHOUT WARRANTIES OR CONDITIONS OF ANY KIND, either express
#  or implied. See the License for the specific language governing
#  permissions and limitations under the License.
"""ModelConfig user facing interface to pass into pipeline or step."""

from typing import TYPE_CHECKING, Optional

from pydantic import PrivateAttr

from zenml.exceptions import EntityExistsError
from zenml.logger import get_logger
from zenml.models.model_base_model import ModelConfigModel

if TYPE_CHECKING:
    from zenml.models.model_models import (
        ModelResponseModel,
        ModelVersionResponseModel,
    )

logger = get_logger(__name__)


class ModelConfig(ModelConfigModel):
    """ModelConfig class to pass into pipeline or step to set it into a model context.

<<<<<<< HEAD
    version_name: points model context to a specific version or stage.
    version_number: points model context to a specific version number.
=======
    name: The name of the model.
    version: The model version name, number or stage is optional and points model context
        to a specific version/stage, if skipped and `create_new_model_version` is False -
        latest model version will be used.
>>>>>>> 9e35cf14
    version_description: The description of the model version.
    create_new_model_version: Whether to create a new model version during execution
    save_models_to_registry: Whether to save all ModelArtifacts to Model Registry,
        if available in active stack.
    delete_new_version_on_failure: Whether to delete failed runs with new versions for later recovery from it.
    """

    _model: Optional["ModelResponseModel"] = PrivateAttr(default=None)
    _model_version: Optional["ModelVersionResponseModel"] = PrivateAttr(
        default=None
    )

    def get_or_create_model(self) -> "ModelResponseModel":
        """This method should get or create a model from Model Control Plane.

        New model is created implicitly, if missing, otherwise fetched.

        Returns:
            The model based on configuration.
        """
        if self._model is not None:
            return self._model

        from zenml.client import Client
        from zenml.models.model_models import ModelRequestModel

        zenml_client = Client()
        try:
            self._model = zenml_client.get_model(model_name_or_id=self.name)
        except KeyError:
            model_request = ModelRequestModel(
                name=self.name,
                license=self.license,
                description=self.description,
                audience=self.audience,
                use_cases=self.use_cases,
                limitations=self.limitations,
                trade_offs=self.trade_offs,
                ethic=self.ethic,
                tags=self.tags,
                user=zenml_client.active_user.id,
                workspace=zenml_client.active_workspace.id,
            )
            model_request = ModelRequestModel.parse_obj(model_request)
            try:
                self._model = zenml_client.create_model(model=model_request)
                logger.info(f"New model `{self.name}` was created implicitly.")
            except EntityExistsError:
                # this is backup logic, if model was created somehow in between get and create calls
                self._model = zenml_client.get_model(
                    model_name_or_id=self.name
                )

        return self._model

    def _create_model_version(
        self, model: "ModelResponseModel"
    ) -> "ModelVersionResponseModel":
        """This method creates a model version for Model Control Plane.

        Args:
            model: The model containing the model version.

        Returns:
            The model version based on configuration.
        """
        if self._model_version is not None:
            return self._model_version

        from zenml.client import Client
        from zenml.models.model_models import ModelVersionRequestModel

        zenml_client = Client()
        model_version_request = ModelVersionRequestModel(
            user=zenml_client.active_user.id,
            workspace=zenml_client.active_workspace.id,
<<<<<<< HEAD
            name=self.version_name,
=======
            name=self.version,
>>>>>>> 9e35cf14
            description=self.version_description,
            model=model.id,
        )
        mv_request = ModelVersionRequestModel.parse_obj(model_version_request)
        try:
            mv = zenml_client.get_model_version(
                model_name_or_id=self.name,
<<<<<<< HEAD
                model_version_name_or_number_or_id=self.version_name,
=======
                model_version_name_or_number_or_id=self.version,
>>>>>>> 9e35cf14
            )
            self._model_version = mv
        except KeyError:
            self._model_version = zenml_client.create_model_version(
                model_version=mv_request
            )
            logger.info(f"New model version `{self.name}` was created.")

        return self._model_version

    def _get_model_version(self) -> "ModelVersionResponseModel":
        """This method gets a model version from Model Control Plane.

        Returns:
            The model version based on configuration.
        """
        if self._model_version is not None:
            return self._model_version

        from zenml.client import Client

        zenml_client = Client()
        if self.version_name is None and self.version_number is None:
            # raise if not found
            self._model_version = zenml_client.get_model_version(
                model_name_or_id=self.name
            )
        else:
            # by version name or stage or number
            # raise if not found
            self._model_version = zenml_client.get_model_version(
                model_name_or_id=self.name,
<<<<<<< HEAD
                model_version_name_or_number_or_id=self.version_number
                or self.version_name,
=======
                model_version_name_or_number_or_id=self.version,
>>>>>>> 9e35cf14
            )
        return self._model_version

    def get_or_create_model_version(self) -> "ModelVersionResponseModel":
        """This method should get or create a model and a model version from Model Control Plane.

        A new model is created implicitly if missing, otherwise existing model is fetched. Model
        name is controlled by the `name` parameter.

        Model Version returned by this method is resolved based on model configuration:
        - If there is an existing model version leftover from the previous failed run with
        `delete_new_version_on_failure` is set to False and `create_new_model_version` is True,
        leftover model version will be reused.
        - Otherwise if `create_new_model_version` is True, a new model version is created.
        - If `create_new_model_version` is False a model version will be fetched based on the version:
            - If `version` is not set, the latest model version will be fetched.
            - If `version` is set to a string, the model version with the matching version will be fetched.
            - If `version` is set to a `ModelStage`, the model version with the matching stage will be fetched.

        Returns:
            The model version based on configuration.
        """
        model = self.get_or_create_model()
        if self.create_new_model_version:
            mv = self._create_model_version(model)
        else:
            mv = self._get_model_version()
        return mv

    def _merge_with_config(self, model_config: ModelConfigModel) -> None:
        self.license = self.license or model_config.license
        self.description = self.description or model_config.description
        self.audience = self.audience or model_config.audience
        self.use_cases = self.use_cases or model_config.use_cases
        self.limitations = self.limitations or model_config.limitations
        self.trade_offs = self.trade_offs or model_config.trade_offs
        self.ethic = self.ethic or model_config.ethic
        if model_config.tags is not None:
            self.tags = (self.tags or []) + model_config.tags

        self.delete_new_version_on_failure &= (
            model_config.delete_new_version_on_failure
        )<|MERGE_RESOLUTION|>--- conflicted
+++ resolved
@@ -33,15 +33,10 @@
 class ModelConfig(ModelConfigModel):
     """ModelConfig class to pass into pipeline or step to set it into a model context.
 
-<<<<<<< HEAD
-    version_name: points model context to a specific version or stage.
-    version_number: points model context to a specific version number.
-=======
     name: The name of the model.
     version: The model version name, number or stage is optional and points model context
         to a specific version/stage, if skipped and `create_new_model_version` is False -
         latest model version will be used.
->>>>>>> 9e35cf14
     version_description: The description of the model version.
     create_new_model_version: Whether to create a new model version during execution
     save_models_to_registry: Whether to save all ModelArtifacts to Model Registry,
@@ -118,11 +113,7 @@
         model_version_request = ModelVersionRequestModel(
             user=zenml_client.active_user.id,
             workspace=zenml_client.active_workspace.id,
-<<<<<<< HEAD
-            name=self.version_name,
-=======
             name=self.version,
->>>>>>> 9e35cf14
             description=self.version_description,
             model=model.id,
         )
@@ -130,11 +121,7 @@
         try:
             mv = zenml_client.get_model_version(
                 model_name_or_id=self.name,
-<<<<<<< HEAD
-                model_version_name_or_number_or_id=self.version_name,
-=======
                 model_version_name_or_number_or_id=self.version,
->>>>>>> 9e35cf14
             )
             self._model_version = mv
         except KeyError:
@@ -157,7 +144,7 @@
         from zenml.client import Client
 
         zenml_client = Client()
-        if self.version_name is None and self.version_number is None:
+        if self.version is None:
             # raise if not found
             self._model_version = zenml_client.get_model_version(
                 model_name_or_id=self.name
@@ -167,12 +154,7 @@
             # raise if not found
             self._model_version = zenml_client.get_model_version(
                 model_name_or_id=self.name,
-<<<<<<< HEAD
-                model_version_name_or_number_or_id=self.version_number
-                or self.version_name,
-=======
                 model_version_name_or_number_or_id=self.version,
->>>>>>> 9e35cf14
             )
         return self._model_version
 
