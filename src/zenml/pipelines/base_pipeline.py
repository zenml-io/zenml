#  Copyright (c) ZenML GmbH 2021. All Rights Reserved.
#
#  Licensed under the Apache License, Version 2.0 (the "License");
#  you may not use this file except in compliance with the License.
#  You may obtain a copy of the License at:
#
#       https://www.apache.org/licenses/LICENSE-2.0
#
#  Unless required by applicable law or agreed to in writing, software
#  distributed under the License is distributed on an "AS IS" BASIS,
#  WITHOUT WARRANTIES OR CONDITIONS OF ANY KIND, either express
#  or implied. See the License for the specific language governing
#  permissions and limitations under the License.
"""Abstract base class for all ZenML pipelines."""
import hashlib
import inspect
from abc import abstractmethod
from datetime import datetime
from pathlib import Path
from types import FunctionType
from typing import (
    TYPE_CHECKING,
    Any,
    Callable,
    ClassVar,
    Dict,
    List,
    Mapping,
    Optional,
    Set,
    Tuple,
    Type,
    TypeVar,
    Union,
    cast,
)
from uuid import UUID

import yaml
from packaging import version

from zenml import constants
from zenml.client import Client
from zenml.config.compiler import Compiler
from zenml.config.pipeline_configurations import (
    PipelineConfiguration,
    PipelineConfigurationUpdate,
    PipelineRunConfiguration,
)
from zenml.config.pipeline_spec import PipelineSpec
from zenml.config.schedule import Schedule
from zenml.config.step_configurations import StepConfigurationUpdate
from zenml.enums import StackComponentType
from zenml.exceptions import PipelineInterfaceError
from zenml.hooks.hook_validators import resolve_and_validate_hook
from zenml.logger import get_logger
from zenml.models import (
    CodeReferenceRequestModel,
    PipelineBuildResponseModel,
    PipelineDeploymentRequestModel,
    PipelineDeploymentResponseModel,
    PipelineRequestModel,
    PipelineResponseModel,
    ScheduleRequestModel,
)
from zenml.models.pipeline_build_models import (
    PipelineBuildBaseModel,
)
from zenml.models.pipeline_deployment_models import PipelineDeploymentBaseModel
from zenml.pipelines import build_utils
from zenml.stack import Stack
from zenml.steps import BaseStep
from zenml.steps.base_step import BaseStepMeta
from zenml.utils import (
    dashboard_utils,
    dict_utils,
    pydantic_utils,
    settings_utils,
    source_utils,
    yaml_utils,
)
from zenml.utils.analytics_utils import AnalyticsEvent, event_handler

if TYPE_CHECKING:
    from zenml.config.base_settings import SettingsOrDict
    from zenml.config.source import Source
    from zenml.post_execution import PipelineRunView

    StepConfigurationUpdateOrDict = Union[
        Dict[str, Any], StepConfigurationUpdate
    ]
    HookSpecification = Union[str, "Source", FunctionType]

logger = get_logger(__name__)
PIPELINE_INNER_FUNC_NAME = "connect"
PARAM_ENABLE_CACHE = "enable_cache"
PARAM_ENABLE_ARTIFACT_METADATA = "enable_artifact_metadata"
INSTANCE_CONFIGURATION = "INSTANCE_CONFIGURATION"
PARAM_SETTINGS = "settings"
PARAM_EXTRA_OPTIONS = "extra"
PARAM_ON_FAILURE = "on_failure"
PARAM_ON_SUCCESS = "on_success"


class BasePipelineMeta(type):
    """Pipeline Metaclass responsible for validating the pipeline definition."""

    def __new__(
        mcs, name: str, bases: Tuple[Type[Any], ...], dct: Dict[str, Any]
    ) -> "BasePipelineMeta":
        """Saves argument names for later verification purposes.

        Args:
            name: The name of the class.
            bases: The base classes of the class.
            dct: The dictionary of the class.

        Returns:
            The class.
        """
        dct.setdefault(INSTANCE_CONFIGURATION, {})
        cls = cast(
            Type["BasePipeline"], super().__new__(mcs, name, bases, dct)
        )

        cls.STEP_SPEC = {}

        connect_spec = inspect.getfullargspec(
            inspect.unwrap(getattr(cls, PIPELINE_INNER_FUNC_NAME))
        )
        connect_args = connect_spec.args

        if connect_args and connect_args[0] == "self":
            connect_args.pop(0)

        for arg in connect_args:
            arg_type = connect_spec.annotations.get(arg, None)
            cls.STEP_SPEC.update({arg: arg_type})
        return cls


T = TypeVar("T", bound="BasePipeline")


class BasePipeline(metaclass=BasePipelineMeta):
    """Abstract base class for all ZenML pipelines.

    Attributes:
        name: The name of this pipeline.
        enable_cache: A boolean indicating if caching is enabled for this
            pipeline.
        enable_artifact_metadata: A boolean indicating if artifact metadata
            is enabled for this pipeline.
    """

    STEP_SPEC: ClassVar[Dict[str, Any]] = None  # type: ignore[assignment]

    INSTANCE_CONFIGURATION: Dict[str, Any] = {}

    def __init__(self, *args: BaseStep, **kwargs: Any) -> None:
        """Initialize the BasePipeline.

        Args:
            *args: The steps to be executed by this pipeline.
            **kwargs: The configuration for this pipeline.
        """
        kwargs.update(self.INSTANCE_CONFIGURATION)

        self._configuration = PipelineConfiguration(
            name=self.__class__.__name__,
            enable_cache=kwargs.pop(PARAM_ENABLE_CACHE, None),
            enable_artifact_metadata=kwargs.pop(
                PARAM_ENABLE_ARTIFACT_METADATA, None
            ),
        )
        self._apply_class_configuration(kwargs)

        self.__steps: Dict[str, BaseStep] = {}
        self._verify_steps(*args, **kwargs)

    @property
    def name(self) -> str:
        """The name of the pipeline.

        Returns:
            The name of the pipeline.
        """
        return self.configuration.name

    @property
    def enable_cache(self) -> Optional[bool]:
        """If caching is enabled for the pipeline.

        Returns:
            If caching is enabled for the pipeline.
        """
        return self.configuration.enable_cache

    @property
    def configuration(self) -> PipelineConfiguration:
        """The configuration of the pipeline.

        Returns:
            The configuration of the pipeline.
        """
        return self._configuration

    @property
    def steps(self) -> Dict[str, BaseStep]:
        """Returns a dictionary of pipeline steps.

        Returns:
            A dictionary of pipeline steps.
        """
        return self.__steps

    @classmethod
    def from_model(cls: Type[T], model: "PipelineResponseModel") -> T:
        """Creates a pipeline instance from a model.

        Args:
            model: The model to load the pipeline instance from.

        Returns:
            The pipeline instance.

        Raises:
            ValueError: If the spec version of the given model is <0.2
        """
        if version.parse(model.spec.version) < version.parse("0.2"):
            raise ValueError(
                "Loading a pipeline is only possible for pipeline specs with "
                "version 0.2 or higher."
            )

        steps = cls._load_and_verify_steps(pipeline_spec=model.spec)
        connect_method = cls._generate_connect_method(model=model)

        pipeline_class: Type[T] = type(
            model.name,
            (cls,),
            {
                PIPELINE_INNER_FUNC_NAME: staticmethod(connect_method),
                "__doc__": model.docstring,
            },
        )

        pipeline_instance = pipeline_class(**steps)

        version_hash = pipeline_instance._compute_unique_identifier(
            pipeline_spec=model.spec
        )
        if version_hash != model.version_hash:
            logger.warning(
                "Trying to load pipeline version `%s`, but the local step code "
                "changed since this pipeline version was registered. Using "
                "this pipeline instance will result in a different pipeline "
                "version being registered or reused.",
                model.version,
            )

        return pipeline_instance

    def configure(
        self: T,
        enable_cache: Optional[bool] = None,
        enable_artifact_metadata: Optional[bool] = None,
        settings: Optional[Mapping[str, "SettingsOrDict"]] = None,
        extra: Optional[Dict[str, Any]] = None,
        merge: bool = True,
        on_failure: Optional["HookSpecification"] = None,
        on_success: Optional["HookSpecification"] = None,
    ) -> T:
        """Configures the pipeline.

        Configuration merging example:
        * `merge==True`:
            pipeline.configure(extra={"key1": 1})
            pipeline.configure(extra={"key2": 2}, merge=True)
            pipeline.configuration.extra # {"key1": 1, "key2": 2}
        * `merge==False`:
            pipeline.configure(extra={"key1": 1})
            pipeline.configure(extra={"key2": 2}, merge=False)
            pipeline.configuration.extra # {"key2": 2}

        Args:
            enable_cache: If caching should be enabled for this pipeline.
            enable_artifact_metadata: If artifact metadata should be enabled for
                this pipeline.
            settings: settings for this pipeline.
            extra: Extra configurations for this pipeline.
            merge: If `True`, will merge the given dictionary configurations
                like `extra` and `settings` with existing
                configurations. If `False` the given configurations will
                overwrite all existing ones. See the general description of this
                method for an example.
            on_failure: Callback function in event of failure of the step. Can be
                a function with three possible parameters, `StepContext`,
                `BaseParameters`, and `BaseException`, or a source path to a
                function of the same specifications (e.g. `module.my_function`)
            on_success: Callback function in event of failure of the step. Can be
                a function with two possible parameters, `StepContext` and
                `BaseParameters, or a source path to a function of the same
                specifications (e.g. `module.my_function`).

        Returns:
            The pipeline instance that this method was called on.
        """
        failure_hook_source = None
        if on_failure:
            # string of on_failure hook function to be used for this pipeline
            failure_hook_source = resolve_and_validate_hook(on_failure)

        success_hook_source = None
        if on_success:
            # string of on_success hook function to be used for this pipeline
            success_hook_source = resolve_and_validate_hook(on_success)

        values = dict_utils.remove_none_values(
            {
                "enable_cache": enable_cache,
                "enable_artifact_metadata": enable_artifact_metadata,
                "settings": settings,
                "extra": extra,
                "failure_hook_source": failure_hook_source,
                "success_hook_source": success_hook_source,
            }
        )
        config = PipelineConfigurationUpdate(**values)
        self._apply_configuration(config, merge=merge)
        return self

    @abstractmethod
    def connect(self, *args: BaseStep, **kwargs: BaseStep) -> None:
        """Function that connects inputs and outputs of the pipeline steps.

        Args:
            *args: The positional arguments passed to the pipeline.
            **kwargs: The keyword arguments passed to the pipeline.

        Raises:
            NotImplementedError: Always.
        """
        raise NotImplementedError

    def register(self) -> "PipelineResponseModel":
        """Register the pipeline in the server.

        Returns:
            The registered pipeline model.
        """
        # Activating the built-in integrations to load all materializers
        from zenml.integrations.registry import integration_registry

        integration_registry.activate_integrations()

        custom_configurations = self.configuration.dict(
            exclude_defaults=True, exclude={"name"}
        )
        if custom_configurations:
            logger.warning(
                f"The pipeline `{self.name}` that you're registering has "
                "custom configurations applied to it. These will not be "
                "registered with the pipeline and won't be set when you build "
                "images or run the pipeline from the CLI. To provide these "
                "configurations, use the `--config` option of the `zenml "
                "pipeline build/run` commands."
            )

        pipeline_spec = Compiler().compile_spec(self)
        return self._register(pipeline_spec=pipeline_spec)

    def build(
        self,
        *,
        settings: Optional[Mapping[str, "SettingsOrDict"]] = None,
        step_configurations: Optional[
            Mapping[str, "StepConfigurationUpdateOrDict"]
        ] = None,
        config_path: Optional[str] = None,
    ) -> Optional["PipelineBuildResponseModel"]:
        """Builds Docker images for the pipeline.

        Args:
            settings: Settings for the pipeline.
            step_configurations: Configurations for steps of the pipeline.
            config_path: Path to a yaml configuration file. This file will
                be parsed as a
                `zenml.config.pipeline_configurations.PipelineRunConfiguration`
                object. Options provided in this file will be overwritten by
                options provided in code using the other arguments of this
                method.

        Returns:
            The build output.
        """
<<<<<<< HEAD
        deployment, pipeline_spec, _, _ = self._compile(
            config_path=config_path,
            steps=step_configurations,
            settings=settings,
        )
        pipeline_id = self._register(pipeline_spec=pipeline_spec).id

        local_repo = source_utils.find_active_code_repository()
        code_repository = build_utils.verify_local_repository_context(
            deployment=deployment, local_repo_context=local_repo
        )

        return build_utils.create_pipeline_build(
            deployment=deployment,
            pipeline_id=pipeline_id,
            code_repository=code_repository,
        )
=======
        with event_handler(event=AnalyticsEvent.BUILD_PIPELINE, v2=True):
            deployment, pipeline_spec, _, _ = self._compile(
                config_path=config_path,
                steps=step_configurations,
                settings=settings,
            )
            pipeline_id = self._register(pipeline_spec=pipeline_spec).id

            return self._build(deployment=deployment, pipeline_id=pipeline_id)
>>>>>>> 432fba5b

    def run(
        self,
        *,
        run_name: Optional[str] = None,
        enable_cache: Optional[bool] = None,
        enable_artifact_metadata: Optional[bool] = None,
        schedule: Optional[Schedule] = None,
        build: Union[str, "UUID", "PipelineBuildBaseModel", None] = None,
        settings: Optional[Mapping[str, "SettingsOrDict"]] = None,
        step_configurations: Optional[
            Mapping[str, "StepConfigurationUpdateOrDict"]
        ] = None,
        extra: Optional[Dict[str, Any]] = None,
        config_path: Optional[str] = None,
        unlisted: bool = False,
        prevent_build_reuse: bool = False,
    ) -> None:
        """Runs the pipeline on the active stack of the current repository.

        Args:
            run_name: Name of the pipeline run.
            enable_cache: If caching should be enabled for this pipeline run.
            enable_artifact_metadata: If artifact metadata should be enabled
                for this pipeline run.
            schedule: Optional schedule to use for the run.
            build: Optional build to use for the run.
            settings: Settings for this pipeline run.
            step_configurations: Configurations for steps of the pipeline.
            extra: Extra configurations for this pipeline run.
            config_path: Path to a yaml configuration file. This file will
                be parsed as a
                `zenml.config.pipeline_configurations.PipelineRunConfiguration`
                object. Options provided in this file will be overwritten by
                options provided in code using the other arguments of this
                method.
            unlisted: Whether the pipeline run should be unlisted (not assigned
                to any pipeline).
            prevent_build_reuse: Whether to prevent the reuse of a build.
        """
        if constants.SHOULD_PREVENT_PIPELINE_EXECUTION:
            # An environment variable was set to stop the execution of
            # pipelines. This is done to prevent execution of module-level
            # pipeline.run() calls inside docker containers which should only
            # run a single step.
            logger.info(
                "Preventing execution of pipeline '%s'. If this is not "
                "intended behavior, make sure to unset the environment "
                "variable '%s'.",
                self.name,
                constants.ENV_ZENML_PREVENT_PIPELINE_EXECUTION,
            )
            return

        with event_handler(
            event=AnalyticsEvent.RUN_PIPELINE, v2=True
        ) as analytics_handler:
            deployment, pipeline_spec, schedule, build = self._compile(
                config_path=config_path,
                run_name=run_name,
                enable_cache=enable_cache,
                enable_artifact_metadata=enable_artifact_metadata,
                steps=step_configurations,
                settings=settings,
                schedule=schedule,
                build=build,
                extra=extra,
            )

            skip_pipeline_registration = constants.handle_bool_env_var(
                constants.ENV_ZENML_SKIP_PIPELINE_REGISTRATION,
                default=False,
            )

            register_pipeline = not (skip_pipeline_registration or unlisted)

            pipeline_id = None
            if register_pipeline:
                pipeline_id = self._register(pipeline_spec=pipeline_spec).id

            # TODO: check whether orchestrator even support scheduling before
            # registering the schedule
            schedule_id = None
            if schedule:
                if schedule.name:
                    schedule_name = schedule.name
                else:
                    date = datetime.utcnow().strftime("%Y_%m_%d")
                    time = datetime.utcnow().strftime("%H_%M_%S_%f")
                    schedule_name = deployment.run_name_template.format(
                        date=date, time=time
                    )
                components = Client().active_stack_model.components
                orchestrator = components[StackComponentType.ORCHESTRATOR][0]
                schedule_model = ScheduleRequestModel(
                    workspace=Client().active_workspace.id,
                    user=Client().active_user.id,
                    pipeline_id=pipeline_id,
                    orchestrator_id=orchestrator.id,
                    name=schedule_name,
                    active=True,
                    cron_expression=schedule.cron_expression,
                    start_time=schedule.start_time,
                    end_time=schedule.end_time,
                    interval_second=schedule.interval_second,
                    catchup=schedule.catchup,
                )
                schedule_id = (
                    Client().zen_store.create_schedule(schedule_model).id
                )
                logger.info(
                    f"Created schedule `{schedule_name}` for pipeline "
                    f"`{deployment.pipeline_configuration.name}`."
                )

            stack = Client().active_stack

            local_repo_context = source_utils.find_active_code_repository()
            code_repository = build_utils.verify_local_repository_context(
                deployment=deployment, local_repo_context=local_repo_context
            )

            build_model = build_utils.reuse_or_create_pipeline_build(
                deployment=deployment,
                pipeline_id=pipeline_id,
                allow_build_reuse=not prevent_build_reuse,
                build=build,
                code_repository=code_repository,
            )
            build_id = build_model.id if build_model else None

            code_reference = None
            if local_repo_context and not local_repo_context.is_dirty:
                source_root = source_utils.get_source_root()
                subdirectory = (
                    Path(source_root)
                    .resolve()
                    .relative_to(local_repo_context.root)
                )

                code_reference = CodeReferenceRequestModel(
                    commit=local_repo_context.current_commit,
                    subdirectory=subdirectory.as_posix(),
                    code_repository=local_repo_context.code_repository_id,
                )

            deployment_request = PipelineDeploymentRequestModel(
                user=Client().active_user.id,
                workspace=Client().active_workspace.id,
                stack=stack.id,
                pipeline=pipeline_id,
                build=build_id,
                schedule=schedule_id,
                code_reference=code_reference,
                **deployment.dict(),
            )
            deployment_model = Client().zen_store.create_deployment(
                deployment=deployment_request
            )

            analytics_handler.metadata = self._get_pipeline_analytics_metadata(
                deployment=deployment_model, stack=stack
            )
            caching_status = (
                "enabled"
                if deployment.pipeline_configuration.enable_cache is not False
                else "disabled"
            )
            logger.info(
                "%s %s on stack `%s` (caching %s)",
                "Scheduling" if deployment_model.schedule else "Running",
                f"pipeline `{deployment_model.pipeline_configuration.name}`"
                if register_pipeline
                else "unlisted pipeline",
                stack.name,
                caching_status,
            )

            stack.prepare_pipeline_deployment(deployment=deployment_model)

            # Prevent execution of nested pipelines which might lead to
            # unexpected behavior
            constants.SHOULD_PREVENT_PIPELINE_EXECUTION = True
            try:
                stack.deploy_pipeline(deployment=deployment_model)
            finally:
                constants.SHOULD_PREVENT_PIPELINE_EXECUTION = False

            # Log the dashboard URL
            dashboard_utils.print_run_url(
                run_name=deployment.run_name_template,
                pipeline_id=pipeline_id,
            )

    @classmethod
    def get_runs(cls) -> Optional[List["PipelineRunView"]]:
        """Get all past runs from the associated PipelineView.

        Returns:
            A list of all past PipelineRunViews.

        Raises:
            RuntimeError: In case the repository does not contain the view
                of the current pipeline.
        """
        from zenml.post_execution import get_pipeline

        pipeline_view = get_pipeline(cls)
        if pipeline_view:
            return pipeline_view.runs  # type: ignore[no-any-return]
        else:
            raise RuntimeError(
                f"The PipelineView for `{cls.__name__}` could "
                f"not be found. Are you sure this pipeline has "
                f"been run already?"
            )

    def write_run_configuration_template(
        self, path: str, stack: Optional["Stack"] = None
    ) -> None:
        """Writes a run configuration yaml template.

        Args:
            path: The path where the template will be written.
            stack: The stack for which the template should be generated. If
                not given, the active stack will be used.
        """
        from zenml.config.base_settings import ConfigurationLevel
        from zenml.config.step_configurations import (
            PartialArtifactConfiguration,
        )

        stack = stack or Client().active_stack

        setting_classes = stack.setting_classes
        setting_classes.update(settings_utils.get_general_settings())

        pipeline_settings = {}
        step_settings = {}
        for key, setting_class in setting_classes.items():
            fields = pydantic_utils.TemplateGenerator(setting_class).run()
            if ConfigurationLevel.PIPELINE in setting_class.LEVEL:
                pipeline_settings[key] = fields
            if ConfigurationLevel.STEP in setting_class.LEVEL:
                step_settings[key] = fields

        steps = {}
        for step_name, step in self.steps.items():
            parameters = (
                pydantic_utils.TemplateGenerator(step.PARAMETERS_CLASS).run()
                if step.PARAMETERS_CLASS
                else {}
            )
            outputs = {
                name: PartialArtifactConfiguration()
                for name in step.OUTPUT_SIGNATURE
            }
            step_template = StepConfigurationUpdate(
                parameters=parameters,
                settings=step_settings,
                outputs=outputs,
            )
            steps[step_name] = step_template

        run_config = PipelineRunConfiguration(
            settings=pipeline_settings, steps=steps
        )
        template = pydantic_utils.TemplateGenerator(run_config).run()
        yaml_string = yaml.dump(template)
        yaml_string = yaml_utils.comment_out_yaml(yaml_string)

        with open(path, "w") as f:
            f.write(yaml_string)

    def _apply_class_configuration(self, options: Dict[str, Any]) -> None:
        """Applies the configurations specified on the pipeline class.

        Args:
            options: Class configurations.
        """
        settings = options.pop(PARAM_SETTINGS, None)
        extra = options.pop(PARAM_EXTRA_OPTIONS, None)
        on_failure = options.pop(PARAM_ON_FAILURE, None)
        on_success = options.pop(PARAM_ON_SUCCESS, None)
        self.configure(
            settings=settings,
            extra=extra,
            on_failure=on_failure,
            on_success=on_success,
        )

    def _apply_configuration(
        self,
        config: PipelineConfigurationUpdate,
        merge: bool = True,
    ) -> None:
        """Applies an update to the pipeline configuration.

        Args:
            config: The configuration update.
            merge: Whether to merge the updates with the existing configuration
                or not. See the `BasePipeline.configure(...)` method for a
                detailed explanation.
        """
        self._validate_configuration(config)
        self._configuration = pydantic_utils.update_model(
            self._configuration, update=config, recursive=merge
        )
        logger.debug("Updated pipeline configuration:")
        logger.debug(self._configuration)

    @staticmethod
    def _validate_configuration(config: PipelineConfigurationUpdate) -> None:
        """Validates a configuration update.

        Args:
            config: The configuration update to validate.
        """
        settings_utils.validate_setting_keys(list(config.settings))

    def _verify_steps(self, *steps: BaseStep, **kw_steps: Any) -> None:
        """Verifies the initialization args and kwargs of this pipeline.

        This method makes sure that no missing/unexpected arguments or
        arguments of a wrong type are passed when creating a pipeline. If
        all arguments are correct, saves the steps to `self.__steps`.

        Args:
            *steps: The args passed to the init method of this pipeline.
            **kw_steps: The kwargs passed to the init method of this pipeline.

        Raises:
            PipelineInterfaceError: If there are too many/few arguments or
                arguments with a wrong name/type.
        """
        input_step_keys = list(self.STEP_SPEC.keys())
        if len(steps) > len(input_step_keys):
            raise PipelineInterfaceError(
                f"Too many input steps for pipeline '{self.name}'. "
                f"This pipeline expects {len(input_step_keys)} step(s) "
                f"but got {len(steps) + len(kw_steps)}."
            )

        combined_steps = {}
        step_ids: Dict[int, str] = {}

        def _verify_step(key: str, step: BaseStep) -> None:
            """Verifies a single step of the pipeline.

            Args:
                key: The key of the step.
                step: The step to verify.

            Raises:
                PipelineInterfaceError: If the step is not of the correct type
                    or is of the same class as another step.
            """
            step_class = type(step)

            if isinstance(step, BaseStepMeta):
                raise PipelineInterfaceError(
                    f"Wrong argument type (`{step_class}`) for argument "
                    f"'{key}' of pipeline '{self.name}'. "
                    f"A `BaseStep` subclass was provided instead of an "
                    f"instance. "
                    f"This might have been caused due to missing brackets of "
                    f"your steps when creating a pipeline with `@step` "
                    f"decorated functions, "
                    f"for which the correct syntax is `pipeline(step=step())`."
                )

            if not isinstance(step, BaseStep):
                raise PipelineInterfaceError(
                    f"Wrong argument type (`{step_class}`) for argument "
                    f"'{key}' of pipeline '{self.name}'. Only "
                    f"`@step` decorated functions or instances of `BaseStep` "
                    f"subclasses can be used as arguments when creating "
                    f"a pipeline."
                )

            if id(step) in step_ids:
                previous_key = step_ids[id(step)]
                raise PipelineInterfaceError(
                    f"Found the same step object for arguments "
                    f"'{previous_key}' and '{key}' in pipeline '{self.name}'. "
                    "Step object cannot be reused inside a ZenML pipeline. "
                    "A possible solution is to create two instances of the "
                    "same step class and assigning them different names: "
                    "`first_instance = step_class(name='s1')` and "
                    "`second_instance = step_class(name='s2')`."
                )

            step_ids[id(step)] = key
            combined_steps[key] = step

        # verify args
        for i, step in enumerate(steps):
            key = input_step_keys[i]
            _verify_step(key, step)

        # verify kwargs
        for key, step in kw_steps.items():
            if key in combined_steps:
                # a step for this key was already set by
                # the positional input steps
                raise PipelineInterfaceError(
                    f"Unexpected keyword argument '{key}' for pipeline "
                    f"'{self.name}'. A step for this key was "
                    f"already passed as a positional argument."
                )
            _verify_step(key, step)

        # check if there are any missing or unexpected steps
        expected_steps = set(self.STEP_SPEC.keys())
        actual_steps = set(combined_steps.keys())
        missing_steps = expected_steps - actual_steps
        unexpected_steps = actual_steps - expected_steps

        if missing_steps:
            raise PipelineInterfaceError(
                f"Missing input step(s) for pipeline "
                f"'{self.name}': {missing_steps}."
            )

        if unexpected_steps:
            raise PipelineInterfaceError(
                f"Unexpected input step(s) for pipeline "
                f"'{self.name}': {unexpected_steps}. This pipeline "
                f"only requires the following steps: {expected_steps}."
            )

        self.__steps = combined_steps

    def _get_pipeline_analytics_metadata(
        self,
        deployment: "PipelineDeploymentResponseModel",
        stack: "Stack",
    ) -> Dict[str, Any]:
        """Returns the pipeline deployment metadata.

        Args:
            deployment: The pipeline deployment to track.
            stack: The stack on which the pipeline will be deployed.

        Returns:
            the metadata about the pipeline deployment
        """
        custom_materializer = False
        for step in deployment.step_configurations.values():
            for output in step.config.outputs.values():
                if not output.materializer_source.is_internal:
                    custom_materializer = True

        stack_creator = Client().get_stack(stack.id).user
        active_user = Client().active_user
        own_stack = stack_creator and stack_creator.id == active_user.id

        stack_metadata = {
            component_type.value: component.flavor
            for component_type, component in stack.components.items()
        }
        return {
            "store_type": Client().zen_store.type.value,
            **stack_metadata,
            "total_steps": len(self.steps),
            "schedule": bool(deployment.schedule),
            "custom_materializer": custom_materializer,
            "own_stack": own_stack,
        }

    @staticmethod
    def _load_and_verify_steps(
        pipeline_spec: "PipelineSpec",
    ) -> Dict[str, BaseStep]:
        """Loads steps and verifies their names and inputs/outputs names.

        Args:
            pipeline_spec: The pipeline spec from which to load the steps.

        Raises:
            RuntimeError: If the step names or input/output names of the
                loaded steps don't match with the names defined in the spec.

        Returns:
            The loaded steps.
        """
        steps = {}
        available_outputs: Dict[str, Set[str]] = {}

        for step_spec in pipeline_spec.steps:
            for upstream_step in step_spec.upstream_steps:
                if upstream_step not in available_outputs:
                    raise RuntimeError(
                        f"Unable to find upstream step `{upstream_step}`. "
                        "This is probably because the step was renamed in code."
                    )

            for input_spec in step_spec.inputs.values():
                if (
                    input_spec.output_name
                    not in available_outputs[input_spec.step_name]
                ):
                    raise RuntimeError(
                        f"Missing output `{input_spec.output_name}` for step "
                        f"`{input_spec.step_name}`. This is probably because "
                        "the output of the step was renamed."
                    )

            step = BaseStep.load_from_source(step_spec.source)
            input_names = set(step.INPUT_SIGNATURE)
            spec_input_names = set(step_spec.inputs)

            if input_names != spec_input_names:
                raise RuntimeError(
                    f"Input names of step {step_spec.source} and the spec "
                    f"from the database don't match. Step inputs: "
                    f"`{input_names}`, spec inputs: `{spec_input_names}`."
                )

            steps[step_spec.pipeline_parameter_name] = step
            available_outputs[step.name] = set(step.OUTPUT_SIGNATURE.keys())

        return steps

    @staticmethod
    def _generate_connect_method(
        model: "PipelineResponseModel",
    ) -> Callable[..., None]:
        """Dynamically generates a connect method for a pipeline model.

        Args:
            model: The model for which to generate the method.

        Returns:
            The generated connect method.
        """

        def connect(**steps: BaseStep) -> None:
            # Bind **steps to the connect signature assigned to this method
            # below. This ensures that the method inputs get verified and only
            # the arguments defined in the signature are allowed
            inspect.signature(connect).bind(**steps)

            step_outputs: Dict[str, Dict[str, BaseStep._OutputArtifact]] = {}
            for step_spec in model.spec.steps:
                step = steps[step_spec.pipeline_parameter_name]

                step_inputs = {}
                for input_name, input_ in step_spec.inputs.items():
                    try:
                        upstream_step = step_outputs[input_.step_name]
                        step_input = upstream_step[input_.output_name]
                        step_inputs[input_name] = step_input
                    except KeyError:
                        raise RuntimeError(
                            f"Unable to find upstream step "
                            f"`{input_.step_name}` in pipeline `{model.name}`. "
                            "This is probably due to configuring a new step "
                            "name after loading a pipeline using "
                            "`BasePipeline.from_model`."
                        )

                step_output = step(**step_inputs)
                output_keys = list(step.OUTPUT_SIGNATURE.keys())

                if isinstance(step_output, BaseStep._OutputArtifact):
                    step_output = [step_output]

                step_outputs[step.name] = {
                    key: step_output[i] for i, key in enumerate(output_keys)
                }

        # Create the connect method signature based on the expected steps
        parameters = [
            inspect.Parameter(
                name=step_spec.pipeline_parameter_name,
                kind=inspect.Parameter.POSITIONAL_OR_KEYWORD,
            )
            for step_spec in model.spec.steps
        ]
        signature = inspect.Signature(parameters=parameters)
        connect.__signature__ = signature  # type: ignore[attr-defined]

        return connect

    def _compile(
        self, config_path: Optional[str] = None, **run_configuration_args: Any
    ) -> Tuple[
        "PipelineDeploymentBaseModel",
        "PipelineSpec",
        Optional["Schedule"],
        Union["PipelineBuildBaseModel", UUID, None],
    ]:
        """Compiles the pipeline.

        Args:
            config_path: Path to a config file.
            **run_configuration_args: Configurations for the pipeline run.

        Returns:
            A tuple containing the deployment, spec, schedule and build of
            the compiled pipeline.
        """
        # Activating the built-in integrations to load all materializers
        from zenml.integrations.registry import integration_registry

        integration_registry.activate_integrations()

        if config_path:
            run_config = PipelineRunConfiguration.from_yaml(config_path)
        else:
            run_config = PipelineRunConfiguration()

        new_values = dict_utils.remove_none_values(run_configuration_args)
        update = PipelineRunConfiguration.parse_obj(new_values)

        # Update with the values in code so they take precedence
        run_config = pydantic_utils.update_model(run_config, update=update)

        deployment, pipeline_spec = Compiler().compile(
            pipeline=self,
            stack=Client().active_stack,
            run_configuration=run_config,
        )

        return deployment, pipeline_spec, run_config.schedule, run_config.build

    def _register(
        self, pipeline_spec: "PipelineSpec"
    ) -> "PipelineResponseModel":
        """Register the pipeline in the server.

        Args:
            pipeline_spec: The pipeline spec to register.

        Returns:
            The registered pipeline model.
        """
        version_hash = self._compute_unique_identifier(
            pipeline_spec=pipeline_spec
        )

        client = Client()
        matching_pipelines = client.list_pipelines(
            name=self.name,
            version_hash=version_hash,
            size=1,
            sort_by="desc:created",
        )
        if matching_pipelines.total:
            registered_pipeline = matching_pipelines.items[0]
            logger.info(
                "Reusing registered pipeline `%s` (version: %s).",
                registered_pipeline.name,
                registered_pipeline.version,
            )
            return registered_pipeline

        latest_version = self._get_latest_version() or 0
        version = str(latest_version + 1)

        request = PipelineRequestModel(
            workspace=client.active_workspace.id,
            user=client.active_user.id,
            name=self.name,
            version=version,
            version_hash=version_hash,
            spec=pipeline_spec,
            docstring=self.__doc__,
        )

        registered_pipeline = client.zen_store.create_pipeline(
            pipeline=request
        )
        logger.info(
            "Registered pipeline `%s` (version %s).",
            registered_pipeline.name,
            registered_pipeline.version,
        )
        return registered_pipeline

    def _compute_unique_identifier(self, pipeline_spec: PipelineSpec) -> str:
        """Computes a unique identifier from the pipeline spec and steps.

        Args:
            pipeline_spec: Compiled spec of the pipeline.

        Returns:
            The unique identifier of the pipeline.
        """
        hash_ = hashlib.md5()
        hash_.update(pipeline_spec.json_with_string_sources.encode())

        for step_spec in pipeline_spec.steps:
            step_source = self.steps[
                step_spec.pipeline_parameter_name
            ].source_code
            hash_.update(step_source.encode())

        return hash_.hexdigest()

    def _get_latest_version(self) -> Optional[int]:
        """Gets the latest version of this pipeline.

        Returns:
            The latest version or `None` if no version exists.
        """
        all_pipelines = Client().list_pipelines(
            name=self.name, sort_by="desc:created", size=1
        )
        if all_pipelines.total:
            pipeline = all_pipelines.items[0]
            if pipeline.version == "UNVERSIONED":
                return None
            return int(all_pipelines.items[0].version)
        else:
            return None

    def _get_registered_model(self) -> Optional[PipelineResponseModel]:
        """Gets the registered pipeline model for this instance.

        Returns:
            The registered pipeline model or None if no model is registered yet.
        """
        pipeline_spec = Compiler().compile_spec(self)
        version_hash = self._compute_unique_identifier(
            pipeline_spec=pipeline_spec
        )

        pipelines = Client().list_pipelines(
            name=self.name, version_hash=version_hash
        )
        if len(pipelines) == 1:
            return pipelines.items[0]

        return None<|MERGE_RESOLUTION|>--- conflicted
+++ resolved
@@ -394,25 +394,6 @@
         Returns:
             The build output.
         """
-<<<<<<< HEAD
-        deployment, pipeline_spec, _, _ = self._compile(
-            config_path=config_path,
-            steps=step_configurations,
-            settings=settings,
-        )
-        pipeline_id = self._register(pipeline_spec=pipeline_spec).id
-
-        local_repo = source_utils.find_active_code_repository()
-        code_repository = build_utils.verify_local_repository_context(
-            deployment=deployment, local_repo_context=local_repo
-        )
-
-        return build_utils.create_pipeline_build(
-            deployment=deployment,
-            pipeline_id=pipeline_id,
-            code_repository=code_repository,
-        )
-=======
         with event_handler(event=AnalyticsEvent.BUILD_PIPELINE, v2=True):
             deployment, pipeline_spec, _, _ = self._compile(
                 config_path=config_path,
@@ -421,8 +402,16 @@
             )
             pipeline_id = self._register(pipeline_spec=pipeline_spec).id
 
-            return self._build(deployment=deployment, pipeline_id=pipeline_id)
->>>>>>> 432fba5b
+            local_repo = source_utils.find_active_code_repository()
+            code_repository = build_utils.verify_local_repository_context(
+                deployment=deployment, local_repo_context=local_repo
+            )
+
+            return build_utils.create_pipeline_build(
+                deployment=deployment,
+                pipeline_id=pipeline_id,
+                code_repository=code_repository,
+            )
 
     def run(
         self,
