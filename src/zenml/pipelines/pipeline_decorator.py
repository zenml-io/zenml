--- conflicted
+++ resolved
@@ -64,11 +64,8 @@
     model: Optional["Model"] = None,
     retry: Optional["StepRetryConfig"] = None,
     substitutions: Optional[Dict[str, str]] = None,
-<<<<<<< HEAD
     capture: Optional[Capture] = None,
-=======
     cache_policy: Optional["CachePolicyOrString"] = None,
->>>>>>> 1290e42a
 ) -> Callable[["F"], "Pipeline"]: ...
 
 
@@ -90,11 +87,8 @@
     model: Optional["Model"] = None,
     retry: Optional["StepRetryConfig"] = None,
     substitutions: Optional[Dict[str, str]] = None,
-<<<<<<< HEAD
     capture: Optional[Capture] = None,
-=======
     cache_policy: Optional["CachePolicyOrString"] = None,
->>>>>>> 1290e42a
 ) -> Union["Pipeline", Callable[["F"], "Pipeline"]]:
     """Decorator to create a pipeline.
 
@@ -125,11 +119,8 @@
         model: configuration of the model in the Model Control Plane.
         retry: Retry configuration for the pipeline steps.
         substitutions: Extra placeholders to use in the name templates.
-<<<<<<< HEAD
         capture: Capture policy for the pipeline (typed only).
-=======
         cache_policy: Cache policy for this pipeline.
->>>>>>> 1290e42a
 
     Returns:
         A pipeline instance.
@@ -137,9 +128,6 @@
 
     def inner_decorator(func: "F") -> "Pipeline":
         from zenml.pipelines.pipeline_definition import Pipeline
-
-        # Directly store typed capture config
-        cap_val = capture
 
         p = Pipeline(
             name=name or func.__name__,
@@ -158,11 +146,8 @@
             model=model,
             retry=retry,
             substitutions=substitutions,
-<<<<<<< HEAD
-            capture=cap_val,
-=======
+            capture=capture,
             cache_policy=cache_policy,
->>>>>>> 1290e42a
         )
 
         p.__doc__ = func.__doc__
