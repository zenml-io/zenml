#  Copyright (c) ZenML GmbH 2023. All Rights Reserved.
#
#  Licensed under the Apache License, Version 2.0 (the "License");
#  you may not use this file except in compliance with the License.
#  You may obtain a copy of the License at:
#
#       https://www.apache.org/licenses/LICENSE-2.0
#
#  Unless required by applicable law or agreed to in writing, software
#  distributed under the License is distributed on an "AS IS" BASIS,
#  WITHOUT WARRANTIES OR CONDITIONS OF ANY KIND, either express
#  or implied. See the License for the specific language governing
#  permissions and limitations under the License.
"""Definition of a ZenML pipeline."""

import copy
import hashlib
import inspect
from contextlib import contextmanager, nullcontext
from pathlib import Path
from typing import (
    TYPE_CHECKING,
    Any,
    Callable,
    ClassVar,
    Dict,
    Iterator,
    List,
    Mapping,
    Optional,
    Sequence,
    Set,
    Tuple,
    TypeVar,
    Union,
)
from uuid import UUID

import yaml
from pydantic import ConfigDict, ValidationError
from typing_extensions import Self

from zenml import constants
from zenml.analytics.enums import AnalyticsEvent
from zenml.analytics.utils import track_handler
from zenml.client import Client
from zenml.config.compiler import Compiler
from zenml.config.pipeline_configurations import (
    PipelineConfiguration,
    PipelineConfigurationUpdate,
)
from zenml.config.pipeline_run_configuration import PipelineRunConfiguration
from zenml.config.pipeline_spec import PipelineSpec
from zenml.config.schedule import Schedule
from zenml.config.step_configurations import StepConfigurationUpdate
from zenml.enums import StackComponentType
from zenml.exceptions import EntityExistsError
from zenml.hooks.hook_validators import resolve_and_validate_hook
from zenml.logger import get_logger
from zenml.logging.step_logging import (
    PipelineLogsStorageContext,
    prepare_logs_uri,
)
from zenml.models import (
    CodeReferenceRequest,
    LogsRequest,
    PipelineBuildBase,
    PipelineBuildResponse,
    PipelineDeploymentBase,
    PipelineDeploymentRequest,
    PipelineDeploymentResponse,
    PipelineRequest,
    PipelineResponse,
    PipelineRunResponse,
    RunTemplateResponse,
    ScheduleRequest,
)
from zenml.pipelines import build_utils
from zenml.pipelines.run_utils import (
    create_placeholder_run,
    deploy_pipeline,
    upload_notebook_cell_code_if_necessary,
)
from zenml.stack import Stack
from zenml.steps import BaseStep
from zenml.steps.entrypoint_function_utils import (
    StepArtifact,
)
from zenml.steps.step_invocation import StepInvocation
from zenml.utils import (
    code_repository_utils,
    code_utils,
    dashboard_utils,
    dict_utils,
    env_utils,
    pydantic_utils,
    settings_utils,
    source_utils,
    yaml_utils,
)
from zenml.utils.string_utils import format_name_template
from zenml.utils.tag_utils import Tag

if TYPE_CHECKING:
    from zenml.artifacts.external_artifact import ExternalArtifact
    from zenml.client_lazy_loader import ClientLazyLoader
    from zenml.config.base_settings import SettingsOrDict
    from zenml.config.cache_policy import CachePolicyOrString
    from zenml.config.retry_config import StepRetryConfig
    from zenml.config.source import Source
    from zenml.model.lazy_load import ModelVersionDataLazyLoader
    from zenml.model.model import Model
    from zenml.models import ArtifactVersionResponse
    from zenml.types import HookSpecification

    StepConfigurationUpdateOrDict = Union[
        Dict[str, Any], StepConfigurationUpdate
    ]

logger = get_logger(__name__)

F = TypeVar("F", bound=Callable[..., None])


class Pipeline:
    """ZenML pipeline class."""

    # The active pipeline is the pipeline to which step invocations will be
    # added when a step is called. It is set using a context manager when a
    # pipeline is called (see Pipeline.__call__ for more context)
    ACTIVE_PIPELINE: ClassVar[Optional["Pipeline"]] = None

    def __init__(
        self,
        name: str,
        entrypoint: F,
        enable_cache: Optional[bool] = None,
        enable_artifact_metadata: Optional[bool] = None,
        enable_artifact_visualization: Optional[bool] = None,
        enable_step_logs: Optional[bool] = None,
        environment: Optional[Dict[str, Any]] = None,
        secrets: Optional[List[Union[UUID, str]]] = None,
        enable_pipeline_logs: Optional[bool] = None,
        settings: Optional[Mapping[str, "SettingsOrDict"]] = None,
        tags: Optional[List[Union[str, "Tag"]]] = None,
        extra: Optional[Dict[str, Any]] = None,
        on_failure: Optional["HookSpecification"] = None,
        on_success: Optional["HookSpecification"] = None,
        model: Optional["Model"] = None,
        retry: Optional["StepRetryConfig"] = None,
        substitutions: Optional[Dict[str, str]] = None,
        cache_policy: Optional["CachePolicyOrString"] = None,
    ) -> None:
        """Initializes a pipeline.

        Args:
            name: The name of the pipeline.
            entrypoint: The entrypoint function of the pipeline.
            enable_cache: If caching should be enabled for this pipeline.
            enable_artifact_metadata: If artifact metadata should be enabled for
                this pipeline.
            enable_artifact_visualization: If artifact visualization should be
                enabled for this pipeline.
            enable_step_logs: If step logs should be enabled for this pipeline.
            environment: Environment variables to set when running this
                pipeline.
            secrets: Secrets to set as environment variables when running this
                pipeline.
            enable_pipeline_logs: If pipeline logs should be enabled for this pipeline.
            settings: Settings for this pipeline.
            tags: Tags to apply to runs of this pipeline.
            extra: Extra configurations for this pipeline.
            on_failure: Callback function in event of failure of the step. Can
                be a function with a single argument of type `BaseException`, or
                a source path to such a function (e.g. `module.my_function`).
            on_success: Callback function in event of success of the step. Can
                be a function with no arguments, or a source path to such a
                function (e.g. `module.my_function`).
            model: configuration of the model in the Model Control Plane.
            retry: Retry configuration for the pipeline steps.
            substitutions: Extra placeholders to use in the name templates.
            cache_policy: Cache policy for this pipeline.
        """
        self._invocations: Dict[str, StepInvocation] = {}
        self._run_args: Dict[str, Any] = {}

        self._configuration = PipelineConfiguration(
            name=name,
        )
        self._from_config_file: Dict[str, Any] = {}
        with self.__suppress_configure_warnings__():
            self.configure(
                enable_cache=enable_cache,
                enable_artifact_metadata=enable_artifact_metadata,
                enable_artifact_visualization=enable_artifact_visualization,
                enable_step_logs=enable_step_logs,
                environment=environment,
                secrets=secrets,
                enable_pipeline_logs=enable_pipeline_logs,
                settings=settings,
                tags=tags,
                extra=extra,
                on_failure=on_failure,
                on_success=on_success,
                model=model,
                retry=retry,
                substitutions=substitutions,
                cache_policy=cache_policy,
            )
        self.entrypoint = entrypoint
        self._parameters: Dict[str, Any] = {}

        self.__suppress_warnings_flag__ = False

    @property
    def name(self) -> str:
        """The name of the pipeline.

        Returns:
            The name of the pipeline.
        """
        return self.configuration.name

    @property
    def enable_cache(self) -> Optional[bool]:
        """If caching is enabled for the pipeline.

        Returns:
            If caching is enabled for the pipeline.
        """
        return self.configuration.enable_cache

    @property
    def configuration(self) -> PipelineConfiguration:
        """The configuration of the pipeline.

        Returns:
            The configuration of the pipeline.
        """
        return self._configuration

    @property
    def invocations(self) -> Dict[str, StepInvocation]:
        """Returns the step invocations of this pipeline.

        This dictionary will only be populated once the pipeline has been
        called.

        Returns:
            The step invocations.
        """
        return self._invocations

    def resolve(self) -> "Source":
        """Resolves the pipeline.

        Returns:
            The pipeline source.
        """
        return source_utils.resolve(self.entrypoint, skip_validation=True)

    @property
    def source_object(self) -> Any:
        """The source object of this pipeline.

        Returns:
            The source object of this pipeline.
        """
        return self.entrypoint

    @property
    def source_code(self) -> str:
        """The source code of this pipeline.

        Returns:
            The source code of this pipeline.
        """
        return inspect.getsource(self.source_object)

    @property
    def model(self) -> "PipelineResponse":
        """Gets the registered pipeline model for this instance.

        Returns:
            The registered pipeline model.

        Raises:
            RuntimeError: If the pipeline has not been registered yet.
        """
        self._prepare_if_possible()

        pipelines = Client().list_pipelines(name=self.name)
        if len(pipelines) == 1:
            return pipelines.items[0]

        raise RuntimeError(
            f"Cannot get the model of pipeline '{self.name}' because it has "
            f"not been registered yet. Please ensure that the pipeline has "
            f"been run or built and try again."
        )

    @contextmanager
    def __suppress_configure_warnings__(self) -> Iterator[Any]:
        """Context manager to suppress warnings in `Pipeline.configure(...)`.

        Used to suppress warnings when called from inner code and not user-facing code.

        Yields:
            Nothing.
        """
        self.__suppress_warnings_flag__ = True
        yield
        self.__suppress_warnings_flag__ = False

    def configure(
        self,
        enable_cache: Optional[bool] = None,
        enable_artifact_metadata: Optional[bool] = None,
        enable_artifact_visualization: Optional[bool] = None,
        enable_step_logs: Optional[bool] = None,
        environment: Optional[Dict[str, Any]] = None,
        secrets: Optional[Sequence[Union[UUID, str]]] = None,
        enable_pipeline_logs: Optional[bool] = None,
        settings: Optional[Mapping[str, "SettingsOrDict"]] = None,
        tags: Optional[List[Union[str, "Tag"]]] = None,
        extra: Optional[Dict[str, Any]] = None,
        on_failure: Optional["HookSpecification"] = None,
        on_success: Optional["HookSpecification"] = None,
        model: Optional["Model"] = None,
        retry: Optional["StepRetryConfig"] = None,
        parameters: Optional[Dict[str, Any]] = None,
        substitutions: Optional[Dict[str, str]] = None,
<<<<<<< HEAD
        merge: bool = True,
=======
        cache_policy: Optional["CachePolicyOrString"] = None,
>>>>>>> 1cac5878
    ) -> Self:
        """Configures the pipeline.

        Configuration merging example:
        * `merge==True`:
            pipeline.configure(extra={"key1": 1})
            pipeline.configure(extra={"key2": 2}, merge=True)
            pipeline.configuration.extra # {"key1": 1, "key2": 2}
        * `merge==False`:
            pipeline.configure(extra={"key1": 1})
            pipeline.configure(extra={"key2": 2}, merge=False)
            pipeline.configuration.extra # {"key2": 2}

        Args:
            enable_cache: If caching should be enabled for this pipeline.
            enable_artifact_metadata: If artifact metadata should be enabled for
                this pipeline.
            enable_artifact_visualization: If artifact visualization should be
                enabled for this pipeline.
            enable_step_logs: If step logs should be enabled for this pipeline.
            environment: Environment variables to set when running this
                pipeline.
            secrets: Secrets to set as environment variables when running this
                pipeline.
            settings: Settings for this pipeline.
            enable_pipeline_logs: If pipeline logs should be enabled for this pipeline.
            settings: settings for this pipeline.
            tags: Tags to apply to runs of this pipeline.
            extra: Extra configurations for this pipeline.
            on_failure: Callback function in event of failure of the step. Can
                be a function with a single argument of type `BaseException`, or
                a source path to such a function (e.g. `module.my_function`).
            on_success: Callback function in event of success of the step. Can
                be a function with no arguments, or a source path to such a
                function (e.g. `module.my_function`).
            model: configuration of the model version in the Model Control Plane.
            retry: Retry configuration for the pipeline steps.
            parameters: input parameters for the pipeline.
            substitutions: Extra placeholders to use in the name templates.
            merge: If `True`, will merge the given dictionary configurations
                like `extra` and `settings` with existing
                configurations. If `False` the given configurations will
                overwrite all existing ones. See the general description of this
                method for an example.
<<<<<<< HEAD
=======
            model: configuration of the model version in the Model Control Plane.
            retry: Retry configuration for the pipeline steps.
            parameters: input parameters for the pipeline.
            substitutions: Extra placeholders to use in the name templates.
            cache_policy: Cache policy for this pipeline.
>>>>>>> 1cac5878

        Returns:
            The pipeline instance that this method was called on.
        """
        failure_hook_source = None
        if on_failure:
            # string of on_failure hook function to be used for this pipeline
            failure_hook_source = resolve_and_validate_hook(on_failure)

        success_hook_source = None
        if on_success:
            # string of on_success hook function to be used for this pipeline
            success_hook_source = resolve_and_validate_hook(on_success)

        if merge and tags and self._configuration.tags:
            # Merge tags explicitly here as the recursive update later only
            # merges dicts
            tags = self._configuration.tags + tags

        if merge and secrets and self._configuration.secrets:
            secrets = self._configuration.secrets + list(secrets)

        values = dict_utils.remove_none_values(
            {
                "enable_cache": enable_cache,
                "enable_artifact_metadata": enable_artifact_metadata,
                "enable_artifact_visualization": enable_artifact_visualization,
                "enable_step_logs": enable_step_logs,
                "environment": environment,
                "secrets": secrets,
                "enable_pipeline_logs": enable_pipeline_logs,
                "settings": settings,
                "tags": tags,
                "extra": extra,
                "failure_hook_source": failure_hook_source,
                "success_hook_source": success_hook_source,
                "model": model,
                "retry": retry,
                "parameters": parameters,
                "substitutions": substitutions,
                "cache_policy": cache_policy,
            }
        )
        if not self.__suppress_warnings_flag__:
            to_be_reapplied = []
            for param_, value_ in values.items():
                if (
                    param_ in PipelineRunConfiguration.model_fields
                    and param_ in self._from_config_file
                    and value_ != self._from_config_file[param_]
                ):
                    to_be_reapplied.append(
                        (param_, self._from_config_file[param_], value_)
                    )
            if to_be_reapplied:
                msg = ""
                reapply_during_run_warning = (
                    "The value of parameter '{name}' has changed from "
                    "'{file_value}' to '{new_value}' set in your configuration "
                    "file.\n"
                )
                for name, file_value, new_value in to_be_reapplied:
                    msg += reapply_during_run_warning.format(
                        name=name, file_value=file_value, new_value=new_value
                    )
                msg += (
                    "Configuration file value will be used during pipeline "
                    "run, so you change will not be efficient. Consider "
                    "updating your configuration file instead."
                )
                logger.warning(msg)

        config = PipelineConfigurationUpdate(**values)
        self._apply_configuration(config, merge=merge)
        return self

    @property
    def required_parameters(self) -> List[str]:
        """List of required parameters for the pipeline entrypoint.

        Returns:
            List of required parameters for the pipeline entrypoint.
        """
        signature = inspect.signature(self.entrypoint, follow_wrapped=True)
        return [
            parameter.name
            for parameter in signature.parameters.values()
            if parameter.default is inspect.Parameter.empty
        ]

    @property
    def missing_parameters(self) -> List[str]:
        """List of missing parameters for the pipeline entrypoint.

        Returns:
            List of missing parameters for the pipeline entrypoint.
        """
        available_parameters = set(self.configuration.parameters or {})
        if params_from_file := self._from_config_file.get("parameters", None):
            available_parameters.update(params_from_file)

        return list(set(self.required_parameters) - available_parameters)

    @property
    def is_prepared(self) -> bool:
        """If the pipeline is prepared.

        Prepared means that the pipeline entrypoint has been called and the
        pipeline is fully defined.

        Returns:
            If the pipeline is prepared.
        """
        return len(self.invocations) > 0

    def prepare(self, *args: Any, **kwargs: Any) -> None:
        """Prepares the pipeline.

        Args:
            *args: Pipeline entrypoint input arguments.
            **kwargs: Pipeline entrypoint input keyword arguments.

        Raises:
            RuntimeError: If the pipeline has parameters configured differently in
                configuration file and code.
        """
        # Clear existing parameters and invocations
        self._parameters = {}
        self._invocations = {}

        conflicting_parameters = {}
        parameters_ = (self.configuration.parameters or {}).copy()
        if from_file_ := self._from_config_file.get("parameters", None):
            parameters_ = dict_utils.recursive_update(parameters_, from_file_)
        if parameters_:
            for k, v_runtime in kwargs.items():
                if k in parameters_:
                    v_config = parameters_[k]
                    if v_config != v_runtime:
                        conflicting_parameters[k] = (v_config, v_runtime)
            if conflicting_parameters:
                is_plural = "s" if len(conflicting_parameters) > 1 else ""
                msg = f"Configured parameter{is_plural} for the pipeline `{self.name}` conflict{'' if not is_plural else 's'} with parameter{is_plural} passed in runtime:\n"
                for key, values in conflicting_parameters.items():
                    msg += f"`{key}`: config=`{values[0]}` | runtime=`{values[1]}`\n"
                msg += """This happens, if you define values for pipeline parameters in configuration file and pass same parameters from the code. Example:
```
# config.yaml
    parameters:
        param_name: value1
            
            
# pipeline.py
@pipeline
def pipeline_(param_name: str):
    step_name()

if __name__=="__main__":
    pipeline_.with_options(config_path="config.yaml")(param_name="value2")
```
To avoid this consider setting pipeline parameters only in one place (config or code).
"""
                raise RuntimeError(msg)
            for k, v_config in parameters_.items():
                if k not in kwargs:
                    kwargs[k] = v_config

        with self:
            # Enter the context manager, so we become the active pipeline. This
            # means that all steps that get called while the entrypoint function
            # is executed will be added as invocation to this pipeline instance.
            self._call_entrypoint(*args, **kwargs)

    def register(self) -> "PipelineResponse":
        """Register the pipeline in the server.

        Returns:
            The registered pipeline model.
        """
        # Activating the built-in integrations to load all materializers
        from zenml.integrations.registry import integration_registry

        self._prepare_if_possible()
        integration_registry.activate_integrations()

        if self.configuration.model_dump(
            exclude_defaults=True, exclude={"name"}
        ):
            logger.warning(
                f"The pipeline `{self.name}` that you're registering has "
                "custom configurations applied to it. These will not be "
                "registered with the pipeline and won't be set when you build "
                "images or run the pipeline from the CLI. To provide these "
                "configurations, use the `--config` option of the `zenml "
                "pipeline build/run` commands."
            )

        return self._register()

    def build(
        self,
        settings: Optional[Mapping[str, "SettingsOrDict"]] = None,
        step_configurations: Optional[
            Mapping[str, "StepConfigurationUpdateOrDict"]
        ] = None,
        config_path: Optional[str] = None,
    ) -> Optional["PipelineBuildResponse"]:
        """Builds Docker images for the pipeline.

        Args:
            settings: Settings for the pipeline.
            step_configurations: Configurations for steps of the pipeline.
            config_path: Path to a yaml configuration file. This file will
                be parsed as a
                `zenml.config.pipeline_configurations.PipelineRunConfiguration`
                object. Options provided in this file will be overwritten by
                options provided in code using the other arguments of this
                method.

        Returns:
            The build output.
        """
        with track_handler(event=AnalyticsEvent.BUILD_PIPELINE):
            self._prepare_if_possible()

            compile_args = self._run_args.copy()
            compile_args.pop("unlisted", None)
            compile_args.pop("prevent_build_reuse", None)
            if config_path:
                compile_args["config_path"] = config_path
            if step_configurations:
                compile_args["step_configurations"] = step_configurations
            if settings:
                compile_args["settings"] = settings

            deployment, _, _ = self._compile(**compile_args)
            pipeline_id = self._register().id

            local_repo = code_repository_utils.find_active_code_repository()
            code_repository = build_utils.verify_local_repository_context(
                deployment=deployment, local_repo_context=local_repo
            )

            return build_utils.create_pipeline_build(
                deployment=deployment,
                pipeline_id=pipeline_id,
                code_repository=code_repository,
            )

    def _create_deployment(
        self,
        *,
        run_name: Optional[str] = None,
        enable_cache: Optional[bool] = None,
        enable_artifact_metadata: Optional[bool] = None,
        enable_artifact_visualization: Optional[bool] = None,
        enable_step_logs: Optional[bool] = None,
        enable_pipeline_logs: Optional[bool] = None,
        schedule: Optional[Schedule] = None,
        build: Union[str, "UUID", "PipelineBuildBase", None] = None,
        settings: Optional[Mapping[str, "SettingsOrDict"]] = None,
        step_configurations: Optional[
            Mapping[str, "StepConfigurationUpdateOrDict"]
        ] = None,
        extra: Optional[Dict[str, Any]] = None,
        config_path: Optional[str] = None,
        unlisted: bool = False,
        prevent_build_reuse: bool = False,
        skip_schedule_registration: bool = False,
    ) -> PipelineDeploymentResponse:
        """Create a pipeline deployment.

        Args:
            run_name: Name of the pipeline run.
            enable_cache: If caching should be enabled for this pipeline run.
            enable_artifact_metadata: If artifact metadata should be enabled
                for this pipeline run.
            enable_artifact_visualization: If artifact visualization should be
                enabled for this pipeline run.
            enable_step_logs: If step logs should be enabled for this pipeline.
            enable_pipeline_logs: If pipeline logs should be enabled for this
                pipeline run.
            schedule: Optional schedule to use for the run.
            build: Optional build to use for the run.
            settings: Settings for this pipeline run.
            step_configurations: Configurations for steps of the pipeline.
            extra: Extra configurations for this pipeline run.
            config_path: Path to a yaml configuration file. This file will
                be parsed as a
                `zenml.config.pipeline_configurations.PipelineRunConfiguration`
                object. Options provided in this file will be overwritten by
                options provided in code using the other arguments of this
                method.
            unlisted: Whether the pipeline run should be unlisted (not assigned
                to any pipeline).
            prevent_build_reuse: DEPRECATED: Use
                `DockerSettings.prevent_build_reuse` instead.
            skip_schedule_registration: Whether to skip schedule registration.

        Returns:
            The pipeline deployment.

        Raises:
            ValueError: If the orchestrator doesn't support scheduling, but a
                schedule was given
        """
        deployment, schedule, build = self._compile(
            config_path=config_path,
            run_name=run_name,
            enable_cache=enable_cache,
            enable_artifact_metadata=enable_artifact_metadata,
            enable_artifact_visualization=enable_artifact_visualization,
            enable_step_logs=enable_step_logs,
            enable_pipeline_logs=enable_pipeline_logs,
            steps=step_configurations,
            settings=settings,
            schedule=schedule,
            build=build,
            extra=extra,
        )

        skip_pipeline_registration = constants.handle_bool_env_var(
            constants.ENV_ZENML_SKIP_PIPELINE_REGISTRATION,
            default=False,
        )

        register_pipeline = not (skip_pipeline_registration or unlisted)

        pipeline_id = None
        if register_pipeline:
            pipeline_id = self._register().id
        else:
            logger.debug(f"Pipeline {self.name} is unlisted.")

        stack = Client().active_stack
        stack.validate()

        schedule_id = None
        if schedule and not skip_schedule_registration:
            if not stack.orchestrator.config.is_schedulable:
                raise ValueError(
                    f"Stack {stack.name} does not support scheduling. "
                    "Not all orchestrator types support scheduling, "
                    "kindly consult with "
                    "https://docs.zenml.io/concepts/steps_and_pipelines/scheduling "
                    "for details."
                )
            if schedule.name:
                schedule_name = schedule.name
            else:
                schedule_name = format_name_template(
                    deployment.run_name_template,
                    substitutions=deployment.pipeline_configuration.substitutions,
                )
            components = Client().active_stack_model.components
            orchestrator = components[StackComponentType.ORCHESTRATOR][0]
            schedule_model = ScheduleRequest(
                project=Client().active_project.id,
                pipeline_id=pipeline_id,
                orchestrator_id=orchestrator.id,
                name=schedule_name,
                active=True,
                cron_expression=schedule.cron_expression,
                start_time=schedule.start_time,
                end_time=schedule.end_time,
                interval_second=schedule.interval_second,
                catchup=schedule.catchup,
                run_once_start_time=schedule.run_once_start_time,
            )
            schedule_id = Client().zen_store.create_schedule(schedule_model).id
            logger.info(
                f"Created schedule `{schedule_name}` for pipeline "
                f"`{deployment.pipeline_configuration.name}`."
            )

        stack = Client().active_stack
        stack.validate()
        upload_notebook_cell_code_if_necessary(
            deployment=deployment, stack=stack
        )

        local_repo_context = (
            code_repository_utils.find_active_code_repository()
        )
        code_repository = build_utils.verify_local_repository_context(
            deployment=deployment, local_repo_context=local_repo_context
        )
        can_download_from_code_repository = code_repository is not None
        if local_repo_context:
            build_utils.log_code_repository_usage(
                deployment=deployment, local_repo_context=local_repo_context
            )

        if prevent_build_reuse:
            logger.warning(
                "Passing `prevent_build_reuse=True` to "
                "`pipeline.with_options(...)` is deprecated. Use "
                "`DockerSettings.prevent_build_reuse` instead."
            )

        build_model = build_utils.reuse_or_create_pipeline_build(
            deployment=deployment,
            pipeline_id=pipeline_id,
            allow_build_reuse=not prevent_build_reuse,
            build=build,
            code_repository=code_repository,
        )
        build_id = build_model.id if build_model else None

        code_reference = None
        if local_repo_context and not local_repo_context.is_dirty:
            source_root = source_utils.get_source_root()
            subdirectory = (
                Path(source_root)
                .resolve()
                .relative_to(local_repo_context.root)
            )

            code_reference = CodeReferenceRequest(
                commit=local_repo_context.current_commit,
                subdirectory=subdirectory.as_posix(),
                code_repository=local_repo_context.code_repository.id,
            )

        code_path = None
        if build_utils.should_upload_code(
            deployment=deployment,
            build=build_model,
            can_download_from_code_repository=can_download_from_code_repository,
        ):
            source_root = source_utils.get_source_root()
            code_archive = code_utils.CodeArchive(root=source_root)
            logger.info(
                "Archiving pipeline code directory: `%s`. If this is taking "
                "longer than you expected, make sure your source root "
                "is set correctly by running `zenml init`, and that it "
                "does not contain unnecessarily huge files.",
                source_root,
            )

            code_path = code_utils.upload_code_if_necessary(code_archive)

        request = PipelineDeploymentRequest(
            project=Client().active_project.id,
            stack=stack.id,
            pipeline=pipeline_id,
            build=build_id,
            schedule=schedule_id,
            code_reference=code_reference,
            code_path=code_path,
            **deployment.model_dump(),
        )
        return Client().zen_store.create_deployment(deployment=request)

    def _run(
        self,
    ) -> Optional[PipelineRunResponse]:
        """Runs the pipeline on the active stack.

        Returns:
            The pipeline run or `None` if running with a schedule.
        """
        if constants.SHOULD_PREVENT_PIPELINE_EXECUTION:
            # An environment variable was set to stop the execution of
            # pipelines. This is done to prevent execution of module-level
            # pipeline.run() calls when importing modules needed to run a step.
            logger.info(
                "Preventing execution of pipeline '%s'. If this is not "
                "intended behavior, make sure to unset the environment "
                "variable '%s'.",
                self.name,
                constants.ENV_ZENML_PREVENT_PIPELINE_EXECUTION,
            )
            return None

        logger.info(f"Initiating a new run for the pipeline: `{self.name}`.")

        with track_handler(AnalyticsEvent.RUN_PIPELINE) as analytics_handler:
            stack = Client().active_stack

            # Enable or disable pipeline run logs storage
            if self._run_args.get("schedule"):
                # Pipeline runs scheduled to run in the future are not logged
                # via the client.
                logging_enabled = False
            elif constants.handle_bool_env_var(
                constants.ENV_ZENML_DISABLE_PIPELINE_LOGS_STORAGE, False
            ):
                logging_enabled = False
            else:
                logging_enabled = self._run_args.get(
                    "enable_pipeline_logs",
                    self.configuration.enable_pipeline_logs
                    if self.configuration.enable_pipeline_logs is not None
                    else True,
                )

            logs_context = nullcontext()
            logs_model = None

            if logging_enabled:
                # Configure the logs
                logs_uri = prepare_logs_uri(
                    stack.artifact_store,
                )

                logs_context = PipelineLogsStorageContext(
                    logs_uri=logs_uri,
                    artifact_store=stack.artifact_store,
                    prepend_step_name=False,
                )  # type: ignore[assignment]

                logs_model = LogsRequest(
                    uri=logs_uri,
                    source="client",
                    artifact_store_id=stack.artifact_store.id,
                )

            with logs_context:
                deployment = self._create_deployment(**self._run_args)

                self.log_pipeline_deployment_metadata(deployment)
                run = (
                    create_placeholder_run(
                        deployment=deployment, logs=logs_model
                    )
                    if not deployment.schedule
                    else None
                )

                analytics_handler.metadata = (
                    self._get_pipeline_analytics_metadata(
                        deployment=deployment,
                        stack=stack,
                        run_id=run.id if run else None,
                    )
                )

                if run:
                    run_url = dashboard_utils.get_run_url(run)
                    if run_url:
                        logger.info(
                            f"Dashboard URL for Pipeline Run: {run_url}"
                        )
                    else:
                        logger.info(
                            "You can visualize your pipeline runs in the `ZenML "
                            "Dashboard`. In order to try it locally, please run "
                            "`zenml login --local`."
                        )

                deploy_pipeline(
                    deployment=deployment, stack=stack, placeholder_run=run
                )

            if run:
                return Client().get_pipeline_run(run.id)
            return None

    @staticmethod
    def log_pipeline_deployment_metadata(
        deployment_model: PipelineDeploymentResponse,
    ) -> None:
        """Displays logs based on the deployment model upon running a pipeline.

        Args:
            deployment_model: The model for the pipeline deployment
        """
        try:
            # Log about the caching status
            if deployment_model.pipeline_configuration.enable_cache is False:
                logger.info(
                    f"Caching is disabled by default for "
                    f"`{deployment_model.pipeline_configuration.name}`."
                )

            # Log about the used builds
            if deployment_model.build:
                logger.info("Using a build:")
                logger.info(
                    " Image(s): "
                    f"{', '.join([i.image for i in deployment_model.build.images.values()])}"
                )

                # Log about version mismatches between local and build
                from zenml import __version__

                if deployment_model.build.zenml_version != __version__:
                    logger.info(
                        f"ZenML version (different than the local version): "
                        f"{deployment_model.build.zenml_version}"
                    )

                import platform

                if (
                    deployment_model.build.python_version
                    != platform.python_version()
                ):
                    logger.info(
                        f"Python version (different than the local version): "
                        f"{deployment_model.build.python_version}"
                    )

            # Log about the user, stack and components
            if deployment_model.user is not None:
                logger.info(f"Using user: `{deployment_model.user.name}`")

            if deployment_model.stack is not None:
                logger.info(f"Using stack: `{deployment_model.stack.name}`")

                for (
                    component_type,
                    component_models,
                ) in deployment_model.stack.components.items():
                    logger.info(
                        f"  {component_type.value}: `{component_models[0].name}`"
                    )
        except Exception as e:
            logger.debug(f"Logging pipeline deployment metadata failed: {e}")

    def write_run_configuration_template(
        self, path: str, stack: Optional["Stack"] = None
    ) -> None:
        """Writes a run configuration yaml template.

        Args:
            path: The path where the template will be written.
            stack: The stack for which the template should be generated. If
                not given, the active stack will be used.
        """
        from zenml.config.base_settings import ConfigurationLevel
        from zenml.config.step_configurations import (
            PartialArtifactConfiguration,
        )

        self._prepare_if_possible()

        stack = stack or Client().active_stack

        setting_classes = stack.setting_classes
        setting_classes.update(settings_utils.get_general_settings())

        pipeline_settings = {}
        step_settings = {}
        for key, setting_class in setting_classes.items():
            fields = pydantic_utils.TemplateGenerator(setting_class).run()
            if ConfigurationLevel.PIPELINE in setting_class.LEVEL:
                pipeline_settings[key] = fields
            if ConfigurationLevel.STEP in setting_class.LEVEL:
                step_settings[key] = fields

        steps = {}
        for step_name, invocation in self.invocations.items():
            step = invocation.step
            outputs = {
                name: PartialArtifactConfiguration()
                for name in step.entrypoint_definition.outputs
            }
            step_template = StepConfigurationUpdate(
                parameters={},
                settings=step_settings,
                outputs=outputs,
            )
            steps[step_name] = step_template

        run_config = PipelineRunConfiguration(
            settings=pipeline_settings, steps=steps
        )
        template = pydantic_utils.TemplateGenerator(run_config).run()
        yaml_string = yaml.dump(template)
        yaml_string = yaml_utils.comment_out_yaml(yaml_string)

        with open(path, "w") as f:
            f.write(yaml_string)

    def _apply_configuration(
        self,
        config: PipelineConfigurationUpdate,
        merge: bool = True,
    ) -> None:
        """Applies an update to the pipeline configuration.

        Args:
            config: The configuration update.
            merge: Whether to merge the updates with the existing configuration
                or not. See the `BasePipeline.configure(...)` method for a
                detailed explanation.
        """
        self._validate_configuration(config)
        self._configuration = pydantic_utils.update_model(
            self._configuration, update=config, recursive=merge
        )
        logger.debug("Updated pipeline configuration:")
        logger.debug(self._configuration)

    @staticmethod
    def _validate_configuration(config: PipelineConfigurationUpdate) -> None:
        """Validates a configuration update.

        Args:
            config: The configuration update to validate.
        """
        settings_utils.validate_setting_keys(list(config.settings))

    def _get_pipeline_analytics_metadata(
        self,
        deployment: "PipelineDeploymentResponse",
        stack: "Stack",
        run_id: Optional[UUID] = None,
    ) -> Dict[str, Any]:
        """Returns the pipeline deployment metadata.

        Args:
            deployment: The pipeline deployment to track.
            stack: The stack on which the pipeline will be deployed.
            run_id: The ID of the pipeline run.

        Returns:
            the metadata about the pipeline deployment
        """
        custom_materializer = False
        for step in deployment.step_configurations.values():
            for output in step.config.outputs.values():
                for source in output.materializer_source:
                    if not source.is_internal:
                        custom_materializer = True

        stack_creator = Client().get_stack(stack.id).user_id
        active_user = Client().active_user
        own_stack = stack_creator and stack_creator == active_user.id

        stack_metadata = {
            component_type.value: component.flavor
            for component_type, component in stack.components.items()
        }
        return {
            "project_id": deployment.project_id,
            "store_type": Client().zen_store.type.value,
            **stack_metadata,
            "total_steps": len(self.invocations),
            "schedule": bool(deployment.schedule),
            "custom_materializer": custom_materializer,
            "own_stack": own_stack,
            "pipeline_run_id": str(run_id) if run_id else None,
        }

    def _compile(
        self, config_path: Optional[str] = None, **run_configuration_args: Any
    ) -> Tuple[
        "PipelineDeploymentBase",
        Optional["Schedule"],
        Union["PipelineBuildBase", UUID, None],
    ]:
        """Compiles the pipeline.

        Args:
            config_path: Path to a config file.
            **run_configuration_args: Configurations for the pipeline run.

        Returns:
            A tuple containing the deployment, schedule and build of
            the compiled pipeline.
        """
        # Activating the built-in integrations to load all materializers
        from zenml.integrations.registry import integration_registry

        integration_registry.activate_integrations()

        _from_config_file = self._parse_config_file(
            config_path=config_path,
            matcher=list(PipelineRunConfiguration.model_fields.keys()),
        )

        self._reconfigure_from_file_with_overrides(config_path=config_path)

        run_config = PipelineRunConfiguration(**_from_config_file)

        new_values = dict_utils.remove_none_values(run_configuration_args)
        update = PipelineRunConfiguration.model_validate(new_values)

        # Update with the values in code so they take precedence
        run_config = pydantic_utils.update_model(run_config, update=update)
        run_config = env_utils.substitute_env_variable_placeholders(run_config)

        deployment = Compiler().compile(
            pipeline=self,
            stack=Client().active_stack,
            run_configuration=run_config,
        )
        deployment = env_utils.substitute_env_variable_placeholders(deployment)

        return deployment, run_config.schedule, run_config.build

    def _register(self) -> "PipelineResponse":
        """Register the pipeline in the server.

        Returns:
            The registered pipeline model.
        """
        client = Client()

        def _get() -> PipelineResponse:
            matching_pipelines = client.list_pipelines(
                name=self.name,
                size=1,
                sort_by="desc:created",
            )

            if matching_pipelines.total:
                registered_pipeline = matching_pipelines.items[0]
                return registered_pipeline
            raise RuntimeError("No matching pipelines found.")

        try:
            return _get()
        except RuntimeError:
            request = PipelineRequest(
                project=client.active_project.id,
                name=self.name,
            )

            try:
                registered_pipeline = client.zen_store.create_pipeline(
                    pipeline=request
                )
                logger.info(
                    "Registered new pipeline: `%s`.",
                    registered_pipeline.name,
                )
                return registered_pipeline
            except EntityExistsError:
                return _get()

    def _compute_unique_identifier(self, pipeline_spec: PipelineSpec) -> str:
        """Computes a unique identifier from the pipeline spec and steps.

        Args:
            pipeline_spec: Compiled spec of the pipeline.

        Returns:
            The unique identifier of the pipeline.
        """
        from packaging import version

        hash_ = hashlib.md5()  # nosec
        hash_.update(pipeline_spec.json_with_string_sources.encode())

        if version.parse(pipeline_spec.version) >= version.parse("0.4"):
            # Only add this for newer versions to keep backwards compatibility
            hash_.update(self.source_code.encode())

        for step_spec in pipeline_spec.steps:
            invocation = self.invocations[step_spec.pipeline_parameter_name]
            step_source = invocation.step.source_code
            hash_.update(step_source.encode())

        return hash_.hexdigest()

    def add_step_invocation(
        self,
        step: "BaseStep",
        input_artifacts: Dict[str, StepArtifact],
        external_artifacts: Dict[
            str, Union["ExternalArtifact", "ArtifactVersionResponse"]
        ],
        model_artifacts_or_metadata: Dict[str, "ModelVersionDataLazyLoader"],
        client_lazy_loaders: Dict[str, "ClientLazyLoader"],
        parameters: Dict[str, Any],
        default_parameters: Dict[str, Any],
        upstream_steps: Set[str],
        custom_id: Optional[str] = None,
        allow_id_suffix: bool = True,
    ) -> str:
        """Adds a step invocation to the pipeline.

        Args:
            step: The step for which to add an invocation.
            input_artifacts: The input artifacts for the invocation.
            external_artifacts: The external artifacts for the invocation.
            model_artifacts_or_metadata: The model artifacts or metadata for
                the invocation.
            client_lazy_loaders: The client lazy loaders for the invocation.
            parameters: The parameters for the invocation.
            default_parameters: The default parameters for the invocation.
            upstream_steps: The upstream steps for the invocation.
            custom_id: Custom ID to use for the invocation.
            allow_id_suffix: Whether a suffix can be appended to the invocation
                ID.

        Raises:
            RuntimeError: If the method is called on an inactive pipeline.
            RuntimeError: If the invocation was called with an artifact from
                a different pipeline.

        Returns:
            The step invocation ID.
        """
        if Pipeline.ACTIVE_PIPELINE != self:
            raise RuntimeError(
                "A step invocation can only be added to an active pipeline."
            )

        for artifact in input_artifacts.values():
            if artifact.pipeline is not self:
                raise RuntimeError(
                    "Got invalid input artifact for invocation of step "
                    f"{step.name}: The input artifact was produced by a step "
                    f"inside a different pipeline {artifact.pipeline.name}."
                )

        invocation_id = self._compute_invocation_id(
            step=step, custom_id=custom_id, allow_suffix=allow_id_suffix
        )
        invocation = StepInvocation(
            id=invocation_id,
            step=step,
            input_artifacts=input_artifacts,
            external_artifacts=external_artifacts,
            model_artifacts_or_metadata=model_artifacts_or_metadata,
            client_lazy_loaders=client_lazy_loaders,
            parameters=parameters,
            default_parameters=default_parameters,
            upstream_steps=upstream_steps,
            pipeline=self,
        )
        self._invocations[invocation_id] = invocation
        return invocation_id

    def _compute_invocation_id(
        self,
        step: "BaseStep",
        custom_id: Optional[str] = None,
        allow_suffix: bool = True,
    ) -> str:
        """Compute the invocation ID.

        Args:
            step: The step for which to compute the ID.
            custom_id: Custom ID to use for the invocation.
            allow_suffix: Whether a suffix can be appended to the invocation
                ID.

        Raises:
            RuntimeError: If no ID suffix is allowed and an invocation for the
                same ID already exists.
            RuntimeError: If no unique invocation ID can be found.

        Returns:
            The invocation ID.
        """
        base_id = id_ = custom_id or step.name

        if id_ not in self.invocations:
            return id_

        if not allow_suffix:
            raise RuntimeError(f"Duplicate step ID `{id_}`")

        for index in range(2, 10000):
            id_ = f"{base_id}_{index}"
            if id_ not in self.invocations:
                return id_

        raise RuntimeError("Unable to find step ID")

    def __enter__(self) -> Self:
        """Activate the pipeline context.

        Raises:
            RuntimeError: If a different pipeline is already active.

        Returns:
            The pipeline instance.
        """
        if Pipeline.ACTIVE_PIPELINE:
            raise RuntimeError(
                "Unable to enter pipeline context. A different pipeline "
                f"{Pipeline.ACTIVE_PIPELINE.name} is already active."
            )

        Pipeline.ACTIVE_PIPELINE = self
        return self

    def __exit__(self, *args: Any) -> None:
        """Deactivates the pipeline context.

        Args:
            *args: The arguments passed to the context exit handler.
        """
        Pipeline.ACTIVE_PIPELINE = None

    def _parse_config_file(
        self, config_path: Optional[str], matcher: List[str]
    ) -> Dict[str, Any]:
        """Parses the given configuration file and sets `self._from_config_file`.

        Args:
            config_path: Path to a yaml configuration file.
            matcher: List of keys to match in the configuration file.

        Returns:
            Parsed config file according to matcher settings.
        """
        _from_config_file: Dict[str, Any] = {}
        if config_path:
            with open(config_path, "r") as f:
                _from_config_file = yaml.load(f, Loader=yaml.SafeLoader)

            _from_config_file = dict_utils.remove_none_values(
                {k: v for k, v in _from_config_file.items() if k in matcher}
            )

            if "model" in _from_config_file:
                if "model" in self._from_config_file:
                    _from_config_file["model"] = self._from_config_file[
                        "model"
                    ]
                else:
                    from zenml.model.model import Model

                    _from_config_file["model"] = Model.model_validate(
                        _from_config_file["model"]
                    )
        return _from_config_file

    def with_options(
        self,
        run_name: Optional[str] = None,
        schedule: Optional[Schedule] = None,
        build: Union[str, "UUID", "PipelineBuildBase", None] = None,
        step_configurations: Optional[
            Mapping[str, "StepConfigurationUpdateOrDict"]
        ] = None,
        steps: Optional[Mapping[str, "StepConfigurationUpdateOrDict"]] = None,
        config_path: Optional[str] = None,
        unlisted: bool = False,
        prevent_build_reuse: bool = False,
        **kwargs: Any,
    ) -> "Pipeline":
        """Copies the pipeline and applies the given configurations.

        Args:
            run_name: Name of the pipeline run.
            schedule: Optional schedule to use for the run.
            build: Optional build to use for the run.
            step_configurations: Configurations for steps of the pipeline.
            steps: Configurations for steps of the pipeline. This is equivalent
                to `step_configurations`, and will be ignored if
                `step_configurations` is set as well.
            config_path: Path to a yaml configuration file. This file will
                be parsed as a
                `zenml.config.pipeline_configurations.PipelineRunConfiguration`
                object. Options provided in this file will be overwritten by
                options provided in code using the other arguments of this
                method.
            unlisted: Whether the pipeline run should be unlisted (not assigned
                to any pipeline).
            prevent_build_reuse: DEPRECATED: Use
                `DockerSettings.prevent_build_reuse` instead.
            **kwargs: Pipeline configuration options. These will be passed
                to the `pipeline.configure(...)` method.

        Returns:
            The copied pipeline instance.
        """
        if steps and step_configurations:
            logger.warning(
                "Step configurations were passed using both the "
                "`step_configurations` and `steps` keywords, ignoring the "
                "values passed using the `steps` keyword."
            )

        pipeline_copy = self.copy()

        pipeline_copy._reconfigure_from_file_with_overrides(
            config_path=config_path, **kwargs
        )

        run_args = dict_utils.remove_none_values(
            {
                "run_name": run_name,
                "schedule": schedule,
                "build": build,
                "step_configurations": step_configurations or steps,
                "config_path": config_path,
                "unlisted": unlisted,
                "prevent_build_reuse": prevent_build_reuse,
            }
        )
        pipeline_copy._run_args.update(run_args)
        return pipeline_copy

    def copy(self) -> "Pipeline":
        """Copies the pipeline.

        Returns:
            The pipeline copy.
        """
        return copy.deepcopy(self)

    def __call__(
        self, *args: Any, **kwargs: Any
    ) -> Optional[PipelineRunResponse]:
        """Handle a call of the pipeline.

        This method does one of two things:
        * If there is an active pipeline context, it calls the pipeline
          entrypoint function within that context and the step invocations
          will be added to the active pipeline.
        * If no pipeline is active, it activates this pipeline before calling
          the entrypoint function.

        Args:
            *args: Entrypoint function arguments.
            **kwargs: Entrypoint function keyword arguments.

        Returns:
            If called within another pipeline, returns the outputs of the
            `entrypoint` method. Otherwise, returns the pipeline run or `None`
            if running with a schedule.
        """
        if Pipeline.ACTIVE_PIPELINE:
            # Calling a pipeline inside a pipeline, we return the potential
            # outputs of the entrypoint function

            # TODO: This currently ignores the configuration of the pipeline
            #   and instead applies the configuration of the previously active
            #   pipeline. Is this what we want?
            return self.entrypoint(*args, **kwargs)

        self.prepare(*args, **kwargs)
        return self._run()

    def _call_entrypoint(self, *args: Any, **kwargs: Any) -> None:
        """Calls the pipeline entrypoint function with the given arguments.

        Args:
            *args: Entrypoint function arguments.
            **kwargs: Entrypoint function keyword arguments.

        Raises:
            ValueError: If an input argument is missing or not JSON
                serializable.
        """
        try:
            validated_args = pydantic_utils.validate_function_args(
                self.entrypoint,
                ConfigDict(arbitrary_types_allowed=False),
                *args,
                **kwargs,
            )
        except ValidationError as e:
            raise ValueError(
                "Invalid or missing pipeline function entrypoint arguments. "
                "Only JSON serializable inputs are allowed as pipeline inputs. "
                "Check out the pydantic error above for more details."
            ) from e

        self._parameters = validated_args
        self.entrypoint(**validated_args)

    def _prepare_if_possible(self) -> None:
        """Prepares the pipeline if possible.

        Raises:
            RuntimeError: If the pipeline is not prepared and the preparation
                requires parameters.
        """
        if not self.is_prepared:
            if missing_parameters := self.missing_parameters:
                raise RuntimeError(
                    f"Failed while trying to prepare pipeline {self.name}. "
                    "The entrypoint function of the pipeline requires "
                    "arguments which have not been configured yet: "
                    f"{missing_parameters}. Please provide those parameters by "
                    "calling `pipeline_instance.configure(parameters=...)` or "
                    "by calling `pipeline_instance.prepare(...)` and try again."
                )

            self.prepare()

    def create_run_template(
        self, name: str, **kwargs: Any
    ) -> RunTemplateResponse:
        """Create a run template for the pipeline.

        Args:
            name: The name of the run template.
            **kwargs: Keyword arguments for the client method to create a run
                template.

        Returns:
            The created run template.
        """
        self._prepare_if_possible()
        deployment = self._create_deployment(
            **self._run_args, skip_schedule_registration=True
        )

        return Client().create_run_template(
            name=name, deployment_id=deployment.id, **kwargs
        )

    def _reconfigure_from_file_with_overrides(
        self,
        config_path: Optional[str] = None,
        **kwargs: Any,
    ) -> None:
        """Update the pipeline configuration from config file.

        Accepts overrides as kwargs.

        Args:
            config_path: Path to a yaml configuration file. This file will
                be parsed as a
                `zenml.config.pipeline_configurations.PipelineRunConfiguration`
                object. Options provided in this file will be overwritten by
                options provided in code using the other arguments of this
                method.
            **kwargs: Pipeline configuration options. These will be passed
                to the `pipeline.configure(...)` method.
        """
        self._from_config_file = {}
        if config_path:
            self._from_config_file = self._parse_config_file(
                config_path=config_path,
                matcher=inspect.getfullargspec(self.configure)[0],
            )

        _from_config_file = dict_utils.recursive_update(
            self._from_config_file, kwargs
        )

        with self.__suppress_configure_warnings__():
            self.configure(**_from_config_file)<|MERGE_RESOLUTION|>--- conflicted
+++ resolved
@@ -330,11 +330,8 @@
         retry: Optional["StepRetryConfig"] = None,
         parameters: Optional[Dict[str, Any]] = None,
         substitutions: Optional[Dict[str, str]] = None,
-<<<<<<< HEAD
+        cache_policy: Optional["CachePolicyOrString"] = None,
         merge: bool = True,
-=======
-        cache_policy: Optional["CachePolicyOrString"] = None,
->>>>>>> 1cac5878
     ) -> Self:
         """Configures the pipeline.
 
@@ -374,19 +371,12 @@
             retry: Retry configuration for the pipeline steps.
             parameters: input parameters for the pipeline.
             substitutions: Extra placeholders to use in the name templates.
+            cache_policy: Cache policy for this pipeline.
             merge: If `True`, will merge the given dictionary configurations
                 like `extra` and `settings` with existing
                 configurations. If `False` the given configurations will
                 overwrite all existing ones. See the general description of this
                 method for an example.
-<<<<<<< HEAD
-=======
-            model: configuration of the model version in the Model Control Plane.
-            retry: Retry configuration for the pipeline steps.
-            parameters: input parameters for the pipeline.
-            substitutions: Extra placeholders to use in the name templates.
-            cache_policy: Cache policy for this pipeline.
->>>>>>> 1cac5878
 
         Returns:
             The pipeline instance that this method was called on.
