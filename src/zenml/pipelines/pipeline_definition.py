#  Copyright (c) ZenML GmbH 2023. All Rights Reserved.
#
#  Licensed under the Apache License, Version 2.0 (the "License");
#  you may not use this file except in compliance with the License.
#  You may obtain a copy of the License at:
#
#       https://www.apache.org/licenses/LICENSE-2.0
#
#  Unless required by applicable law or agreed to in writing, software
#  distributed under the License is distributed on an "AS IS" BASIS,
#  WITHOUT WARRANTIES OR CONDITIONS OF ANY KIND, either express
#  or implied. See the License for the specific language governing
#  permissions and limitations under the License.
"""Definition of a ZenML pipeline."""

import copy
import hashlib
import inspect
from contextlib import contextmanager, nullcontext
from pathlib import Path
from typing import (
    TYPE_CHECKING,
    Any,
    Callable,
    ClassVar,
    Dict,
    Iterator,
    List,
    Mapping,
    Optional,
    Set,
    Tuple,
    TypeVar,
    Union,
)
from uuid import UUID

import yaml
from pydantic import ConfigDict, ValidationError
from typing_extensions import Self

from zenml import constants
from zenml.analytics.enums import AnalyticsEvent
from zenml.analytics.utils import track_handler
from zenml.client import Client
from zenml.config.compiler import Compiler
from zenml.config.pipeline_configurations import (
    PipelineConfiguration,
    PipelineConfigurationUpdate,
)
from zenml.config.pipeline_run_configuration import PipelineRunConfiguration
from zenml.config.pipeline_spec import PipelineSpec
from zenml.config.schedule import Schedule
from zenml.config.step_configurations import StepConfigurationUpdate
from zenml.enums import StackComponentType
from zenml.exceptions import EntityExistsError
from zenml.hooks.hook_validators import resolve_and_validate_hook
from zenml.logger import get_logger
from zenml.logging.step_logging import (
    PipelineLogsStorageContext,
    prepare_logs_uri,
)
from zenml.models import (
    CodeReferenceRequest,
    LogsRequest,
    PipelineBuildBase,
    PipelineBuildResponse,
    PipelineDeploymentBase,
    PipelineDeploymentRequest,
    PipelineDeploymentResponse,
    PipelineRequest,
    PipelineResponse,
    PipelineRunResponse,
    RunTemplateResponse,
    ScheduleRequest,
)
from zenml.pipelines import build_utils
from zenml.pipelines.run_utils import (
    create_placeholder_run,
    deploy_pipeline,
    upload_notebook_cell_code_if_necessary,
)
from zenml.stack import Stack
from zenml.steps import BaseStep
from zenml.steps.entrypoint_function_utils import (
    StepArtifact,
)
from zenml.steps.step_invocation import StepInvocation
from zenml.utils import (
    code_repository_utils,
    code_utils,
    dashboard_utils,
    dict_utils,
    env_utils,
    pydantic_utils,
    settings_utils,
    source_utils,
    yaml_utils,
)
from zenml.utils.string_utils import format_name_template
from zenml.utils.tag_utils import Tag

if TYPE_CHECKING:
    from zenml.artifacts.external_artifact import ExternalArtifact
    from zenml.client_lazy_loader import ClientLazyLoader
    from zenml.config.base_settings import SettingsOrDict
    from zenml.config.cache_policy import CachePolicyOrString
    from zenml.config.retry_config import StepRetryConfig
    from zenml.config.source import Source
    from zenml.enums import ExecutionMode
    from zenml.model.lazy_load import ModelVersionDataLazyLoader
    from zenml.model.model import Model
    from zenml.models import ArtifactVersionResponse
    from zenml.types import HookSpecification

    StepConfigurationUpdateOrDict = Union[
        Dict[str, Any], StepConfigurationUpdate
    ]

logger = get_logger(__name__)

F = TypeVar("F", bound=Callable[..., None])


class Pipeline:
    """ZenML pipeline class."""

    # The active pipeline is the pipeline to which step invocations will be
    # added when a step is called. It is set using a context manager when a
    # pipeline is called (see Pipeline.__call__ for more context)
    ACTIVE_PIPELINE: ClassVar[Optional["Pipeline"]] = None

    def __init__(
        self,
        name: str,
        entrypoint: F,
        enable_cache: Optional[bool] = None,
        enable_artifact_metadata: Optional[bool] = None,
        enable_artifact_visualization: Optional[bool] = None,
        enable_step_logs: Optional[bool] = None,
        enable_pipeline_logs: Optional[bool] = None,
        settings: Optional[Mapping[str, "SettingsOrDict"]] = None,
        tags: Optional[List[Union[str, "Tag"]]] = None,
        extra: Optional[Dict[str, Any]] = None,
        on_failure: Optional["HookSpecification"] = None,
        on_success: Optional["HookSpecification"] = None,
        model: Optional["Model"] = None,
        retry: Optional["StepRetryConfig"] = None,
        substitutions: Optional[Dict[str, str]] = None,
<<<<<<< HEAD
        execution_mode: Optional["ExecutionMode"] = None,
=======
        cache_policy: Optional["CachePolicyOrString"] = None,
>>>>>>> c94d4ebb
    ) -> None:
        """Initializes a pipeline.

        Args:
            name: The name of the pipeline.
            entrypoint: The entrypoint function of the pipeline.
            enable_cache: If caching should be enabled for this pipeline.
            enable_artifact_metadata: If artifact metadata should be enabled for
                this pipeline.
            enable_artifact_visualization: If artifact visualization should be
                enabled for this pipeline.
            enable_step_logs: If step logs should be enabled for this pipeline.
            enable_pipeline_logs: If pipeline logs should be enabled for this pipeline.
            settings: Settings for this pipeline.
            tags: Tags to apply to runs of this pipeline.
            extra: Extra configurations for this pipeline.
            on_failure: Callback function in event of failure of the step. Can
                be a function with a single argument of type `BaseException`, or
                a source path to such a function (e.g. `module.my_function`).
            on_success: Callback function in event of success of the step. Can
                be a function with no arguments, or a source path to such a
                function (e.g. `module.my_function`).
            model: configuration of the model in the Model Control Plane.
            retry: Retry configuration for the pipeline steps.
            substitutions: Extra placeholders to use in the name templates.
<<<<<<< HEAD
            execution_mode: The execution mode of the pipeline.
=======
            cache_policy: Cache policy for this pipeline.
>>>>>>> c94d4ebb
        """
        self._invocations: Dict[str, StepInvocation] = {}
        self._run_args: Dict[str, Any] = {}

        self._configuration = PipelineConfiguration(
            name=name,
        )
        self._from_config_file: Dict[str, Any] = {}
        with self.__suppress_configure_warnings__():
            self.configure(
                enable_cache=enable_cache,
                enable_artifact_metadata=enable_artifact_metadata,
                enable_artifact_visualization=enable_artifact_visualization,
                enable_step_logs=enable_step_logs,
                enable_pipeline_logs=enable_pipeline_logs,
                settings=settings,
                tags=tags,
                extra=extra,
                on_failure=on_failure,
                on_success=on_success,
                model=model,
                retry=retry,
                substitutions=substitutions,
<<<<<<< HEAD
                execution_mode=execution_mode,
=======
                cache_policy=cache_policy,
>>>>>>> c94d4ebb
            )
        self.entrypoint = entrypoint
        self._parameters: Dict[str, Any] = {}

        self.__suppress_warnings_flag__ = False

    @property
    def name(self) -> str:
        """The name of the pipeline.

        Returns:
            The name of the pipeline.
        """
        return self.configuration.name

    @property
    def enable_cache(self) -> Optional[bool]:
        """If caching is enabled for the pipeline.

        Returns:
            If caching is enabled for the pipeline.
        """
        return self.configuration.enable_cache

    @property
    def configuration(self) -> PipelineConfiguration:
        """The configuration of the pipeline.

        Returns:
            The configuration of the pipeline.
        """
        return self._configuration

    @property
    def invocations(self) -> Dict[str, StepInvocation]:
        """Returns the step invocations of this pipeline.

        This dictionary will only be populated once the pipeline has been
        called.

        Returns:
            The step invocations.
        """
        return self._invocations

    def resolve(self) -> "Source":
        """Resolves the pipeline.

        Returns:
            The pipeline source.
        """
        return source_utils.resolve(self.entrypoint, skip_validation=True)

    @property
    def source_object(self) -> Any:
        """The source object of this pipeline.

        Returns:
            The source object of this pipeline.
        """
        return self.entrypoint

    @property
    def source_code(self) -> str:
        """The source code of this pipeline.

        Returns:
            The source code of this pipeline.
        """
        return inspect.getsource(self.source_object)

    @property
    def model(self) -> "PipelineResponse":
        """Gets the registered pipeline model for this instance.

        Returns:
            The registered pipeline model.

        Raises:
            RuntimeError: If the pipeline has not been registered yet.
        """
        self._prepare_if_possible()

        pipelines = Client().list_pipelines(name=self.name)
        if len(pipelines) == 1:
            return pipelines.items[0]

        raise RuntimeError(
            f"Cannot get the model of pipeline '{self.name}' because it has "
            f"not been registered yet. Please ensure that the pipeline has "
            f"been run or built and try again."
        )

    @contextmanager
    def __suppress_configure_warnings__(self) -> Iterator[Any]:
        """Context manager to suppress warnings in `Pipeline.configure(...)`.

        Used to suppress warnings when called from inner code and not user-facing code.

        Yields:
            Nothing.
        """
        self.__suppress_warnings_flag__ = True
        yield
        self.__suppress_warnings_flag__ = False

    def configure(
        self,
        enable_cache: Optional[bool] = None,
        enable_artifact_metadata: Optional[bool] = None,
        enable_artifact_visualization: Optional[bool] = None,
        enable_step_logs: Optional[bool] = None,
        enable_pipeline_logs: Optional[bool] = None,
        settings: Optional[Mapping[str, "SettingsOrDict"]] = None,
        tags: Optional[List[Union[str, "Tag"]]] = None,
        extra: Optional[Dict[str, Any]] = None,
        on_failure: Optional["HookSpecification"] = None,
        on_success: Optional["HookSpecification"] = None,
        model: Optional["Model"] = None,
        retry: Optional["StepRetryConfig"] = None,
        parameters: Optional[Dict[str, Any]] = None,
        merge: bool = True,
        substitutions: Optional[Dict[str, str]] = None,
<<<<<<< HEAD
        execution_mode: Optional["ExecutionMode"] = None,
=======
        cache_policy: Optional["CachePolicyOrString"] = None,
>>>>>>> c94d4ebb
    ) -> Self:
        """Configures the pipeline.

        Configuration merging example:
        * `merge==True`:
            pipeline.configure(extra={"key1": 1})
            pipeline.configure(extra={"key2": 2}, merge=True)
            pipeline.configuration.extra # {"key1": 1, "key2": 2}
        * `merge==False`:
            pipeline.configure(extra={"key1": 1})
            pipeline.configure(extra={"key2": 2}, merge=False)
            pipeline.configuration.extra # {"key2": 2}

        Args:
            enable_cache: If caching should be enabled for this pipeline.
            enable_artifact_metadata: If artifact metadata should be enabled for
                this pipeline.
            enable_artifact_visualization: If artifact visualization should be
                enabled for this pipeline.
            enable_step_logs: If step logs should be enabled for this pipeline.
            enable_pipeline_logs: If pipeline logs should be enabled for this pipeline.
            settings: settings for this pipeline.
            tags: Tags to apply to runs of this pipeline.
            extra: Extra configurations for this pipeline.
            on_failure: Callback function in event of failure of the step. Can
                be a function with a single argument of type `BaseException`, or
                a source path to such a function (e.g. `module.my_function`).
            on_success: Callback function in event of success of the step. Can
                be a function with no arguments, or a source path to such a
                function (e.g. `module.my_function`).
            merge: If `True`, will merge the given dictionary configurations
                like `extra` and `settings` with existing
                configurations. If `False` the given configurations will
                overwrite all existing ones. See the general description of this
                method for an example.
            model: configuration of the model version in the Model Control Plane.
            retry: Retry configuration for the pipeline steps.
            parameters: input parameters for the pipeline.
            substitutions: Extra placeholders to use in the name templates.
<<<<<<< HEAD
            execution_mode: The execution mode of the pipeline.
=======
            cache_policy: Cache policy for this pipeline.
>>>>>>> c94d4ebb

        Returns:
            The pipeline instance that this method was called on.
        """
        failure_hook_source = None
        if on_failure:
            # string of on_failure hook function to be used for this pipeline
            failure_hook_source = resolve_and_validate_hook(on_failure)

        success_hook_source = None
        if on_success:
            # string of on_success hook function to be used for this pipeline
            success_hook_source = resolve_and_validate_hook(on_success)

        if merge and tags and self._configuration.tags:
            # Merge tags explicitly here as the recursive update later only
            # merges dicts
            tags = self._configuration.tags + tags

        values = dict_utils.remove_none_values(
            {
                "enable_cache": enable_cache,
                "enable_artifact_metadata": enable_artifact_metadata,
                "enable_artifact_visualization": enable_artifact_visualization,
                "enable_step_logs": enable_step_logs,
                "enable_pipeline_logs": enable_pipeline_logs,
                "settings": settings,
                "tags": tags,
                "extra": extra,
                "failure_hook_source": failure_hook_source,
                "success_hook_source": success_hook_source,
                "model": model,
                "retry": retry,
                "parameters": parameters,
                "substitutions": substitutions,
<<<<<<< HEAD
                "execution_mode": execution_mode,
=======
                "cache_policy": cache_policy,
>>>>>>> c94d4ebb
            }
        )
        if not self.__suppress_warnings_flag__:
            to_be_reapplied = []
            for param_, value_ in values.items():
                if (
                    param_ in PipelineRunConfiguration.model_fields
                    and param_ in self._from_config_file
                    and value_ != self._from_config_file[param_]
                ):
                    to_be_reapplied.append(
                        (param_, self._from_config_file[param_], value_)
                    )
            if to_be_reapplied:
                msg = ""
                reapply_during_run_warning = (
                    "The value of parameter '{name}' has changed from "
                    "'{file_value}' to '{new_value}' set in your configuration "
                    "file.\n"
                )
                for name, file_value, new_value in to_be_reapplied:
                    msg += reapply_during_run_warning.format(
                        name=name, file_value=file_value, new_value=new_value
                    )
                msg += (
                    "Configuration file value will be used during pipeline "
                    "run, so you change will not be efficient. Consider "
                    "updating your configuration file instead."
                )
                logger.warning(msg)

        config = PipelineConfigurationUpdate(**values)
        self._apply_configuration(config, merge=merge)
        return self

    @property
    def required_parameters(self) -> List[str]:
        """List of required parameters for the pipeline entrypoint.

        Returns:
            List of required parameters for the pipeline entrypoint.
        """
        signature = inspect.signature(self.entrypoint, follow_wrapped=True)
        return [
            parameter.name
            for parameter in signature.parameters.values()
            if parameter.default is inspect.Parameter.empty
        ]

    @property
    def missing_parameters(self) -> List[str]:
        """List of missing parameters for the pipeline entrypoint.

        Returns:
            List of missing parameters for the pipeline entrypoint.
        """
        available_parameters = set(self.configuration.parameters or {})
        if params_from_file := self._from_config_file.get("parameters", None):
            available_parameters.update(params_from_file)

        return list(set(self.required_parameters) - available_parameters)

    @property
    def is_prepared(self) -> bool:
        """If the pipeline is prepared.

        Prepared means that the pipeline entrypoint has been called and the
        pipeline is fully defined.

        Returns:
            If the pipeline is prepared.
        """
        return len(self.invocations) > 0

    def prepare(self, *args: Any, **kwargs: Any) -> None:
        """Prepares the pipeline.

        Args:
            *args: Pipeline entrypoint input arguments.
            **kwargs: Pipeline entrypoint input keyword arguments.

        Raises:
            RuntimeError: If the pipeline has parameters configured differently in
                configuration file and code.
        """
        # Clear existing parameters and invocations
        self._parameters = {}
        self._invocations = {}

        conflicting_parameters = {}
        parameters_ = (self.configuration.parameters or {}).copy()
        if from_file_ := self._from_config_file.get("parameters", None):
            parameters_ = dict_utils.recursive_update(parameters_, from_file_)
        if parameters_:
            for k, v_runtime in kwargs.items():
                if k in parameters_:
                    v_config = parameters_[k]
                    if v_config != v_runtime:
                        conflicting_parameters[k] = (v_config, v_runtime)
            if conflicting_parameters:
                is_plural = "s" if len(conflicting_parameters) > 1 else ""
                msg = f"Configured parameter{is_plural} for the pipeline `{self.name}` conflict{'' if not is_plural else 's'} with parameter{is_plural} passed in runtime:\n"
                for key, values in conflicting_parameters.items():
                    msg += f"`{key}`: config=`{values[0]}` | runtime=`{values[1]}`\n"
                msg += """This happens, if you define values for pipeline parameters in configuration file and pass same parameters from the code. Example:
```
# config.yaml
    parameters:
        param_name: value1
            
            
# pipeline.py
@pipeline
def pipeline_(param_name: str):
    step_name()

if __name__=="__main__":
    pipeline_.with_options(config_path="config.yaml")(param_name="value2")
```
To avoid this consider setting pipeline parameters only in one place (config or code).
"""
                raise RuntimeError(msg)
            for k, v_config in parameters_.items():
                if k not in kwargs:
                    kwargs[k] = v_config

        with self:
            # Enter the context manager, so we become the active pipeline. This
            # means that all steps that get called while the entrypoint function
            # is executed will be added as invocation to this pipeline instance.
            self._call_entrypoint(*args, **kwargs)

    def register(self) -> "PipelineResponse":
        """Register the pipeline in the server.

        Returns:
            The registered pipeline model.
        """
        # Activating the built-in integrations to load all materializers
        from zenml.integrations.registry import integration_registry

        self._prepare_if_possible()
        integration_registry.activate_integrations()

        if self.configuration.model_dump(
            exclude_defaults=True, exclude={"name"}
        ):
            logger.warning(
                f"The pipeline `{self.name}` that you're registering has "
                "custom configurations applied to it. These will not be "
                "registered with the pipeline and won't be set when you build "
                "images or run the pipeline from the CLI. To provide these "
                "configurations, use the `--config` option of the `zenml "
                "pipeline build/run` commands."
            )

        return self._register()

    def build(
        self,
        settings: Optional[Mapping[str, "SettingsOrDict"]] = None,
        step_configurations: Optional[
            Mapping[str, "StepConfigurationUpdateOrDict"]
        ] = None,
        config_path: Optional[str] = None,
    ) -> Optional["PipelineBuildResponse"]:
        """Builds Docker images for the pipeline.

        Args:
            settings: Settings for the pipeline.
            step_configurations: Configurations for steps of the pipeline.
            config_path: Path to a yaml configuration file. This file will
                be parsed as a
                `zenml.config.pipeline_configurations.PipelineRunConfiguration`
                object. Options provided in this file will be overwritten by
                options provided in code using the other arguments of this
                method.

        Returns:
            The build output.
        """
        with track_handler(event=AnalyticsEvent.BUILD_PIPELINE):
            self._prepare_if_possible()

            compile_args = self._run_args.copy()
            compile_args.pop("unlisted", None)
            compile_args.pop("prevent_build_reuse", None)
            if config_path:
                compile_args["config_path"] = config_path
            if step_configurations:
                compile_args["step_configurations"] = step_configurations
            if settings:
                compile_args["settings"] = settings

            deployment, _, _ = self._compile(**compile_args)
            pipeline_id = self._register().id

            local_repo = code_repository_utils.find_active_code_repository()
            code_repository = build_utils.verify_local_repository_context(
                deployment=deployment, local_repo_context=local_repo
            )

            return build_utils.create_pipeline_build(
                deployment=deployment,
                pipeline_id=pipeline_id,
                code_repository=code_repository,
            )

    def _create_deployment(
        self,
        *,
        run_name: Optional[str] = None,
        enable_cache: Optional[bool] = None,
        enable_artifact_metadata: Optional[bool] = None,
        enable_artifact_visualization: Optional[bool] = None,
        enable_step_logs: Optional[bool] = None,
        enable_pipeline_logs: Optional[bool] = None,
        schedule: Optional[Schedule] = None,
        build: Union[str, "UUID", "PipelineBuildBase", None] = None,
        settings: Optional[Mapping[str, "SettingsOrDict"]] = None,
        step_configurations: Optional[
            Mapping[str, "StepConfigurationUpdateOrDict"]
        ] = None,
        extra: Optional[Dict[str, Any]] = None,
        config_path: Optional[str] = None,
        unlisted: bool = False,
        prevent_build_reuse: bool = False,
        skip_schedule_registration: bool = False,
    ) -> PipelineDeploymentResponse:
        """Create a pipeline deployment.

        Args:
            run_name: Name of the pipeline run.
            enable_cache: If caching should be enabled for this pipeline run.
            enable_artifact_metadata: If artifact metadata should be enabled
                for this pipeline run.
            enable_artifact_visualization: If artifact visualization should be
                enabled for this pipeline run.
            enable_step_logs: If step logs should be enabled for this pipeline.
            enable_pipeline_logs: If pipeline logs should be enabled for this
                pipeline run.
            schedule: Optional schedule to use for the run.
            build: Optional build to use for the run.
            settings: Settings for this pipeline run.
            step_configurations: Configurations for steps of the pipeline.
            extra: Extra configurations for this pipeline run.
            config_path: Path to a yaml configuration file. This file will
                be parsed as a
                `zenml.config.pipeline_configurations.PipelineRunConfiguration`
                object. Options provided in this file will be overwritten by
                options provided in code using the other arguments of this
                method.
            unlisted: Whether the pipeline run should be unlisted (not assigned
                to any pipeline).
            prevent_build_reuse: DEPRECATED: Use
                `DockerSettings.prevent_build_reuse` instead.
            skip_schedule_registration: Whether to skip schedule registration.

        Returns:
            The pipeline deployment.

        Raises:
            ValueError: If the orchestrator doesn't support scheduling, but a
                schedule was given
        """
        deployment, schedule, build = self._compile(
            config_path=config_path,
            run_name=run_name,
            enable_cache=enable_cache,
            enable_artifact_metadata=enable_artifact_metadata,
            enable_artifact_visualization=enable_artifact_visualization,
            enable_step_logs=enable_step_logs,
            enable_pipeline_logs=enable_pipeline_logs,
            steps=step_configurations,
            settings=settings,
            schedule=schedule,
            build=build,
            extra=extra,
        )

        skip_pipeline_registration = constants.handle_bool_env_var(
            constants.ENV_ZENML_SKIP_PIPELINE_REGISTRATION,
            default=False,
        )

        register_pipeline = not (skip_pipeline_registration or unlisted)

        pipeline_id = None
        if register_pipeline:
            pipeline_id = self._register().id
        else:
            logger.debug(f"Pipeline {self.name} is unlisted.")

        stack = Client().active_stack
        stack.validate()

        schedule_id = None
        if schedule and not skip_schedule_registration:
            if not stack.orchestrator.config.is_schedulable:
                raise ValueError(
                    f"Stack {stack.name} does not support scheduling. "
                    "Not all orchestrator types support scheduling, "
                    "kindly consult with "
                    "https://docs.zenml.io/concepts/steps_and_pipelines/scheduling "
                    "for details."
                )
            if schedule.name:
                schedule_name = schedule.name
            else:
                schedule_name = format_name_template(
                    deployment.run_name_template,
                    substitutions=deployment.pipeline_configuration.substitutions,
                )
            components = Client().active_stack_model.components
            orchestrator = components[StackComponentType.ORCHESTRATOR][0]
            schedule_model = ScheduleRequest(
                project=Client().active_project.id,
                pipeline_id=pipeline_id,
                orchestrator_id=orchestrator.id,
                name=schedule_name,
                active=True,
                cron_expression=schedule.cron_expression,
                start_time=schedule.start_time,
                end_time=schedule.end_time,
                interval_second=schedule.interval_second,
                catchup=schedule.catchup,
                run_once_start_time=schedule.run_once_start_time,
            )
            schedule_id = Client().zen_store.create_schedule(schedule_model).id
            logger.info(
                f"Created schedule `{schedule_name}` for pipeline "
                f"`{deployment.pipeline_configuration.name}`."
            )

        stack = Client().active_stack
        stack.validate()
        upload_notebook_cell_code_if_necessary(
            deployment=deployment, stack=stack
        )

        local_repo_context = (
            code_repository_utils.find_active_code_repository()
        )
        code_repository = build_utils.verify_local_repository_context(
            deployment=deployment, local_repo_context=local_repo_context
        )
        can_download_from_code_repository = code_repository is not None
        if local_repo_context:
            build_utils.log_code_repository_usage(
                deployment=deployment, local_repo_context=local_repo_context
            )

        if prevent_build_reuse:
            logger.warning(
                "Passing `prevent_build_reuse=True` to "
                "`pipeline.with_options(...)` is deprecated. Use "
                "`DockerSettings.prevent_build_reuse` instead."
            )

        build_model = build_utils.reuse_or_create_pipeline_build(
            deployment=deployment,
            pipeline_id=pipeline_id,
            allow_build_reuse=not prevent_build_reuse,
            build=build,
            code_repository=code_repository,
        )
        build_id = build_model.id if build_model else None

        code_reference = None
        if local_repo_context and not local_repo_context.is_dirty:
            source_root = source_utils.get_source_root()
            subdirectory = (
                Path(source_root)
                .resolve()
                .relative_to(local_repo_context.root)
            )

            code_reference = CodeReferenceRequest(
                commit=local_repo_context.current_commit,
                subdirectory=subdirectory.as_posix(),
                code_repository=local_repo_context.code_repository.id,
            )

        code_path = None
        if build_utils.should_upload_code(
            deployment=deployment,
            build=build_model,
            can_download_from_code_repository=can_download_from_code_repository,
        ):
            source_root = source_utils.get_source_root()
            code_archive = code_utils.CodeArchive(root=source_root)
            logger.info(
                "Archiving pipeline code directory: `%s`. If this is taking "
                "longer than you expected, make sure your source root "
                "is set correctly by running `zenml init`, and that it "
                "does not contain unnecessarily huge files.",
                source_root,
            )

            code_path = code_utils.upload_code_if_necessary(code_archive)

        request = PipelineDeploymentRequest(
            project=Client().active_project.id,
            stack=stack.id,
            pipeline=pipeline_id,
            build=build_id,
            schedule=schedule_id,
            code_reference=code_reference,
            code_path=code_path,
            **deployment.model_dump(),
        )
        return Client().zen_store.create_deployment(deployment=request)

    def _run(
        self,
    ) -> Optional[PipelineRunResponse]:
        """Runs the pipeline on the active stack.

        Returns:
            The pipeline run or `None` if running with a schedule.
        """
        if constants.SHOULD_PREVENT_PIPELINE_EXECUTION:
            # An environment variable was set to stop the execution of
            # pipelines. This is done to prevent execution of module-level
            # pipeline.run() calls when importing modules needed to run a step.
            logger.info(
                "Preventing execution of pipeline '%s'. If this is not "
                "intended behavior, make sure to unset the environment "
                "variable '%s'.",
                self.name,
                constants.ENV_ZENML_PREVENT_PIPELINE_EXECUTION,
            )
            return None

        logger.info(f"Initiating a new run for the pipeline: `{self.name}`.")

        with track_handler(AnalyticsEvent.RUN_PIPELINE) as analytics_handler:
            stack = Client().active_stack

            # Enable or disable pipeline run logs storage
            if self._run_args.get("schedule"):
                # Pipeline runs scheduled to run in the future are not logged
                # via the client.
                logging_enabled = False
            elif constants.handle_bool_env_var(
                constants.ENV_ZENML_DISABLE_PIPELINE_LOGS_STORAGE, False
            ):
                logging_enabled = False
            else:
                logging_enabled = self._run_args.get(
                    "enable_pipeline_logs",
                    self.configuration.enable_pipeline_logs
                    if self.configuration.enable_pipeline_logs is not None
                    else True,
                )

            logs_context = nullcontext()
            logs_model = None

            if logging_enabled:
                # Configure the logs
                logs_uri = prepare_logs_uri(
                    stack.artifact_store,
                )

                logs_context = PipelineLogsStorageContext(
                    logs_uri=logs_uri,
                    artifact_store=stack.artifact_store,
                    prepend_step_name=False,
                )  # type: ignore[assignment]

                logs_model = LogsRequest(
                    uri=logs_uri,
                    source="client",
                    artifact_store_id=stack.artifact_store.id,
                )

            with logs_context:
                deployment = self._create_deployment(**self._run_args)

                self.log_pipeline_deployment_metadata(deployment)
                run = (
                    create_placeholder_run(
                        deployment=deployment, logs=logs_model
                    )
                    if not deployment.schedule
                    else None
                )

                analytics_handler.metadata = (
                    self._get_pipeline_analytics_metadata(
                        deployment=deployment,
                        stack=stack,
                        run_id=run.id if run else None,
                    )
                )

                if run:
                    run_url = dashboard_utils.get_run_url(run)
                    if run_url:
                        logger.info(
                            f"Dashboard URL for Pipeline Run: {run_url}"
                        )
                    else:
                        logger.info(
                            "You can visualize your pipeline runs in the `ZenML "
                            "Dashboard`. In order to try it locally, please run "
                            "`zenml login --local`."
                        )

                deploy_pipeline(
                    deployment=deployment, stack=stack, placeholder_run=run
                )

            if run:
                return Client().get_pipeline_run(run.id)
            return None

    @staticmethod
    def log_pipeline_deployment_metadata(
        deployment_model: PipelineDeploymentResponse,
    ) -> None:
        """Displays logs based on the deployment model upon running a pipeline.

        Args:
            deployment_model: The model for the pipeline deployment
        """
        try:
            # Log about the caching status
            if deployment_model.pipeline_configuration.enable_cache is False:
                logger.info(
                    f"Caching is disabled by default for "
                    f"`{deployment_model.pipeline_configuration.name}`."
                )

            # Log about the used builds
            if deployment_model.build:
                logger.info("Using a build:")
                logger.info(
                    " Image(s): "
                    f"{', '.join([i.image for i in deployment_model.build.images.values()])}"
                )

                # Log about version mismatches between local and build
                from zenml import __version__

                if deployment_model.build.zenml_version != __version__:
                    logger.info(
                        f"ZenML version (different than the local version): "
                        f"{deployment_model.build.zenml_version}"
                    )

                import platform

                if (
                    deployment_model.build.python_version
                    != platform.python_version()
                ):
                    logger.info(
                        f"Python version (different than the local version): "
                        f"{deployment_model.build.python_version}"
                    )

            # Log about the user, stack and components
            if deployment_model.user is not None:
                logger.info(f"Using user: `{deployment_model.user.name}`")

            if deployment_model.stack is not None:
                logger.info(f"Using stack: `{deployment_model.stack.name}`")

                for (
                    component_type,
                    component_models,
                ) in deployment_model.stack.components.items():
                    logger.info(
                        f"  {component_type.value}: `{component_models[0].name}`"
                    )
        except Exception as e:
            logger.debug(f"Logging pipeline deployment metadata failed: {e}")

    def write_run_configuration_template(
        self, path: str, stack: Optional["Stack"] = None
    ) -> None:
        """Writes a run configuration yaml template.

        Args:
            path: The path where the template will be written.
            stack: The stack for which the template should be generated. If
                not given, the active stack will be used.
        """
        from zenml.config.base_settings import ConfigurationLevel
        from zenml.config.step_configurations import (
            PartialArtifactConfiguration,
        )

        self._prepare_if_possible()

        stack = stack or Client().active_stack

        setting_classes = stack.setting_classes
        setting_classes.update(settings_utils.get_general_settings())

        pipeline_settings = {}
        step_settings = {}
        for key, setting_class in setting_classes.items():
            fields = pydantic_utils.TemplateGenerator(setting_class).run()
            if ConfigurationLevel.PIPELINE in setting_class.LEVEL:
                pipeline_settings[key] = fields
            if ConfigurationLevel.STEP in setting_class.LEVEL:
                step_settings[key] = fields

        steps = {}
        for step_name, invocation in self.invocations.items():
            step = invocation.step
            outputs = {
                name: PartialArtifactConfiguration()
                for name in step.entrypoint_definition.outputs
            }
            step_template = StepConfigurationUpdate(
                parameters={},
                settings=step_settings,
                outputs=outputs,
            )
            steps[step_name] = step_template

        run_config = PipelineRunConfiguration(
            settings=pipeline_settings, steps=steps
        )
        template = pydantic_utils.TemplateGenerator(run_config).run()
        yaml_string = yaml.dump(template)
        yaml_string = yaml_utils.comment_out_yaml(yaml_string)

        with open(path, "w") as f:
            f.write(yaml_string)

    def _apply_configuration(
        self,
        config: PipelineConfigurationUpdate,
        merge: bool = True,
    ) -> None:
        """Applies an update to the pipeline configuration.

        Args:
            config: The configuration update.
            merge: Whether to merge the updates with the existing configuration
                or not. See the `BasePipeline.configure(...)` method for a
                detailed explanation.
        """
        self._validate_configuration(config)
        self._configuration = pydantic_utils.update_model(
            self._configuration, update=config, recursive=merge
        )
        logger.debug("Updated pipeline configuration:")
        logger.debug(self._configuration)

    @staticmethod
    def _validate_configuration(config: PipelineConfigurationUpdate) -> None:
        """Validates a configuration update.

        Args:
            config: The configuration update to validate.
        """
        settings_utils.validate_setting_keys(list(config.settings))

    def _get_pipeline_analytics_metadata(
        self,
        deployment: "PipelineDeploymentResponse",
        stack: "Stack",
        run_id: Optional[UUID] = None,
    ) -> Dict[str, Any]:
        """Returns the pipeline deployment metadata.

        Args:
            deployment: The pipeline deployment to track.
            stack: The stack on which the pipeline will be deployed.
            run_id: The ID of the pipeline run.

        Returns:
            the metadata about the pipeline deployment
        """
        custom_materializer = False
        for step in deployment.step_configurations.values():
            for output in step.config.outputs.values():
                for source in output.materializer_source:
                    if not source.is_internal:
                        custom_materializer = True

        stack_creator = Client().get_stack(stack.id).user_id
        active_user = Client().active_user
        own_stack = stack_creator and stack_creator == active_user.id

        stack_metadata = {
            component_type.value: component.flavor
            for component_type, component in stack.components.items()
        }
        return {
            "project_id": deployment.project_id,
            "store_type": Client().zen_store.type.value,
            **stack_metadata,
            "total_steps": len(self.invocations),
            "schedule": bool(deployment.schedule),
            "custom_materializer": custom_materializer,
            "own_stack": own_stack,
            "pipeline_run_id": str(run_id) if run_id else None,
        }

    def _compile(
        self, config_path: Optional[str] = None, **run_configuration_args: Any
    ) -> Tuple[
        "PipelineDeploymentBase",
        Optional["Schedule"],
        Union["PipelineBuildBase", UUID, None],
    ]:
        """Compiles the pipeline.

        Args:
            config_path: Path to a config file.
            **run_configuration_args: Configurations for the pipeline run.

        Returns:
            A tuple containing the deployment, schedule and build of
            the compiled pipeline.
        """
        # Activating the built-in integrations to load all materializers
        from zenml.integrations.registry import integration_registry

        integration_registry.activate_integrations()

        _from_config_file = self._parse_config_file(
            config_path=config_path,
            matcher=list(PipelineRunConfiguration.model_fields.keys()),
        )

        self._reconfigure_from_file_with_overrides(config_path=config_path)

        run_config = PipelineRunConfiguration(**_from_config_file)

        new_values = dict_utils.remove_none_values(run_configuration_args)
        update = PipelineRunConfiguration.model_validate(new_values)

        # Update with the values in code so they take precedence
        run_config = pydantic_utils.update_model(run_config, update=update)
        run_config = env_utils.substitute_env_variable_placeholders(run_config)

        deployment = Compiler().compile(
            pipeline=self,
            stack=Client().active_stack,
            run_configuration=run_config,
        )
        deployment = env_utils.substitute_env_variable_placeholders(deployment)

        return deployment, run_config.schedule, run_config.build

    def _register(self) -> "PipelineResponse":
        """Register the pipeline in the server.

        Returns:
            The registered pipeline model.
        """
        client = Client()

        def _get() -> PipelineResponse:
            matching_pipelines = client.list_pipelines(
                name=self.name,
                size=1,
                sort_by="desc:created",
            )

            if matching_pipelines.total:
                registered_pipeline = matching_pipelines.items[0]
                return registered_pipeline
            raise RuntimeError("No matching pipelines found.")

        try:
            return _get()
        except RuntimeError:
            request = PipelineRequest(
                project=client.active_project.id,
                name=self.name,
            )

            try:
                registered_pipeline = client.zen_store.create_pipeline(
                    pipeline=request
                )
                logger.info(
                    "Registered new pipeline: `%s`.",
                    registered_pipeline.name,
                )
                return registered_pipeline
            except EntityExistsError:
                return _get()

    def _compute_unique_identifier(self, pipeline_spec: PipelineSpec) -> str:
        """Computes a unique identifier from the pipeline spec and steps.

        Args:
            pipeline_spec: Compiled spec of the pipeline.

        Returns:
            The unique identifier of the pipeline.
        """
        from packaging import version

        hash_ = hashlib.md5()  # nosec
        hash_.update(pipeline_spec.json_with_string_sources.encode())

        if version.parse(pipeline_spec.version) >= version.parse("0.4"):
            # Only add this for newer versions to keep backwards compatibility
            hash_.update(self.source_code.encode())

        for step_spec in pipeline_spec.steps:
            invocation = self.invocations[step_spec.pipeline_parameter_name]
            step_source = invocation.step.source_code
            hash_.update(step_source.encode())

        return hash_.hexdigest()

    def add_step_invocation(
        self,
        step: "BaseStep",
        input_artifacts: Dict[str, StepArtifact],
        external_artifacts: Dict[
            str, Union["ExternalArtifact", "ArtifactVersionResponse"]
        ],
        model_artifacts_or_metadata: Dict[str, "ModelVersionDataLazyLoader"],
        client_lazy_loaders: Dict[str, "ClientLazyLoader"],
        parameters: Dict[str, Any],
        default_parameters: Dict[str, Any],
        upstream_steps: Set[str],
        custom_id: Optional[str] = None,
        allow_id_suffix: bool = True,
    ) -> str:
        """Adds a step invocation to the pipeline.

        Args:
            step: The step for which to add an invocation.
            input_artifacts: The input artifacts for the invocation.
            external_artifacts: The external artifacts for the invocation.
            model_artifacts_or_metadata: The model artifacts or metadata for
                the invocation.
            client_lazy_loaders: The client lazy loaders for the invocation.
            parameters: The parameters for the invocation.
            default_parameters: The default parameters for the invocation.
            upstream_steps: The upstream steps for the invocation.
            custom_id: Custom ID to use for the invocation.
            allow_id_suffix: Whether a suffix can be appended to the invocation
                ID.

        Raises:
            RuntimeError: If the method is called on an inactive pipeline.
            RuntimeError: If the invocation was called with an artifact from
                a different pipeline.

        Returns:
            The step invocation ID.
        """
        if Pipeline.ACTIVE_PIPELINE != self:
            raise RuntimeError(
                "A step invocation can only be added to an active pipeline."
            )

        for artifact in input_artifacts.values():
            if artifact.pipeline is not self:
                raise RuntimeError(
                    "Got invalid input artifact for invocation of step "
                    f"{step.name}: The input artifact was produced by a step "
                    f"inside a different pipeline {artifact.pipeline.name}."
                )

        invocation_id = self._compute_invocation_id(
            step=step, custom_id=custom_id, allow_suffix=allow_id_suffix
        )
        invocation = StepInvocation(
            id=invocation_id,
            step=step,
            input_artifacts=input_artifacts,
            external_artifacts=external_artifacts,
            model_artifacts_or_metadata=model_artifacts_or_metadata,
            client_lazy_loaders=client_lazy_loaders,
            parameters=parameters,
            default_parameters=default_parameters,
            upstream_steps=upstream_steps,
            pipeline=self,
        )
        self._invocations[invocation_id] = invocation
        return invocation_id

    def _compute_invocation_id(
        self,
        step: "BaseStep",
        custom_id: Optional[str] = None,
        allow_suffix: bool = True,
    ) -> str:
        """Compute the invocation ID.

        Args:
            step: The step for which to compute the ID.
            custom_id: Custom ID to use for the invocation.
            allow_suffix: Whether a suffix can be appended to the invocation
                ID.

        Raises:
            RuntimeError: If no ID suffix is allowed and an invocation for the
                same ID already exists.
            RuntimeError: If no unique invocation ID can be found.

        Returns:
            The invocation ID.
        """
        base_id = id_ = custom_id or step.name

        if id_ not in self.invocations:
            return id_

        if not allow_suffix:
            raise RuntimeError(f"Duplicate step ID `{id_}`")

        for index in range(2, 10000):
            id_ = f"{base_id}_{index}"
            if id_ not in self.invocations:
                return id_

        raise RuntimeError("Unable to find step ID")

    def __enter__(self) -> Self:
        """Activate the pipeline context.

        Raises:
            RuntimeError: If a different pipeline is already active.

        Returns:
            The pipeline instance.
        """
        if Pipeline.ACTIVE_PIPELINE:
            raise RuntimeError(
                "Unable to enter pipeline context. A different pipeline "
                f"{Pipeline.ACTIVE_PIPELINE.name} is already active."
            )

        Pipeline.ACTIVE_PIPELINE = self
        return self

    def __exit__(self, *args: Any) -> None:
        """Deactivates the pipeline context.

        Args:
            *args: The arguments passed to the context exit handler.
        """
        Pipeline.ACTIVE_PIPELINE = None

    def _parse_config_file(
        self, config_path: Optional[str], matcher: List[str]
    ) -> Dict[str, Any]:
        """Parses the given configuration file and sets `self._from_config_file`.

        Args:
            config_path: Path to a yaml configuration file.
            matcher: List of keys to match in the configuration file.

        Returns:
            Parsed config file according to matcher settings.
        """
        _from_config_file: Dict[str, Any] = {}
        if config_path:
            with open(config_path, "r") as f:
                _from_config_file = yaml.load(f, Loader=yaml.SafeLoader)

            _from_config_file = dict_utils.remove_none_values(
                {k: v for k, v in _from_config_file.items() if k in matcher}
            )

            if "model" in _from_config_file:
                if "model" in self._from_config_file:
                    _from_config_file["model"] = self._from_config_file[
                        "model"
                    ]
                else:
                    from zenml.model.model import Model

                    _from_config_file["model"] = Model.model_validate(
                        _from_config_file["model"]
                    )
        return _from_config_file

    def with_options(
        self,
        run_name: Optional[str] = None,
        schedule: Optional[Schedule] = None,
        build: Union[str, "UUID", "PipelineBuildBase", None] = None,
        step_configurations: Optional[
            Mapping[str, "StepConfigurationUpdateOrDict"]
        ] = None,
        steps: Optional[Mapping[str, "StepConfigurationUpdateOrDict"]] = None,
        config_path: Optional[str] = None,
        unlisted: bool = False,
        prevent_build_reuse: bool = False,
        **kwargs: Any,
    ) -> "Pipeline":
        """Copies the pipeline and applies the given configurations.

        Args:
            run_name: Name of the pipeline run.
            schedule: Optional schedule to use for the run.
            build: Optional build to use for the run.
            step_configurations: Configurations for steps of the pipeline.
            steps: Configurations for steps of the pipeline. This is equivalent
                to `step_configurations`, and will be ignored if
                `step_configurations` is set as well.
            config_path: Path to a yaml configuration file. This file will
                be parsed as a
                `zenml.config.pipeline_configurations.PipelineRunConfiguration`
                object. Options provided in this file will be overwritten by
                options provided in code using the other arguments of this
                method.
            unlisted: Whether the pipeline run should be unlisted (not assigned
                to any pipeline).
            prevent_build_reuse: DEPRECATED: Use
                `DockerSettings.prevent_build_reuse` instead.
            **kwargs: Pipeline configuration options. These will be passed
                to the `pipeline.configure(...)` method.

        Returns:
            The copied pipeline instance.
        """
        if steps and step_configurations:
            logger.warning(
                "Step configurations were passed using both the "
                "`step_configurations` and `steps` keywords, ignoring the "
                "values passed using the `steps` keyword."
            )

        pipeline_copy = self.copy()

        pipeline_copy._reconfigure_from_file_with_overrides(
            config_path=config_path, **kwargs
        )

        run_args = dict_utils.remove_none_values(
            {
                "run_name": run_name,
                "schedule": schedule,
                "build": build,
                "step_configurations": step_configurations or steps,
                "config_path": config_path,
                "unlisted": unlisted,
                "prevent_build_reuse": prevent_build_reuse,
            }
        )
        pipeline_copy._run_args.update(run_args)
        return pipeline_copy

    def copy(self) -> "Pipeline":
        """Copies the pipeline.

        Returns:
            The pipeline copy.
        """
        return copy.deepcopy(self)

    def __call__(
        self, *args: Any, **kwargs: Any
    ) -> Optional[PipelineRunResponse]:
        """Handle a call of the pipeline.

        This method does one of two things:
        * If there is an active pipeline context, it calls the pipeline
          entrypoint function within that context and the step invocations
          will be added to the active pipeline.
        * If no pipeline is active, it activates this pipeline before calling
          the entrypoint function.

        Args:
            *args: Entrypoint function arguments.
            **kwargs: Entrypoint function keyword arguments.

        Returns:
            If called within another pipeline, returns the outputs of the
            `entrypoint` method. Otherwise, returns the pipeline run or `None`
            if running with a schedule.
        """
        if Pipeline.ACTIVE_PIPELINE:
            # Calling a pipeline inside a pipeline, we return the potential
            # outputs of the entrypoint function

            # TODO: This currently ignores the configuration of the pipeline
            #   and instead applies the configuration of the previously active
            #   pipeline. Is this what we want?
            return self.entrypoint(*args, **kwargs)

        self.prepare(*args, **kwargs)
        return self._run()

    def _call_entrypoint(self, *args: Any, **kwargs: Any) -> None:
        """Calls the pipeline entrypoint function with the given arguments.

        Args:
            *args: Entrypoint function arguments.
            **kwargs: Entrypoint function keyword arguments.

        Raises:
            ValueError: If an input argument is missing or not JSON
                serializable.
        """
        try:
            validated_args = pydantic_utils.validate_function_args(
                self.entrypoint,
                ConfigDict(arbitrary_types_allowed=False),
                *args,
                **kwargs,
            )
        except ValidationError as e:
            raise ValueError(
                "Invalid or missing pipeline function entrypoint arguments. "
                "Only JSON serializable inputs are allowed as pipeline inputs. "
                "Check out the pydantic error above for more details."
            ) from e

        self._parameters = validated_args
        self.entrypoint(**validated_args)

    def _prepare_if_possible(self) -> None:
        """Prepares the pipeline if possible.

        Raises:
            RuntimeError: If the pipeline is not prepared and the preparation
                requires parameters.
        """
        if not self.is_prepared:
            if missing_parameters := self.missing_parameters:
                raise RuntimeError(
                    f"Failed while trying to prepare pipeline {self.name}. "
                    "The entrypoint function of the pipeline requires "
                    "arguments which have not been configured yet: "
                    f"{missing_parameters}. Please provide those parameters by "
                    "calling `pipeline_instance.configure(parameters=...)` or "
                    "by calling `pipeline_instance.prepare(...)` and try again."
                )

            self.prepare()

    def create_run_template(
        self, name: str, **kwargs: Any
    ) -> RunTemplateResponse:
        """Create a run template for the pipeline.

        Args:
            name: The name of the run template.
            **kwargs: Keyword arguments for the client method to create a run
                template.

        Returns:
            The created run template.
        """
        self._prepare_if_possible()
        deployment = self._create_deployment(
            **self._run_args, skip_schedule_registration=True
        )

        return Client().create_run_template(
            name=name, deployment_id=deployment.id, **kwargs
        )

    def _reconfigure_from_file_with_overrides(
        self,
        config_path: Optional[str] = None,
        **kwargs: Any,
    ) -> None:
        """Update the pipeline configuration from config file.

        Accepts overrides as kwargs.

        Args:
            config_path: Path to a yaml configuration file. This file will
                be parsed as a
                `zenml.config.pipeline_configurations.PipelineRunConfiguration`
                object. Options provided in this file will be overwritten by
                options provided in code using the other arguments of this
                method.
            **kwargs: Pipeline configuration options. These will be passed
                to the `pipeline.configure(...)` method.
        """
        self._from_config_file = {}
        if config_path:
            self._from_config_file = self._parse_config_file(
                config_path=config_path,
                matcher=inspect.getfullargspec(self.configure)[0],
            )

        _from_config_file = dict_utils.recursive_update(
            self._from_config_file, kwargs
        )

        with self.__suppress_configure_warnings__():
            self.configure(**_from_config_file)<|MERGE_RESOLUTION|>--- conflicted
+++ resolved
@@ -147,11 +147,8 @@
         model: Optional["Model"] = None,
         retry: Optional["StepRetryConfig"] = None,
         substitutions: Optional[Dict[str, str]] = None,
-<<<<<<< HEAD
         execution_mode: Optional["ExecutionMode"] = None,
-=======
         cache_policy: Optional["CachePolicyOrString"] = None,
->>>>>>> c94d4ebb
     ) -> None:
         """Initializes a pipeline.
 
@@ -177,11 +174,8 @@
             model: configuration of the model in the Model Control Plane.
             retry: Retry configuration for the pipeline steps.
             substitutions: Extra placeholders to use in the name templates.
-<<<<<<< HEAD
             execution_mode: The execution mode of the pipeline.
-=======
             cache_policy: Cache policy for this pipeline.
->>>>>>> c94d4ebb
         """
         self._invocations: Dict[str, StepInvocation] = {}
         self._run_args: Dict[str, Any] = {}
@@ -205,11 +199,8 @@
                 model=model,
                 retry=retry,
                 substitutions=substitutions,
-<<<<<<< HEAD
                 execution_mode=execution_mode,
-=======
                 cache_policy=cache_policy,
->>>>>>> c94d4ebb
             )
         self.entrypoint = entrypoint
         self._parameters: Dict[str, Any] = {}
@@ -333,11 +324,8 @@
         parameters: Optional[Dict[str, Any]] = None,
         merge: bool = True,
         substitutions: Optional[Dict[str, str]] = None,
-<<<<<<< HEAD
         execution_mode: Optional["ExecutionMode"] = None,
-=======
         cache_policy: Optional["CachePolicyOrString"] = None,
->>>>>>> c94d4ebb
     ) -> Self:
         """Configures the pipeline.
 
@@ -377,11 +365,8 @@
             retry: Retry configuration for the pipeline steps.
             parameters: input parameters for the pipeline.
             substitutions: Extra placeholders to use in the name templates.
-<<<<<<< HEAD
             execution_mode: The execution mode of the pipeline.
-=======
             cache_policy: Cache policy for this pipeline.
->>>>>>> c94d4ebb
 
         Returns:
             The pipeline instance that this method was called on.
@@ -417,11 +402,8 @@
                 "retry": retry,
                 "parameters": parameters,
                 "substitutions": substitutions,
-<<<<<<< HEAD
                 "execution_mode": execution_mode,
-=======
                 "cache_policy": cache_policy,
->>>>>>> c94d4ebb
             }
         )
         if not self.__suppress_warnings_flag__:
