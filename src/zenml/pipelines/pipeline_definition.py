#  Copyright (c) ZenML GmbH 2023. All Rights Reserved.
#
#  Licensed under the Apache License, Version 2.0 (the "License");
#  you may not use this file except in compliance with the License.
#  You may obtain a copy of the License at:
#
#       https://www.apache.org/licenses/LICENSE-2.0
#
#  Unless required by applicable law or agreed to in writing, software
#  distributed under the License is distributed on an "AS IS" BASIS,
#  WITHOUT WARRANTIES OR CONDITIONS OF ANY KIND, either express
#  or implied. See the License for the specific language governing
#  permissions and limitations under the License.
"""Definition of a ZenML pipeline."""

import copy
import hashlib
import inspect
from contextlib import contextmanager, nullcontext
from pathlib import Path
from typing import (
    TYPE_CHECKING,
    Any,
    Callable,
    ClassVar,
    Dict,
    Iterator,
    List,
    Mapping,
    Optional,
    Sequence,
    Set,
    Tuple,
    Type,
    TypeVar,
    Union,
)
from uuid import UUID

import yaml
from pydantic import BaseModel, ConfigDict, ValidationError, create_model
from typing_extensions import Self

from zenml import constants
from zenml.analytics.enums import AnalyticsEvent
from zenml.analytics.utils import track_handler
from zenml.client import Client
from zenml.config.compiler import Compiler
from zenml.config.pipeline_configurations import (
    PipelineConfiguration,
    PipelineConfigurationUpdate,
)
from zenml.config.pipeline_run_configuration import PipelineRunConfiguration
from zenml.config.pipeline_spec import PipelineSpec
from zenml.config.schedule import Schedule
from zenml.config.step_configurations import StepConfigurationUpdate
from zenml.enums import StackComponentType
from zenml.exceptions import EntityExistsError
from zenml.hooks.hook_validators import resolve_and_validate_hook
from zenml.logger import get_logger
from zenml.logging.step_logging import (
    PipelineLogsStorageContext,
    prepare_logs_uri,
)
from zenml.models import (
    CodeReferenceRequest,
    LogsRequest,
    PipelineBuildBase,
    PipelineBuildResponse,
<<<<<<< HEAD
    PipelineDeploymentBase,
    PipelineDeploymentRequest,
    PipelineDeploymentResponse,
    PipelineEndpointResponse,
=======
>>>>>>> c7e620d0
    PipelineRequest,
    PipelineResponse,
    PipelineRunResponse,
    PipelineSnapshotBase,
    PipelineSnapshotRequest,
    PipelineSnapshotResponse,
    RunTemplateResponse,
    ScheduleRequest,
)
from zenml.pipelines import build_utils
from zenml.pipelines.run_utils import (
    create_placeholder_run,
    submit_pipeline,
    upload_notebook_cell_code_if_necessary,
)
from zenml.stack import Stack
from zenml.steps import BaseStep
from zenml.steps.entrypoint_function_utils import (
    StepArtifact,
)
from zenml.steps.step_invocation import StepInvocation
from zenml.utils import (
    code_repository_utils,
    code_utils,
    dashboard_utils,
    dict_utils,
    env_utils,
    pydantic_utils,
    settings_utils,
    source_utils,
    yaml_utils,
)
from zenml.utils.string_utils import format_name_template
from zenml.utils.tag_utils import Tag

if TYPE_CHECKING:
    from zenml.artifacts.external_artifact import ExternalArtifact
    from zenml.client_lazy_loader import ClientLazyLoader
    from zenml.config.base_settings import SettingsOrDict
    from zenml.config.cache_policy import CachePolicyOrString
    from zenml.config.retry_config import StepRetryConfig
    from zenml.config.source import Source
    from zenml.enums import ExecutionMode
    from zenml.model.lazy_load import ModelVersionDataLazyLoader
    from zenml.model.model import Model
    from zenml.models import ArtifactVersionResponse
    from zenml.types import HookSpecification, InitHookSpecification

    StepConfigurationUpdateOrDict = Union[
        Dict[str, Any], StepConfigurationUpdate
    ]

logger = get_logger(__name__)

F = TypeVar("F", bound=Callable[..., None])


class Pipeline:
    """ZenML pipeline class."""

    # The active pipeline is the pipeline to which step invocations will be
    # added when a step is called. It is set using a context manager when a
    # pipeline is called (see Pipeline.__call__ for more context)
    ACTIVE_PIPELINE: ClassVar[Optional["Pipeline"]] = None

    def __init__(
        self,
        name: str,
        entrypoint: F,
        enable_cache: Optional[bool] = None,
        enable_artifact_metadata: Optional[bool] = None,
        enable_artifact_visualization: Optional[bool] = None,
        enable_step_logs: Optional[bool] = None,
        environment: Optional[Dict[str, Any]] = None,
        secrets: Optional[List[Union[UUID, str]]] = None,
        enable_pipeline_logs: Optional[bool] = None,
        settings: Optional[Mapping[str, "SettingsOrDict"]] = None,
        tags: Optional[List[Union[str, "Tag"]]] = None,
        extra: Optional[Dict[str, Any]] = None,
        on_failure: Optional["HookSpecification"] = None,
        on_success: Optional["HookSpecification"] = None,
        on_init: Optional["InitHookSpecification"] = None,
        on_cleanup: Optional["HookSpecification"] = None,
        model: Optional["Model"] = None,
        retry: Optional["StepRetryConfig"] = None,
        substitutions: Optional[Dict[str, str]] = None,
        execution_mode: Optional["ExecutionMode"] = None,
        cache_policy: Optional["CachePolicyOrString"] = None,
    ) -> None:
        """Initializes a pipeline.

        Args:
            name: The name of the pipeline.
            entrypoint: The entrypoint function of the pipeline.
            enable_cache: If caching should be enabled for this pipeline.
            enable_artifact_metadata: If artifact metadata should be enabled for
                this pipeline.
            enable_artifact_visualization: If artifact visualization should be
                enabled for this pipeline.
            enable_step_logs: If step logs should be enabled for this pipeline.
            environment: Environment variables to set when running this
                pipeline.
            secrets: Secrets to set as environment variables when running this
                pipeline.
            enable_pipeline_logs: If pipeline logs should be enabled for this pipeline.
            settings: Settings for this pipeline.
            tags: Tags to apply to runs of this pipeline.
            extra: Extra configurations for this pipeline.
            on_failure: Callback function in event of failure of the step. Can
                be a function with a single argument of type `BaseException`, or
                a source path to such a function (e.g. `module.my_function`).
            on_success: Callback function in event of success of the step. Can
                be a function with no arguments, or a source path to such a
                function (e.g. `module.my_function`).
            on_init: Callback function to run on initialization of the pipeline.
                Can be a function with no arguments, or a source path to such a
                function (e.g. `module.my_function`) if the function returns a
                value, it will be stored as the pipeline state.
            on_cleanup: Callback function to run on cleanup of the pipeline. Can
                be a function with no arguments, or a source path to such a
                function with no arguments (e.g. `module.my_function`).
            model: configuration of the model in the Model Control Plane.
            retry: Retry configuration for the pipeline steps.
            substitutions: Extra placeholders to use in the name templates.
            execution_mode: The execution mode of the pipeline.
            cache_policy: Cache policy for this pipeline.
        """
        self._invocations: Dict[str, StepInvocation] = {}
        self._run_args: Dict[str, Any] = {}

        self._configuration = PipelineConfiguration(
            name=name,
        )
        self._from_config_file: Dict[str, Any] = {}
        with self.__suppress_configure_warnings__():
            self.configure(
                enable_cache=enable_cache,
                enable_artifact_metadata=enable_artifact_metadata,
                enable_artifact_visualization=enable_artifact_visualization,
                enable_step_logs=enable_step_logs,
                environment=environment,
                secrets=secrets,
                enable_pipeline_logs=enable_pipeline_logs,
                settings=settings,
                tags=tags,
                extra=extra,
                on_failure=on_failure,
                on_success=on_success,
                on_init=on_init,
                on_cleanup=on_cleanup,
                model=model,
                retry=retry,
                substitutions=substitutions,
                execution_mode=execution_mode,
                cache_policy=cache_policy,
            )
        self.entrypoint = entrypoint
        self._parameters: Dict[str, Any] = {}

        self.__suppress_warnings_flag__ = False

    @property
    def name(self) -> str:
        """The name of the pipeline.

        Returns:
            The name of the pipeline.
        """
        return self.configuration.name

    @property
    def enable_cache(self) -> Optional[bool]:
        """If caching is enabled for the pipeline.

        Returns:
            If caching is enabled for the pipeline.
        """
        return self.configuration.enable_cache

    @property
    def configuration(self) -> PipelineConfiguration:
        """The configuration of the pipeline.

        Returns:
            The configuration of the pipeline.
        """
        return self._configuration

    @property
    def invocations(self) -> Dict[str, StepInvocation]:
        """Returns the step invocations of this pipeline.

        This dictionary will only be populated once the pipeline has been
        called.

        Returns:
            The step invocations.
        """
        return self._invocations

    def resolve(self) -> "Source":
        """Resolves the pipeline.

        Returns:
            The pipeline source.
        """
        return source_utils.resolve(self.entrypoint, skip_validation=True)

    @property
    def source_object(self) -> Any:
        """The source object of this pipeline.

        Returns:
            The source object of this pipeline.
        """
        return self.entrypoint

    @property
    def source_code(self) -> str:
        """The source code of this pipeline.

        Returns:
            The source code of this pipeline.
        """
        return inspect.getsource(self.source_object)

    @property
    def model(self) -> "PipelineResponse":
        """Gets the registered pipeline model for this instance.

        Returns:
            The registered pipeline model.

        Raises:
            RuntimeError: If the pipeline has not been registered yet.
        """
        self._prepare_if_possible()

        pipelines = Client().list_pipelines(name=self.name)
        if len(pipelines) == 1:
            return pipelines.items[0]

        raise RuntimeError(
            f"Cannot get the model of pipeline '{self.name}' because it has "
            f"not been registered yet. Please ensure that the pipeline has "
            f"been run or built and try again."
        )

    @contextmanager
    def __suppress_configure_warnings__(self) -> Iterator[Any]:
        """Context manager to suppress warnings in `Pipeline.configure(...)`.

        Used to suppress warnings when called from inner code and not user-facing code.

        Yields:
            Nothing.
        """
        self.__suppress_warnings_flag__ = True
        yield
        self.__suppress_warnings_flag__ = False

    def configure(
        self,
        enable_cache: Optional[bool] = None,
        enable_artifact_metadata: Optional[bool] = None,
        enable_artifact_visualization: Optional[bool] = None,
        enable_step_logs: Optional[bool] = None,
        environment: Optional[Dict[str, Any]] = None,
        secrets: Optional[Sequence[Union[UUID, str]]] = None,
        enable_pipeline_logs: Optional[bool] = None,
        settings: Optional[Mapping[str, "SettingsOrDict"]] = None,
        tags: Optional[List[Union[str, "Tag"]]] = None,
        extra: Optional[Dict[str, Any]] = None,
        on_failure: Optional["HookSpecification"] = None,
        on_success: Optional["HookSpecification"] = None,
        on_init: Optional["InitHookSpecification"] = None,
        on_init_kwargs: Optional[Dict[str, Any]] = None,
        on_cleanup: Optional["HookSpecification"] = None,
        model: Optional["Model"] = None,
        retry: Optional["StepRetryConfig"] = None,
        parameters: Optional[Dict[str, Any]] = None,
        substitutions: Optional[Dict[str, str]] = None,
        execution_mode: Optional["ExecutionMode"] = None,
        cache_policy: Optional["CachePolicyOrString"] = None,
        merge: bool = True,
    ) -> Self:
        """Configures the pipeline.

        Configuration merging example:
        * `merge==True`:
            pipeline.configure(extra={"key1": 1})
            pipeline.configure(extra={"key2": 2}, merge=True)
            pipeline.configuration.extra # {"key1": 1, "key2": 2}
        * `merge==False`:
            pipeline.configure(extra={"key1": 1})
            pipeline.configure(extra={"key2": 2}, merge=False)
            pipeline.configuration.extra # {"key2": 2}

        Args:
            enable_cache: If caching should be enabled for this pipeline.
            enable_artifact_metadata: If artifact metadata should be enabled for
                this pipeline.
            enable_artifact_visualization: If artifact visualization should be
                enabled for this pipeline.
            enable_step_logs: If step logs should be enabled for this pipeline.
            environment: Environment variables to set when running this
                pipeline.
            secrets: Secrets to set as environment variables when running this
                pipeline.
            settings: Settings for this pipeline.
            enable_pipeline_logs: If pipeline logs should be enabled for this pipeline.
            settings: settings for this pipeline.
            tags: Tags to apply to runs of this pipeline.
            extra: Extra configurations for this pipeline.
            on_failure: Callback function in event of failure of the step. Can
                be a function with a single argument of type `BaseException`, or
                a source path to such a function (e.g. `module.my_function`).
            on_success: Callback function in event of success of the step. Can
                be a function with no arguments, or a source path to such a
                function (e.g. `module.my_function`).
<<<<<<< HEAD
            on_init: Callback function to run on initialization of the pipeline.
                Can be a function with no arguments, or a source path to such a
                function (e.g. `module.my_function`) if the function returns a
                value, it will be stored as the pipeline state.
            on_init_kwargs: Arguments for the init hook.
            on_cleanup: Callback function to run on cleanup of the pipeline. Can
                be a function with no arguments, or a source path to such a
                function with no arguments (e.g. `module.my_function`).
            merge: If `True`, will merge the given dictionary configurations
                like `extra` and `settings` with existing
                configurations. If `False` the given configurations will
                overwrite all existing ones. See the general description of this
                method for an example.
=======
>>>>>>> c7e620d0
            model: configuration of the model version in the Model Control Plane.
            retry: Retry configuration for the pipeline steps.
            parameters: input parameters for the pipeline.
            substitutions: Extra placeholders to use in the name templates.
            execution_mode: The execution mode of the pipeline.
            cache_policy: Cache policy for this pipeline.
            merge: If `True`, will merge the given dictionary configurations
                like `extra` and `settings` with existing
                configurations. If `False` the given configurations will
                overwrite all existing ones. See the general description of this
                method for an example.

        Returns:
            The pipeline instance that this method was called on.
        """
        failure_hook_source = None
        if on_failure:
            # string of on_failure hook function to be used for this pipeline
            failure_hook_source, _ = resolve_and_validate_hook(on_failure)

        success_hook_source = None
        if on_success:
            # string of on_success hook function to be used for this pipeline
            success_hook_source, _ = resolve_and_validate_hook(on_success)

        init_hook_kwargs = None
        init_hook_source = None
        if on_init or on_init_kwargs:
            if not on_init and self.configuration.init_hook_source:
                # load the init hook source from the existing configuration if
                # not provided; this is needed for partial updates
                on_init = source_utils.load(
                    self.configuration.init_hook_source
                )
            if not on_init:
                raise ValueError(
                    "on_init is not provided and no init hook source is found "
                    "in the existing configuration"
                )

            # string of on_init hook function and JSON-able arguments to be used
            # for this pipeline
            init_hook_source, init_hook_kwargs = resolve_and_validate_hook(
                on_init, on_init_kwargs
            )

        cleanup_hook_source = None
        if on_cleanup:
            # string of on_cleanup hook function to be used for this pipeline
            cleanup_hook_source, _ = resolve_and_validate_hook(on_cleanup)

        if merge and tags and self._configuration.tags:
            # Merge tags explicitly here as the recursive update later only
            # merges dicts
            tags = self._configuration.tags + tags

        if merge and secrets and self._configuration.secrets:
            secrets = self._configuration.secrets + list(secrets)

        values = dict_utils.remove_none_values(
            {
                "enable_cache": enable_cache,
                "enable_artifact_metadata": enable_artifact_metadata,
                "enable_artifact_visualization": enable_artifact_visualization,
                "enable_step_logs": enable_step_logs,
                "environment": environment,
                "secrets": secrets,
                "enable_pipeline_logs": enable_pipeline_logs,
                "settings": settings,
                "tags": tags,
                "extra": extra,
                "failure_hook_source": failure_hook_source,
                "success_hook_source": success_hook_source,
                "init_hook_source": init_hook_source,
                "init_hook_kwargs": init_hook_kwargs,
                "cleanup_hook_source": cleanup_hook_source,
                "model": model,
                "retry": retry,
                "parameters": parameters,
                "substitutions": substitutions,
                "execution_mode": execution_mode,
                "cache_policy": cache_policy,
            }
        )
        if not self.__suppress_warnings_flag__:
            to_be_reapplied = []
            for param_, value_ in values.items():
                if (
                    param_ in PipelineRunConfiguration.model_fields
                    and param_ in self._from_config_file
                    and value_ != self._from_config_file[param_]
                ):
                    to_be_reapplied.append(
                        (param_, self._from_config_file[param_], value_)
                    )
            if to_be_reapplied:
                msg = ""
                reapply_during_run_warning = (
                    "The value of parameter '{name}' has changed from "
                    "'{file_value}' to '{new_value}' set in your configuration "
                    "file.\n"
                )
                for name, file_value, new_value in to_be_reapplied:
                    msg += reapply_during_run_warning.format(
                        name=name, file_value=file_value, new_value=new_value
                    )
                msg += (
                    "Configuration file value will be used during pipeline "
                    "run, so you change will not be efficient. Consider "
                    "updating your configuration file instead."
                )
                logger.warning(msg)

        config = PipelineConfigurationUpdate(**values)
        self._apply_configuration(config, merge=merge)
        return self

    @property
    def required_parameters(self) -> List[str]:
        """List of required parameters for the pipeline entrypoint.

        Returns:
            List of required parameters for the pipeline entrypoint.
        """
        signature = inspect.signature(self.entrypoint, follow_wrapped=True)
        return [
            parameter.name
            for parameter in signature.parameters.values()
            if parameter.default is inspect.Parameter.empty
        ]

    @property
    def missing_parameters(self) -> List[str]:
        """List of missing parameters for the pipeline entrypoint.

        Returns:
            List of missing parameters for the pipeline entrypoint.
        """
        available_parameters = set(self.configuration.parameters or {})
        if params_from_file := self._from_config_file.get("parameters", None):
            available_parameters.update(params_from_file)

        return list(set(self.required_parameters) - available_parameters)

    @property
    def is_prepared(self) -> bool:
        """If the pipeline is prepared.

        Prepared means that the pipeline entrypoint has been called and the
        pipeline is fully defined.

        Returns:
            If the pipeline is prepared.
        """
        return len(self.invocations) > 0

    def prepare(self, *args: Any, **kwargs: Any) -> None:
        """Prepares the pipeline.

        Args:
            *args: Pipeline entrypoint input arguments.
            **kwargs: Pipeline entrypoint input keyword arguments.

        Raises:
            RuntimeError: If the pipeline has parameters configured differently in
                configuration file and code.
        """
        # Clear existing parameters and invocations
        self._parameters = {}
        self._invocations = {}

        conflicting_parameters = {}
        parameters_ = (self.configuration.parameters or {}).copy()
        if from_file_ := self._from_config_file.get("parameters", None):
            parameters_ = dict_utils.recursive_update(parameters_, from_file_)
        if parameters_:
            for k, v_runtime in kwargs.items():
                if k in parameters_:
                    v_config = parameters_[k]
                    if v_config != v_runtime:
                        conflicting_parameters[k] = (v_config, v_runtime)
            if conflicting_parameters:
                is_plural = "s" if len(conflicting_parameters) > 1 else ""
                msg = f"Configured parameter{is_plural} for the pipeline `{self.name}` conflict{'' if not is_plural else 's'} with parameter{is_plural} passed in runtime:\n"
                for key, values in conflicting_parameters.items():
                    msg += f"`{key}`: config=`{values[0]}` | runtime=`{values[1]}`\n"
                msg += """This happens, if you define values for pipeline parameters in configuration file and pass same parameters from the code. Example:
```
# config.yaml
    parameters:
        param_name: value1
            
            
# pipeline.py
@pipeline
def pipeline_(param_name: str):
    step_name()

if __name__=="__main__":
    pipeline_.with_options(config_path="config.yaml")(param_name="value2")
```
To avoid this consider setting pipeline parameters only in one place (config or code).
"""
                raise RuntimeError(msg)
            for k, v_config in parameters_.items():
                if k not in kwargs:
                    kwargs[k] = v_config

        with self:
            # Enter the context manager, so we become the active pipeline. This
            # means that all steps that get called while the entrypoint function
            # is executed will be added as invocation to this pipeline instance.
            self._call_entrypoint(*args, **kwargs)

    def register(self) -> "PipelineResponse":
        """Register the pipeline in the server.

        Returns:
            The registered pipeline model.
        """
        # Activating the built-in integrations to load all materializers
        from zenml.integrations.registry import integration_registry

        self._prepare_if_possible()
        integration_registry.activate_integrations()

        if self.configuration.model_dump(
            exclude_defaults=True, exclude={"name"}
        ):
            logger.warning(
                f"The pipeline `{self.name}` that you're registering has "
                "custom configurations applied to it. These will not be "
                "registered with the pipeline and won't be set when you build "
                "images or run the pipeline from the CLI. To provide these "
                "configurations, use the `--config` option of the `zenml "
                "pipeline build/run` commands."
            )

        return self._register()

    def build(
        self,
        settings: Optional[Mapping[str, "SettingsOrDict"]] = None,
        step_configurations: Optional[
            Mapping[str, "StepConfigurationUpdateOrDict"]
        ] = None,
        config_path: Optional[str] = None,
    ) -> Optional["PipelineBuildResponse"]:
        """Builds Docker images for the pipeline.

        Args:
            settings: Settings for the pipeline.
            step_configurations: Configurations for steps of the pipeline.
            config_path: Path to a yaml configuration file. This file will
                be parsed as a
                `zenml.config.pipeline_configurations.PipelineRunConfiguration`
                object. Options provided in this file will be overwritten by
                options provided in code using the other arguments of this
                method.

        Returns:
            The build output.
        """
        with track_handler(event=AnalyticsEvent.BUILD_PIPELINE):
            self._prepare_if_possible()

            compile_args = self._run_args.copy()
            compile_args.pop("prevent_build_reuse", None)
            if config_path:
                compile_args["config_path"] = config_path
            if step_configurations:
                compile_args["step_configurations"] = step_configurations
            if settings:
                compile_args["settings"] = settings

            snapshot, _, _ = self._compile(**compile_args)
            pipeline_id = self._register().id

            local_repo = code_repository_utils.find_active_code_repository()
            code_repository = build_utils.verify_local_repository_context(
                snapshot=snapshot, local_repo_context=local_repo
            )

            return build_utils.create_pipeline_build(
                snapshot=snapshot,
                pipeline_id=pipeline_id,
                code_repository=code_repository,
            )

<<<<<<< HEAD
    def serve(
        self,
        endpoint_name: str,
        timeout: Optional[int] = None,
        *args: Any,
        **kwargs: Any,
    ) -> PipelineEndpointResponse:
        """Deploy the pipeline for online inference.

        Args:
            endpoint_name: The name of the endpoint used to deploy the pipeline.
            timeout: The maximum time in seconds to wait for the pipeline to be
                deployed.
            *args: Pipeline entrypoint input arguments.
            **kwargs: Pipeline entrypoint input keyword arguments.

        Returns:
            The pipeline endpoint response.
        """
        self.prepare(*args, **kwargs)
        deployment = self._create_deployment(**self._run_args)

        stack = Client().active_stack

        stack.prepare_pipeline_deployment(deployment=deployment)
        return stack.serve_pipeline(
            deployment=deployment,
            endpoint_name=endpoint_name,
            timeout=timeout,
        )

    def _create_deployment(
=======
    def _create_snapshot(
>>>>>>> c7e620d0
        self,
        *,
        run_name: Optional[str] = None,
        enable_cache: Optional[bool] = None,
        enable_artifact_metadata: Optional[bool] = None,
        enable_artifact_visualization: Optional[bool] = None,
        enable_step_logs: Optional[bool] = None,
        enable_pipeline_logs: Optional[bool] = None,
        schedule: Optional[Schedule] = None,
        build: Union[str, "UUID", "PipelineBuildBase", None] = None,
        settings: Optional[Mapping[str, "SettingsOrDict"]] = None,
        step_configurations: Optional[
            Mapping[str, "StepConfigurationUpdateOrDict"]
        ] = None,
        extra: Optional[Dict[str, Any]] = None,
        config_path: Optional[str] = None,
        prevent_build_reuse: bool = False,
        skip_schedule_registration: bool = False,
        **snapshot_request_kwargs: Any,
    ) -> PipelineSnapshotResponse:
        """Create a pipeline snapshot.

        Args:
            run_name: Name of the pipeline run.
            enable_cache: If caching should be enabled for this pipeline run.
            enable_artifact_metadata: If artifact metadata should be enabled
                for this pipeline run.
            enable_artifact_visualization: If artifact visualization should be
                enabled for this pipeline run.
            enable_step_logs: If step logs should be enabled for this pipeline.
            enable_pipeline_logs: If pipeline logs should be enabled for this
                pipeline run.
            schedule: Optional schedule to use for the run.
            build: Optional build to use for the run.
            settings: Settings for this pipeline run.
            step_configurations: Configurations for steps of the pipeline.
            extra: Extra configurations for this pipeline run.
            config_path: Path to a yaml configuration file. This file will
                be parsed as a
                `zenml.config.pipeline_configurations.PipelineRunConfiguration`
                object. Options provided in this file will be overwritten by
                options provided in code using the other arguments of this
                method.
            prevent_build_reuse: DEPRECATED: Use
                `DockerSettings.prevent_build_reuse` instead.
            skip_schedule_registration: Whether to skip schedule registration.
            **snapshot_request_kwargs: Additional keyword arguments to pass to
                the snapshot request.

        Returns:
            The pipeline snapshot.

        Raises:
            ValueError: If the orchestrator doesn't support scheduling, but a
                schedule was given
        """
        snapshot, schedule, build = self._compile(
            config_path=config_path,
            run_name=run_name,
            enable_cache=enable_cache,
            enable_artifact_metadata=enable_artifact_metadata,
            enable_artifact_visualization=enable_artifact_visualization,
            enable_step_logs=enable_step_logs,
            enable_pipeline_logs=enable_pipeline_logs,
            steps=step_configurations,
            settings=settings,
            schedule=schedule,
            build=build,
            extra=extra,
        )

        pipeline_id = self._register().id
        stack = Client().active_stack
        stack.validate()

        schedule_id = None
        if schedule and not skip_schedule_registration:
            if not stack.orchestrator.config.is_schedulable:
                raise ValueError(
                    f"Stack {stack.name} does not support scheduling. "
                    "Not all orchestrator types support scheduling, "
                    "kindly consult with "
                    "https://docs.zenml.io/concepts/steps_and_pipelines/scheduling "
                    "for details."
                )
            if schedule.name:
                schedule_name = schedule.name
            else:
                schedule_name = format_name_template(
                    snapshot.run_name_template,
                    substitutions=snapshot.pipeline_configuration.substitutions,
                )
            components = Client().active_stack_model.components
            orchestrator = components[StackComponentType.ORCHESTRATOR][0]
            schedule_model = ScheduleRequest(
                project=Client().active_project.id,
                pipeline_id=pipeline_id,
                orchestrator_id=orchestrator.id,
                name=schedule_name,
                active=True,
                cron_expression=schedule.cron_expression,
                start_time=schedule.start_time,
                end_time=schedule.end_time,
                interval_second=schedule.interval_second,
                catchup=schedule.catchup,
                run_once_start_time=schedule.run_once_start_time,
            )
            schedule_id = Client().zen_store.create_schedule(schedule_model).id
            logger.info(
                f"Created schedule `{schedule_name}` for pipeline "
                f"`{snapshot.pipeline_configuration.name}`."
            )

        stack = Client().active_stack
        stack.validate()
        upload_notebook_cell_code_if_necessary(snapshot=snapshot, stack=stack)

        local_repo_context = (
            code_repository_utils.find_active_code_repository()
        )
        code_repository = build_utils.verify_local_repository_context(
            snapshot=snapshot, local_repo_context=local_repo_context
        )
        can_download_from_code_repository = code_repository is not None
        if local_repo_context:
            build_utils.log_code_repository_usage(
                snapshot=snapshot, local_repo_context=local_repo_context
            )

        if prevent_build_reuse:
            logger.warning(
                "Passing `prevent_build_reuse=True` to "
                "`pipeline.with_options(...)` is deprecated. Use "
                "`DockerSettings.prevent_build_reuse` instead."
            )

        build_model = build_utils.reuse_or_create_pipeline_build(
            snapshot=snapshot,
            pipeline_id=pipeline_id,
            allow_build_reuse=not prevent_build_reuse,
            build=build,
            code_repository=code_repository,
        )
        build_id = build_model.id if build_model else None

        code_reference = None
        if local_repo_context and not local_repo_context.is_dirty:
            source_root = source_utils.get_source_root()
            subdirectory = (
                Path(source_root)
                .resolve()
                .relative_to(local_repo_context.root)
            )

            code_reference = CodeReferenceRequest(
                commit=local_repo_context.current_commit,
                subdirectory=subdirectory.as_posix(),
                code_repository=local_repo_context.code_repository.id,
            )

        code_path = None
        if build_utils.should_upload_code(
            snapshot=snapshot,
            build=build_model,
            can_download_from_code_repository=can_download_from_code_repository,
        ):
            source_root = source_utils.get_source_root()
            code_archive = code_utils.CodeArchive(root=source_root)
            logger.info(
                "Archiving pipeline code directory: `%s`. If this is taking "
                "longer than you expected, make sure your source root "
                "is set correctly by running `zenml init`, and that it "
                "does not contain unnecessarily huge files.",
                source_root,
            )

            code_path = code_utils.upload_code_if_necessary(code_archive)

        request = PipelineSnapshotRequest(
            project=Client().active_project.id,
            stack=stack.id,
            pipeline=pipeline_id,
            build=build_id,
            schedule=schedule_id,
            code_reference=code_reference,
            code_path=code_path,
            **snapshot.model_dump(),
            **snapshot_request_kwargs,
        )
        return Client().zen_store.create_snapshot(snapshot=request)

    def _run(
        self,
    ) -> Optional[PipelineRunResponse]:
        """Runs the pipeline on the active stack.

        Returns:
            The pipeline run or `None` if running with a schedule.
        """
        if constants.SHOULD_PREVENT_PIPELINE_EXECUTION:
            # An environment variable was set to stop the execution of
            # pipelines. This is done to prevent execution of module-level
            # pipeline.run() calls when importing modules needed to run a step.
            logger.info(
                "Preventing execution of pipeline '%s'. If this is not "
                "intended behavior, make sure to unset the environment "
                "variable '%s'.",
                self.name,
                constants.ENV_ZENML_PREVENT_PIPELINE_EXECUTION,
            )
            return None

        logger.info(f"Initiating a new run for the pipeline: `{self.name}`.")

        with track_handler(AnalyticsEvent.RUN_PIPELINE) as analytics_handler:
            stack = Client().active_stack

            # Enable or disable pipeline run logs storage
            if self._run_args.get("schedule"):
                # Pipeline runs scheduled to run in the future are not logged
                # via the client.
                logging_enabled = False
            elif constants.handle_bool_env_var(
                constants.ENV_ZENML_DISABLE_PIPELINE_LOGS_STORAGE, False
            ):
                logging_enabled = False
            else:
                logging_enabled = self._run_args.get(
                    "enable_pipeline_logs",
                    self.configuration.enable_pipeline_logs
                    if self.configuration.enable_pipeline_logs is not None
                    else True,
                )

            logs_context = nullcontext()
            logs_model = None

            if logging_enabled:
                # Configure the logs
                logs_uri = prepare_logs_uri(
                    stack.artifact_store,
                )

                logs_context = PipelineLogsStorageContext(
                    logs_uri=logs_uri,
                    artifact_store=stack.artifact_store,
                    prepend_step_name=False,
                )  # type: ignore[assignment]

                logs_model = LogsRequest(
                    uri=logs_uri,
                    source="client",
                    artifact_store_id=stack.artifact_store.id,
                )

            with logs_context:
                snapshot = self._create_snapshot(**self._run_args)

                self.log_pipeline_snapshot_metadata(snapshot)
                run = (
                    create_placeholder_run(snapshot=snapshot, logs=logs_model)
                    if not snapshot.schedule
                    else None
                )

                analytics_handler.metadata = (
                    self._get_pipeline_analytics_metadata(
                        snapshot=snapshot,
                        stack=stack,
                        run_id=run.id if run else None,
                    )
                )

                if run:
                    run_url = dashboard_utils.get_run_url(run)
                    if run_url:
                        logger.info(
                            f"Dashboard URL for Pipeline Run: {run_url}"
                        )
                    else:
                        logger.info(
                            "You can visualize your pipeline runs in the `ZenML "
                            "Dashboard`. In order to try it locally, please run "
                            "`zenml login --local`."
                        )

                submit_pipeline(
                    snapshot=snapshot, stack=stack, placeholder_run=run
                )

            if run:
                return Client().get_pipeline_run(run.id)
            return None

    @staticmethod
    def log_pipeline_snapshot_metadata(
        snapshot: PipelineSnapshotResponse,
    ) -> None:
        """Displays logs based on the snapshot model upon running a pipeline.

        Args:
            snapshot: The model for the pipeline snapshot
        """
        try:
            # Log about the caching status
            if snapshot.pipeline_configuration.enable_cache is False:
                logger.info(
                    f"Caching is disabled by default for "
                    f"`{snapshot.pipeline_configuration.name}`."
                )

            # Log about the used builds
            if snapshot.build:
                logger.info("Using a build:")
                logger.info(
                    " Image(s): "
                    f"{', '.join([i.image for i in snapshot.build.images.values()])}"
                )

                # Log about version mismatches between local and build
                from zenml import __version__

                if snapshot.build.zenml_version != __version__:
                    logger.info(
                        f"ZenML version (different than the local version): "
                        f"{snapshot.build.zenml_version}"
                    )

                import platform

                if snapshot.build.python_version != platform.python_version():
                    logger.info(
                        f"Python version (different than the local version): "
                        f"{snapshot.build.python_version}"
                    )

            # Log about the user, stack and components
            if snapshot.user is not None:
                logger.info(f"Using user: `{snapshot.user.name}`")

            if snapshot.stack is not None:
                logger.info(f"Using stack: `{snapshot.stack.name}`")

                for (
                    component_type,
                    component_models,
                ) in snapshot.stack.components.items():
                    logger.info(
                        f"  {component_type.value}: `{component_models[0].name}`"
                    )
        except Exception as e:
            logger.debug(f"Logging pipeline snapshot metadata failed: {e}")

    def write_run_configuration_template(
        self, path: str, stack: Optional["Stack"] = None
    ) -> None:
        """Writes a run configuration yaml template.

        Args:
            path: The path where the template will be written.
            stack: The stack for which the template should be generated. If
                not given, the active stack will be used.
        """
        from zenml.config.base_settings import ConfigurationLevel
        from zenml.config.step_configurations import (
            PartialArtifactConfiguration,
        )

        self._prepare_if_possible()

        stack = stack or Client().active_stack

        setting_classes = stack.setting_classes
        setting_classes.update(settings_utils.get_general_settings())

        pipeline_settings = {}
        step_settings = {}
        for key, setting_class in setting_classes.items():
            fields = pydantic_utils.TemplateGenerator(setting_class).run()
            if ConfigurationLevel.PIPELINE in setting_class.LEVEL:
                pipeline_settings[key] = fields
            if ConfigurationLevel.STEP in setting_class.LEVEL:
                step_settings[key] = fields

        steps = {}
        for step_name, invocation in self.invocations.items():
            step = invocation.step
            outputs = {
                name: PartialArtifactConfiguration()
                for name in step.entrypoint_definition.outputs
            }
            step_template = StepConfigurationUpdate(
                parameters={},
                settings=step_settings,
                outputs=outputs,
            )
            steps[step_name] = step_template

        run_config = PipelineRunConfiguration(
            settings=pipeline_settings, steps=steps
        )
        template = pydantic_utils.TemplateGenerator(run_config).run()
        yaml_string = yaml.dump(template)
        yaml_string = yaml_utils.comment_out_yaml(yaml_string)

        with open(path, "w") as f:
            f.write(yaml_string)

    def _apply_configuration(
        self,
        config: PipelineConfigurationUpdate,
        merge: bool = True,
    ) -> None:
        """Applies an update to the pipeline configuration.

        Args:
            config: The configuration update.
            merge: Whether to merge the updates with the existing configuration
                or not. See the `BasePipeline.configure(...)` method for a
                detailed explanation.
        """
        self._validate_configuration(config)
        self._configuration = pydantic_utils.update_model(
            self._configuration, update=config, recursive=merge
        )
        logger.debug("Updated pipeline configuration:")
        logger.debug(self._configuration)

    @staticmethod
    def _validate_configuration(config: PipelineConfigurationUpdate) -> None:
        """Validates a configuration update.

        Args:
            config: The configuration update to validate.
        """
        settings_utils.validate_setting_keys(list(config.settings))

    def _get_pipeline_analytics_metadata(
        self,
        snapshot: "PipelineSnapshotResponse",
        stack: "Stack",
        run_id: Optional[UUID] = None,
    ) -> Dict[str, Any]:
        """Compute analytics metadata for the pipeline snapshot.

        Args:
            snapshot: The pipeline snapshot to track.
            stack: The stack on which the pipeline will be run.
            run_id: The ID of the pipeline run.

        Returns:
            The analytics metadata.
        """
        custom_materializer = False
        for step in snapshot.step_configurations.values():
            for output in step.config.outputs.values():
                for source in output.materializer_source:
                    if not source.is_internal:
                        custom_materializer = True

        stack_creator = Client().get_stack(stack.id).user_id
        active_user = Client().active_user
        own_stack = stack_creator and stack_creator == active_user.id

        stack_metadata = {
            component_type.value: component.flavor
            for component_type, component in stack.components.items()
        }
        return {
            "project_id": snapshot.project_id,
            "store_type": Client().zen_store.type.value,
            **stack_metadata,
            "total_steps": len(self.invocations),
            "schedule": bool(snapshot.schedule),
            "custom_materializer": custom_materializer,
            "own_stack": own_stack,
            "pipeline_run_id": str(run_id) if run_id else None,
        }

    def get_parameters_model(self) -> Optional[Type[BaseModel]]:
        """Create a Pydantic model that represents the pipeline parameters.

        Returns:
            A Pydantic model that represents the pipeline parameters.
        """
        from zenml.steps.entrypoint_function_utils import (
            validate_entrypoint_function,
        )

        try:
            entrypoint_definition = validate_entrypoint_function(
                self.entrypoint
            )

            defaults: Dict[str, Any] = self._parameters
            model_args: Dict[str, Any] = {}
            for name, param in entrypoint_definition.inputs.items():
                model_args[name] = (param.annotation, defaults.get(name, ...))

            model_args["__config__"] = ConfigDict(extra="forbid")
            params_model: Type[BaseModel] = create_model(
                "PipelineParameters",
                **model_args,
            )
            return params_model
        except Exception:
            logger.exception(
                f"Failed to generate the input parameters schema for pipeline "
                f"`{self.name}`. This may cause problems when deploying the "
                f"pipeline.",
            )
            return None

    def _compile(
        self, config_path: Optional[str] = None, **run_configuration_args: Any
    ) -> Tuple[
        "PipelineSnapshotBase",
        Optional["Schedule"],
        Union["PipelineBuildBase", UUID, None],
    ]:
        """Compiles the pipeline.

        Args:
            config_path: Path to a config file.
            **run_configuration_args: Configurations for the pipeline run.

        Returns:
            A tuple containing the snapshot, schedule and build of
            the compiled pipeline.
        """
        # Activating the built-in integrations to load all materializers
        from zenml.integrations.registry import integration_registry

        integration_registry.activate_integrations()

        _from_config_file = self._parse_config_file(
            config_path=config_path,
            matcher=list(PipelineRunConfiguration.model_fields.keys()),
        )

        self._reconfigure_from_file_with_overrides(config_path=config_path)

        run_config = PipelineRunConfiguration(**_from_config_file)

        new_values = dict_utils.remove_none_values(run_configuration_args)
        update = PipelineRunConfiguration.model_validate(new_values)

        # Update with the values in code so they take precedence
        run_config = pydantic_utils.update_model(run_config, update=update)
        run_config = env_utils.substitute_env_variable_placeholders(run_config)

        snapshot = Compiler().compile(
            pipeline=self,
            stack=Client().active_stack,
            run_configuration=run_config,
        )
        snapshot = env_utils.substitute_env_variable_placeholders(snapshot)

        return snapshot, run_config.schedule, run_config.build

    def _register(self) -> "PipelineResponse":
        """Register the pipeline in the server.

        Returns:
            The registered pipeline model.
        """
        client = Client()

        def _get() -> PipelineResponse:
            matching_pipelines = client.list_pipelines(
                name=self.name,
                size=1,
                sort_by="desc:created",
            )

            if matching_pipelines.total:
                registered_pipeline = matching_pipelines.items[0]
                return registered_pipeline
            raise RuntimeError("No matching pipelines found.")

        try:
            return _get()
        except RuntimeError:
            request = PipelineRequest(
                project=client.active_project.id,
                name=self.name,
            )

            try:
                registered_pipeline = client.zen_store.create_pipeline(
                    pipeline=request
                )
                logger.info(
                    "Registered new pipeline: `%s`.",
                    registered_pipeline.name,
                )
                return registered_pipeline
            except EntityExistsError:
                return _get()

    def _compute_unique_identifier(self, pipeline_spec: PipelineSpec) -> str:
        """Computes a unique identifier from the pipeline spec and steps.

        Args:
            pipeline_spec: Compiled spec of the pipeline.

        Returns:
            The unique identifier of the pipeline.
        """
        from packaging import version

        hash_ = hashlib.md5()  # nosec
        hash_.update(pipeline_spec.json_with_string_sources.encode())

        if version.parse(pipeline_spec.version) >= version.parse("0.4"):
            # Only add this for newer versions to keep backwards compatibility
            hash_.update(self.source_code.encode())

        for step_spec in pipeline_spec.steps:
            invocation = self.invocations[step_spec.pipeline_parameter_name]
            step_source = invocation.step.source_code
            hash_.update(step_source.encode())

        return hash_.hexdigest()

    def add_step_invocation(
        self,
        step: "BaseStep",
        input_artifacts: Dict[str, StepArtifact],
        external_artifacts: Dict[
            str, Union["ExternalArtifact", "ArtifactVersionResponse"]
        ],
        model_artifacts_or_metadata: Dict[str, "ModelVersionDataLazyLoader"],
        client_lazy_loaders: Dict[str, "ClientLazyLoader"],
        parameters: Dict[str, Any],
        default_parameters: Dict[str, Any],
        upstream_steps: Set[str],
        custom_id: Optional[str] = None,
        allow_id_suffix: bool = True,
    ) -> str:
        """Adds a step invocation to the pipeline.

        Args:
            step: The step for which to add an invocation.
            input_artifacts: The input artifacts for the invocation.
            external_artifacts: The external artifacts for the invocation.
            model_artifacts_or_metadata: The model artifacts or metadata for
                the invocation.
            client_lazy_loaders: The client lazy loaders for the invocation.
            parameters: The parameters for the invocation.
            default_parameters: The default parameters for the invocation.
            upstream_steps: The upstream steps for the invocation.
            custom_id: Custom ID to use for the invocation.
            allow_id_suffix: Whether a suffix can be appended to the invocation
                ID.

        Raises:
            RuntimeError: If the method is called on an inactive pipeline.
            RuntimeError: If the invocation was called with an artifact from
                a different pipeline.

        Returns:
            The step invocation ID.
        """
        if Pipeline.ACTIVE_PIPELINE != self:
            raise RuntimeError(
                "A step invocation can only be added to an active pipeline."
            )

        for artifact in input_artifacts.values():
            if artifact.pipeline is not self:
                raise RuntimeError(
                    "Got invalid input artifact for invocation of step "
                    f"{step.name}: The input artifact was produced by a step "
                    f"inside a different pipeline {artifact.pipeline.name}."
                )

        invocation_id = self._compute_invocation_id(
            step=step, custom_id=custom_id, allow_suffix=allow_id_suffix
        )
        invocation = StepInvocation(
            id=invocation_id,
            step=step,
            input_artifacts=input_artifacts,
            external_artifacts=external_artifacts,
            model_artifacts_or_metadata=model_artifacts_or_metadata,
            client_lazy_loaders=client_lazy_loaders,
            parameters=parameters,
            default_parameters=default_parameters,
            upstream_steps=upstream_steps,
            pipeline=self,
        )
        self._invocations[invocation_id] = invocation
        return invocation_id

    def _compute_invocation_id(
        self,
        step: "BaseStep",
        custom_id: Optional[str] = None,
        allow_suffix: bool = True,
    ) -> str:
        """Compute the invocation ID.

        Args:
            step: The step for which to compute the ID.
            custom_id: Custom ID to use for the invocation.
            allow_suffix: Whether a suffix can be appended to the invocation
                ID.

        Raises:
            RuntimeError: If no ID suffix is allowed and an invocation for the
                same ID already exists.
            RuntimeError: If no unique invocation ID can be found.

        Returns:
            The invocation ID.
        """
        base_id = id_ = custom_id or step.name

        if id_ not in self.invocations:
            return id_

        if not allow_suffix:
            raise RuntimeError(f"Duplicate step ID `{id_}`")

        for index in range(2, 10000):
            id_ = f"{base_id}_{index}"
            if id_ not in self.invocations:
                return id_

        raise RuntimeError("Unable to find step ID")

    def __enter__(self) -> Self:
        """Activate the pipeline context.

        Raises:
            RuntimeError: If a different pipeline is already active.

        Returns:
            The pipeline instance.
        """
        if Pipeline.ACTIVE_PIPELINE:
            raise RuntimeError(
                "Unable to enter pipeline context. A different pipeline "
                f"{Pipeline.ACTIVE_PIPELINE.name} is already active."
            )

        Pipeline.ACTIVE_PIPELINE = self
        return self

    def __exit__(self, *args: Any) -> None:
        """Deactivates the pipeline context.

        Args:
            *args: The arguments passed to the context exit handler.
        """
        Pipeline.ACTIVE_PIPELINE = None

    def _parse_config_file(
        self, config_path: Optional[str], matcher: List[str]
    ) -> Dict[str, Any]:
        """Parses the given configuration file and sets `self._from_config_file`.

        Args:
            config_path: Path to a yaml configuration file.
            matcher: List of keys to match in the configuration file.

        Returns:
            Parsed config file according to matcher settings.
        """
        _from_config_file: Dict[str, Any] = {}
        if config_path:
            with open(config_path, "r") as f:
                _from_config_file = yaml.load(f, Loader=yaml.SafeLoader)

            _from_config_file = dict_utils.remove_none_values(
                {k: v for k, v in _from_config_file.items() if k in matcher}
            )

            if "model" in _from_config_file:
                if "model" in self._from_config_file:
                    _from_config_file["model"] = self._from_config_file[
                        "model"
                    ]
                else:
                    from zenml.model.model import Model

                    _from_config_file["model"] = Model.model_validate(
                        _from_config_file["model"]
                    )
        return _from_config_file

    def with_options(
        self,
        run_name: Optional[str] = None,
        schedule: Optional[Schedule] = None,
        build: Union[str, "UUID", "PipelineBuildBase", None] = None,
        step_configurations: Optional[
            Mapping[str, "StepConfigurationUpdateOrDict"]
        ] = None,
        steps: Optional[Mapping[str, "StepConfigurationUpdateOrDict"]] = None,
        config_path: Optional[str] = None,
        unlisted: bool = False,
        prevent_build_reuse: bool = False,
        **kwargs: Any,
    ) -> "Pipeline":
        """Copies the pipeline and applies the given configurations.

        Args:
            run_name: Name of the pipeline run.
            schedule: Optional schedule to use for the run.
            build: Optional build to use for the run.
            step_configurations: Configurations for steps of the pipeline.
            steps: Configurations for steps of the pipeline. This is equivalent
                to `step_configurations`, and will be ignored if
                `step_configurations` is set as well.
            config_path: Path to a yaml configuration file. This file will
                be parsed as a
                `zenml.config.pipeline_configurations.PipelineRunConfiguration`
                object. Options provided in this file will be overwritten by
                options provided in code using the other arguments of this
                method.
            unlisted: DEPRECATED. This option is no longer supported.
            prevent_build_reuse: DEPRECATED: Use
                `DockerSettings.prevent_build_reuse` instead.
            **kwargs: Pipeline configuration options. These will be passed
                to the `pipeline.configure(...)` method.

        Returns:
            The copied pipeline instance.
        """
        if steps and step_configurations:
            logger.warning(
                "Step configurations were passed using both the "
                "`step_configurations` and `steps` keywords, ignoring the "
                "values passed using the `steps` keyword."
            )

        if unlisted:
            logger.warning(
                "The `unlisted` option is deprecated and will be removed in a "
                "future version. Every run will always be associated with a "
                "pipeline."
            )

        pipeline_copy = self.copy()

        pipeline_copy._reconfigure_from_file_with_overrides(
            config_path=config_path, **kwargs
        )

        run_args = dict_utils.remove_none_values(
            {
                "run_name": run_name,
                "schedule": schedule,
                "build": build,
                "step_configurations": step_configurations or steps,
                "config_path": config_path,
                "prevent_build_reuse": prevent_build_reuse,
            }
        )
        pipeline_copy._run_args.update(run_args)
        return pipeline_copy

    def copy(self) -> "Pipeline":
        """Copies the pipeline.

        Returns:
            The pipeline copy.
        """
        return copy.deepcopy(self)

    def __call__(
        self, *args: Any, **kwargs: Any
    ) -> Optional[PipelineRunResponse]:
        """Handle a call of the pipeline.

        This method does one of two things:
        * If there is an active pipeline context, it calls the pipeline
          entrypoint function within that context and the step invocations
          will be added to the active pipeline.
        * If no pipeline is active, it activates this pipeline before calling
          the entrypoint function.

        Args:
            *args: Entrypoint function arguments.
            **kwargs: Entrypoint function keyword arguments.

        Returns:
            If called within another pipeline, returns the outputs of the
            `entrypoint` method. Otherwise, returns the pipeline run or `None`
            if running with a schedule.
        """
        if Pipeline.ACTIVE_PIPELINE:
            # Calling a pipeline inside a pipeline, we return the potential
            # outputs of the entrypoint function

            # TODO: This currently ignores the configuration of the pipeline
            #   and instead applies the configuration of the previously active
            #   pipeline. Is this what we want?
            return self.entrypoint(*args, **kwargs)

        self.prepare(*args, **kwargs)
        return self._run()

    def _call_entrypoint(self, *args: Any, **kwargs: Any) -> None:
        """Calls the pipeline entrypoint function with the given arguments.

        Args:
            *args: Entrypoint function arguments.
            **kwargs: Entrypoint function keyword arguments.

        Raises:
            ValueError: If an input argument is missing or not JSON
                serializable.
        """
        try:
            validated_args = pydantic_utils.validate_function_args(
                self.entrypoint,
                ConfigDict(arbitrary_types_allowed=False),
                *args,
                **kwargs,
            )
        except ValidationError as e:
            raise ValueError(
                "Invalid or missing pipeline function entrypoint arguments. "
                "Only JSON serializable inputs are allowed as pipeline inputs. "
                "Check out the pydantic error above for more details."
            ) from e

        self._parameters = validated_args
        self.entrypoint(**validated_args)

    def _prepare_if_possible(self) -> None:
        """Prepares the pipeline if possible.

        Raises:
            RuntimeError: If the pipeline is not prepared and the preparation
                requires parameters.
        """
        if not self.is_prepared:
            if missing_parameters := self.missing_parameters:
                raise RuntimeError(
                    f"Failed while trying to prepare pipeline {self.name}. "
                    "The entrypoint function of the pipeline requires "
                    "arguments which have not been configured yet: "
                    f"{missing_parameters}. Please provide those parameters by "
                    "calling `pipeline_instance.configure(parameters=...)` or "
                    "by calling `pipeline_instance.prepare(...)` and try again."
                )

            self.prepare()

    def create_run_template(
        self, name: str, **kwargs: Any
    ) -> RunTemplateResponse:
        """DEPRECATED: Create a run template for the pipeline.

        Args:
            name: The name of the run template.
            **kwargs: Keyword arguments for the client method to create a run
                template.

        Returns:
            The created run template.
        """
        logger.warning(
            "The `pipeline.create_run_template(...)` method is deprecated and "
            "will be removed in a future version. Please use "
            "`pipeline.create_snapshot(..)` instead."
        )
        self._prepare_if_possible()
        snapshot = self._create_snapshot(
            **self._run_args, skip_schedule_registration=True
        )

        return Client().create_run_template(
            name=name, snapshot_id=snapshot.id, **kwargs
        )

    def create_snapshot(
        self,
        name: str,
        description: Optional[str] = None,
        replace: Optional[bool] = None,
        tags: Optional[List[str]] = None,
    ) -> PipelineSnapshotResponse:
        """Create a snapshot of the pipeline.

        Args:
            name: The name of the snapshot.
            description: The description of the snapshot.
            replace: Whether to replace the existing snapshot with the same
                name.
            tags: The tags to add to the snapshot.

        Returns:
            The created snapshot.
        """
        self._prepare_if_possible()
        return self._create_snapshot(
            skip_schedule_registration=True,
            name=name,
            description=description,
            replace=replace,
            tags=tags,
            **self._run_args,
        )

    def _reconfigure_from_file_with_overrides(
        self,
        config_path: Optional[str] = None,
        **kwargs: Any,
    ) -> None:
        """Update the pipeline configuration from config file.

        Accepts overrides as kwargs.

        Args:
            config_path: Path to a yaml configuration file. This file will
                be parsed as a
                `zenml.config.pipeline_configurations.PipelineRunConfiguration`
                object. Options provided in this file will be overwritten by
                options provided in code using the other arguments of this
                method.
            **kwargs: Pipeline configuration options. These will be passed
                to the `pipeline.configure(...)` method.
        """
        self._from_config_file = {}
        if config_path:
            self._from_config_file = self._parse_config_file(
                config_path=config_path,
                matcher=inspect.getfullargspec(self.configure)[0],
            )

        _from_config_file = dict_utils.recursive_update(
            self._from_config_file, kwargs
        )

        with self.__suppress_configure_warnings__():
            self.configure(**_from_config_file)<|MERGE_RESOLUTION|>--- conflicted
+++ resolved
@@ -67,13 +67,7 @@
     LogsRequest,
     PipelineBuildBase,
     PipelineBuildResponse,
-<<<<<<< HEAD
-    PipelineDeploymentBase,
-    PipelineDeploymentRequest,
-    PipelineDeploymentResponse,
     PipelineEndpointResponse,
-=======
->>>>>>> c7e620d0
     PipelineRequest,
     PipelineResponse,
     PipelineRunResponse,
@@ -394,7 +388,6 @@
             on_success: Callback function in event of success of the step. Can
                 be a function with no arguments, or a source path to such a
                 function (e.g. `module.my_function`).
-<<<<<<< HEAD
             on_init: Callback function to run on initialization of the pipeline.
                 Can be a function with no arguments, or a source path to such a
                 function (e.g. `module.my_function`) if the function returns a
@@ -403,13 +396,6 @@
             on_cleanup: Callback function to run on cleanup of the pipeline. Can
                 be a function with no arguments, or a source path to such a
                 function with no arguments (e.g. `module.my_function`).
-            merge: If `True`, will merge the given dictionary configurations
-                like `extra` and `settings` with existing
-                configurations. If `False` the given configurations will
-                overwrite all existing ones. See the general description of this
-                method for an example.
-=======
->>>>>>> c7e620d0
             model: configuration of the model version in the Model Control Plane.
             retry: Retry configuration for the pipeline steps.
             parameters: input parameters for the pipeline.
@@ -699,7 +685,6 @@
                 code_repository=code_repository,
             )
 
-<<<<<<< HEAD
     def serve(
         self,
         endpoint_name: str,
@@ -720,21 +705,18 @@
             The pipeline endpoint response.
         """
         self.prepare(*args, **kwargs)
-        deployment = self._create_deployment(**self._run_args)
+        snapshot = self._create_snapshot(**self._run_args)
 
         stack = Client().active_stack
 
-        stack.prepare_pipeline_deployment(deployment=deployment)
+        stack.prepare_pipeline_submission(snapshot=snapshot)
         return stack.serve_pipeline(
-            deployment=deployment,
+            snapshot=snapshot,
             endpoint_name=endpoint_name,
             timeout=timeout,
         )
 
-    def _create_deployment(
-=======
     def _create_snapshot(
->>>>>>> c7e620d0
         self,
         *,
         run_name: Optional[str] = None,
