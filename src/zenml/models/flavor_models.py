#  Copyright (c) ZenML GmbH 2022. All Rights Reserved.
#
#  Licensed under the Apache License, Version 2.0 (the "License");
#  you may not use this file except in compliance with the License.
#  You may obtain a copy of the License at:
#
#       https://www.apache.org/licenses/LICENSE-2.0
#
#  Unless required by applicable law or agreed to in writing, software
#  distributed under the License is distributed on an "AS IS" BASIS,
#  WITHOUT WARRANTIES OR CONDITIONS OF ANY KIND, either express
#  or implied. See the License for the specific language governing
#  permissions and limitations under the License.
"""Models representing stack component flavors."""

<<<<<<< HEAD
from typing import TYPE_CHECKING, Any, ClassVar, Dict, List, Optional
=======
from typing import ClassVar, List, Optional, Union
from uuid import UUID
>>>>>>> d8f771d9

from pydantic import BaseModel, Field

from zenml.enums import StackComponentType
from zenml.models.base_models import (
    ProjectScopedRequestModel,
    UserScopedResponseModel,
)
<<<<<<< HEAD
from zenml.models.constants import STR_FIELD_MAX_LENGTH

if TYPE_CHECKING:
    from zenml.models import ProjectResponseModel
=======
from zenml.models.constants import STR_FIELD_MAX_LENGTH, TEXT_FIELD_MAX_LENGTH
from zenml.models.filter_models import ProjectScopedFilterModel
>>>>>>> d8f771d9

# ---- #
# BASE #
# ---- #


class FlavorBaseModel(BaseModel):
    """Base model for stack component flavors."""

    name: str = Field(
        title="The name of the Flavor.",
        max_length=STR_FIELD_MAX_LENGTH,
    )
    type: StackComponentType = Field(title="The type of the Flavor.")
    config_schema: Dict[str, Any] = Field(
        title="The JSON schema of this flavor's corresponding configuration.",
    )
    source: str = Field(
        title="The path to the module which contains this Flavor.",
        max_length=STR_FIELD_MAX_LENGTH,
    )
    integration: Optional[str] = Field(
        title="The name of the integration that the Flavor belongs to.",
        max_length=STR_FIELD_MAX_LENGTH,
    )
    logo_url: Optional[str] = Field(
        title="Optionally, a url pointing to a png,"
        "svg or jpg can be attached."
    )


# -------- #
# RESPONSE #
# -------- #


class FlavorResponseModel(FlavorBaseModel, UserScopedResponseModel):
    """Response model for stack component flavors."""

    ANALYTICS_FIELDS: ClassVar[List[str]] = [
        "id",
        "type",
        "integration",
    ]

    project: Optional["ProjectResponseModel"] = Field(
        title="The project of this resource."
    )


# ------ #
# FILTER #
# ------ #


class FlavorFilterModel(ProjectScopedFilterModel):
    """Model to enable advanced filtering of all Flavors."""

    name: str = Field(
        default=None,
        description="Name of the flavor",
    )
    type: str = Field(
        default=None,
        description="Stack Component Type of the stack flavor",
    )
    integration: str = Field(
        default=None,
        description="Integration associated with the flavor",
    )
    project_id: Union[UUID, str] = Field(
        default=None, description="Project of the stack"
    )
    user_id: Union[UUID, str] = Field(None, description="User of the stack")


# ------- #
# REQUEST #
# ------- #


class FlavorRequestModel(FlavorBaseModel, ProjectScopedRequestModel):
    """Request model for stack component flavors."""

    ANALYTICS_FIELDS: ClassVar[List[str]] = [
        "type",
        "integration",
    ]<|MERGE_RESOLUTION|>--- conflicted
+++ resolved
@@ -13,12 +13,8 @@
 #  permissions and limitations under the License.
 """Models representing stack component flavors."""
 
-<<<<<<< HEAD
-from typing import TYPE_CHECKING, Any, ClassVar, Dict, List, Optional
-=======
-from typing import ClassVar, List, Optional, Union
+from typing import TYPE_CHECKING, Any, ClassVar, Dict, List, Optional, Union
 from uuid import UUID
->>>>>>> d8f771d9
 
 from pydantic import BaseModel, Field
 
@@ -27,15 +23,12 @@
     ProjectScopedRequestModel,
     UserScopedResponseModel,
 )
-<<<<<<< HEAD
-from zenml.models.constants import STR_FIELD_MAX_LENGTH
+from zenml.models.constants import STR_FIELD_MAX_LENGTH, TEXT_FIELD_MAX_LENGTH
+from zenml.models.filter_models import ProjectScopedFilterModel
 
 if TYPE_CHECKING:
     from zenml.models import ProjectResponseModel
-=======
-from zenml.models.constants import STR_FIELD_MAX_LENGTH, TEXT_FIELD_MAX_LENGTH
-from zenml.models.filter_models import ProjectScopedFilterModel
->>>>>>> d8f771d9
+
 
 # ---- #
 # BASE #
