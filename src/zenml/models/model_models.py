--- conflicted
+++ resolved
@@ -14,9 +14,6 @@
 """Model implementation to support Model Control Plane feature."""
 
 import re
-<<<<<<< HEAD
-from typing import TYPE_CHECKING, Any, Dict, List, Optional, Union
-=======
 from typing import (
     TYPE_CHECKING,
     Any,
@@ -27,7 +24,6 @@
     TypeVar,
     Union,
 )
->>>>>>> 5cedd921
 from uuid import UUID
 
 from pydantic import BaseModel, Field, PrivateAttr, validator
@@ -47,12 +43,10 @@
 from zenml.models.v2.base.scoped import WorkspaceScopedFilter
 
 if TYPE_CHECKING:
+    from sqlmodel.sql.expression import Select, SelectOfScalar
+
     from zenml.models.v2.core.artifact import ArtifactResponse
-    from zenml.models.v2.core.pipeline import PipelineResponse
-
-if TYPE_CHECKING:
-    from sqlmodel.sql.expression import Select, SelectOfScalar
-
+    from zenml.models.v2.core.pipeline import PipelineRunResponse
     from zenml.zen_stores.schemas import BaseSchema
 
     AnySchema = TypeVar("AnySchema", bound=BaseSchema)
@@ -80,7 +74,7 @@
     )
 
 
-class ModelScopedFilterModel(WorkspaceScopedFilterModel):
+class ModelScopedFilterModel(WorkspaceScopedFilter):
     """Base filter model inside Model Scope."""
 
     _model_id: UUID = PrivateAttr(None)
@@ -264,7 +258,7 @@
         }
 
     @property
-    def pipeline_runs(self) -> Dict[str, "PipelineResponse"]:
+    def pipeline_runs(self) -> Dict[str, "PipelineRunResponse"]:
         """Get all pipeline runs linked to this version.
 
         Returns:
@@ -394,7 +388,7 @@
             self.deployment_ids, name, version, pipeline_name, step_name
         )
 
-    def get_pipeline_run(self, name: str) -> "PipelineResponse":
+    def get_pipeline_run(self, name: str) -> "PipelineRunResponse":
         """Get pipeline run linked to this version.
 
         Args:
@@ -459,11 +453,7 @@
     #     """Return HTML/PDF based on input template"""
 
 
-<<<<<<< HEAD
-class ModelVersionFilterModel(WorkspaceScopedFilter):
-=======
 class ModelVersionFilterModel(ModelScopedFilterModel):
->>>>>>> 5cedd921
     """Filter Model for Model Version."""
 
     name: Optional[Union[str, UUID]] = Field(
@@ -484,14 +474,6 @@
         description="The model version stage", default=None
     )
 
-<<<<<<< HEAD
-    CLI_EXCLUDE_FIELDS = [
-        *WorkspaceScopedFilter.CLI_EXCLUDE_FIELDS,
-        "model_id",
-    ]
-
-=======
->>>>>>> 5cedd921
 
 class ModelVersionUpdateModel(BaseModel):
     """Update Model for Model Version."""
@@ -572,11 +554,7 @@
     link_version: int
 
 
-<<<<<<< HEAD
-class ModelVersionArtifactFilterModel(WorkspaceScopedFilter):
-=======
 class ModelVersionArtifactFilterModel(ModelVersionScopedFilterModel):
->>>>>>> 5cedd921
     """Model version pipeline run links filter model."""
 
     name: Optional[str] = Field(
@@ -599,13 +577,7 @@
     only_deployments: Optional[bool] = False
 
     CLI_EXCLUDE_FIELDS = [
-<<<<<<< HEAD
-        *WorkspaceScopedFilter.CLI_EXCLUDE_FIELDS,
-        "model_id",
-        "model_version_id",
-=======
         *ModelVersionScopedFilterModel.CLI_EXCLUDE_FIELDS,
->>>>>>> 5cedd921
         "only_artifacts",
         "only_model_objects",
         "only_deployments",
@@ -641,11 +613,7 @@
     """Model version link with pipeline run response model."""
 
 
-<<<<<<< HEAD
-class ModelVersionPipelineRunFilterModel(WorkspaceScopedFilter):
-=======
 class ModelVersionPipelineRunFilterModel(ModelVersionScopedFilterModel):
->>>>>>> 5cedd921
     """Model version pipeline run links filter model."""
 
     workspace_id: Optional[Union[UUID, str]] = Field(
@@ -655,15 +623,6 @@
         default=None, description="The user of the Model Version"
     )
 
-<<<<<<< HEAD
-    CLI_EXCLUDE_FIELDS = [
-        *WorkspaceScopedFilter.CLI_EXCLUDE_FIELDS,
-        "model_id",
-        "model_version_id",
-    ]
-
-=======
->>>>>>> 5cedd921
 
 class ModelRequestModel(
     WorkspaceScopedRequestModel,
