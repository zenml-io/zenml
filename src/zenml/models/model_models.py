#  Copyright (c) ZenML GmbH 2023. All Rights Reserved.
#
#  Licensed under the Apache License, Version 2.0 (the "License");
#  you may not use this file except in compliance with the License.
#  You may obtain a copy of the License at:
#
#       https://www.apache.org/licenses/LICENSE-2.0
#
#  Unless required by applicable law or agreed to in writing, software
#  distributed under the License is distributed on an "AS IS" BASIS,
#  WITHOUT WARRANTIES OR CONDITIONS OF ANY KIND, either express
#  or implied. See the License for the specific language governing
#  permissions and limitations under the License.
"""Model implementation to support Model Control Plane feature."""

import re
from typing import (
    TYPE_CHECKING,
    Any,
    Dict,
    List,
    Optional,
    Type,
    TypeVar,
    Union,
)
from uuid import UUID

from pydantic import BaseModel, Field, PrivateAttr, validator

from zenml.constants import (
    RUNNING_MODEL_VERSION,
    STR_FIELD_MAX_LENGTH,
    TEXT_FIELD_MAX_LENGTH,
)
from zenml.enums import ModelStages
from zenml.logger import get_logger
from zenml.models.base_models import (
    WorkspaceScopedRequestModel,
    WorkspaceScopedResponseModel,
)
from zenml.models.model_base_model import ModelBaseModel
<<<<<<< HEAD
from zenml.models.v2.base.scoped import WorkspaceScopedFilter
=======
from zenml.models.pipeline_run_models import PipelineRunResponseModel
from zenml.models.tag_models import TagResponseModel
>>>>>>> d847b31d

if TYPE_CHECKING:
    from sqlmodel.sql.expression import Select, SelectOfScalar

    from zenml.models import ArtifactResponse, PipelineRunResponse
    from zenml.zen_stores.schemas import BaseSchema

    AnySchema = TypeVar("AnySchema", bound=BaseSchema)

logger = get_logger(__name__)


class ModelVersionBaseModel(BaseModel):
    """Model Version base model."""

    name: Optional[str] = Field(
        description="The name of the model version",
        max_length=STR_FIELD_MAX_LENGTH,
    )
    number: Optional[int] = Field(
        description="The number of the model version",
    )
    description: Optional[str] = Field(
        description="The description of the model version",
        max_length=TEXT_FIELD_MAX_LENGTH,
    )
    stage: Optional[str] = Field(
        description="The stage of the model version",
        max_length=STR_FIELD_MAX_LENGTH,
    )


class ModelScopedFilterModel(WorkspaceScopedFilter):
    """Base filter model inside Model Scope."""

    _model_id: UUID = PrivateAttr(None)

    def set_scope_model(self, model_name_or_id: Union[str, UUID]) -> None:
        """Set the model to scope this response.

        Args:
            model_name_or_id: The model to scope this response to.
        """
        try:
            model_id = UUID(str(model_name_or_id))
        except ValueError:
            from zenml.client import Client

            model_id = Client().get_model(model_name_or_id).id

        self._model_id = model_id

    def apply_filter(
        self,
        query: Union["Select[AnySchema]", "SelectOfScalar[AnySchema]"],
        table: Type["AnySchema"],
    ) -> Union["Select[AnySchema]", "SelectOfScalar[AnySchema]"]:
        """Applies the filter to a query.

        Args:
            query: The query to which to apply the filter.
            table: The query table.

        Returns:
            The query with filter applied.
        """
        query = super().apply_filter(query=query, table=table)

        if self._model_id:
            query = query.where(getattr(table, "model_id") == self._model_id)

        return query


class ModelVersionScopedFilterModel(ModelScopedFilterModel):
    """Base filter model inside Model Version Scope."""

    _model_version_id: UUID = PrivateAttr(None)

    def set_scope_model_version(
        self, model_version_name_or_id: Union[str, UUID]
    ) -> None:
        """Set the model version to scope this response.

        Args:
            model_version_name_or_id: The model version to scope this response to.
        """
        try:
            model_version_id = UUID(str(model_version_name_or_id))
        except ValueError:
            from zenml.client import Client

            model_version_id = (
                Client()
                .get_model_version(
                    model_name_or_id=self._model_id,
                    model_version_name_or_number_or_id=model_version_name_or_id,
                )
                .id
            )
        self._model_version_id = model_version_id

    def apply_filter(
        self,
        query: Union["Select[AnySchema]", "SelectOfScalar[AnySchema]"],
        table: Type["AnySchema"],
    ) -> Union["Select[AnySchema]", "SelectOfScalar[AnySchema]"]:
        """Applies the filter to a query.

        Args:
            query: The query to which to apply the filter.
            table: The query table.

        Returns:
            The query with filter applied.
        """
        query = super().apply_filter(query=query, table=table)

        if self._model_id:
            query = query.where(
                getattr(table, "model_version_id") == self._model_version_id
            )

        return query


class ModelVersionRequestModel(
    ModelVersionBaseModel,
    WorkspaceScopedRequestModel,
):
    """Model Version request model."""

    model: UUID = Field(
        description="The ID of the model containing version",
    )


class ModelVersionResponseModel(
    ModelVersionBaseModel,
    WorkspaceScopedResponseModel,
):
    """Model Version response model."""

    model: "ModelResponseModel" = Field(
        description="The model containing version",
    )
    model_object_ids: Dict[str, Dict[str, UUID]] = Field(
        description="Model Objects linked to the model version",
        default={},
    )
    artifact_object_ids: Dict[str, Dict[str, UUID]] = Field(
        description="Artifacts linked to the model version",
        default={},
    )
    deployment_ids: Dict[str, Dict[str, UUID]] = Field(
        description="Deployments linked to the model version",
        default={},
    )
    pipeline_run_ids: Dict[str, UUID] = Field(
        description="Pipeline runs linked to the model version",
        default={},
    )

    @property
    def model_objects(self) -> Dict[str, Dict[str, "ArtifactResponse"]]:
        """Get all model objects linked to this model version.

        Returns:
            Dictionary of Model Objects with versions as
                Dict[str, ArtifactResponse]
        """
        from zenml.client import Client

        return {
            name: {
                version: Client().get_artifact(a)
                for version, a in self.model_object_ids[name].items()
            }
            for name in self.model_object_ids
        }

    @property
    def artifacts(self) -> Dict[str, Dict[str, "ArtifactResponse"]]:
        """Get all artifacts linked to this model version.

        Returns:
            Dictionary of Artifacts with versions as Dict[str, ArtifactResponse]
        """
        from zenml.client import Client

        return {
            name: {
                version: Client().get_artifact(a)
                for version, a in self.artifact_object_ids[name].items()
            }
            for name in self.artifact_object_ids
        }

    @property
    def deployments(self) -> Dict[str, Dict[str, "ArtifactResponse"]]:
        """Get all deployments linked to this model version.

        Returns:
            Dictionary of Deployments with versions as Dict[str, PipelineDeploymentResponse]
        """
        from zenml.client import Client

        return {
            name: {
                version: Client().get_artifact(a)
                for version, a in self.deployment_ids[name].items()
            }
            for name in self.deployment_ids
        }

    @property
    def pipeline_runs(self) -> Dict[str, "PipelineRunResponse"]:
        """Get all pipeline runs linked to this version.

        Returns:
            Dictionary of Pipeline Runs as PipelineRunResponseModel
        """
        from zenml.client import Client

        return {
            name: Client().get_pipeline_run(pr)
            for name, pr in self.pipeline_run_ids.items()
        }

    def _get_linked_object(
        self,
        collection: Dict[str, Dict[str, UUID]],
        name: str,
        version: Optional[str] = None,
        pipeline_name: Optional[str] = None,
        step_name: Optional[str] = None,
    ) -> Optional["ArtifactResponse"]:
        """Get model object linked to this model version.

        Args:
            collection: The collection to search in (one of self.model_object_ids, self.artifact_object_ids, self.deployment_ids)
            name: The name of the model object to retrieve.
            version: The version of the model object to retrieve (None for latest/non-versioned)
            pipeline_name: The name of the pipeline-generated artifact.
            step_name: The name of the step-generated artifact.

        Returns:
            Specific version of object from collection or None

        Raises:
            RuntimeError: If more than one object is found by given keys
        """
        from zenml.client import Client

        client = Client()

        search_pattern = re.compile(
            (pipeline_name or r"(.*)")
            + r"::"
            + (step_name or r"(.*)")
            + r"::"
            + name
        )
        names = []
        for key in collection:
            if search_pattern.match(key):
                names.append(key)
        if len(names) > 1:
            raise RuntimeError(
                f"Found more than one artifact linked to this model version using "
                f"filter: pipeline_name `{pipeline_name}`, step_name `{step_name}`, name `{name}`.\n"
                + str(names)
            )
        if len(names) == 0:
            return None
        name = names[0]
        if version is None:
            version = max(collection[name].keys())
        return client.get_artifact(collection[name][version])

    def get_model_object(
        self,
        name: str,
        version: Optional[str] = None,
        pipeline_name: Optional[str] = None,
        step_name: Optional[str] = None,
    ) -> Optional["ArtifactResponse"]:
        """Get model object linked to this model version.

        Args:
            name: The name of the model object to retrieve.
            version: The version of the model object to retrieve (None for latest/non-versioned)
            pipeline_name: The name of the pipeline-generated artifact.
            step_name: The name of the step-generated artifact.

        Returns:
            Specific version of Model Object or None
        """
        return self._get_linked_object(
            self.model_object_ids, name, version, pipeline_name, step_name
        )

    def get_artifact_object(
        self,
        name: str,
        version: Optional[str] = None,
        pipeline_name: Optional[str] = None,
        step_name: Optional[str] = None,
    ) -> Optional["ArtifactResponse"]:
        """Get artifact linked to this model version.

        Args:
            name: The name of the artifact to retrieve.
            version: The version of the artifact to retrieve (None for latest/non-versioned)
            pipeline_name: The name of the pipeline generated artifact.
            step_name: The name of the step generated artifact.

        Returns:
            Specific version of Artifact or None
        """
        return self._get_linked_object(
            self.artifact_object_ids, name, version, pipeline_name, step_name
        )

    def get_deployment(
        self,
        name: str,
        version: Optional[str] = None,
        pipeline_name: Optional[str] = None,
        step_name: Optional[str] = None,
    ) -> Optional["ArtifactResponse"]:
        """Get deployment linked to this model version.

        Args:
            name: The name of the deployment to retrieve.
            version: The version of the deployment to retrieve (None for latest/non-versioned)
            pipeline_name: The name of the pipeline generated artifact.
            step_name: The name of the step generated artifact.

        Returns:
            Specific version of Deployment or None
        """
        return self._get_linked_object(
            self.deployment_ids, name, version, pipeline_name, step_name
        )

    def get_pipeline_run(self, name: str) -> "PipelineRunResponse":
        """Get pipeline run linked to this version.

        Args:
            name: The name of the pipeline run to retrieve.

        Returns:
            PipelineRun as PipelineRunResponseModel
        """
        from zenml.client import Client

        return Client().get_pipeline_run(self.pipeline_run_ids[name])

    def set_stage(
        self, stage: Union[str, ModelStages], force: bool = False
    ) -> "ModelVersionResponseModel":
        """Sets this Model Version to a desired stage.

        Args:
            stage: the target stage for model version.
            force: whether to force archiving of current model version in
                target stage or raise.

        Returns:
            Model Version as a response model.

        Raises:
            ValueError: if model_stage is not valid.
        """
        stage = getattr(stage, "value", stage)
        if stage not in [stage.value for stage in ModelStages]:
            raise ValueError(f"`{stage}` is not a valid model stage.")
        from zenml.client import Client

        return Client().update_model_version(
            model_version_id=self.id,
            model_version_update_model=ModelVersionUpdateModel(
                model=self.model.id,
                stage=stage,
                force=force,
            ),
        )

    def _update_default_running_version_name(self) -> None:
        """Replace default running version name with a version number product."""
        if self.name != RUNNING_MODEL_VERSION:
            return

        from zenml.client import Client

        Client().update_model_version(
            model_version_id=self.id,
            model_version_update_model=ModelVersionUpdateModel(
                model=self.model.id, name=str(self.number)
            ),
        )
        logger.info(
            f"Updated model version name for `ID:{self.id}` to `{self.number}`"
        )

    # TODO in https://zenml.atlassian.net/browse/OSS-2433
    # def generate_model_card(self, template_name: str) -> str:
    #     """Return HTML/PDF based on input template"""


class ModelVersionFilterModel(ModelScopedFilterModel):
    """Filter Model for Model Version."""

    name: Optional[Union[str, UUID]] = Field(
        default=None,
        description="The name of the Model Version",
    )
    number: Optional[int] = Field(
        default=None,
        description="The number of the Model Version",
    )
    workspace_id: Optional[Union[UUID, str]] = Field(
        default=None, description="The workspace of the Model Version"
    )
    user_id: Optional[Union[UUID, str]] = Field(
        default=None, description="The user of the Model Version"
    )
    stage: Optional[Union[str, ModelStages]] = Field(
        description="The model version stage", default=None
    )


class ModelVersionUpdateModel(BaseModel):
    """Update Model for Model Version."""

    model: UUID = Field(
        description="The ID of the model containing version",
    )
    stage: Optional[Union[str, ModelStages]] = Field(
        description="Target model version stage to be set", default=None
    )
    force: bool = Field(
        description="Whether existing model version in target stage should be "
        "silently archived or an error should be raised.",
        default=False,
    )
    name: Optional[str] = Field(
        description="Target model version name to be set", default=None
    )

    @validator("stage")
    def _validate_stage(cls, stage: str) -> str:
        stage = getattr(stage, "value", stage)
        if stage not in [stage.value for stage in ModelStages]:
            raise ValueError(f"`{stage}` is not a valid model stage.")
        return stage


class ModelVersionArtifactBaseModel(BaseModel):
    """Model version links with artifact base model."""

    name: Optional[str] = Field(
        description="The name of the artifact inside model version.",
        max_length=STR_FIELD_MAX_LENGTH,
    )
    pipeline_name: Optional[str] = Field(
        description="The name of the pipeline creating this artifact.",
        max_length=STR_FIELD_MAX_LENGTH,
    )
    step_name: Optional[str] = Field(
        description="The name of the step creating this artifact.",
        max_length=STR_FIELD_MAX_LENGTH,
    )
    artifact: UUID
    model: UUID
    model_version: UUID
    is_model_object: bool = False
    is_deployment: bool = False

    @validator("is_deployment")
    def _validate_is_deployment(
        cls, is_deployment: bool, values: Dict[str, Any]
    ) -> bool:
        is_model_object = values.get("is_model_object", False)
        if is_model_object and is_deployment:
            raise ValueError(
                "Artifact cannot be a model object and deployment at the "
                "same time."
            )
        return is_deployment


class ModelVersionArtifactRequestModel(
    ModelVersionArtifactBaseModel, WorkspaceScopedRequestModel
):
    """Model version link with artifact request model."""

    overwrite: bool = False


class ModelVersionArtifactResponseModel(
    ModelVersionArtifactBaseModel, WorkspaceScopedResponseModel
):
    """Model version link with artifact response model.

    link_version: The version of the link (always 1 for not versioned links).
    """

    link_version: int


class ModelVersionArtifactFilterModel(ModelVersionScopedFilterModel):
    """Model version pipeline run links filter model."""

    name: Optional[str] = Field(
        description="The name of the artifact inside model version.",
    )
    pipeline_name: Optional[str] = Field(
        description="The name of the pipeline creating this artifact.",
    )
    step_name: Optional[str] = Field(
        description="The name of the step creating this artifact.",
    )
    workspace_id: Optional[Union[UUID, str]] = Field(
        default=None, description="The workspace of the Model Version"
    )
    user_id: Optional[Union[UUID, str]] = Field(
        default=None, description="The user of the Model Version"
    )
    only_artifacts: Optional[bool] = False
    only_model_objects: Optional[bool] = False
    only_deployments: Optional[bool] = False

    CLI_EXCLUDE_FIELDS = [
        *ModelVersionScopedFilterModel.CLI_EXCLUDE_FIELDS,
        "only_artifacts",
        "only_model_objects",
        "only_deployments",
        "user_id",
        "workspace_id",
        "scope_workspace",
        "updated",
        "id",
    ]


class ModelVersionPipelineRunBaseModel(BaseModel):
    """Model version links with pipeline run base model."""

    name: Optional[str] = Field(
        description="The name of the pipeline run inside model version.",
        max_length=STR_FIELD_MAX_LENGTH,
    )
    pipeline_run: UUID
    model: UUID
    model_version: UUID


class ModelVersionPipelineRunRequestModel(
    ModelVersionPipelineRunBaseModel, WorkspaceScopedRequestModel
):
    """Model version link with pipeline run request model."""


class ModelVersionPipelineRunResponseModel(
    ModelVersionPipelineRunBaseModel, WorkspaceScopedResponseModel
):
    """Model version link with pipeline run response model."""


class ModelVersionPipelineRunFilterModel(ModelVersionScopedFilterModel):
    """Model version pipeline run links filter model."""

    workspace_id: Optional[Union[UUID, str]] = Field(
        default=None, description="The workspace of the Model Version"
    )
    user_id: Optional[Union[UUID, str]] = Field(
        default=None, description="The user of the Model Version"
    )


class ModelRequestModel(
    WorkspaceScopedRequestModel,
    ModelBaseModel,
):
    """Model request model."""

    tags: Optional[List[str]] = Field(
        title="Tags associated with the model",
    )


class ModelResponseModel(
    WorkspaceScopedResponseModel,
    ModelBaseModel,
):
    """Model response model.

    latest_version: name of latest version, if any
    """

    tags: List[TagResponseModel] = Field(
        title="Tags associated with the model",
    )
    latest_version: Optional[str]

    @property
    def versions(self) -> List[ModelVersionResponseModel]:
        """List all versions of the model.

        Returns:
            The list of all model version.
        """
        from zenml.client import Client

        return (
            Client()
            .list_model_versions(
                model_name_or_id=self.id,
                model_version_filter_model=ModelVersionFilterModel(
                    workspace_id=self.workspace.id
                ),
            )
            .items
        )

    def get_version(
        self, version: Optional[Union[str, int, ModelStages]] = None
    ) -> ModelVersionResponseModel:
        """Get specific version of the model.

        Args:
            version: version name, number, stage.
                If skipped - latest version is retrieved.

        Returns:
            The requested model version.
        """
        from zenml.client import Client

        return Client().get_model_version(
            model_name_or_id=self.name,
            model_version_name_or_number_or_id=getattr(
                version, "value", version or ModelStages.LATEST
            ),
        )


class ModelFilterModel(WorkspaceScopedFilter):
    """Model to enable advanced filtering of all Workspaces."""

    name: Optional[str] = Field(
        default=None,
        description="Name of the Model",
    )
    workspace_id: Optional[Union[UUID, str]] = Field(
        default=None, description="Workspace of the Model"
    )
    user_id: Optional[Union[UUID, str]] = Field(
        default=None, description="User of the Model"
    )


class ModelUpdateModel(BaseModel):
    """Model update model."""

    license: Optional[str]
    description: Optional[str]
    audience: Optional[str]
    use_cases: Optional[str]
    limitations: Optional[str]
    trade_offs: Optional[str]
    ethics: Optional[str]
    add_tags: Optional[List[str]]
    remove_tags: Optional[List[str]]<|MERGE_RESOLUTION|>--- conflicted
+++ resolved
@@ -40,17 +40,14 @@
     WorkspaceScopedResponseModel,
 )
 from zenml.models.model_base_model import ModelBaseModel
-<<<<<<< HEAD
+from zenml.models.tag_models import TagResponseModel
 from zenml.models.v2.base.scoped import WorkspaceScopedFilter
-=======
-from zenml.models.pipeline_run_models import PipelineRunResponseModel
-from zenml.models.tag_models import TagResponseModel
->>>>>>> d847b31d
+from zenml.models.v2.core.pipeline_run import PipelineRunResponse
 
 if TYPE_CHECKING:
     from sqlmodel.sql.expression import Select, SelectOfScalar
 
-    from zenml.models import ArtifactResponse, PipelineRunResponse
+    from zenml.models.v2.core.artifact import ArtifactResponse
     from zenml.zen_stores.schemas import BaseSchema
 
     AnySchema = TypeVar("AnySchema", bound=BaseSchema)
