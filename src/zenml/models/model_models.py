#  Copyright (c) ZenML GmbH 2023. All Rights Reserved.
#
#  Licensed under the Apache License, Version 2.0 (the "License");
#  you may not use this file except in compliance with the License.
#  You may obtain a copy of the License at:
#
#       https://www.apache.org/licenses/LICENSE-2.0
#
#  Unless required by applicable law or agreed to in writing, software
#  distributed under the License is distributed on an "AS IS" BASIS,
#  WITHOUT WARRANTIES OR CONDITIONS OF ANY KIND, either express
#  or implied. See the License for the specific language governing
#  permissions and limitations under the License.
"""Model implementation to support Model WatchTower feature."""

from typing import TYPE_CHECKING, Any, Dict, List, Optional, Union
from uuid import UUID

from pydantic import BaseModel, Field, validator

from zenml.constants import RUNNING_MODEL_VERSION
<<<<<<< HEAD
from zenml.model.base_model import ModelBaseModel
=======
from zenml.enums import ModelStages
>>>>>>> b47a7180
from zenml.models.artifact_models import ArtifactResponseModel
from zenml.models.base_models import (
    WorkspaceScopedRequestModel,
    WorkspaceScopedResponseModel,
)
from zenml.models.constants import STR_FIELD_MAX_LENGTH, TEXT_FIELD_MAX_LENGTH
from zenml.models.filter_models import WorkspaceScopedFilterModel
from zenml.models.model_base_model import ModelBaseModel
from zenml.models.pipeline_run_models import PipelineRunResponseModel

if TYPE_CHECKING:
    from zenml.model.model_stages import ModelStages


class ModelVersionBaseModel(BaseModel):
    """Model Version base model."""

    version: str = Field(
        title="The name of the model version",
        max_length=STR_FIELD_MAX_LENGTH,
    )
    description: Optional[str] = Field(
        title="The description of the model version",
        max_length=TEXT_FIELD_MAX_LENGTH,
    )
    stage: Optional[str] = Field(
        title="The stage of the model version",
        max_length=STR_FIELD_MAX_LENGTH,
    )


class ModelVersionRequestModel(
    ModelVersionBaseModel,
    WorkspaceScopedRequestModel,
):
    """Model Version request model."""

    model: UUID = Field(
        title="The ID of the model containing version",
    )


class ModelVersionResponseModel(
    ModelVersionBaseModel,
    WorkspaceScopedResponseModel,
):
    """Model Version response model."""

    model: "ModelResponseModel" = Field(
        title="The model containing version",
    )
    # TODO: rework to Dict[str,Dict[UUID]] and so on
    model_object_ids: Dict[str, Dict[str, UUID]] = Field(
        title="Model Objects linked to the model version",
        default={},
    )
    artifact_object_ids: Dict[str, Dict[str, UUID]] = Field(
        title="Artifacts linked to the model version",
        default={},
    )
    deployment_ids: Dict[str, Dict[str, UUID]] = Field(
        title="Deployments linked to the model version",
        default={},
    )
    pipeline_run_ids: Dict[str, UUID] = Field(
        title="Pipeline runs linked to the model version",
        default={},
    )

    @property
    def model_objects(self) -> Dict[str, Dict[str, ArtifactResponseModel]]:
        """Get all model objects linked to this model version.

        Returns:
            Dictionary of Model Objects with versions as Dict[str, ArtifactResponseModel]
        """
        from zenml.client import Client

        return {
            name: {
                version: Client().get_artifact(a)
                for version, a in self.model_object_ids[name].items()
            }
            for name in self.model_object_ids
        }

    @property
    def artifacts(self) -> Dict[str, Dict[str, ArtifactResponseModel]]:
        """Get all artifacts linked to this model version.

        Returns:
            Dictionary of Artifacts with versions as Dict[str, ArtifactResponseModel]
        """
        from zenml.client import Client

        return {
            name: {
                version: Client().get_artifact(a)
                for version, a in self.artifact_object_ids[name].items()
            }
            for name in self.artifact_object_ids
        }

    @property
    def deployments(self) -> Dict[str, Dict[str, ArtifactResponseModel]]:
        """Get all deployments linked to this model version.

        Returns:
            Dictionary of Deployments with versions as Dict[str, ArtifactResponseModel]
        """
        from zenml.client import Client

        return {
            name: {
                version: Client().get_artifact(a)
                for version, a in self.deployment_ids[name].items()
            }
            for name in self.deployment_ids
        }

    @property
    def pipeline_runs(self) -> Dict[str, PipelineRunResponseModel]:
        """Get all pipeline runs linked to this version.

        Returns:
            Dictionary of Pipeline Runs as PipelineRunResponseModel
        """
        from zenml.client import Client

        return {
            name: Client().get_pipeline_run(pr)
            for name, pr in self.pipeline_run_ids.items()
        }

    def get_model_object(self, name: str) -> Dict[str, ArtifactResponseModel]:
        """Get model object linked to this model version.

        Args:
            name: The name of the model object to retrieve.

        Returns:
            Dictionary of versioned Model Objects
        """
        from zenml.client import Client

        return {
            version: Client().get_artifact(artifact)
            for version, artifact in self.model_object_ids[name].items()
        }

    def get_artifact_object(
        self, name: str
    ) -> Dict[str, ArtifactResponseModel]:
        """Get artifact linked to this model version.

        Args:
            name: The name of the artifact to retrieve.

        Returns:
            Dictionary of versioned Artifacts
        """
        from zenml.client import Client

        return {
            version: Client().get_artifact(artifact)
            for version, artifact in self.artifact_object_ids[name].items()
        }

    def get_deployment(self, name: str) -> Dict[str, ArtifactResponseModel]:
        """Get deployment linked to this model version.

        Args:
            name: The name of the deployment to retrieve.

        Returns:
            Dictionary of versioned Deployments
        """
        from zenml.client import Client

        return {
            version: Client().get_artifact(artifact)
            for version, artifact in self.deployment_ids[name].items()
        }

    def get_pipeline_run(self, name: str) -> PipelineRunResponseModel:
        """Get pipeline run linked to this version.

        Args:
            name: The name of the pipeline run to retrieve.

        Returns:
            PipelineRun as PipelineRunResponseModel
        """
        from zenml.client import Client

        return Client().get_pipeline_run(self.pipeline_run_ids[name])

    def set_stage(
<<<<<<< HEAD
        self, stage: Union[str, "ModelStages"], force: bool = False
=======
        self, stage: Union[str, ModelStages], force: bool = False
>>>>>>> b47a7180
    ) -> "ModelVersionResponseModel":
        """Sets this Model Version to a desired stage.

        Args:
            stage: the target stage for model version.
            force: whether to force archiving of current model version in target stage or raise.

        Returns:
<<<<<<< HEAD
            ModelVersionResponseModel
=======
            Model Version as a response model.
>>>>>>> b47a7180

        Raises:
            ValueError: if model_stage is not valid.
        """
<<<<<<< HEAD
        from zenml.model.model_stages import ModelStages

        stage = getattr(stage, "value", stage)
        if stage not in ModelStages._members():
            raise ValueError(f"Model stage `{stage}`  is not a valid one.")
=======
        stage = getattr(stage, "value", stage)
        if stage not in [stage.value for stage in ModelStages]:
            raise ValueError(f"`{stage}` is not a valid model stage.")
>>>>>>> b47a7180
        from zenml.client import Client

        return Client().zen_store.update_model_version(
            model_version_id=self.id,
            model_version_update_model=ModelVersionUpdateModel(
                model=self.model.id,
                stage=stage,
                force=force,
            ),
        )

<<<<<<< HEAD
    def assign_version_to_running(self) -> "ModelVersionResponseModel":
        """Sets a version to this running Model Version.

        Returns:
            ModelVersionResponseModel
=======
    def _assign_version_to_running(self) -> "ModelVersionResponseModel":
        """Sets a version to this running Model Version.

        Running version is an intermediate version create if ModelContext of
        pipeline or a step requested to do so. Running version after pipeline
        finished can resolve into a new stable version on success or get deleted
        on failure or kept as is on failure with recovery option.

        Returns:
            Model Version as a response model.
>>>>>>> b47a7180

        Raises:
            RuntimeError: if this is not a running Model Version.
        """
        if self.version != RUNNING_MODEL_VERSION:
            raise RuntimeError(
                f"This is not a `{RUNNING_MODEL_VERSION}` Model Version."
            )

        from zenml.client import Client

        zs = Client().zen_store
        page = 1
        total_pages = float("inf")
        while page < total_pages:
            versions = zs.list_model_versions(
                ModelVersionFilterModel(
                    sort_by="desc:version", model_id=self.model.id, page=page
                )
            )
            page += 1
            total_pages = versions.total_pages

            to_set_version = "1"
            for version in versions:
                if version.version.isnumeric():
                    to_set_version = str(int(version.version) + 1)
                    total_pages = 0
                    break

        return Client().zen_store.update_model_version(
            model_version_id=self.id,
            model_version_update_model=ModelVersionUpdateModel(
                model=self.model.id, version=to_set_version
            ),
        )

    # TODO in https://zenml.atlassian.net/browse/OSS-2433
    # def generate_model_card(self, template_name: str) -> str:
    #     """Return HTML/PDF based on input template"""


class ModelVersionFilterModel(WorkspaceScopedFilterModel):
    """Filter Model for Model Version."""

    model_id: Union[str, UUID] = Field(
        description="The ID of the Model",
    )
    version: Optional[Union[str, UUID]] = Field(
        default=None,
        description="The name of the Model Version",
    )
    workspace_id: Optional[Union[UUID, str]] = Field(
        default=None, description="The workspace of the Model Version"
    )
    user_id: Optional[Union[UUID, str]] = Field(
        default=None, description="The user of the Model Version"
    )


class ModelVersionUpdateModel(BaseModel):
    """Update Model for Model Version."""

    model: UUID = Field(
        title="The ID of the model containing version",
    )
<<<<<<< HEAD
    stage: Optional[str] = Field(
=======
    stage: Optional[Union[str, ModelStages]] = Field(
>>>>>>> b47a7180
        title="Target model version stage to be set", default=None
    )
    force: bool = Field(
        title="Whether existing model version in target stage should be silently archived "
        "or an error should be raised.",
        default=False,
    )
    version: Optional[str] = Field(
        title="Target model version to be set", default=None
    )

    @validator("stage")
    def _validate_stage(cls, stage: str) -> str:
<<<<<<< HEAD
        from zenml.model.model_stages import ModelStages

        stage = getattr(stage, "value", stage)
        if stage not in ModelStages._members():
            raise ValueError(f"Model stage `{stage}`  is not a valid one.")
=======
        stage = getattr(stage, "value", stage)
        if stage not in [stage.value for stage in ModelStages]:
            raise ValueError(f"`{stage}` is not a valid model stage.")
>>>>>>> b47a7180
        return stage


class ModelVersionArtifactBaseModel(BaseModel):
    """Model version links with artifact base model."""

    name: Optional[str] = Field(
        title="The name of the artifact inside model version.",
        max_length=STR_FIELD_MAX_LENGTH,
    )
    pipeline_name: Optional[str] = Field(
        title="The name of the pipeline creating this artifact.",
        max_length=STR_FIELD_MAX_LENGTH,
    )
    step_name: Optional[str] = Field(
        title="The name of the step creating this artifact.",
        max_length=STR_FIELD_MAX_LENGTH,
    )
    artifact: UUID
    model: UUID
    model_version: UUID
    is_model_object: bool = False
    is_deployment: bool = False

    @validator("is_deployment")
    def _validate_is_deployment(
        cls, is_deployment: bool, values: Dict[str, Any]
    ) -> bool:
        is_model_object = values.get("is_model_object", False)
        if is_model_object and is_deployment:
            raise ValueError(
                "Artifact cannot be a model object and deployment at the same time."
            )
        return is_deployment


class ModelVersionArtifactRequestModel(
    ModelVersionArtifactBaseModel, WorkspaceScopedRequestModel
):
    """Model version link with artifact request model."""

    overwrite: bool = False


class ModelVersionArtifactResponseModel(
    ModelVersionArtifactBaseModel, WorkspaceScopedResponseModel
):
    """Model version link with artifact response model.

    link_version: The version of the link (always 1 for not versioned links).
    """

    link_version: int

    version: int


class ModelVersionArtifactFilterModel(WorkspaceScopedFilterModel):
    """Model version pipeline run links filter model."""

    model_id: Union[str, UUID] = Field(
        description="The name or ID of the Model",
    )
    model_version_id: Union[str, UUID] = Field(
        description="The name or ID of the Model Version",
    )
    name: Optional[str] = Field(
        title="The name of the artifact inside model version.",
        max_length=STR_FIELD_MAX_LENGTH,
    )
    pipeline_name: Optional[str] = Field(
        title="The name of the pipeline creating this artifact.",
        max_length=STR_FIELD_MAX_LENGTH,
    )
    step_name: Optional[str] = Field(
        title="The name of the step creating this artifact.",
        max_length=STR_FIELD_MAX_LENGTH,
    )
    workspace_id: Optional[Union[UUID, str]] = Field(
        default=None, description="The workspace of the Model Version"
    )
    user_id: Optional[Union[UUID, str]] = Field(
        default=None, description="The user of the Model Version"
    )
    only_artifacts: Optional[bool] = False
    only_model_objects: Optional[bool] = False
    only_deployments: Optional[bool] = False


class ModelVersionPipelineRunBaseModel(BaseModel):
    """Model version links with pipeline run base model."""

    name: Optional[str] = Field(
        title="The name of the pipeline run inside model version.",
        max_length=STR_FIELD_MAX_LENGTH,
    )
    pipeline_run: UUID
    model: UUID
    model_version: UUID


class ModelVersionPipelineRunRequestModel(
    ModelVersionPipelineRunBaseModel, WorkspaceScopedRequestModel
):
    """Model version link with pipeline run request model."""


class ModelVersionPipelineRunResponseModel(
    ModelVersionPipelineRunBaseModel, WorkspaceScopedResponseModel
):
    """Model version link with pipeline run response model."""


class ModelVersionPipelineRunFilterModel(WorkspaceScopedFilterModel):
    """Model version pipeline run links filter model."""

    model_id: Union[str, UUID] = Field(
        description="The name or ID of the Model",
    )
    model_version_id: Union[str, UUID] = Field(
        description="The name or ID of the Model Version",
    )
    workspace_id: Optional[Union[UUID, str]] = Field(
        default=None, description="The workspace of the Model Version"
    )
    user_id: Optional[Union[UUID, str]] = Field(
        default=None, description="The user of the Model Version"
    )


class ModelRequestModel(
    WorkspaceScopedRequestModel,
    ModelBaseModel,
):
    """Model request model."""

    pass


class ModelResponseModel(
    WorkspaceScopedResponseModel,
    ModelBaseModel,
):
    """Model response model."""

    @property
    def versions(self) -> List[ModelVersionResponseModel]:
        """List all versions of the model.

        Returns:
            The list of all model version.
        """
        from zenml.client import Client

        return (
            Client()
            .zen_store.list_model_versions(
                ModelVersionFilterModel(
                    model_id=self.id, workspace_id=self.workspace
                )
            )
            .items
        )

    def get_version(
<<<<<<< HEAD
        self, version: Optional[Union[str, "ModelStages"]] = None
=======
        self, version: Optional[Union[str, ModelStages]] = None
>>>>>>> b47a7180
    ) -> ModelVersionResponseModel:
        """Get specific version of the model.

        Args:
            version: version number, stage or None for latest version.

        Returns:
            The requested model version.
        """
        from zenml.client import Client
<<<<<<< HEAD
        from zenml.model import ModelStages
=======
>>>>>>> b47a7180

        zs = Client().zen_store

        if version is None:
<<<<<<< HEAD
            return zs.get_model_version_latest(model_name_or_id=self.name)
        elif isinstance(version, ModelStages):
            return zs.get_model_version_in_stage(
                model_name_or_id=self.name,
                model_stage=version.value,
            )
        else:
            return zs.get_model_version(
                model_name_or_id=self.name,
                model_version_name_or_id=version,
=======
            return zs.get_model_version(model_name_or_id=self.name)
        else:
            return zs.get_model_version(
                model_name_or_id=self.name,
                model_version_name_or_id=getattr(version, "value", version),
>>>>>>> b47a7180
            )


class ModelFilterModel(WorkspaceScopedFilterModel):
    """Model to enable advanced filtering of all Workspaces."""

    name: Optional[str] = Field(
        default=None,
        description="Name of the Model",
    )
    workspace_id: Optional[Union[UUID, str]] = Field(
        default=None, description="Workspace of the Model"
    )
    user_id: Optional[Union[UUID, str]] = Field(
        default=None, description="User of the Model"
    )


class ModelUpdateModel(BaseModel):
    """Model update model."""

    license: Optional[str]
    description: Optional[str]
    audience: Optional[str]
    use_cases: Optional[str]
    limitations: Optional[str]
    trade_offs: Optional[str]
    ethic: Optional[str]
    tags: Optional[List[str]]<|MERGE_RESOLUTION|>--- conflicted
+++ resolved
@@ -13,17 +13,13 @@
 #  permissions and limitations under the License.
 """Model implementation to support Model WatchTower feature."""
 
-from typing import TYPE_CHECKING, Any, Dict, List, Optional, Union
+from typing import Any, Dict, List, Optional, Union
 from uuid import UUID
 
 from pydantic import BaseModel, Field, validator
 
 from zenml.constants import RUNNING_MODEL_VERSION
-<<<<<<< HEAD
-from zenml.model.base_model import ModelBaseModel
-=======
 from zenml.enums import ModelStages
->>>>>>> b47a7180
 from zenml.models.artifact_models import ArtifactResponseModel
 from zenml.models.base_models import (
     WorkspaceScopedRequestModel,
@@ -34,9 +30,6 @@
 from zenml.models.model_base_model import ModelBaseModel
 from zenml.models.pipeline_run_models import PipelineRunResponseModel
 
-if TYPE_CHECKING:
-    from zenml.model.model_stages import ModelStages
-
 
 class ModelVersionBaseModel(BaseModel):
     """Model Version base model."""
@@ -222,11 +215,7 @@
         return Client().get_pipeline_run(self.pipeline_run_ids[name])
 
     def set_stage(
-<<<<<<< HEAD
-        self, stage: Union[str, "ModelStages"], force: bool = False
-=======
         self, stage: Union[str, ModelStages], force: bool = False
->>>>>>> b47a7180
     ) -> "ModelVersionResponseModel":
         """Sets this Model Version to a desired stage.
 
@@ -235,26 +224,14 @@
             force: whether to force archiving of current model version in target stage or raise.
 
         Returns:
-<<<<<<< HEAD
-            ModelVersionResponseModel
-=======
             Model Version as a response model.
->>>>>>> b47a7180
 
         Raises:
             ValueError: if model_stage is not valid.
         """
-<<<<<<< HEAD
-        from zenml.model.model_stages import ModelStages
-
-        stage = getattr(stage, "value", stage)
-        if stage not in ModelStages._members():
-            raise ValueError(f"Model stage `{stage}`  is not a valid one.")
-=======
         stage = getattr(stage, "value", stage)
         if stage not in [stage.value for stage in ModelStages]:
             raise ValueError(f"`{stage}` is not a valid model stage.")
->>>>>>> b47a7180
         from zenml.client import Client
 
         return Client().zen_store.update_model_version(
@@ -266,13 +243,6 @@
             ),
         )
 
-<<<<<<< HEAD
-    def assign_version_to_running(self) -> "ModelVersionResponseModel":
-        """Sets a version to this running Model Version.
-
-        Returns:
-            ModelVersionResponseModel
-=======
     def _assign_version_to_running(self) -> "ModelVersionResponseModel":
         """Sets a version to this running Model Version.
 
@@ -283,7 +253,6 @@
 
         Returns:
             Model Version as a response model.
->>>>>>> b47a7180
 
         Raises:
             RuntimeError: if this is not a running Model Version.
@@ -350,11 +319,7 @@
     model: UUID = Field(
         title="The ID of the model containing version",
     )
-<<<<<<< HEAD
-    stage: Optional[str] = Field(
-=======
     stage: Optional[Union[str, ModelStages]] = Field(
->>>>>>> b47a7180
         title="Target model version stage to be set", default=None
     )
     force: bool = Field(
@@ -368,17 +333,9 @@
 
     @validator("stage")
     def _validate_stage(cls, stage: str) -> str:
-<<<<<<< HEAD
-        from zenml.model.model_stages import ModelStages
-
-        stage = getattr(stage, "value", stage)
-        if stage not in ModelStages._members():
-            raise ValueError(f"Model stage `{stage}`  is not a valid one.")
-=======
         stage = getattr(stage, "value", stage)
         if stage not in [stage.value for stage in ModelStages]:
             raise ValueError(f"`{stage}` is not a valid model stage.")
->>>>>>> b47a7180
         return stage
 
 
@@ -544,11 +501,7 @@
         )
 
     def get_version(
-<<<<<<< HEAD
-        self, version: Optional[Union[str, "ModelStages"]] = None
-=======
         self, version: Optional[Union[str, ModelStages]] = None
->>>>>>> b47a7180
     ) -> ModelVersionResponseModel:
         """Get specific version of the model.
 
@@ -559,32 +512,15 @@
             The requested model version.
         """
         from zenml.client import Client
-<<<<<<< HEAD
-        from zenml.model import ModelStages
-=======
->>>>>>> b47a7180
 
         zs = Client().zen_store
 
         if version is None:
-<<<<<<< HEAD
-            return zs.get_model_version_latest(model_name_or_id=self.name)
-        elif isinstance(version, ModelStages):
-            return zs.get_model_version_in_stage(
-                model_name_or_id=self.name,
-                model_stage=version.value,
-            )
-        else:
-            return zs.get_model_version(
-                model_name_or_id=self.name,
-                model_version_name_or_id=version,
-=======
             return zs.get_model_version(model_name_or_id=self.name)
         else:
             return zs.get_model_version(
                 model_name_or_id=self.name,
                 model_version_name_or_id=getattr(version, "value", version),
->>>>>>> b47a7180
             )
 
 
