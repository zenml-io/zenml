--- conflicted
+++ resolved
@@ -294,7 +294,6 @@
     WorkspaceResponseModel=WorkspaceResponseModel,
 )
 
-<<<<<<< HEAD
 ModelRequestModel.update_forward_refs(
     UserResponseModel=UserResponseModel,
     WorkspaceResponseModel=WorkspaceResponseModel,
@@ -330,13 +329,13 @@
 ModelVersionPipelineRunResponseModel.update_forward_refs(
     UserResponseModel=UserResponseModel,
     WorkspaceResponseModel=WorkspaceResponseModel,
-=======
+)
+
 OAuthDeviceResponseModel.update_forward_refs(
     UserResponseModel=UserResponseModel,
 )
 OAuthDeviceInternalResponseModel.update_forward_refs(
     UserResponseModel=UserResponseModel,
->>>>>>> 362a0e5c
 )
 
 __all__ = [
@@ -366,6 +365,23 @@
     "LogsBaseModel",
     "LogsRequestModel",
     "LogsResponseModel",
+    "ModelFilterModel",
+    "ModelRequestModel",
+    "ModelResponseModel",
+    "ModelUpdateModel",
+    "ModelVersionBaseModel",
+    "ModelVersionFilterModel",
+    "ModelVersionRequestModel",
+    "ModelVersionResponseModel",
+    "ModelVersionUpdateModel",
+    "ModelVersionArtifactBaseModel",
+    "ModelVersionArtifactFilterModel",
+    "ModelVersionArtifactRequestModel",
+    "ModelVersionArtifactResponseModel",
+    "ModelVersionPipelineRunBaseModel",
+    "ModelVersionPipelineRunFilterModel",
+    "ModelVersionPipelineRunRequestModel",
+    "ModelVersionPipelineRunResponseModel",
     "OAuthDeviceAuthorizationRequest",
     "OAuthDeviceAuthorizationResponse",
     "OAuthDeviceFilterModel",
@@ -444,33 +460,8 @@
     "UserRequestModel",
     "UserResponseModel",
     "UserUpdateModel",
-<<<<<<< HEAD
-    "UserFilterModel",
-    "UserAuthModel",
-    "LogsBaseModel",
-    "LogsRequestModel",
-    "LogsResponseModel",
-    "ModelFilterModel",
-    "ModelRequestModel",
-    "ModelResponseModel",
-    "ModelUpdateModel",
-    "ModelVersionBaseModel",
-    "ModelVersionFilterModel",
-    "ModelVersionRequestModel",
-    "ModelVersionResponseModel",
-    "ModelVersionUpdateModel",
-    "ModelVersionArtifactBaseModel",
-    "ModelVersionArtifactFilterModel",
-    "ModelVersionArtifactRequestModel",
-    "ModelVersionArtifactResponseModel",
-    "ModelVersionPipelineRunBaseModel",
-    "ModelVersionPipelineRunFilterModel",
-    "ModelVersionPipelineRunRequestModel",
-    "ModelVersionPipelineRunResponseModel",
-=======
     "WorkspaceFilterModel",
     "WorkspaceRequestModel",
     "WorkspaceResponseModel",
     "WorkspaceUpdateModel",
->>>>>>> 362a0e5c
 ]