#  Copyright (c) ZenML GmbH 2023. All Rights Reserved.
#
#  Licensed under the Apache License, Version 2.0 (the "License");
#  you may not use this file except in compliance with the License.
#  You may obtain a copy of the License at:
#
#       https://www.apache.org/licenses/LICENSE-2.0
#
#  Unless required by applicable law or agreed to in writing, software
#  distributed under the License is distributed on an "AS IS" BASIS,
#  WITHOUT WARRANTIES OR CONDITIONS OF ANY KIND, either express
#  or implied. See the License for the specific language governing
#  permissions and limitations under the License.
"""Models representing pipeline runs."""

from datetime import datetime
from typing import (
    TYPE_CHECKING,
    Any,
    ClassVar,
    Dict,
    List,
    Optional,
    Type,
    TypeVar,
    Union,
    cast,
)
from uuid import UUID

from pydantic import ConfigDict, Field

from zenml.config.pipeline_configurations import PipelineConfiguration
from zenml.constants import STR_FIELD_MAX_LENGTH
from zenml.enums import ExecutionStatus
from zenml.metadata.metadata_types import MetadataType
from zenml.models.v2.base.base import BaseUpdate
from zenml.models.v2.base.scoped import (
<<<<<<< HEAD
    RunMetadataFilter,
=======
    ProjectScopedFilter,
    ProjectScopedRequest,
    ProjectScopedResponse,
    ProjectScopedResponseBody,
    ProjectScopedResponseMetadata,
    ProjectScopedResponseResources,
>>>>>>> d8baece0
    TaggableFilter,
)
from zenml.models.v2.core.model_version import ModelVersionResponse
from zenml.models.v2.core.tag import TagResponse
from zenml.utils.tag_utils import Tag

if TYPE_CHECKING:
    from sqlalchemy.sql.elements import ColumnElement

    from zenml.models import TriggerExecutionResponse
    from zenml.models.v2.core.artifact_version import ArtifactVersionResponse
    from zenml.models.v2.core.code_reference import CodeReferenceResponse
    from zenml.models.v2.core.pipeline import PipelineResponse
    from zenml.models.v2.core.pipeline_build import (
        PipelineBuildResponse,
    )
    from zenml.models.v2.core.schedule import ScheduleResponse
    from zenml.models.v2.core.stack import StackResponse
    from zenml.models.v2.core.step_run import StepRunResponse
    from zenml.zen_stores.schemas.base_schemas import BaseSchema

    AnySchema = TypeVar("AnySchema", bound=BaseSchema)

AnyQuery = TypeVar("AnyQuery", bound=Any)


# ------------------ Request Model ------------------


class PipelineRunRequest(ProjectScopedRequest):
    """Request model for pipeline runs."""

    name: str = Field(
        title="The name of the pipeline run.",
        max_length=STR_FIELD_MAX_LENGTH,
    )
    deployment: UUID = Field(
        title="The deployment associated with the pipeline run."
    )
    pipeline: Optional[UUID] = Field(
        title="The pipeline associated with the pipeline run.",
        default=None,
    )
    orchestrator_run_id: Optional[str] = Field(
        title="The orchestrator run ID.",
        max_length=STR_FIELD_MAX_LENGTH,
        default=None,
    )
    start_time: Optional[datetime] = Field(
        title="The start time of the pipeline run.",
        default=None,
    )
    end_time: Optional[datetime] = Field(
        title="The end time of the pipeline run.",
        default=None,
    )
    status: ExecutionStatus = Field(
        title="The status of the pipeline run.",
    )
    client_environment: Dict[str, str] = Field(
        default={},
        title=(
            "Environment of the client that initiated this pipeline run "
            "(OS, Python version, etc.)."
        ),
    )
    orchestrator_environment: Dict[str, str] = Field(
        default={},
        title=(
            "Environment of the orchestrator that executed this pipeline run "
            "(OS, Python version, etc.)."
        ),
    )
    trigger_execution_id: Optional[UUID] = Field(
        default=None,
        title="ID of the trigger execution that triggered this run.",
    )
    tags: Optional[List[Union[str, Tag]]] = Field(
        default=None,
        title="Tags of the pipeline run.",
    )

    model_config = ConfigDict(protected_namespaces=())


# ------------------ Update Model ------------------


class PipelineRunUpdate(BaseUpdate):
    """Pipeline run update model."""

    status: Optional[ExecutionStatus] = None
    end_time: Optional[datetime] = None
    # TODO: we should maybe have a different update model here, the upper
    #  three attributes should only be for internal use
    add_tags: Optional[List[str]] = Field(
        default=None, title="New tags to add to the pipeline run."
    )
    remove_tags: Optional[List[str]] = Field(
        default=None, title="Tags to remove from the pipeline run."
    )

    model_config = ConfigDict(protected_namespaces=())


# ------------------ Response Model ------------------


class PipelineRunResponseBody(ProjectScopedResponseBody):
    """Response body for pipeline runs."""

    status: ExecutionStatus = Field(
        title="The status of the pipeline run.",
    )
    stack: Optional["StackResponse"] = Field(
        default=None, title="The stack that was used for this run."
    )
    pipeline: Optional["PipelineResponse"] = Field(
        default=None, title="The pipeline this run belongs to."
    )
    build: Optional["PipelineBuildResponse"] = Field(
        default=None, title="The pipeline build that was used for this run."
    )
    schedule: Optional["ScheduleResponse"] = Field(
        default=None, title="The schedule that was used for this run."
    )
    code_reference: Optional["CodeReferenceResponse"] = Field(
        default=None, title="The code reference that was used for this run."
    )
    deployment_id: Optional[UUID] = Field(
        default=None, title="The deployment that was used for this run."
    )
    trigger_execution: Optional["TriggerExecutionResponse"] = Field(
        default=None, title="The trigger execution that triggered this run."
    )
    model_version_id: Optional[UUID] = Field(
        title="The ID of the model version that was "
        "configured by this pipeline run explicitly.",
        default=None,
    )

    model_config = ConfigDict(protected_namespaces=())


class PipelineRunResponseMetadata(ProjectScopedResponseMetadata):
    """Response metadata for pipeline runs."""

    run_metadata: Dict[str, MetadataType] = Field(
        default={},
        title="Metadata associated with this pipeline run.",
    )
    steps: Dict[str, "StepRunResponse"] = Field(
        default={}, title="The steps of this run."
    )
    config: PipelineConfiguration = Field(
        title="The pipeline configuration used for this pipeline run.",
    )
    start_time: Optional[datetime] = Field(
        title="The start time of the pipeline run.",
        default=None,
    )
    end_time: Optional[datetime] = Field(
        title="The end time of the pipeline run.",
        default=None,
    )
    client_environment: Dict[str, str] = Field(
        default={},
        title=(
            "Environment of the client that initiated this pipeline run "
            "(OS, Python version, etc.)."
        ),
    )
    orchestrator_environment: Dict[str, str] = Field(
        default={},
        title=(
            "Environment of the orchestrator that executed this pipeline run "
            "(OS, Python version, etc.)."
        ),
    )
    orchestrator_run_id: Optional[str] = Field(
        title="The orchestrator run ID.",
        max_length=STR_FIELD_MAX_LENGTH,
        default=None,
    )
    code_path: Optional[str] = Field(
        default=None,
        title="Optional path where the code is stored in the artifact store.",
    )
    template_id: Optional[UUID] = Field(
        default=None,
        description="Template used for the pipeline run.",
    )
    is_templatable: bool = Field(
        default=False,
        description="Whether a template can be created from this run.",
    )
    step_substitutions: Dict[str, Dict[str, str]] = Field(
        title="Substitutions used in the step runs of this pipeline run.",
        default_factory=dict,
    )


class PipelineRunResponseResources(ProjectScopedResponseResources):
    """Class for all resource models associated with the pipeline run entity."""

    model_version: Optional[ModelVersionResponse] = None
    tags: List[TagResponse] = Field(
        title="Tags associated with the pipeline run.",
    )

    # TODO: In Pydantic v2, the `model_` is a protected namespaces for all
    #  fields defined under base models. If not handled, this raises a warning.
    #  It is possible to suppress this warning message with the following
    #  configuration, however the ultimate solution is to rename these fields.
    #  Even though they do not cause any problems right now, if we are not
    #  careful we might overwrite some fields protected by pydantic.
    model_config = ConfigDict(protected_namespaces=())


class PipelineRunResponse(
    ProjectScopedResponse[
        PipelineRunResponseBody,
        PipelineRunResponseMetadata,
        PipelineRunResponseResources,
    ]
):
    """Response model for pipeline runs."""

    name: str = Field(
        title="The name of the pipeline run.",
        max_length=STR_FIELD_MAX_LENGTH,
    )

    def get_hydrated_version(self) -> "PipelineRunResponse":
        """Get the hydrated version of this pipeline run.

        Returns:
            an instance of the same entity with the metadata field attached.
        """
        from zenml.client import Client

        return Client().zen_store.get_run(self.id)

    # Helper methods
    @property
    def artifact_versions(self) -> List["ArtifactVersionResponse"]:
        """Get all artifact versions that are outputs of steps of this run.

        Returns:
            All output artifact versions of this run (including cached ones).
        """
        from zenml.artifacts.utils import (
            get_artifacts_versions_of_pipeline_run,
        )

        return get_artifacts_versions_of_pipeline_run(self)

    @property
    def produced_artifact_versions(self) -> List["ArtifactVersionResponse"]:
        """Get all artifact versions produced during this pipeline run.

        Returns:
            A list of all artifact versions produced during this pipeline run.
        """
        from zenml.artifacts.utils import (
            get_artifacts_versions_of_pipeline_run,
        )

        return get_artifacts_versions_of_pipeline_run(self, only_produced=True)

    def refresh_run_status(self) -> "PipelineRunResponse":
        """Method to refresh the status of a run if it is initializing/running.

        Returns:
            The updated pipeline.

        Raises:
            ValueError: If the stack of the run response is None.
        """
        if self.status in [
            ExecutionStatus.INITIALIZING,
            ExecutionStatus.RUNNING,
        ]:
            # Check if the stack still accessible
            if self.stack is None:
                raise ValueError(
                    "The stack that this pipeline run response was executed on"
                    "has been deleted."
                )

            # Create the orchestrator instance
            from zenml.enums import StackComponentType
            from zenml.orchestrators.base_orchestrator import BaseOrchestrator
            from zenml.stack.stack_component import StackComponent

            # Check if the stack still accessible
            orchestrator_list = self.stack.components.get(
                StackComponentType.ORCHESTRATOR, []
            )
            if len(orchestrator_list) == 0:
                raise ValueError(
                    "The orchestrator that this pipeline run response was "
                    "executed with has been deleted."
                )

            orchestrator = cast(
                BaseOrchestrator,
                StackComponent.from_model(
                    component_model=orchestrator_list[0]
                ),
            )

            # Fetch the status
            status = orchestrator.fetch_status(run=self)

            # If it is different from the current status, update it
            if status != self.status:
                from zenml.client import Client
                from zenml.models import PipelineRunUpdate

                client = Client()
                return client.zen_store.update_run(
                    run_id=self.id,
                    run_update=PipelineRunUpdate(status=status),
                )

        return self

    # Body and metadata properties
    @property
    def status(self) -> ExecutionStatus:
        """The `status` property.

        Returns:
            the value of the property.
        """
        return self.get_body().status

    @property
    def stack(self) -> Optional["StackResponse"]:
        """The `stack` property.

        Returns:
            the value of the property.
        """
        return self.get_body().stack

    @property
    def pipeline(self) -> Optional["PipelineResponse"]:
        """The `pipeline` property.

        Returns:
            the value of the property.
        """
        return self.get_body().pipeline

    @property
    def build(self) -> Optional["PipelineBuildResponse"]:
        """The `build` property.

        Returns:
            the value of the property.
        """
        return self.get_body().build

    @property
    def schedule(self) -> Optional["ScheduleResponse"]:
        """The `schedule` property.

        Returns:
            the value of the property.
        """
        return self.get_body().schedule

    @property
    def trigger_execution(self) -> Optional["TriggerExecutionResponse"]:
        """The `trigger_execution` property.

        Returns:
            the value of the property.
        """
        return self.get_body().trigger_execution

    @property
    def code_reference(self) -> Optional["CodeReferenceResponse"]:
        """The `schedule` property.

        Returns:
            the value of the property.
        """
        return self.get_body().code_reference

    @property
    def deployment_id(self) -> Optional["UUID"]:
        """The `deployment_id` property.

        Returns:
            the value of the property.
        """
        return self.get_body().deployment_id

    @property
    def model_version_id(self) -> Optional[UUID]:
        """The `model_version_id` property.

        Returns:
            the value of the property.
        """
        return self.get_body().model_version_id

    @property
    def run_metadata(self) -> Dict[str, MetadataType]:
        """The `run_metadata` property.

        Returns:
            the value of the property.
        """
        return self.get_metadata().run_metadata

    @property
    def steps(self) -> Dict[str, "StepRunResponse"]:
        """The `steps` property.

        Returns:
            the value of the property.
        """
        return self.get_metadata().steps

    @property
    def config(self) -> PipelineConfiguration:
        """The `config` property.

        Returns:
            the value of the property.
        """
        return self.get_metadata().config

    @property
    def start_time(self) -> Optional[datetime]:
        """The `start_time` property.

        Returns:
            the value of the property.
        """
        return self.get_metadata().start_time

    @property
    def end_time(self) -> Optional[datetime]:
        """The `end_time` property.

        Returns:
            the value of the property.
        """
        return self.get_metadata().end_time

    @property
    def client_environment(self) -> Dict[str, str]:
        """The `client_environment` property.

        Returns:
            the value of the property.
        """
        return self.get_metadata().client_environment

    @property
    def orchestrator_environment(self) -> Dict[str, str]:
        """The `orchestrator_environment` property.

        Returns:
            the value of the property.
        """
        return self.get_metadata().orchestrator_environment

    @property
    def orchestrator_run_id(self) -> Optional[str]:
        """The `orchestrator_run_id` property.

        Returns:
            the value of the property.
        """
        return self.get_metadata().orchestrator_run_id

    @property
    def code_path(self) -> Optional[str]:
        """The `code_path` property.

        Returns:
            the value of the property.
        """
        return self.get_metadata().code_path

    @property
    def template_id(self) -> Optional[UUID]:
        """The `template_id` property.

        Returns:
            the value of the property.
        """
        return self.get_metadata().template_id

    @property
    def is_templatable(self) -> bool:
        """The `is_templatable` property.

        Returns:
            the value of the property.
        """
        return self.get_metadata().is_templatable

    @property
    def step_substitutions(self) -> Dict[str, Dict[str, str]]:
        """The `step_substitutions` property.

        Returns:
            the value of the property.
        """
        return self.get_metadata().step_substitutions

    @property
    def model_version(self) -> Optional[ModelVersionResponse]:
        """The `model_version` property.

        Returns:
            the value of the property.
        """
        return self.get_resources().model_version

    @property
    def tags(self) -> List[TagResponse]:
        """The `tags` property.

        Returns:
            the value of the property.
        """
        return self.get_resources().tags


# ------------------ Filter Model ------------------


<<<<<<< HEAD
class PipelineRunFilter(
    WorkspaceScopedFilter, TaggableFilter, RunMetadataFilter
):
    """Model to enable advanced filtering of all Workspaces."""
=======
class PipelineRunFilter(ProjectScopedFilter, TaggableFilter):
    """Model to enable advanced filtering of all pipeline runs."""
>>>>>>> d8baece0

    CUSTOM_SORTING_OPTIONS: ClassVar[List[str]] = [
        *ProjectScopedFilter.CUSTOM_SORTING_OPTIONS,
        *TaggableFilter.CUSTOM_SORTING_OPTIONS,
        *RunMetadataFilter.CUSTOM_SORTING_OPTIONS,
        "tag",
        "stack",
        "pipeline",
        "model",
        "model_version",
    ]
    FILTER_EXCLUDE_FIELDS: ClassVar[List[str]] = [
        *ProjectScopedFilter.FILTER_EXCLUDE_FIELDS,
        *TaggableFilter.FILTER_EXCLUDE_FIELDS,
        *RunMetadataFilter.FILTER_EXCLUDE_FIELDS,
        "unlisted",
        "code_repository_id",
        "build_id",
        "schedule_id",
        "stack_id",
        "template_id",
        "pipeline",
        "stack",
        "code_repository",
        "model",
        "stack_component",
        "pipeline_name",
        "templatable",
    ]
    CLI_EXCLUDE_FIELDS = [
        *ProjectScopedFilter.CLI_EXCLUDE_FIELDS,
        *TaggableFilter.CLI_EXCLUDE_FIELDS,
        *RunMetadataFilter.CLI_EXCLUDE_FIELDS,
    ]
    API_MULTI_INPUT_PARAMS: ClassVar[List[str]] = [
        *WorkspaceScopedFilter.API_MULTI_INPUT_PARAMS,
        *TaggableFilter.API_MULTI_INPUT_PARAMS,
        *RunMetadataFilter.API_MULTI_INPUT_PARAMS,
    ]

    name: Optional[str] = Field(
        default=None,
        description="Name of the Pipeline Run",
    )
    orchestrator_run_id: Optional[str] = Field(
        default=None,
        description="Name of the Pipeline Run within the orchestrator",
    )
    pipeline_id: Optional[Union[UUID, str]] = Field(
        default=None,
        description="Pipeline associated with the Pipeline Run",
        union_mode="left_to_right",
    )
    stack_id: Optional[Union[UUID, str]] = Field(
        default=None,
        description="Stack used for the Pipeline Run",
        union_mode="left_to_right",
    )
    schedule_id: Optional[Union[UUID, str]] = Field(
        default=None,
        description="Schedule that triggered the Pipeline Run",
        union_mode="left_to_right",
    )
    build_id: Optional[Union[UUID, str]] = Field(
        default=None,
        description="Build used for the Pipeline Run",
        union_mode="left_to_right",
    )
    deployment_id: Optional[Union[UUID, str]] = Field(
        default=None,
        description="Deployment used for the Pipeline Run",
        union_mode="left_to_right",
    )
    code_repository_id: Optional[Union[UUID, str]] = Field(
        default=None,
        description="Code repository used for the Pipeline Run",
        union_mode="left_to_right",
    )
    template_id: Optional[Union[UUID, str]] = Field(
        default=None,
        description="Template used for the pipeline run.",
        union_mode="left_to_right",
    )
    model_version_id: Optional[Union[UUID, str]] = Field(
        default=None,
        description="Model version associated with the pipeline run.",
        union_mode="left_to_right",
    )
    status: Optional[str] = Field(
        default=None,
        description="Name of the Pipeline Run",
    )
    start_time: Optional[Union[datetime, str]] = Field(
        default=None,
        description="Start time for this run",
        union_mode="left_to_right",
    )
    end_time: Optional[Union[datetime, str]] = Field(
        default=None,
        description="End time for this run",
        union_mode="left_to_right",
    )
    unlisted: Optional[bool] = None
    # TODO: Remove once frontend is ready for it. This is replaced by the more
    #   generic `pipeline` filter below.
    pipeline_name: Optional[str] = Field(
        default=None,
        description="Name of the pipeline associated with the run",
    )
    pipeline: Optional[Union[UUID, str]] = Field(
        default=None,
        description="Name/ID of the pipeline associated with the run.",
    )
    stack: Optional[Union[UUID, str]] = Field(
        default=None,
        description="Name/ID of the stack associated with the run.",
    )
    code_repository: Optional[Union[UUID, str]] = Field(
        default=None,
        description="Name/ID of the code repository associated with the run.",
    )
    model: Optional[Union[UUID, str]] = Field(
        default=None,
        description="Name/ID of the model associated with the run.",
    )
    stack_component: Optional[Union[UUID, str]] = Field(
        default=None,
        description="Name/ID of the stack component associated with the run.",
    )
    templatable: Optional[bool] = Field(
        default=None, description="Whether the run is templatable."
    )
    model_config = ConfigDict(protected_namespaces=())

    def get_custom_filters(
        self,
        table: Type["AnySchema"],
    ) -> List["ColumnElement[bool]"]:
        """Get custom filters.

        Args:
            table: The query table.

        Returns:
            A list of custom filters.
        """
        custom_filters = super().get_custom_filters(table)

        from sqlmodel import and_, col, or_

        from zenml.zen_stores.schemas import (
            CodeReferenceSchema,
            CodeRepositorySchema,
            ModelSchema,
            ModelVersionSchema,
            PipelineBuildSchema,
            PipelineDeploymentSchema,
            PipelineRunSchema,
            PipelineSchema,
            ScheduleSchema,
            StackComponentSchema,
            StackCompositionSchema,
            StackSchema,
        )

        if self.unlisted is not None:
            if self.unlisted is True:
                unlisted_filter = PipelineRunSchema.pipeline_id.is_(None)  # type: ignore[union-attr]
            else:
                unlisted_filter = PipelineRunSchema.pipeline_id.is_not(None)  # type: ignore[union-attr]
            custom_filters.append(unlisted_filter)

        if self.code_repository_id:
            code_repo_filter = and_(
                PipelineRunSchema.deployment_id == PipelineDeploymentSchema.id,
                PipelineDeploymentSchema.code_reference_id
                == CodeReferenceSchema.id,
                CodeReferenceSchema.code_repository_id
                == self.code_repository_id,
            )
            custom_filters.append(code_repo_filter)

        if self.stack_id:
            stack_filter = and_(
                PipelineRunSchema.deployment_id == PipelineDeploymentSchema.id,
                PipelineDeploymentSchema.stack_id == StackSchema.id,
                StackSchema.id == self.stack_id,
            )
            custom_filters.append(stack_filter)

        if self.schedule_id:
            schedule_filter = and_(
                PipelineRunSchema.deployment_id == PipelineDeploymentSchema.id,
                PipelineDeploymentSchema.schedule_id == ScheduleSchema.id,
                ScheduleSchema.id == self.schedule_id,
            )
            custom_filters.append(schedule_filter)

        if self.build_id:
            pipeline_build_filter = and_(
                PipelineRunSchema.deployment_id == PipelineDeploymentSchema.id,
                PipelineDeploymentSchema.build_id == PipelineBuildSchema.id,
                PipelineBuildSchema.id == self.build_id,
            )
            custom_filters.append(pipeline_build_filter)

        if self.template_id:
            run_template_filter = and_(
                PipelineRunSchema.deployment_id == PipelineDeploymentSchema.id,
                PipelineDeploymentSchema.template_id == self.template_id,
            )
            custom_filters.append(run_template_filter)

        if self.pipeline:
            pipeline_filter = and_(
                PipelineRunSchema.pipeline_id == PipelineSchema.id,
                self.generate_name_or_id_query_conditions(
                    value=self.pipeline, table=PipelineSchema
                ),
            )
            custom_filters.append(pipeline_filter)

        if self.stack:
            stack_filter = and_(
                PipelineRunSchema.deployment_id == PipelineDeploymentSchema.id,
                PipelineDeploymentSchema.stack_id == StackSchema.id,
                self.generate_name_or_id_query_conditions(
                    value=self.stack,
                    table=StackSchema,
                ),
            )
            custom_filters.append(stack_filter)

        if self.code_repository:
            code_repo_filter = and_(
                PipelineRunSchema.deployment_id == PipelineDeploymentSchema.id,
                PipelineDeploymentSchema.code_reference_id
                == CodeReferenceSchema.id,
                CodeReferenceSchema.code_repository_id
                == CodeRepositorySchema.id,
                self.generate_name_or_id_query_conditions(
                    value=self.code_repository,
                    table=CodeRepositorySchema,
                ),
            )
            custom_filters.append(code_repo_filter)

        if self.model:
            model_filter = and_(
                PipelineRunSchema.model_version_id == ModelVersionSchema.id,
                ModelVersionSchema.model_id == ModelSchema.id,
                self.generate_name_or_id_query_conditions(
                    value=self.model, table=ModelSchema
                ),
            )
            custom_filters.append(model_filter)

        if self.stack_component:
            component_filter = and_(
                PipelineRunSchema.deployment_id == PipelineDeploymentSchema.id,
                PipelineDeploymentSchema.stack_id == StackSchema.id,
                StackSchema.id == StackCompositionSchema.stack_id,
                StackCompositionSchema.component_id == StackComponentSchema.id,
                self.generate_name_or_id_query_conditions(
                    value=self.stack_component,
                    table=StackComponentSchema,
                ),
            )
            custom_filters.append(component_filter)

        if self.pipeline_name:
            pipeline_name_filter = and_(
                PipelineRunSchema.pipeline_id == PipelineSchema.id,
                self.generate_custom_query_conditions_for_column(
                    value=self.pipeline_name,
                    table=PipelineSchema,
                    column="name",
                ),
            )
            custom_filters.append(pipeline_name_filter)

        if self.templatable is not None:
            if self.templatable is True:
                templatable_filter = and_(
                    # The following condition is not perfect as it does not
                    # consider stacks with custom flavor components or local
                    # components, but the best we can do currently with our
                    # table columns.
                    PipelineRunSchema.deployment_id
                    == PipelineDeploymentSchema.id,
                    PipelineDeploymentSchema.build_id
                    == PipelineBuildSchema.id,
                    col(PipelineBuildSchema.is_local).is_(False),
                    col(PipelineBuildSchema.stack_id).is_not(None),
                )
            else:
                templatable_filter = or_(
                    col(PipelineRunSchema.deployment_id).is_(None),
                    and_(
                        PipelineRunSchema.deployment_id
                        == PipelineDeploymentSchema.id,
                        col(PipelineDeploymentSchema.build_id).is_(None),
                    ),
                    and_(
                        PipelineRunSchema.deployment_id
                        == PipelineDeploymentSchema.id,
                        PipelineDeploymentSchema.build_id
                        == PipelineBuildSchema.id,
                        or_(
                            col(PipelineBuildSchema.is_local).is_(True),
                            col(PipelineBuildSchema.stack_id).is_(None),
                        ),
                    ),
                )

            custom_filters.append(templatable_filter)

        return custom_filters

    def apply_sorting(
        self,
        query: AnyQuery,
        table: Type["AnySchema"],
    ) -> AnyQuery:
        """Apply sorting to the query.

        Args:
            query: The query to which to apply the sorting.
            table: The query table.

        Returns:
            The query with sorting applied.
        """
        from sqlmodel import asc, desc

        from zenml.enums import SorterOps
        from zenml.zen_stores.schemas import (
            ModelSchema,
            ModelVersionSchema,
            PipelineDeploymentSchema,
            PipelineRunSchema,
            PipelineSchema,
            StackSchema,
        )

        sort_by, operand = self.sorting_params

        if sort_by == "pipeline":
            query = query.outerjoin(
                PipelineSchema,
                PipelineRunSchema.pipeline_id == PipelineSchema.id,
            )
            column = PipelineSchema.name
        elif sort_by == "stack":
            query = query.outerjoin(
                PipelineDeploymentSchema,
                PipelineRunSchema.deployment_id == PipelineDeploymentSchema.id,
            ).outerjoin(
                StackSchema,
                PipelineDeploymentSchema.stack_id == StackSchema.id,
            )
            column = StackSchema.name
        elif sort_by == "model":
            query = query.outerjoin(
                ModelVersionSchema,
                PipelineRunSchema.model_version_id == ModelVersionSchema.id,
            ).outerjoin(
                ModelSchema,
                ModelVersionSchema.model_id == ModelSchema.id,
            )
            column = ModelSchema.name
        elif sort_by == "model_version":
            query = query.outerjoin(
                ModelVersionSchema,
                PipelineRunSchema.model_version_id == ModelVersionSchema.id,
            )
            column = ModelVersionSchema.name
        else:
            return super().apply_sorting(query=query, table=table)

        query = query.add_columns(column)

        if operand == SorterOps.ASCENDING:
            query = query.order_by(asc(column))
        else:
            query = query.order_by(desc(column))

        return query<|MERGE_RESOLUTION|>--- conflicted
+++ resolved
@@ -36,16 +36,13 @@
 from zenml.metadata.metadata_types import MetadataType
 from zenml.models.v2.base.base import BaseUpdate
 from zenml.models.v2.base.scoped import (
-<<<<<<< HEAD
-    RunMetadataFilter,
-=======
     ProjectScopedFilter,
     ProjectScopedRequest,
     ProjectScopedResponse,
     ProjectScopedResponseBody,
     ProjectScopedResponseMetadata,
     ProjectScopedResponseResources,
->>>>>>> d8baece0
+    RunMetadataFilter,
     TaggableFilter,
 )
 from zenml.models.v2.core.model_version import ModelVersionResponse
@@ -586,15 +583,10 @@
 # ------------------ Filter Model ------------------
 
 
-<<<<<<< HEAD
 class PipelineRunFilter(
-    WorkspaceScopedFilter, TaggableFilter, RunMetadataFilter
+    ProjectScopedFilter, TaggableFilter, RunMetadataFilter
 ):
-    """Model to enable advanced filtering of all Workspaces."""
-=======
-class PipelineRunFilter(ProjectScopedFilter, TaggableFilter):
     """Model to enable advanced filtering of all pipeline runs."""
->>>>>>> d8baece0
 
     CUSTOM_SORTING_OPTIONS: ClassVar[List[str]] = [
         *ProjectScopedFilter.CUSTOM_SORTING_OPTIONS,
@@ -630,7 +622,7 @@
         *RunMetadataFilter.CLI_EXCLUDE_FIELDS,
     ]
     API_MULTI_INPUT_PARAMS: ClassVar[List[str]] = [
-        *WorkspaceScopedFilter.API_MULTI_INPUT_PARAMS,
+        *ProjectScopedFilter.API_MULTI_INPUT_PARAMS,
         *TaggableFilter.API_MULTI_INPUT_PARAMS,
         *RunMetadataFilter.API_MULTI_INPUT_PARAMS,
     ]
