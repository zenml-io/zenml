#  Copyright (c) ZenML GmbH 2023. All Rights Reserved.
#
#  Licensed under the Apache License, Version 2.0 (the "License");
#  you may not use this file except in compliance with the License.
#  You may obtain a copy of the License at:
#
#       https://www.apache.org/licenses/LICENSE-2.0
#
#  Unless required by applicable law or agreed to in writing, software
#  distributed under the License is distributed on an "AS IS" BASIS,
#  WITHOUT WARRANTIES OR CONDITIONS OF ANY KIND, either express
#  or implied. See the License for the specific language governing
#  permissions and limitations under the License.
"""Models representing pipeline runs."""

from datetime import datetime
from typing import (
    TYPE_CHECKING,
    Any,
    ClassVar,
    Dict,
    List,
    Optional,
    Type,
    TypeVar,
    Union,
    cast,
)
from uuid import UUID

from pydantic import ConfigDict, Field

from zenml.config.pipeline_configurations import PipelineConfiguration
from zenml.constants import STR_FIELD_MAX_LENGTH
from zenml.enums import ExecutionStatus
from zenml.metadata.metadata_types import MetadataType
from zenml.models.v2.base.base import BaseUpdate
from zenml.models.v2.base.scoped import (
    ProjectScopedFilter,
    ProjectScopedRequest,
    ProjectScopedResponse,
    ProjectScopedResponseBody,
    ProjectScopedResponseMetadata,
    ProjectScopedResponseResources,
    RunMetadataFilterMixin,
    TaggableFilter,
)
from zenml.models.v2.core.logs import LogsRequest
from zenml.models.v2.core.model_version import ModelVersionResponse
from zenml.models.v2.core.tag import TagResponse
from zenml.utils import pagination_utils
from zenml.utils.tag_utils import Tag

if TYPE_CHECKING:
    from sqlalchemy.sql.elements import ColumnElement

    from zenml.models import TriggerExecutionResponse
    from zenml.models.v2.core.artifact_version import ArtifactVersionResponse
    from zenml.models.v2.core.code_reference import CodeReferenceResponse
    from zenml.models.v2.core.logs import LogsResponse
    from zenml.models.v2.core.pipeline import PipelineResponse
    from zenml.models.v2.core.pipeline_build import (
        PipelineBuildResponse,
    )
    from zenml.models.v2.core.schedule import ScheduleResponse
    from zenml.models.v2.core.stack import StackResponse
    from zenml.models.v2.core.step_run import StepRunResponse
    from zenml.zen_stores.schemas.base_schemas import BaseSchema

    AnySchema = TypeVar("AnySchema", bound=BaseSchema)

AnyQuery = TypeVar("AnyQuery", bound=Any)


# ------------------ Request Model ------------------


class PipelineRunRequest(ProjectScopedRequest):
    """Request model for pipeline runs."""

    name: str = Field(
        title="The name of the pipeline run.",
        max_length=STR_FIELD_MAX_LENGTH,
    )
    deployment: UUID = Field(
        title="The deployment associated with the pipeline run."
    )
    pipeline: Optional[UUID] = Field(
        title="The pipeline associated with the pipeline run.",
        default=None,
    )
    orchestrator_run_id: Optional[str] = Field(
        title="The orchestrator run ID.",
        max_length=STR_FIELD_MAX_LENGTH,
        default=None,
    )
    start_time: Optional[datetime] = Field(
        title="The start time of the pipeline run.",
        default=None,
    )
    end_time: Optional[datetime] = Field(
        title="The end time of the pipeline run.",
        default=None,
    )
    status: ExecutionStatus = Field(
        title="The status of the pipeline run.",
    )
    orchestrator_environment: Dict[str, Any] = Field(
        default={},
        title=(
            "Environment of the orchestrator that executed this pipeline run "
            "(OS, Python version, etc.)."
        ),
    )
    trigger_execution_id: Optional[UUID] = Field(
        default=None,
        title="ID of the trigger execution that triggered this run.",
    )
    tags: Optional[List[Union[str, Tag]]] = Field(
        default=None,
        title="Tags of the pipeline run.",
    )
    logs: Optional[LogsRequest] = Field(
        default=None,
        title="Logs of the pipeline run.",
    )

    model_config = ConfigDict(protected_namespaces=())


# ------------------ Update Model ------------------


class PipelineRunUpdate(BaseUpdate):
    """Pipeline run update model."""

    status: Optional[ExecutionStatus] = None
    end_time: Optional[datetime] = None
    # TODO: we should maybe have a different update model here, the upper
    #  three attributes should only be for internal use
    add_tags: Optional[List[str]] = Field(
        default=None, title="New tags to add to the pipeline run."
    )
    remove_tags: Optional[List[str]] = Field(
        default=None, title="Tags to remove from the pipeline run."
    )

    model_config = ConfigDict(protected_namespaces=())


# ------------------ Response Model ------------------


class PipelineRunResponseBody(ProjectScopedResponseBody):
    """Response body for pipeline runs."""

    status: ExecutionStatus = Field(
        title="The status of the pipeline run.",
    )
    stack: Optional["StackResponse"] = Field(
        default=None, title="The stack that was used for this run."
    )
    pipeline: Optional["PipelineResponse"] = Field(
        default=None, title="The pipeline this run belongs to."
    )
    build: Optional["PipelineBuildResponse"] = Field(
        default=None, title="The pipeline build that was used for this run."
    )
    schedule: Optional["ScheduleResponse"] = Field(
        default=None, title="The schedule that was used for this run."
    )
    code_reference: Optional["CodeReferenceResponse"] = Field(
        default=None, title="The code reference that was used for this run."
    )
    deployment_id: Optional[UUID] = Field(
        default=None, title="The deployment that was used for this run."
    )
    trigger_execution: Optional["TriggerExecutionResponse"] = Field(
        default=None, title="The trigger execution that triggered this run."
    )
    model_version_id: Optional[UUID] = Field(
        title="The ID of the model version that was "
        "configured by this pipeline run explicitly.",
        default=None,
    )

    model_config = ConfigDict(protected_namespaces=())


class PipelineRunResponseMetadata(ProjectScopedResponseMetadata):
    """Response metadata for pipeline runs."""

    run_metadata: Dict[str, MetadataType] = Field(
        default={},
        title="Metadata associated with this pipeline run.",
    )
    config: PipelineConfiguration = Field(
        title="The pipeline configuration used for this pipeline run.",
    )
    start_time: Optional[datetime] = Field(
        title="The start time of the pipeline run.",
        default=None,
    )
    end_time: Optional[datetime] = Field(
        title="The end time of the pipeline run.",
        default=None,
    )
    client_environment: Dict[str, Any] = Field(
        default={},
        title=(
            "Environment of the client that initiated this pipeline run "
            "(OS, Python version, etc.)."
        ),
    )
    orchestrator_environment: Dict[str, Any] = Field(
        default={},
        title=(
            "Environment of the orchestrator that executed this pipeline run "
            "(OS, Python version, etc.)."
        ),
    )
    orchestrator_run_id: Optional[str] = Field(
        title="The orchestrator run ID.",
        max_length=STR_FIELD_MAX_LENGTH,
        default=None,
    )
    code_path: Optional[str] = Field(
        default=None,
        title="Optional path where the code is stored in the artifact store.",
    )
    template_id: Optional[UUID] = Field(
        default=None,
        description="Template used for the pipeline run.",
    )
    is_templatable: bool = Field(
        default=False,
        description="Whether a template can be created from this run.",
    )


class PipelineRunResponseResources(ProjectScopedResponseResources):
    """Class for all resource models associated with the pipeline run entity."""

    model_version: Optional[ModelVersionResponse] = None
    tags: List[TagResponse] = Field(
        title="Tags associated with the pipeline run.",
    )
    logs: Optional["LogsResponse"] = Field(
        title="Logs associated with this pipeline run.",
        default=None,
    )

    # TODO: In Pydantic v2, the `model_` is a protected namespaces for all
    #  fields defined under base models. If not handled, this raises a warning.
    #  It is possible to suppress this warning message with the following
    #  configuration, however the ultimate solution is to rename these fields.
    #  Even though they do not cause any problems right now, if we are not
    #  careful we might overwrite some fields protected by pydantic.
    model_config = ConfigDict(protected_namespaces=())


class PipelineRunResponse(
    ProjectScopedResponse[
        PipelineRunResponseBody,
        PipelineRunResponseMetadata,
        PipelineRunResponseResources,
    ]
):
    """Response model for pipeline runs."""

    name: str = Field(
        title="The name of the pipeline run.",
        max_length=STR_FIELD_MAX_LENGTH,
    )

    def get_hydrated_version(self) -> "PipelineRunResponse":
        """Get the hydrated version of this pipeline run.

        Returns:
            an instance of the same entity with the metadata field attached.
        """
        from zenml.client import Client

        return Client().zen_store.get_run(self.id)

    # Helper methods
    @property
    def artifact_versions(self) -> List["ArtifactVersionResponse"]:
        """Get all artifact versions that are outputs of steps of this run.

        Returns:
            All output artifact versions of this run (including cached ones).
        """
        from zenml.artifacts.utils import (
            get_artifacts_versions_of_pipeline_run,
        )

        return get_artifacts_versions_of_pipeline_run(self)

    @property
    def produced_artifact_versions(self) -> List["ArtifactVersionResponse"]:
        """Get all artifact versions produced during this pipeline run.

        Returns:
            A list of all artifact versions produced during this pipeline run.
        """
        from zenml.artifacts.utils import (
            get_artifacts_versions_of_pipeline_run,
        )

        return get_artifacts_versions_of_pipeline_run(self, only_produced=True)

<<<<<<< HEAD
    def stop_run(self, graceful: bool = False) -> None:
        """Method to stop a pipeline run.

        Args:
            graceful: If True, allows for graceful shutdown where possible.
                If False, forces immediate termination. Default is False.

        Returns:
            The updated pipeline run.

        Raises:
            ValueError: If the stack of the run response is None.
            IllegalOperationError: If the run is already in a finished state
                or is already being stopped.
        """
        # Check if the stack is still accessible
        if self.stack is None:
            raise ValueError(
                "The stack that this pipeline run response was executed on "
                "is either not accessible or has been deleted."
            )

        # Check if pipeline can be stopped
        if self.status == ExecutionStatus.COMPLETED:
            raise IllegalOperationError(
                "Cannot stop a run that is already completed."
            )

        if self.status == ExecutionStatus.STOPPED:
            raise IllegalOperationError("Run is already stopped.")

        if self.status == ExecutionStatus.STOPPING:
            raise IllegalOperationError("Run is already being stopped.")

        # Create the orchestrator instance
        from zenml.enums import StackComponentType
        from zenml.orchestrators.base_orchestrator import BaseOrchestrator
        from zenml.stack.stack_component import StackComponent

        # Check if the stack is still accessible
        orchestrator_list = self.stack.components.get(
            StackComponentType.ORCHESTRATOR, []
        )
        if len(orchestrator_list) == 0:
            raise ValueError(
                "The orchestrator that this pipeline run response was "
                "executed with is either not accessible or has been deleted."
            )

        orchestrator = cast(
            BaseOrchestrator,
            StackComponent.from_model(component_model=orchestrator_list[0]),
        )

        # Stop the run
        orchestrator.stop_run(run=self, graceful=graceful)
=======
    def refresh_run_status(self) -> "PipelineRunResponse":
        """Method to refresh the status of a run if it is initializing/running.

        Returns:
            The updated pipeline.

        Raises:
            ValueError: If the stack of the run response is None.
        """
        if self.status in [
            ExecutionStatus.INITIALIZING,
            ExecutionStatus.RUNNING,
        ]:
            # Check if the stack still accessible
            if self.stack is None:
                raise ValueError(
                    "The stack that this pipeline run response was executed on"
                    "is either not accessible or has been deleted."
                )

            # Create the orchestrator instance
            from zenml.enums import StackComponentType
            from zenml.orchestrators.base_orchestrator import BaseOrchestrator
            from zenml.stack.stack_component import StackComponent

            # Check if the stack still accessible
            orchestrator_list = self.stack.components.get(
                StackComponentType.ORCHESTRATOR, []
            )
            if len(orchestrator_list) == 0:
                raise ValueError(
                    "The orchestrator that this pipeline run response was "
                    "executed with is either not accessible or has been deleted."
                )

            orchestrator = cast(
                BaseOrchestrator,
                StackComponent.from_model(
                    component_model=orchestrator_list[0]
                ),
            )

            # Fetch the status
            status = orchestrator.fetch_status(run=self)

            # If it is different from the current status, update it
            if status != self.status:
                from zenml.client import Client
                from zenml.models import PipelineRunUpdate

                client = Client()
                return client.zen_store.update_run(
                    run_id=self.id,
                    run_update=PipelineRunUpdate(status=status),
                )

        return self
>>>>>>> 24b61c1f

    # Body and metadata properties
    @property
    def status(self) -> ExecutionStatus:
        """The `status` property.

        Returns:
            the value of the property.
        """
        return self.get_body().status

    @property
    def stack(self) -> Optional["StackResponse"]:
        """The `stack` property.

        Returns:
            the value of the property.
        """
        return self.get_body().stack

    @property
    def pipeline(self) -> Optional["PipelineResponse"]:
        """The `pipeline` property.

        Returns:
            the value of the property.
        """
        return self.get_body().pipeline

    @property
    def build(self) -> Optional["PipelineBuildResponse"]:
        """The `build` property.

        Returns:
            the value of the property.
        """
        return self.get_body().build

    @property
    def schedule(self) -> Optional["ScheduleResponse"]:
        """The `schedule` property.

        Returns:
            the value of the property.
        """
        return self.get_body().schedule

    @property
    def trigger_execution(self) -> Optional["TriggerExecutionResponse"]:
        """The `trigger_execution` property.

        Returns:
            the value of the property.
        """
        return self.get_body().trigger_execution

    @property
    def code_reference(self) -> Optional["CodeReferenceResponse"]:
        """The `schedule` property.

        Returns:
            the value of the property.
        """
        return self.get_body().code_reference

    @property
    def deployment_id(self) -> Optional["UUID"]:
        """The `deployment_id` property.

        Returns:
            the value of the property.
        """
        return self.get_body().deployment_id

    @property
    def model_version_id(self) -> Optional[UUID]:
        """The `model_version_id` property.

        Returns:
            the value of the property.
        """
        return self.get_body().model_version_id

    @property
    def run_metadata(self) -> Dict[str, MetadataType]:
        """The `run_metadata` property.

        Returns:
            the value of the property.
        """
        return self.get_metadata().run_metadata

    @property
    def steps(self) -> Dict[str, "StepRunResponse"]:
        """The `steps` property.

        Returns:
            the value of the property.
        """
        from zenml.client import Client

        return {
            step.name: step
            for step in pagination_utils.depaginate(
                Client().list_run_steps,
                pipeline_run_id=self.id,
            )
        }

    @property
    def config(self) -> PipelineConfiguration:
        """The `config` property.

        Returns:
            the value of the property.
        """
        return self.get_metadata().config

    @property
    def start_time(self) -> Optional[datetime]:
        """The `start_time` property.

        Returns:
            the value of the property.
        """
        return self.get_metadata().start_time

    @property
    def end_time(self) -> Optional[datetime]:
        """The `end_time` property.

        Returns:
            the value of the property.
        """
        return self.get_metadata().end_time

    @property
    def client_environment(self) -> Dict[str, Any]:
        """The `client_environment` property.

        Returns:
            the value of the property.
        """
        return self.get_metadata().client_environment

    @property
    def orchestrator_environment(self) -> Dict[str, Any]:
        """The `orchestrator_environment` property.

        Returns:
            the value of the property.
        """
        return self.get_metadata().orchestrator_environment

    @property
    def orchestrator_run_id(self) -> Optional[str]:
        """The `orchestrator_run_id` property.

        Returns:
            the value of the property.
        """
        return self.get_metadata().orchestrator_run_id

    @property
    def code_path(self) -> Optional[str]:
        """The `code_path` property.

        Returns:
            the value of the property.
        """
        return self.get_metadata().code_path

    @property
    def template_id(self) -> Optional[UUID]:
        """The `template_id` property.

        Returns:
            the value of the property.
        """
        return self.get_metadata().template_id

    @property
    def is_templatable(self) -> bool:
        """The `is_templatable` property.

        Returns:
            the value of the property.
        """
        return self.get_metadata().is_templatable

    @property
    def model_version(self) -> Optional[ModelVersionResponse]:
        """The `model_version` property.

        Returns:
            the value of the property.
        """
        return self.get_resources().model_version

    @property
    def tags(self) -> List[TagResponse]:
        """The `tags` property.

        Returns:
            the value of the property.
        """
        return self.get_resources().tags

    @property
    def logs(self) -> Optional["LogsResponse"]:
        """The `logs` property.

        Returns:
            the value of the property.
        """
        return self.get_resources().logs


# ------------------ Filter Model ------------------


class PipelineRunFilter(
    ProjectScopedFilter, TaggableFilter, RunMetadataFilterMixin
):
    """Model to enable advanced filtering of all pipeline runs."""

    CUSTOM_SORTING_OPTIONS: ClassVar[List[str]] = [
        *ProjectScopedFilter.CUSTOM_SORTING_OPTIONS,
        *TaggableFilter.CUSTOM_SORTING_OPTIONS,
        *RunMetadataFilterMixin.CUSTOM_SORTING_OPTIONS,
        "tag",
        "stack",
        "pipeline",
        "model",
        "model_version",
    ]
    FILTER_EXCLUDE_FIELDS: ClassVar[List[str]] = [
        *ProjectScopedFilter.FILTER_EXCLUDE_FIELDS,
        *TaggableFilter.FILTER_EXCLUDE_FIELDS,
        *RunMetadataFilterMixin.FILTER_EXCLUDE_FIELDS,
        "unlisted",
        "code_repository_id",
        "build_id",
        "schedule_id",
        "stack_id",
        "template_id",
        "pipeline",
        "stack",
        "code_repository",
        "model",
        "stack_component",
        "pipeline_name",
        "templatable",
    ]
    CLI_EXCLUDE_FIELDS = [
        *ProjectScopedFilter.CLI_EXCLUDE_FIELDS,
        *TaggableFilter.CLI_EXCLUDE_FIELDS,
        *RunMetadataFilterMixin.CLI_EXCLUDE_FIELDS,
    ]
    API_MULTI_INPUT_PARAMS: ClassVar[List[str]] = [
        *ProjectScopedFilter.API_MULTI_INPUT_PARAMS,
        *TaggableFilter.API_MULTI_INPUT_PARAMS,
        *RunMetadataFilterMixin.API_MULTI_INPUT_PARAMS,
    ]

    name: Optional[str] = Field(
        default=None,
        description="Name of the Pipeline Run",
    )
    orchestrator_run_id: Optional[str] = Field(
        default=None,
        description="Name of the Pipeline Run within the orchestrator",
    )
    pipeline_id: Optional[Union[UUID, str]] = Field(
        default=None,
        description="Pipeline associated with the Pipeline Run",
        union_mode="left_to_right",
    )
    stack_id: Optional[Union[UUID, str]] = Field(
        default=None,
        description="Stack used for the Pipeline Run",
        union_mode="left_to_right",
    )
    schedule_id: Optional[Union[UUID, str]] = Field(
        default=None,
        description="Schedule that triggered the Pipeline Run",
        union_mode="left_to_right",
    )
    build_id: Optional[Union[UUID, str]] = Field(
        default=None,
        description="Build used for the Pipeline Run",
        union_mode="left_to_right",
    )
    deployment_id: Optional[Union[UUID, str]] = Field(
        default=None,
        description="Deployment used for the Pipeline Run",
        union_mode="left_to_right",
    )
    code_repository_id: Optional[Union[UUID, str]] = Field(
        default=None,
        description="Code repository used for the Pipeline Run",
        union_mode="left_to_right",
    )
    template_id: Optional[Union[UUID, str]] = Field(
        default=None,
        description="Template used for the pipeline run.",
        union_mode="left_to_right",
    )
    model_version_id: Optional[Union[UUID, str]] = Field(
        default=None,
        description="Model version associated with the pipeline run.",
        union_mode="left_to_right",
    )
    status: Optional[str] = Field(
        default=None,
        description="Name of the Pipeline Run",
    )
    start_time: Optional[Union[datetime, str]] = Field(
        default=None,
        description="Start time for this run",
        union_mode="left_to_right",
    )
    end_time: Optional[Union[datetime, str]] = Field(
        default=None,
        description="End time for this run",
        union_mode="left_to_right",
    )
    unlisted: Optional[bool] = None
    # TODO: Remove once frontend is ready for it. This is replaced by the more
    #   generic `pipeline` filter below.
    pipeline_name: Optional[str] = Field(
        default=None,
        description="Name of the pipeline associated with the run",
    )
    pipeline: Optional[Union[UUID, str]] = Field(
        default=None,
        description="Name/ID of the pipeline associated with the run.",
    )
    stack: Optional[Union[UUID, str]] = Field(
        default=None,
        description="Name/ID of the stack associated with the run.",
    )
    code_repository: Optional[Union[UUID, str]] = Field(
        default=None,
        description="Name/ID of the code repository associated with the run.",
    )
    model: Optional[Union[UUID, str]] = Field(
        default=None,
        description="Name/ID of the model associated with the run.",
    )
    stack_component: Optional[Union[UUID, str]] = Field(
        default=None,
        description="Name/ID of the stack component associated with the run.",
    )
    templatable: Optional[bool] = Field(
        default=None, description="Whether the run is templatable."
    )
    model_config = ConfigDict(protected_namespaces=())

    def get_custom_filters(
        self,
        table: Type["AnySchema"],
    ) -> List["ColumnElement[bool]"]:
        """Get custom filters.

        Args:
            table: The query table.

        Returns:
            A list of custom filters.
        """
        custom_filters = super().get_custom_filters(table)

        from sqlmodel import and_, col, or_

        from zenml.zen_stores.schemas import (
            CodeReferenceSchema,
            CodeRepositorySchema,
            ModelSchema,
            ModelVersionSchema,
            PipelineBuildSchema,
            PipelineDeploymentSchema,
            PipelineRunSchema,
            PipelineSchema,
            ScheduleSchema,
            StackComponentSchema,
            StackCompositionSchema,
            StackSchema,
        )

        if self.unlisted is not None:
            if self.unlisted is True:
                unlisted_filter = PipelineRunSchema.pipeline_id.is_(None)  # type: ignore[union-attr]
            else:
                unlisted_filter = PipelineRunSchema.pipeline_id.is_not(None)  # type: ignore[union-attr]
            custom_filters.append(unlisted_filter)

        if self.code_repository_id:
            code_repo_filter = and_(
                PipelineRunSchema.deployment_id == PipelineDeploymentSchema.id,
                PipelineDeploymentSchema.code_reference_id
                == CodeReferenceSchema.id,
                CodeReferenceSchema.code_repository_id
                == self.code_repository_id,
            )
            custom_filters.append(code_repo_filter)

        if self.stack_id:
            stack_filter = and_(
                PipelineRunSchema.deployment_id == PipelineDeploymentSchema.id,
                PipelineDeploymentSchema.stack_id == StackSchema.id,
                StackSchema.id == self.stack_id,
            )
            custom_filters.append(stack_filter)

        if self.schedule_id:
            schedule_filter = and_(
                PipelineRunSchema.deployment_id == PipelineDeploymentSchema.id,
                PipelineDeploymentSchema.schedule_id == ScheduleSchema.id,
                ScheduleSchema.id == self.schedule_id,
            )
            custom_filters.append(schedule_filter)

        if self.build_id:
            pipeline_build_filter = and_(
                PipelineRunSchema.deployment_id == PipelineDeploymentSchema.id,
                PipelineDeploymentSchema.build_id == PipelineBuildSchema.id,
                PipelineBuildSchema.id == self.build_id,
            )
            custom_filters.append(pipeline_build_filter)

        if self.template_id:
            run_template_filter = and_(
                PipelineRunSchema.deployment_id == PipelineDeploymentSchema.id,
                PipelineDeploymentSchema.template_id == self.template_id,
            )
            custom_filters.append(run_template_filter)

        if self.pipeline:
            pipeline_filter = and_(
                PipelineRunSchema.pipeline_id == PipelineSchema.id,
                self.generate_name_or_id_query_conditions(
                    value=self.pipeline, table=PipelineSchema
                ),
            )
            custom_filters.append(pipeline_filter)

        if self.stack:
            stack_filter = and_(
                PipelineRunSchema.deployment_id == PipelineDeploymentSchema.id,
                PipelineDeploymentSchema.stack_id == StackSchema.id,
                self.generate_name_or_id_query_conditions(
                    value=self.stack,
                    table=StackSchema,
                ),
            )
            custom_filters.append(stack_filter)

        if self.code_repository:
            code_repo_filter = and_(
                PipelineRunSchema.deployment_id == PipelineDeploymentSchema.id,
                PipelineDeploymentSchema.code_reference_id
                == CodeReferenceSchema.id,
                CodeReferenceSchema.code_repository_id
                == CodeRepositorySchema.id,
                self.generate_name_or_id_query_conditions(
                    value=self.code_repository,
                    table=CodeRepositorySchema,
                ),
            )
            custom_filters.append(code_repo_filter)

        if self.model:
            model_filter = and_(
                PipelineRunSchema.model_version_id == ModelVersionSchema.id,
                ModelVersionSchema.model_id == ModelSchema.id,
                self.generate_name_or_id_query_conditions(
                    value=self.model, table=ModelSchema
                ),
            )
            custom_filters.append(model_filter)

        if self.stack_component:
            component_filter = and_(
                PipelineRunSchema.deployment_id == PipelineDeploymentSchema.id,
                PipelineDeploymentSchema.stack_id == StackSchema.id,
                StackSchema.id == StackCompositionSchema.stack_id,
                StackCompositionSchema.component_id == StackComponentSchema.id,
                self.generate_name_or_id_query_conditions(
                    value=self.stack_component,
                    table=StackComponentSchema,
                ),
            )
            custom_filters.append(component_filter)

        if self.pipeline_name:
            pipeline_name_filter = and_(
                PipelineRunSchema.pipeline_id == PipelineSchema.id,
                self.generate_custom_query_conditions_for_column(
                    value=self.pipeline_name,
                    table=PipelineSchema,
                    column="name",
                ),
            )
            custom_filters.append(pipeline_name_filter)

        if self.templatable is not None:
            if self.templatable is True:
                templatable_filter = and_(
                    # The following condition is not perfect as it does not
                    # consider stacks with custom flavor components or local
                    # components, but the best we can do currently with our
                    # table columns.
                    PipelineRunSchema.deployment_id
                    == PipelineDeploymentSchema.id,
                    PipelineDeploymentSchema.build_id
                    == PipelineBuildSchema.id,
                    col(PipelineBuildSchema.is_local).is_(False),
                    col(PipelineBuildSchema.stack_id).is_not(None),
                )
            else:
                templatable_filter = or_(
                    col(PipelineRunSchema.deployment_id).is_(None),
                    and_(
                        PipelineRunSchema.deployment_id
                        == PipelineDeploymentSchema.id,
                        col(PipelineDeploymentSchema.build_id).is_(None),
                    ),
                    and_(
                        PipelineRunSchema.deployment_id
                        == PipelineDeploymentSchema.id,
                        PipelineDeploymentSchema.build_id
                        == PipelineBuildSchema.id,
                        or_(
                            col(PipelineBuildSchema.is_local).is_(True),
                            col(PipelineBuildSchema.stack_id).is_(None),
                        ),
                    ),
                )

            custom_filters.append(templatable_filter)

        return custom_filters

    def apply_sorting(
        self,
        query: AnyQuery,
        table: Type["AnySchema"],
    ) -> AnyQuery:
        """Apply sorting to the query.

        Args:
            query: The query to which to apply the sorting.
            table: The query table.

        Returns:
            The query with sorting applied.
        """
        from sqlmodel import asc, desc

        from zenml.enums import SorterOps
        from zenml.zen_stores.schemas import (
            ModelSchema,
            ModelVersionSchema,
            PipelineDeploymentSchema,
            PipelineRunSchema,
            PipelineSchema,
            StackSchema,
        )

        sort_by, operand = self.sorting_params

        if sort_by == "pipeline":
            query = query.outerjoin(
                PipelineSchema,
                PipelineRunSchema.pipeline_id == PipelineSchema.id,
            )
            column = PipelineSchema.name
        elif sort_by == "stack":
            query = query.outerjoin(
                PipelineDeploymentSchema,
                PipelineRunSchema.deployment_id == PipelineDeploymentSchema.id,
            ).outerjoin(
                StackSchema,
                PipelineDeploymentSchema.stack_id == StackSchema.id,
            )
            column = StackSchema.name
        elif sort_by == "model":
            query = query.outerjoin(
                ModelVersionSchema,
                PipelineRunSchema.model_version_id == ModelVersionSchema.id,
            ).outerjoin(
                ModelSchema,
                ModelVersionSchema.model_id == ModelSchema.id,
            )
            column = ModelSchema.name
        elif sort_by == "model_version":
            query = query.outerjoin(
                ModelVersionSchema,
                PipelineRunSchema.model_version_id == ModelVersionSchema.id,
            )
            column = ModelVersionSchema.name
        else:
            return super().apply_sorting(query=query, table=table)

        query = query.add_columns(column)

        if operand == SorterOps.ASCENDING:
            query = query.order_by(asc(column))
        else:
            query = query.order_by(desc(column))

        return query<|MERGE_RESOLUTION|>--- conflicted
+++ resolved
@@ -24,7 +24,6 @@
     Type,
     TypeVar,
     Union,
-    cast,
 )
 from uuid import UUID
 
@@ -309,123 +308,6 @@
         )
 
         return get_artifacts_versions_of_pipeline_run(self, only_produced=True)
-
-<<<<<<< HEAD
-    def stop_run(self, graceful: bool = False) -> None:
-        """Method to stop a pipeline run.
-
-        Args:
-            graceful: If True, allows for graceful shutdown where possible.
-                If False, forces immediate termination. Default is False.
-
-        Returns:
-            The updated pipeline run.
-
-        Raises:
-            ValueError: If the stack of the run response is None.
-            IllegalOperationError: If the run is already in a finished state
-                or is already being stopped.
-        """
-        # Check if the stack is still accessible
-        if self.stack is None:
-            raise ValueError(
-                "The stack that this pipeline run response was executed on "
-                "is either not accessible or has been deleted."
-            )
-
-        # Check if pipeline can be stopped
-        if self.status == ExecutionStatus.COMPLETED:
-            raise IllegalOperationError(
-                "Cannot stop a run that is already completed."
-            )
-
-        if self.status == ExecutionStatus.STOPPED:
-            raise IllegalOperationError("Run is already stopped.")
-
-        if self.status == ExecutionStatus.STOPPING:
-            raise IllegalOperationError("Run is already being stopped.")
-
-        # Create the orchestrator instance
-        from zenml.enums import StackComponentType
-        from zenml.orchestrators.base_orchestrator import BaseOrchestrator
-        from zenml.stack.stack_component import StackComponent
-
-        # Check if the stack is still accessible
-        orchestrator_list = self.stack.components.get(
-            StackComponentType.ORCHESTRATOR, []
-        )
-        if len(orchestrator_list) == 0:
-            raise ValueError(
-                "The orchestrator that this pipeline run response was "
-                "executed with is either not accessible or has been deleted."
-            )
-
-        orchestrator = cast(
-            BaseOrchestrator,
-            StackComponent.from_model(component_model=orchestrator_list[0]),
-        )
-
-        # Stop the run
-        orchestrator.stop_run(run=self, graceful=graceful)
-=======
-    def refresh_run_status(self) -> "PipelineRunResponse":
-        """Method to refresh the status of a run if it is initializing/running.
-
-        Returns:
-            The updated pipeline.
-
-        Raises:
-            ValueError: If the stack of the run response is None.
-        """
-        if self.status in [
-            ExecutionStatus.INITIALIZING,
-            ExecutionStatus.RUNNING,
-        ]:
-            # Check if the stack still accessible
-            if self.stack is None:
-                raise ValueError(
-                    "The stack that this pipeline run response was executed on"
-                    "is either not accessible or has been deleted."
-                )
-
-            # Create the orchestrator instance
-            from zenml.enums import StackComponentType
-            from zenml.orchestrators.base_orchestrator import BaseOrchestrator
-            from zenml.stack.stack_component import StackComponent
-
-            # Check if the stack still accessible
-            orchestrator_list = self.stack.components.get(
-                StackComponentType.ORCHESTRATOR, []
-            )
-            if len(orchestrator_list) == 0:
-                raise ValueError(
-                    "The orchestrator that this pipeline run response was "
-                    "executed with is either not accessible or has been deleted."
-                )
-
-            orchestrator = cast(
-                BaseOrchestrator,
-                StackComponent.from_model(
-                    component_model=orchestrator_list[0]
-                ),
-            )
-
-            # Fetch the status
-            status = orchestrator.fetch_status(run=self)
-
-            # If it is different from the current status, update it
-            if status != self.status:
-                from zenml.client import Client
-                from zenml.models import PipelineRunUpdate
-
-                client = Client()
-                return client.zen_store.update_run(
-                    run_id=self.id,
-                    run_update=PipelineRunUpdate(status=status),
-                )
-
-        return self
->>>>>>> 24b61c1f
 
     # Body and metadata properties
     @property
