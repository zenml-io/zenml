--- conflicted
+++ resolved
@@ -34,16 +34,13 @@
 from zenml.models.v2.base.filter import AnyQuery
 from zenml.models.v2.base.page import Page
 from zenml.models.v2.base.scoped import (
-<<<<<<< HEAD
-    RunMetadataFilter,
-=======
     ProjectScopedFilter,
     ProjectScopedRequest,
     ProjectScopedResponse,
     ProjectScopedResponseBody,
     ProjectScopedResponseMetadata,
     ProjectScopedResponseResources,
->>>>>>> d8baece0
+    RunMetadataFilter,
     TaggableFilter,
 )
 from zenml.models.v2.core.service import ServiceResponse
@@ -568,13 +565,9 @@
 # ------------------ Filter Model ------------------
 
 
-<<<<<<< HEAD
 class ModelVersionFilter(
-    WorkspaceScopedFilter, TaggableFilter, RunMetadataFilter
+    ProjectScopedFilter, TaggableFilter, RunMetadataFilter
 ):
-=======
-class ModelVersionFilter(ProjectScopedFilter, TaggableFilter):
->>>>>>> d8baece0
     """Filter model for model versions."""
 
     FILTER_EXCLUDE_FIELDS: ClassVar[List[str]] = [
@@ -595,7 +588,7 @@
         "model",
     ]
     API_MULTI_INPUT_PARAMS: ClassVar[List[str]] = [
-        *WorkspaceScopedFilter.API_MULTI_INPUT_PARAMS,
+        *ProjectScopedFilter.API_MULTI_INPUT_PARAMS,
         *TaggableFilter.API_MULTI_INPUT_PARAMS,
         *RunMetadataFilter.API_MULTI_INPUT_PARAMS,
     ]
