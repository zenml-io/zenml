#  Copyright (c) ZenML GmbH 2023. All Rights Reserved.
#
#  Licensed under the Apache License, Version 2.0 (the "License");
#  you may not use this file except in compliance with the License.
#  You may obtain a copy of the License at:
#
#       https://www.apache.org/licenses/LICENSE-2.0
#
#  Unless required by applicable law or agreed to in writing, software
#  distributed under the License is distributed on an "AS IS" BASIS,
#  WITHOUT WARRANTIES OR CONDITIONS OF ANY KIND, either express
#  or implied. See the License for the specific language governing
#  permissions and limitations under the License.
"""Models representing pipeline builds."""

import json
from typing import TYPE_CHECKING, Any, ClassVar, Dict, List, Optional, Union
from uuid import UUID

from pydantic import Field

from zenml.models.v2.base.base import BaseZenModel
from zenml.models.v2.base.scoped import (
    WorkspaceScopedFilter,
    WorkspaceScopedRequest,
    WorkspaceScopedResponse,
    WorkspaceScopedResponseBody,
    WorkspaceScopedResponseMetadata,
    WorkspaceScopedResponseResources,
)
from zenml.models.v2.misc.build_item import BuildItem

if TYPE_CHECKING:
    from sqlalchemy.sql.elements import ColumnElement

    from zenml.models.v2.core.pipeline import PipelineResponse
    from zenml.models.v2.core.stack import StackResponse


# ------------------ Request Model ------------------


class PipelineBuildBase(BaseZenModel):
    """Base model for pipeline builds."""

    images: Dict[str, BuildItem] = Field(
        default={}, title="The images of this build."
    )
    is_local: bool = Field(
        title="Whether the build images are stored in a container registry "
        "or locally.",
    )
    contains_code: bool = Field(
        title="Whether any image of the build contains user code.",
    )
    zenml_version: Optional[str] = Field(
        title="The version of ZenML used for this build.", default=None
    )
    python_version: Optional[str] = Field(
        title="The Python version used for this build.", default=None
    )

    # Helper methods
    @property
    def requires_code_download(self) -> bool:
        """Whether the build requires code download.

        Returns:
            Whether the build requires code download.
        """
        return any(
            item.requires_code_download for item in self.images.values()
        )

    @staticmethod
    def get_image_key(component_key: str, step: Optional[str] = None) -> str:
        """Get the image key.

        Args:
            component_key: The component key.
            step: The pipeline step for which the image was built.

        Returns:
            The image key.
        """
        if step:
            return f"{step}.{component_key}"
        else:
            return component_key

    def get_image(self, component_key: str, step: Optional[str] = None) -> str:
        """Get the image built for a specific key.

        Args:
            component_key: The key for which to get the image.
            step: The pipeline step for which to get the image. If no image
                exists for this step, will fall back to the pipeline image for
                the same key.

        Returns:
            The image name or digest.
        """
        return self._get_item(component_key=component_key, step=step).image

    def get_settings_checksum(
        self, component_key: str, step: Optional[str] = None
    ) -> Optional[str]:
        """Get the settings checksum for a specific key.

        Args:
            component_key: The key for which to get the checksum.
            step: The pipeline step for which to get the checksum. If no
                image exists for this step, will fall back to the pipeline image
                for the same key.

        Returns:
            The settings checksum.
        """
        return self._get_item(
            component_key=component_key, step=step
        ).settings_checksum

    def _get_item(
        self, component_key: str, step: Optional[str] = None
    ) -> "BuildItem":
        """Get the item for a specific key.

        Args:
            component_key: The key for which to get the item.
            step: The pipeline step for which to get the item. If no item
                exists for this step, will fall back to the item for
                the same key.

        Raises:
            KeyError: If no item exists for the given key.

        Returns:
            The build item.
        """
        if step:
            try:
                combined_key = self.get_image_key(
                    component_key=component_key, step=step
                )
                return self.images[combined_key]
            except KeyError:
                pass

        try:
            return self.images[component_key]
        except KeyError:
            raise KeyError(
                f"Unable to find image for key {component_key}. Available keys: "
                f"{set(self.images)}."
            )


class PipelineBuildRequest(PipelineBuildBase, WorkspaceScopedRequest):
    """Request model for pipelines builds."""

    checksum: Optional[str] = Field(title="The build checksum.", default=None)
    stack_checksum: Optional[str] = Field(
        title="The stack checksum.", default=None
    )

    stack: Optional[UUID] = Field(
        title="The stack that was used for this build.", default=None
    )
    pipeline: Optional[UUID] = Field(
        title="The pipeline that was used for this build.", default=None
    )


# ------------------ Update Model ------------------

# There is no update model for pipeline build models.


# ------------------ Response Model ------------------
class PipelineBuildResponseBody(WorkspaceScopedResponseBody):
    """Response body for pipeline builds."""


class PipelineBuildResponseMetadata(WorkspaceScopedResponseMetadata):
    """Response metadata for pipeline builds."""

    pipeline: Optional["PipelineResponse"] = Field(
        default=None, title="The pipeline that was used for this build."
    )
    stack: Optional["StackResponse"] = Field(
        default=None, title="The stack that was used for this build."
    )
    images: Dict[str, "BuildItem"] = Field(
        default={}, title="The images of this build."
    )
    zenml_version: Optional[str] = Field(
        default=None, title="The version of ZenML used for this build."
    )
    python_version: Optional[str] = Field(
        default=None, title="The Python version used for this build."
    )
    checksum: Optional[str] = Field(default=None, title="The build checksum.")
    stack_checksum: Optional[str] = Field(
        default=None, title="The stack checksum."
    )
    is_local: bool = Field(
        title="Whether the build images are stored in a container "
        "registry or locally.",
    )
    contains_code: bool = Field(
        title="Whether any image of the build contains user code.",
    )


class PipelineBuildResponseResources(WorkspaceScopedResponseResources):
    """Class for all resource models associated with the pipeline build entity."""


class PipelineBuildResponse(
    WorkspaceScopedResponse[
        PipelineBuildResponseBody,
        PipelineBuildResponseMetadata,
        PipelineBuildResponseResources,
    ]
):
    """Response model for pipeline builds."""

    def get_hydrated_version(self) -> "PipelineBuildResponse":
        """Return the hydrated version of this pipeline build.

        Returns:
            an instance of the same entity with the metadata field attached.
        """
        from zenml.client import Client

        return Client().zen_store.get_build(self.id)

    # Helper methods
    def to_yaml(self) -> Dict[str, Any]:
        """Create a yaml representation of the pipeline build.

        Create a yaml representation of the pipeline build that can be used
        to create a PipelineBuildBase instance.

        Returns:
            The yaml representation of the pipeline build.
        """
        # Get the base attributes
        yaml_dict: Dict[str, Any] = json.loads(
            self.model_dump_json(
                exclude={
                    "body",
                    "metadata",
                }
            )
        )
        images = json.loads(
            self.get_metadata().model_dump_json(
                exclude={
                    "pipeline",
                    "stack",
                    "workspace",
                }
            )
        )
        yaml_dict.update(images)
        return yaml_dict

    @property
    def requires_code_download(self) -> bool:
        """Whether the build requires code download.

        Returns:
            Whether the build requires code download.
        """
        return any(
            item.requires_code_download for item in self.images.values()
        )

    @staticmethod
    def get_image_key(component_key: str, step: Optional[str] = None) -> str:
        """Get the image key.

        Args:
            component_key: The component key.
            step: The pipeline step for which the image was built.

        Returns:
            The image key.
        """
        if step:
            return f"{step}.{component_key}"
        else:
            return component_key

    def get_image(self, component_key: str, step: Optional[str] = None) -> str:
        """Get the image built for a specific key.

        Args:
            component_key: The key for which to get the image.
            step: The pipeline step for which to get the image. If no image
                exists for this step, will fall back to the pipeline image for
                the same key.

        Returns:
            The image name or digest.
        """
        return self._get_item(component_key=component_key, step=step).image

    def get_settings_checksum(
        self, component_key: str, step: Optional[str] = None
    ) -> Optional[str]:
        """Get the settings checksum for a specific key.

        Args:
            component_key: The key for which to get the checksum.
            step: The pipeline step for which to get the checksum. If no
                image exists for this step, will fall back to the pipeline image
                for the same key.

        Returns:
            The settings checksum.
        """
        return self._get_item(
            component_key=component_key, step=step
        ).settings_checksum

    def _get_item(
        self, component_key: str, step: Optional[str] = None
    ) -> "BuildItem":
        """Get the item for a specific key.

        Args:
            component_key: The key for which to get the item.
            step: The pipeline step for which to get the item. If no item
                exists for this step, will fall back to the item for
                the same key.

        Raises:
            KeyError: If no item exists for the given key.

        Returns:
            The build item.
        """
        if step:
            try:
                combined_key = self.get_image_key(
                    component_key=component_key, step=step
                )
                return self.images[combined_key]
            except KeyError:
                pass

        try:
            return self.images[component_key]
        except KeyError:
            raise KeyError(
                f"Unable to find image for key {component_key}. Available keys: "
                f"{set(self.images)}."
            )

    # Body and metadata properties
    @property
    def pipeline(self) -> Optional["PipelineResponse"]:
        """The `pipeline` property.

        Returns:
            the value of the property.
        """
        return self.get_metadata().pipeline

    @property
    def stack(self) -> Optional["StackResponse"]:
        """The `stack` property.

        Returns:
            the value of the property.
        """
        return self.get_metadata().stack

    @property
    def images(self) -> Dict[str, "BuildItem"]:
        """The `images` property.

        Returns:
            the value of the property.
        """
        return self.get_metadata().images

    @property
    def zenml_version(self) -> Optional[str]:
        """The `zenml_version` property.

        Returns:
            the value of the property.
        """
        return self.get_metadata().zenml_version

    @property
    def python_version(self) -> Optional[str]:
        """The `python_version` property.

        Returns:
            the value of the property.
        """
        return self.get_metadata().python_version

    @property
    def checksum(self) -> Optional[str]:
        """The `checksum` property.

        Returns:
            the value of the property.
        """
        return self.get_metadata().checksum

    @property
    def stack_checksum(self) -> Optional[str]:
        """The `stack_checksum` property.

        Returns:
            the value of the property.
        """
        return self.get_metadata().stack_checksum

    @property
    def is_local(self) -> bool:
        """The `is_local` property.

        Returns:
            the value of the property.
        """
        return self.get_metadata().is_local

    @property
    def contains_code(self) -> bool:
        """The `contains_code` property.

        Returns:
            the value of the property.
        """
        return self.get_metadata().contains_code


# ------------------ Filter Model ------------------


class PipelineBuildFilter(WorkspaceScopedFilter):
    """Model to enable advanced filtering of all pipeline builds."""

<<<<<<< HEAD
=======
    FILTER_EXCLUDE_FIELDS: ClassVar[List[str]] = [
        *WorkspaceScopedFilter.FILTER_EXCLUDE_FIELDS,
        "container_registry_id",
    ]

    workspace_id: Optional[Union[UUID, str]] = Field(
        description="Workspace for this pipeline build.",
        default=None,
        union_mode="left_to_right",
    )
    user_id: Optional[Union[UUID, str]] = Field(
        description="User that produced this pipeline build.",
        default=None,
        union_mode="left_to_right",
    )
>>>>>>> 96034f99
    pipeline_id: Optional[Union[UUID, str]] = Field(
        description="Pipeline associated with the pipeline build.",
        default=None,
        union_mode="left_to_right",
    )
    stack_id: Optional[Union[UUID, str]] = Field(
        description="Stack associated with the pipeline build.",
        default=None,
        union_mode="left_to_right",
    )
    container_registry_id: Optional[Union[UUID, str]] = Field(
        description="Container registry associated with the pipeline build.",
        default=None,
        union_mode="left_to_right",
    )
    is_local: Optional[bool] = Field(
        description="Whether the build images are stored in a container "
        "registry or locally.",
        default=None,
    )
    contains_code: Optional[bool] = Field(
        description="Whether any image of the build contains user code.",
        default=None,
    )
    zenml_version: Optional[str] = Field(
        description="The version of ZenML used for this build.", default=None
    )
    python_version: Optional[str] = Field(
        description="The Python version used for this build.", default=None
    )
    checksum: Optional[str] = Field(
        description="The build checksum.", default=None
    )
    stack_checksum: Optional[str] = Field(
        description="The stack checksum.", default=None
    )

    def get_custom_filters(
        self,
    ) -> List["ColumnElement[bool]"]:
        """Get custom filters.

        Returns:
            A list of custom filters.
        """
        custom_filters = super().get_custom_filters()

        from sqlmodel import and_

        from zenml.enums import StackComponentType
        from zenml.zen_stores.schemas import (
            PipelineBuildSchema,
            StackComponentSchema,
            StackCompositionSchema,
            StackSchema,
        )

        if self.container_registry_id:
            container_registry_filter = and_(
                PipelineBuildSchema.stack_id == StackSchema.id,
                StackSchema.id == StackCompositionSchema.stack_id,
                StackCompositionSchema.component_id == StackComponentSchema.id,
                StackComponentSchema.type
                == StackComponentType.CONTAINER_REGISTRY.value,
                StackComponentSchema.id == self.container_registry_id,
            )
            custom_filters.append(container_registry_filter)

        return custom_filters<|MERGE_RESOLUTION|>--- conflicted
+++ resolved
@@ -14,7 +14,7 @@
 """Models representing pipeline builds."""
 
 import json
-from typing import TYPE_CHECKING, Any, ClassVar, Dict, List, Optional, Union
+from typing import TYPE_CHECKING, Any, ClassVar, Dict, List, Optional, Union, Type, TypeVar
 from uuid import UUID
 
 from pydantic import Field
@@ -35,6 +35,10 @@
 
     from zenml.models.v2.core.pipeline import PipelineResponse
     from zenml.models.v2.core.stack import StackResponse
+    from zenml.zen_stores.schemas import BaseSchema
+
+    AnySchema = TypeVar("AnySchema", bound=BaseSchema)
+
 
 
 # ------------------ Request Model ------------------
@@ -448,24 +452,11 @@
 class PipelineBuildFilter(WorkspaceScopedFilter):
     """Model to enable advanced filtering of all pipeline builds."""
 
-<<<<<<< HEAD
-=======
     FILTER_EXCLUDE_FIELDS: ClassVar[List[str]] = [
         *WorkspaceScopedFilter.FILTER_EXCLUDE_FIELDS,
         "container_registry_id",
     ]
 
-    workspace_id: Optional[Union[UUID, str]] = Field(
-        description="Workspace for this pipeline build.",
-        default=None,
-        union_mode="left_to_right",
-    )
-    user_id: Optional[Union[UUID, str]] = Field(
-        description="User that produced this pipeline build.",
-        default=None,
-        union_mode="left_to_right",
-    )
->>>>>>> 96034f99
     pipeline_id: Optional[Union[UUID, str]] = Field(
         description="Pipeline associated with the pipeline build.",
         default=None,
@@ -504,14 +495,17 @@
     )
 
     def get_custom_filters(
-        self,
+        self, table: Type["AnySchema"],
     ) -> List["ColumnElement[bool]"]:
         """Get custom filters.
 
+        Args:
+            table: The query table.
+
         Returns:
             A list of custom filters.
         """
-        custom_filters = super().get_custom_filters()
+        custom_filters = super().get_custom_filters(table)
 
         from sqlmodel import and_
 
