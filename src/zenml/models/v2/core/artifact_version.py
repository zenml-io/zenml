--- conflicted
+++ resolved
@@ -41,16 +41,13 @@
 from zenml.models.v2.base.base import BaseUpdate
 from zenml.models.v2.base.filter import FilterGenerator
 from zenml.models.v2.base.scoped import (
-<<<<<<< HEAD
-    RunMetadataFilter,
-=======
     ProjectScopedFilter,
     ProjectScopedRequest,
     ProjectScopedResponse,
     ProjectScopedResponseBody,
     ProjectScopedResponseMetadata,
     ProjectScopedResponseResources,
->>>>>>> d8baece0
+    RunMetadataFilter,
     TaggableFilter,
 )
 from zenml.models.v2.core.artifact import ArtifactResponse
@@ -474,13 +471,9 @@
 # ------------------ Filter Model ------------------
 
 
-<<<<<<< HEAD
 class ArtifactVersionFilter(
-    WorkspaceScopedFilter, TaggableFilter, RunMetadataFilter
+    ProjectScopedFilter, TaggableFilter, RunMetadataFilter
 ):
-=======
-class ArtifactVersionFilter(ProjectScopedFilter, TaggableFilter):
->>>>>>> d8baece0
     """Model to enable advanced filtering of artifact versions."""
 
     FILTER_EXCLUDE_FIELDS: ClassVar[List[str]] = [
@@ -507,7 +500,7 @@
         "artifact_id",
     ]
     API_MULTI_INPUT_PARAMS: ClassVar[List[str]] = [
-        *WorkspaceScopedFilter.API_MULTI_INPUT_PARAMS,
+        *ProjectScopedFilter.API_MULTI_INPUT_PARAMS,
         *TaggableFilter.API_MULTI_INPUT_PARAMS,
         *RunMetadataFilter.API_MULTI_INPUT_PARAMS,
     ]
