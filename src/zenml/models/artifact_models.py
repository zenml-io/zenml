#  Copyright (c) ZenML GmbH 2022. All Rights Reserved.
#
#  Licensed under the Apache License, Version 2.0 (the "License");
#  you may not use this file except in compliance with the License.
#  You may obtain a copy of the License at:
#
#       https://www.apache.org/licenses/LICENSE-2.0
#
#  Unless required by applicable law or agreed to in writing, software
#  distributed under the License is distributed on an "AS IS" BASIS,
#  WITHOUT WARRANTIES OR CONDITIONS OF ANY KIND, either express
#  or implied. See the License for the specific language governing
#  permissions and limitations under the License.
"""Models representing artifacts."""

from typing import TYPE_CHECKING, Any, ClassVar, Dict, List, Optional, Union
from uuid import UUID

from pydantic import BaseModel, Field

from zenml.config.source import Source, convert_source_validator
from zenml.enums import ArtifactType
from zenml.logger import get_logger
from zenml.models.base_models import (
    WorkspaceScopedRequestModel,
    WorkspaceScopedResponseModel,
)
from zenml.models.constants import STR_FIELD_MAX_LENGTH
from zenml.models.filter_models import WorkspaceScopedFilterModel
from zenml.models.visualization_models import VisualizationModel

if TYPE_CHECKING:
    from zenml.models.pipeline_run_models import PipelineRunResponseModel
    from zenml.models.run_metadata_models import RunMetadataResponseModel
    from zenml.models.step_run_models import StepRunResponseModel


logger = get_logger(__name__)

# ---- #
# BASE #
# ---- #


class ArtifactBaseModel(BaseModel):
    """Base model for artifacts."""

    name: str = Field(
        title="Name of the artifact.",
        max_length=STR_FIELD_MAX_LENGTH,
    )
<<<<<<< HEAD
    version: Union[str, int] = Field(
        title="Version of the artifact.", max_length=STR_FIELD_MAX_LENGTH
=======
    has_custom_name: bool = Field(
        title="Whether the name is custom (True) or auto-generated (False).",
        default=False,
>>>>>>> 4e91c3fa
    )
    artifact_store_id: Optional[UUID] = Field(
        title="ID of the artifact store in which this artifact is stored.",
        default=None,
    )
    type: ArtifactType = Field(title="Type of the artifact.")
    uri: str = Field(
        title="URI of the artifact.", max_length=STR_FIELD_MAX_LENGTH
    )
    materializer: Source = Field(
        title="Materializer class to use for this artifact.",
    )
    data_type: Source = Field(
        title="Data type of the artifact.",
    )
    visualizations: Optional[List[VisualizationModel]] = Field(
        default=None, title="Visualizations of the artifact."
    )

    _convert_source = convert_source_validator("materializer", "data_type")


# -------- #
# RESPONSE #
# -------- #


class ArtifactResponseModel(ArtifactBaseModel, WorkspaceScopedResponseModel):
    """Response model for artifacts."""

    producer_step_run_id: Optional[UUID] = Field(
        title="ID of the step run that produced this artifact.",
        default=None,
    )
    metadata: Dict[str, "RunMetadataResponseModel"] = Field(
        default={}, title="Metadata of the artifact."
    )

    @property
    def step(self) -> "StepRunResponseModel":
        """Get the step that produced this artifact.

        Returns:
            The step that produced this artifact.
        """
        from zenml.utils.artifact_utils import get_producer_step_of_artifact

        return get_producer_step_of_artifact(self)

    @property
    def run(self) -> "PipelineRunResponseModel":
        """Get the pipeline run that produced this artifact.

        Returns:
            The pipeline run that produced this artifact.
        """
        return self.step.run

    def load(self) -> Any:
        """Materializes (loads) the data stored in this artifact.

        Returns:
            The materialized data.
        """
        from zenml.utils.artifact_utils import load_artifact

        return load_artifact(self)

    def read(self) -> Any:
        """(Deprecated) Materializes (loads) the data stored in this artifact.

        Returns:
            The materialized data.
        """
        logger.warning(
            "`artifact.read()` is deprecated and will be removed in a future "
            "release. Please use `artifact.load()` instead."
        )
        return self.load()

    def visualize(self, title: Optional[str] = None) -> None:
        """Visualize the artifact in notebook environments.

        Args:
            title: Optional title to show before the visualizations.
        """
        from zenml.utils.visualization_utils import visualize_artifact

        visualize_artifact(self, title=title)


# ------ #
# FILTER #
# ------ #


class ArtifactFilterModel(WorkspaceScopedFilterModel):
    """Model to enable advanced filtering of all Artifacts."""

    # `only_unused` refers to a property of the artifacts relationship
    #  rather than a field in the db, hence it needs to be handled
    #  explicitly
    FILTER_EXCLUDE_FIELDS: ClassVar[List[str]] = [
        *WorkspaceScopedFilterModel.FILTER_EXCLUDE_FIELDS,
        "only_unused",
    ]

    name: Optional[str] = Field(
        default=None,
        description="Name of the artifact",
    )
    version: Optional[str] = Field(
        default=None,
        description="Version of the artifact",
    )
    version_number: Optional[int] = Field(
        default=None,
        description="Version of the artifact if it is an integer",
    )
    uri: Optional[str] = Field(
        default=None,
        description="Uri of the artifact",
    )
    materializer: Optional[str] = Field(
        default=None,
        description="Materializer used to produce the artifact",
    )
    type: Optional[str] = Field(
        default=None,
        description="Type of the artifact",
    )
    data_type: Optional[str] = Field(
        default=None,
        description="Datatype of the artifact",
    )
    artifact_store_id: Optional[Union[UUID, str]] = Field(
        default=None, description="Artifact store for this artifact"
    )
    workspace_id: Optional[Union[UUID, str]] = Field(
        default=None, description="Workspace for this artifact"
    )
    user_id: Optional[Union[UUID, str]] = Field(
        default=None, description="User that produced this artifact"
    )
    only_unused: Optional[bool] = Field(
        default=False, description="Filter only for unused artifacts"
    )


# ------- #
# REQUEST #
# ------- #


class ArtifactRequestModel(ArtifactBaseModel, WorkspaceScopedRequestModel):
    """Request model for artifacts."""<|MERGE_RESOLUTION|>--- conflicted
+++ resolved
@@ -49,14 +49,13 @@
         title="Name of the artifact.",
         max_length=STR_FIELD_MAX_LENGTH,
     )
-<<<<<<< HEAD
     version: Union[str, int] = Field(
-        title="Version of the artifact.", max_length=STR_FIELD_MAX_LENGTH
-=======
+        title="Version of the artifact.",
+        max_length=STR_FIELD_MAX_LENGTH,
+    )
     has_custom_name: bool = Field(
         title="Whether the name is custom (True) or auto-generated (False).",
         default=False,
->>>>>>> 4e91c3fa
     )
     artifact_store_id: Optional[UUID] = Field(
         title="ID of the artifact store in which this artifact is stored.",
