--- conflicted
+++ resolved
@@ -75,14 +75,8 @@
             The path to the secret store.
         """
         return os.path.join(
-<<<<<<< HEAD
-            get_global_config_directory(),
-            LOCAL_STORES_DIRECTORY_NAME,
+            GlobalConfiguration().local_stores_path,
             str(id_),
-=======
-            GlobalConfiguration().local_stores_path,
-            str(uuid),
->>>>>>> 25e57a64
             LOCAL_SECRETS_FILENAME,
         )
 
