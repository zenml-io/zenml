#  Copyright (c) ZenML GmbH 2020. All Rights Reserved.
#
#  Licensed under the Apache License, Version 2.0 (the "License");
#  you may not use this file except in compliance with the License.
#  You may obtain a copy of the License at:
#
#       https://www.apache.org/licenses/LICENSE-2.0
#
#  Unless required by applicable law or agreed to in writing, software
#  distributed under the License is distributed on an "AS IS" BASIS,
#  WITHOUT WARRANTIES OR CONDITIONS OF ANY KIND, either express
#  or implied. See the License for the specific language governing
#  permissions and limitations under the License.
"""Logger implementation."""

import json
import logging
import os
import sys
from contextvars import ContextVar
from typing import Any, Optional

from rich.traceback import install as rich_tb_install

from zenml.constants import (
    ENABLE_RICH_TRACEBACK,
    ENV_ZENML_LOGGING_COLORS_DISABLED,
    ENV_ZENML_SUPPRESS_LOGS,
    ZENML_LOGGING_VERBOSITY,
    handle_bool_env_var,
)
from zenml.enums import LoggingLevels

step_names_in_console: ContextVar[bool] = ContextVar(
    "step_names_in_console", default=False
)

_original_stdout_write: Optional[Any] = None
_original_stderr_write: Optional[Any] = None
_stdout_wrapped: bool = False
_stderr_wrapped: bool = False


def get_logger(logger_name: str) -> logging.Logger:
    """Main function to get logger name,.

    Args:
        logger_name: Name of logger to initialize.

    Returns:
        A logger object.
    """
    return logging.getLogger(logger_name)


def _add_step_name_to_message(message: str) -> str:
    """Adds the step name to the message.

    Args:
        message: The message to add the step name to.

    Returns:
        The message with the step name added.
    """
    try:
        if step_names_in_console.get():
            from zenml.steps import get_step_context

            step_context = get_step_context()

            if step_context and message not in ["\n", ""]:
                # For progress bar updates (with \r), inject the step name after the \r
                if "\r" in message:
                    message = message.replace(
                        "\r", f"\r[{step_context.step_name}] "
                    )
                else:
                    message = f"[{step_context.step_name}] {message}"
    except Exception:
        # If we can't get step context, just use the original message
        pass

    return message


def format_console_message(
    message: str, level: LoggingLevels = LoggingLevels.INFO
) -> str:
    """Format a message for console output with colors and step names.

    This function applies:
    1. Step name prefixing (if step_names_in_console is True)
    2. Color formatting (unless ZENML_LOGGING_COLORS_DISABLED)
    3. Special formatting for quoted text (purple) and URLs (blue)

    Args:
        message: The message to format.
        level: The logging level for color selection.

    Returns:
        The formatted message.
    """
    import re

    try:
        if step_names_in_console.get():
            message = _add_step_name_to_message(message)
    except Exception:
        pass

    if handle_bool_env_var(ENV_ZENML_LOGGING_COLORS_DISABLED, False):
        return message

    grey = "\x1b[90m"
    white = "\x1b[37m"
    yellow = "\x1b[33m"
    red = "\x1b[31m"
    bold_red = "\x1b[31;1m"
    purple = "\x1b[38;5;105m"
    blue = "\x1b[34m"
    reset = "\x1b[0m"

    COLORS = {
        LoggingLevels.DEBUG: grey,
        LoggingLevels.INFO: white,
        LoggingLevels.WARN: yellow,
        LoggingLevels.ERROR: red,
        LoggingLevels.CRITICAL: bold_red,
    }

    level_color = COLORS.get(level, white)

    formatted_message = f"{level_color}{message}{reset}"

    quoted_groups = re.findall("`([^`]*)`", formatted_message)
    for quoted in quoted_groups:
        formatted_message = formatted_message.replace(
            "`" + quoted + "`",
            f"{reset}{purple}{quoted}{level_color}",
        )

    url_pattern = r"http[s]?://(?:[a-zA-Z]|[0-9]|[$-_@.&+]|[!*\\(\\),]|(?:%[0-9a-fA-F][0-9a-fA-F]))+"
    urls = re.findall(url_pattern, formatted_message)
    for url in urls:
        formatted_message = formatted_message.replace(
            url,
            f"{reset}{blue}{url}{level_color}",
        )

    return formatted_message


def get_logging_level() -> LoggingLevels:
    """Get logging level from the env variable.

    Returns:
        The logging level.

    Raises:
        KeyError: If the logging level is not found.
    """
    verbosity = ZENML_LOGGING_VERBOSITY.upper()
    if verbosity not in LoggingLevels.__members__:
        raise KeyError(
            f"Verbosity must be one of {list(LoggingLevels.__members__.keys())}"
        )
    return LoggingLevels[verbosity]


def set_root_verbosity() -> None:
    """Set the root verbosity."""
    level = get_logging_level()
    if level != LoggingLevels.NOTSET:
        if ENABLE_RICH_TRACEBACK:
            rich_tb_install(show_locals=(level == LoggingLevels.DEBUG))

        logging.root.setLevel(level=level.value)
        get_logger(__name__).debug(
            f"Logging set to level: {logging.getLevelName(level.value)}"
        )
    else:
        logging.disable(sys.maxsize)
        logging.getLogger().disabled = True
        get_logger(__name__).debug("Logging NOTSET")


class ZenMLFormatter(logging.Formatter):
    """Formats logs according to custom specifications."""

    def format(self, record: logging.LogRecord) -> str:
        """Converts a log record to a (colored) string or structured JSON.

        Args:
            record: LogRecord generated by the code.

        Returns:
            A string formatted according to specifications.
        """
        data = {
            "zenml": True,
            "timestamp": self.formatTime(record, datefmt="%Y-%m-%dT%H:%M:%S"),
            "level": record.levelname,
            "name": record.name,
            "msg": record.getMessage(),
            "module": record.module,
            "filename": record.filename,
            "lineno": record.lineno,
        }

        if record.exc_info:
            data["exc_info"] = self.formatException(record.exc_info)

        return json.dumps(data, ensure_ascii=False)


def _wrapped_write(original_write: Any, stream_name: str) -> Any:
    """Wrap stdout/stderr write method to parse and route logs."""

    def wrapped_write(text: str) -> int:
        """Wrap the write method to parse and route logs."""
        from zenml.logging.logging import get_active_log_store

        message = text
        name = "unknown"
        level = (
            LoggingLevels.INFO
            if stream_name == "info"
            else LoggingLevels.ERROR
        )
        level_int = getattr(logging, level.name)
        pathname = ""
        lineno = 0
        funcName = ""

        has_newline = text.endswith("\n")

        stripped_text = text.strip()
        if stripped_text.startswith("{") and stripped_text.endswith("}"):
            try:
                data = json.loads(stripped_text)
                if "zenml" in data and data["zenml"] is True:
                    message = data.get("msg", text)
                    name = data.get("name", name)
                    level_str = data.get("level", level.name)
                    if hasattr(LoggingLevels, level_str):
                        level = getattr(LoggingLevels, level_str)
                        level_int = getattr(logging, level.name)
                    pathname = data.get("filename", pathname)
                    lineno = data.get("lineno", lineno)
                    funcName = data.get("module", funcName)
            except Exception:
                pass

        log_store = get_active_log_store()
        if log_store:
            record = logging.LogRecord(
                name=name,
                level=level_int,
                pathname=pathname,
                lineno=lineno,
                msg=message,
                args=(),
                exc_info=None,
                func=funcName,
            )
            log_store.emit(record)

        formatted_message = format_console_message(message, level)
        if has_newline:
            formatted_message += "\n"

        return original_write(formatted_message)

    return wrapped_write


def wrap_stdout_stderr() -> None:
    """Wrap stdout and stderr write methods."""
    global _stdout_wrapped, _stderr_wrapped
    global _original_stdout_write, _original_stderr_write

    if not _stdout_wrapped:
        _original_stdout_write = getattr(sys.stdout, "write")
        setattr(
            sys.stdout,
            "write",
            _wrapped_write(_original_stdout_write, "info"),
        )
        _stdout_wrapped = True

    if not _stderr_wrapped:
        _original_stderr_write = getattr(sys.stderr, "write")
        setattr(
            sys.stderr,
            "write",
            _wrapped_write(_original_stderr_write, "error"),
        )
        _stderr_wrapped = True


def get_zenml_handler() -> Any:
    """Get console handler for logging.

    Returns:
        A console handler.
    """
    handler = logging.StreamHandler(sys.stdout)
    handler.setFormatter(ZenMLFormatter())
    return handler


def init_logging() -> None:
    """Initialize the logging system."""
    set_root_verbosity()
    wrap_stdout_stderr()

    # Add the ZenML handler to the root logger
    root_logger = logging.getLogger()
<<<<<<< HEAD
    root_logger.addHandler(get_zenml_handler())
=======
    has_console_handler = any(
        isinstance(handler, logging.StreamHandler)
        and handler.stream == sys.stdout
        for handler in root_logger.handlers
    )

    # logging capture warnings
    logging.captureWarnings(True)

    if not has_console_handler:
        console_handler = logging.StreamHandler(sys.stdout)
        console_handler.setFormatter(get_formatter())
        # Set console handler level explicitly to console verbosity
        console_handler.setLevel(get_logging_level().value)
        root_logger.addHandler(console_handler)
>>>>>>> 8cde5902

    # Mute tensorflow cuda warnings
    os.environ["TF_CPP_MIN_LOG_LEVEL"] = "3"

    # Enable logs if environment variable SUPPRESS_ZENML_LOGS is not set to True
    suppress_zenml_logs: bool = handle_bool_env_var(
        ENV_ZENML_SUPPRESS_LOGS, True
    )
    if suppress_zenml_logs:
        # suppress logger info messages
        suppressed_logger_names = [
            "urllib3",
            "azure.core.pipeline.policies.http_logging_policy",
            "grpc",
            "requests",
            "kfp",
            "tensorflow",
        ]
        for logger_name in suppressed_logger_names:
            logging.getLogger(logger_name).setLevel(logging.WARNING)

        # disable logger messages
        disabled_logger_names = [
            "rdbms_metadata_access_object",
            "backoff",
            "segment",
        ]
        for logger_name in disabled_logger_names:
            logging.getLogger(logger_name).setLevel(logging.WARNING)
            logging.getLogger(logger_name).disabled = True<|MERGE_RESOLUTION|>--- conflicted
+++ resolved
@@ -316,28 +316,13 @@
 
     # Add the ZenML handler to the root logger
     root_logger = logging.getLogger()
-<<<<<<< HEAD
     root_logger.addHandler(get_zenml_handler())
-=======
-    has_console_handler = any(
-        isinstance(handler, logging.StreamHandler)
-        and handler.stream == sys.stdout
-        for handler in root_logger.handlers
-    )
+
+    # Mute tensorflow cuda warnings
+    os.environ["TF_CPP_MIN_LOG_LEVEL"] = "3"
 
     # logging capture warnings
     logging.captureWarnings(True)
-
-    if not has_console_handler:
-        console_handler = logging.StreamHandler(sys.stdout)
-        console_handler.setFormatter(get_formatter())
-        # Set console handler level explicitly to console verbosity
-        console_handler.setLevel(get_logging_level().value)
-        root_logger.addHandler(console_handler)
->>>>>>> 8cde5902
-
-    # Mute tensorflow cuda warnings
-    os.environ["TF_CPP_MIN_LOG_LEVEL"] = "3"
 
     # Enable logs if environment variable SUPPRESS_ZENML_LOGS is not set to True
     suppress_zenml_logs: bool = handle_bool_env_var(
