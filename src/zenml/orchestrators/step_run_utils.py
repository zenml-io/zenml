#  Copyright (c) ZenML GmbH 2024. All Rights Reserved.
#
#  Licensed under the Apache License, Version 2.0 (the "License");
#  you may not use this file except in compliance with the License.
#  You may obtain a copy of the License at:
#
#       https://www.apache.org/licenses/LICENSE-2.0
#
#  Unless required by applicable law or agreed to in writing, software
#  distributed under the License is distributed on an "AS IS" BASIS,
#  WITHOUT WARRANTIES OR CONDITIONS OF ANY KIND, either express
#  or implied. See the License for the specific language governing
#  permissions and limitations under the License.
"""Utilities for creating step runs."""

import json
from typing import Dict, List, Optional, Set, Tuple

from zenml.client import Client
from zenml.config.step_configurations import Step
from zenml.constants import CODE_HASH_PARAMETER_NAME, TEXT_FIELD_MAX_LENGTH
from zenml.enums import ExecutionStatus
from zenml.logger import get_logger
from zenml.model.utils import link_artifact_version_to_model_version
from zenml.models import (
    ArtifactVersionResponse,
    ModelVersionResponse,
    PipelineRunResponse,
    PipelineSnapshotResponse,
    StepRunRequest,
    StepRunResponse,
)
from zenml.orchestrators import cache_utils, input_utils, utils
from zenml.stack import Stack
from zenml.utils import pagination_utils
from zenml.utils.time_utils import utc_now

logger = get_logger(__name__)


class StepRunRequestFactory:
    """Helper class to create step run requests."""

    def __init__(
        self,
        snapshot: "PipelineSnapshotResponse",
        pipeline_run: "PipelineRunResponse",
        stack: "Stack",
    ) -> None:
        """Initialize the object.

        Args:
            snapshot: The snapshot for which to create step run requests.
            pipeline_run: The pipeline run for which to create step run
                requests.
            stack: The stack on which the pipeline run is happening.
        """
        self.snapshot = snapshot
        self.pipeline_run = pipeline_run
        self.stack = stack

    def has_caching_enabled(self, invocation_id: str) -> bool:
        """Check if the step has caching enabled.

        Args:
            invocation_id: The invocation ID for which to check if caching is
                enabled.

        Returns:
            Whether the step has caching enabled.
        """
<<<<<<< HEAD
        # Disable caching if serving optimizations are active
        try:
            from zenml.deployers.serving import runtime

            if runtime.is_active():
                return False
        except ImportError:
            # Serving module not available, continue normally
            pass

        step = self.deployment.step_configurations[invocation_id]
=======
        step = self.snapshot.step_configurations[invocation_id]
>>>>>>> c7e620d0
        return utils.is_setting_enabled(
            is_enabled_on_step=step.config.enable_cache,
            is_enabled_on_pipeline=self.snapshot.pipeline_configuration.enable_cache,
        )

    def create_request(self, invocation_id: str) -> StepRunRequest:
        """Create a step run request.

        This will only create a request with basic information and will not yet
        compute information like the cache key and inputs. This is separated
        into a different method `populate_request(...)` that might raise
        exceptions while trying to compute this information.

        Args:
            invocation_id: The invocation ID for which to create the request.

        Returns:
            The step run request.
        """
        return StepRunRequest(
            name=invocation_id,
            pipeline_run_id=self.pipeline_run.id,
            status=ExecutionStatus.RUNNING,
            start_time=utc_now(),
            project=Client().active_project.id,
        )

    def populate_request(
        self,
        request: StepRunRequest,
        step_runs: Optional[Dict[str, "StepRunResponse"]] = None,
    ) -> None:
        """Populate a step run request with additional information.

        Args:
            request: The request to populate.
            step_runs: A dictionary of already fetched step runs to use for
                input resolution. This will be updated in-place with newly
                fetched step runs.
        """
        step = self.snapshot.step_configurations[request.name]

        input_artifacts = input_utils.resolve_step_inputs(
            step=step,
            pipeline_run=self.pipeline_run,
            step_runs=step_runs,
        )

        request.inputs = {
            name: [artifact.id] for name, artifact in input_artifacts.items()
        }

        cache_key = cache_utils.generate_cache_key(
            step=step,
            input_artifacts=input_artifacts,
            artifact_store=self.stack.artifact_store,
            project_id=Client().active_project.id,
        )
        request.cache_key = cache_key

        (
            docstring,
            source_code,
        ) = self._get_docstring_and_source_code(invocation_id=request.name)

        request.docstring = docstring
        request.source_code = source_code
        request.code_hash = step.config.parameters.get(
            CODE_HASH_PARAMETER_NAME
        )

        cache_enabled = utils.is_setting_enabled(
            is_enabled_on_step=step.config.enable_cache,
            is_enabled_on_pipeline=self.snapshot.pipeline_configuration.enable_cache,
        )

        # Disable caching if serving optimizations are active
        try:
            from zenml.deployers.serving import runtime

            if runtime.is_active():
                cache_enabled = False
        except ImportError:
            # Serving module not available, continue normally
            pass

        if cache_enabled:
            if cached_step_run := cache_utils.get_cached_step_run(
                cache_key=cache_key
            ):
                request.inputs = {
                    input_name: [artifact.id for artifact in artifacts]
                    for input_name, artifacts in cached_step_run.inputs.items()
                }

                request.original_step_run_id = cached_step_run.id
                request.outputs = {
                    output_name: [artifact.id for artifact in artifacts]
                    for output_name, artifacts in cached_step_run.outputs.items()
                }

                request.status = ExecutionStatus.CACHED
                request.end_time = request.start_time

                # As a last resort, we try to reuse the docstring/source code
                # from the cached step run. This is part of the cache key
                # computation, so it must be identical to the one we would have
                # computed ourselves.
                if request.source_code is None:
                    request.source_code = cached_step_run.source_code
                if request.docstring is None:
                    request.docstring = cached_step_run.docstring

    def _get_docstring_and_source_code(
        self, invocation_id: str
    ) -> Tuple[Optional[str], Optional[str]]:
        """Get the docstring and source code for the step.

        Args:
            invocation_id: The step invocation ID for which to get the
                docstring and source code.

        Returns:
            The docstring and source code of the step.
        """
        step = self.snapshot.step_configurations[invocation_id]

        try:
            return self._get_docstring_and_source_code_from_step_instance(
                step=step
            )
        except ImportError:
            pass

        # Failed to import the step instance, this is most likely because this
        # code is running on the server as part of a template execution.
        # We now try to fetch the docstring/source code from a step run of the
        # snapshot that was used to create the template
        return self._try_to_get_docstring_and_source_code_from_template(
            invocation_id=invocation_id
        )

    @staticmethod
    def _get_docstring_and_source_code_from_step_instance(
        step: "Step",
    ) -> Tuple[Optional[str], str]:
        """Get the docstring and source code of a step.

        Args:
            step: The step configuration.

        Returns:
            The docstring and source code of a step.
        """
        from zenml.steps.base_step import BaseStep

        step_instance = BaseStep.load_from_source(step.spec.source)

        docstring = step_instance.docstring
        if docstring and len(docstring) > TEXT_FIELD_MAX_LENGTH:
            docstring = docstring[: (TEXT_FIELD_MAX_LENGTH - 3)] + "..."

        source_code = step_instance.source_code
        if source_code and len(source_code) > TEXT_FIELD_MAX_LENGTH:
            source_code = source_code[: (TEXT_FIELD_MAX_LENGTH - 3)] + "..."

        return docstring, source_code

    def _try_to_get_docstring_and_source_code_from_template(
        self, invocation_id: str
    ) -> Tuple[Optional[str], Optional[str]]:
        """Try to get the docstring and source code via a potential template.

        Args:
            invocation_id: The step invocation ID for which to get the
                docstring and source code.

        Returns:
            The docstring and source code of the step.
        """
        if template_id := self.pipeline_run.template_id:
            template = Client().get_run_template(template_id)
            if (
                snapshot_id := template.source_snapshot.id
                if template.source_snapshot
                else None
            ):
                steps = Client().list_run_steps(
                    snapshot_id=snapshot_id,
                    name=invocation_id,
                    size=1,
                    hydrate=True,
                )

                if len(steps) > 0:
                    step = steps[0]
                    return step.docstring, step.source_code

        return None, None


def find_cacheable_invocation_candidates(
    snapshot: "PipelineSnapshotResponse",
    finished_invocations: Set[str],
) -> Set[str]:
    """Find invocations that can potentially be cached.

    Args:
        snapshot: The pipeline snapshot containing the invocations.
        finished_invocations: A set of invocations that are already finished.

    Returns:
        The set of invocations that can potentially be cached.
    """
    invocations = set()
    for invocation_id, step in snapshot.step_configurations.items():
        if invocation_id in finished_invocations:
            continue

        cache_enabled = utils.is_setting_enabled(
            is_enabled_on_step=step.config.enable_cache,
            is_enabled_on_pipeline=snapshot.pipeline_configuration.enable_cache,
        )

        if not cache_enabled:
            continue

        if set(step.spec.upstream_steps) - finished_invocations:
            continue

        invocations.add(invocation_id)

    return invocations


def create_cached_step_runs(
    snapshot: "PipelineSnapshotResponse",
    pipeline_run: PipelineRunResponse,
    stack: "Stack",
) -> Set[str]:
    """Create all cached step runs for a pipeline run.

    Args:
        snapshot: The snapshot of the pipeline run.
        pipeline_run: The pipeline run for which to create the step runs.
        stack: The stack on which the pipeline run is happening.

    Returns:
        The invocation IDs of the created step runs.
    """
    cached_invocations: Set[str] = set()
    visited_invocations: Set[str] = set()
    request_factory = StepRunRequestFactory(
        snapshot=snapshot, pipeline_run=pipeline_run, stack=stack
    )
    # This is used to cache the step runs that we created to avoid unnecessary
    # server requests.
    step_runs: Dict[str, "StepRunResponse"] = {}

    while (
        cache_candidates := find_cacheable_invocation_candidates(
            snapshot=snapshot,
            finished_invocations=cached_invocations,
        )
        # We've already checked these invocations and were not able to cache
        # them -> no need to check them again
        - visited_invocations
    ):
        for invocation_id in cache_candidates:
            visited_invocations.add(invocation_id)

            try:
                step_run_request = request_factory.create_request(
                    invocation_id
                )
                request_factory.populate_request(
                    step_run_request, step_runs=step_runs
                )
            except Exception as e:
                # We failed to create/populate the step run. This might be due
                # to some input resolution error, or an error importing the step
                # source (there might be some missing dependencies). We just
                # treat the step as not cached and let the orchestrator try
                # again in a potentially different environment.
                logger.debug(
                    "Failed preparing step run `%s`: %s", invocation_id, str(e)
                )
                continue

            if step_run_request.status != ExecutionStatus.CACHED:
                # If we're not able to cache the step run, the orchestrator
                # will run the step later which will create the step run
                # -> We don't need to do anything here
                continue

            step_run = publish_cached_step_run(
                step_run_request, pipeline_run=pipeline_run
            )

            # Include the newly created step run in the step runs dictionary to
            # avoid fetching it again later when downstream steps need it for
            # input resolution.
            step_runs[invocation_id] = step_run

            logger.info("Using cached version of step `%s`.", invocation_id)
            cached_invocations.add(invocation_id)

    return cached_invocations


def log_model_version_dashboard_url(
    model_version: ModelVersionResponse,
) -> None:
    """Log the dashboard URL for a model version.

    If the current server is not a ZenML Pro workspace, a fallback message is
    logged instead.

    Args:
        model_version: The model version for which to log the dashboard URL.
    """
    from zenml.utils.dashboard_utils import get_model_version_url

    if model_version_url := get_model_version_url(model_version):
        logger.info(
            "Dashboard URL for Model Version `%s (%s)`:\n%s",
            model_version.model.name,
            model_version.name,
            model_version_url,
        )
    else:
        logger.info(
            "Models can be viewed in the dashboard using ZenML Pro. Sign up "
            "for a free trial at https://www.zenml.io/pro/"
        )


def link_output_artifacts_to_model_version(
    artifacts: Dict[str, List[ArtifactVersionResponse]],
    model_version: ModelVersionResponse,
) -> None:
    """Link the outputs of a step run to a model version.

    Args:
        artifacts: The step output artifacts.
        model_version: The model version to link.
    """
    for output_artifacts in artifacts.values():
        for output_artifact in output_artifacts:
            link_artifact_version_to_model_version(
                artifact_version=output_artifact,
                model_version=model_version,
            )


def publish_cached_step_run(
    request: "StepRunRequest", pipeline_run: "PipelineRunResponse"
) -> "StepRunResponse":
    """Create a cached step run and link to model version and tags.

    Args:
        request: The request for the step run.
        pipeline_run: The pipeline run of the step.

    Returns:
        The createdstep run.
    """
    step_run = Client().zen_store.create_run_step(request)

    if model_version := step_run.model_version or pipeline_run.model_version:
        link_output_artifacts_to_model_version(
            artifacts=step_run.outputs,
            model_version=model_version,
        )

    return step_run


def fetch_step_runs_by_names(
    step_run_names: List[str], pipeline_run: "PipelineRunResponse"
) -> Dict[str, "StepRunResponse"]:
    """Fetch step runs by names.

    Args:
        step_run_names: The names of the step runs to fetch.
        pipeline_run: The pipeline run of the step runs.

    Returns:
        A dictionary of step runs by name.
    """
    step_runs = {}

    chunks = []
    current_chunk = []
    current_length = 0
    # stay under 6KB for good measure.
    max_chunk_length = 6000

    for step_name in step_run_names:
        current_chunk.append(step_name)
        current_length += len(step_name) + 5  # 5 is for the JSON encoding

        if current_length > max_chunk_length:
            chunks.append(current_chunk)
            current_chunk = []
            current_length = 0

    if current_chunk:
        chunks.append(current_chunk)

    for chunk in chunks:
        step_runs.update(
            {
                run_step.name: run_step
                for run_step in pagination_utils.depaginate(
                    Client().list_run_steps,
                    pipeline_run_id=pipeline_run.id,
                    project=pipeline_run.project_id,
                    name="oneof:" + json.dumps(chunk),
                )
            }
        )
    return step_runs<|MERGE_RESOLUTION|>--- conflicted
+++ resolved
@@ -69,7 +69,6 @@
         Returns:
             Whether the step has caching enabled.
         """
-<<<<<<< HEAD
         # Disable caching if serving optimizations are active
         try:
             from zenml.deployers.serving import runtime
@@ -80,10 +79,7 @@
             # Serving module not available, continue normally
             pass
 
-        step = self.deployment.step_configurations[invocation_id]
-=======
         step = self.snapshot.step_configurations[invocation_id]
->>>>>>> c7e620d0
         return utils.is_setting_enabled(
             is_enabled_on_step=step.config.enable_cache,
             is_enabled_on_pipeline=self.snapshot.pipeline_configuration.enable_cache,
