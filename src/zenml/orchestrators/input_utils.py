#  Copyright (c) ZenML GmbH 2022. All Rights Reserved.
#
#  Licensed under the Apache License, Version 2.0 (the "License");
#  you may not use this file except in compliance with the License.
#  You may obtain a copy of the License at:
#
#       https://www.apache.org/licenses/LICENSE-2.0
#
#  Unless required by applicable law or agreed to in writing, software
#  distributed under the License is distributed on an "AS IS" BASIS,
#  WITHOUT WARRANTIES OR CONDITIONS OF ANY KIND, either express
#  or implied. See the License for the specific language governing
#  permissions and limitations under the License.
"""Utilities for inputs."""

<<<<<<< HEAD
from typing import TYPE_CHECKING, Dict, List, Tuple
=======
import functools
from typing import TYPE_CHECKING, Dict, List, Optional, Tuple
>>>>>>> 575e0bb7
from uuid import UUID

from zenml.client import Client
from zenml.config.step_configurations import Step
from zenml.exceptions import InputResolutionError
from zenml.utils import pagination_utils

if TYPE_CHECKING:
    from zenml.models import ArtifactResponse


def resolve_step_inputs(
    step: "Step",
    run_id: UUID,
) -> Tuple[Dict[str, "ArtifactResponse"], List[UUID]]:
    """Resolves inputs for the current step.

    Args:
        step: The step for which to resolve the inputs.
        run_id: The ID of the current pipeline run.

    Raises:
        InputResolutionError: If input resolving failed due to a missing
            step or output.

    Returns:
        The IDs of the input artifacts and the IDs of parent steps of the
        current step.
    """
    list_run_steps = functools.partial(
        Client().list_run_steps, pipeline_run_id=run_id
    )

    current_run_steps = {
        run_step.name: run_step
        for run_step in pagination_utils.depaginate(list_run_steps)
    }

    input_artifacts: Dict[str, "ArtifactResponse"] = {}
    for name, input_ in step.spec.inputs.items():
        try:
            step_run = current_run_steps[input_.step_name]
        except KeyError:
            raise InputResolutionError(
                f"No step `{input_.step_name}` found in current run."
            )

        try:
            artifact = step_run.outputs[input_.output_name]
        except KeyError:
            raise InputResolutionError(
                f"No output `{input_.output_name}` found for step "
                f"`{input_.step_name}`."
            )

        input_artifacts[name] = artifact

    for (
        name,
        external_artifact,
    ) in step.config.external_input_artifacts.items():
        artifact_id = external_artifact.get_artifact_id()
        input_artifacts[name] = Client().get_artifact(artifact_id)

    parent_step_ids = [
        current_run_steps[upstream_step].id
        for upstream_step in step.spec.upstream_steps
    ]

    return input_artifacts, parent_step_ids<|MERGE_RESOLUTION|>--- conflicted
+++ resolved
@@ -13,12 +13,8 @@
 #  permissions and limitations under the License.
 """Utilities for inputs."""
 
-<<<<<<< HEAD
+import functools
 from typing import TYPE_CHECKING, Dict, List, Tuple
-=======
-import functools
-from typing import TYPE_CHECKING, Dict, List, Optional, Tuple
->>>>>>> 575e0bb7
 from uuid import UUID
 
 from zenml.client import Client
