--- conflicted
+++ resolved
@@ -47,12 +47,8 @@
         The IDs of the input artifact versions and the IDs of parent steps of
             the current step.
     """
-<<<<<<< HEAD
-    from zenml.models import ArtifactVersionResponse, RunMetadataResponse
+    from zenml.models import ArtifactVersionResponse
     from zenml.models.v2.core.step_run import StepRunInputResponse
-=======
-    from zenml.models import ArtifactVersionResponse
->>>>>>> 767ae75f
 
     current_run_steps = {
         run_step.name: run_step
@@ -169,16 +165,10 @@
     for name, cll_ in step.config.client_lazy_loaders.items():
         value_ = cll_.evaluate()
         if isinstance(value_, ArtifactVersionResponse):
-<<<<<<< HEAD
             input_artifacts[name] = StepRunInputResponse(
                 input_type=StepRunInputArtifactType.LAZY_LOADED,
                 **value_.model_dump(),
             )
-        elif isinstance(value_, RunMetadataResponse):
-            step.config.parameters[name] = value_.value
-=======
-            input_artifacts[name] = value_
->>>>>>> 767ae75f
         else:
             step.config.parameters[name] = value_
 
