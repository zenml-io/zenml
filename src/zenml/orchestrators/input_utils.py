#  Copyright (c) ZenML GmbH 2022. All Rights Reserved.
#
#  Licensed under the Apache License, Version 2.0 (the "License");
#  you may not use this file except in compliance with the License.
#  You may obtain a copy of the License at:
#
#       https://www.apache.org/licenses/LICENSE-2.0
#
#  Unless required by applicable law or agreed to in writing, software
#  distributed under the License is distributed on an "AS IS" BASIS,
#  WITHOUT WARRANTIES OR CONDITIONS OF ANY KIND, either express
#  or implied. See the License for the specific language governing
#  permissions and limitations under the License.
"""Utilities for inputs."""

<<<<<<< HEAD
from typing import TYPE_CHECKING, Dict, List, Optional, Tuple
from uuid import UUID
=======
import json
from typing import TYPE_CHECKING, Dict, Optional
>>>>>>> 234e3525

from zenml.client import Client
from zenml.config.step_configurations import Step
from zenml.enums import StepRunInputArtifactType
from zenml.exceptions import InputResolutionError
from zenml.utils import string_utils

if TYPE_CHECKING:
    from zenml.models import PipelineRunResponse, StepRunResponse
    from zenml.models.v2.core.step_run import StepRunInputResponse


def resolve_step_inputs(
    step: "Step",
    pipeline_run: "PipelineRunResponse",
    step_runs: Optional[Dict[str, "StepRunResponse"]] = None,
) -> Dict[str, "StepRunInputResponse"]:
    """Resolves inputs for the current step.

    Args:
        step: The step for which to resolve the inputs.
        pipeline_run: The current pipeline run.
        step_runs: A dictionary of already fetched step runs to use for input
            resolution. This will be updated in-place with newly fetched step
            runs.

    Raises:
        InputResolutionError: If input resolving failed due to a missing
            step or output.
        ValueError: If object from model version passed into a step cannot be
            resolved in runtime due to missing object.

    Returns:
        The input artifact versions.
    """
    from zenml.models import ArtifactVersionResponse
    from zenml.models.v2.core.step_run import StepRunInputResponse
    from zenml.orchestrators.step_run_utils import fetch_step_runs_by_names

    step_runs = step_runs or {}

    steps_to_fetch = set(
        input_.step_name for input_ in step.spec.inputs.values()
    )
    # Remove all the step runs that we've already fetched.
    steps_to_fetch.difference_update(step_runs.keys())

    if steps_to_fetch:
        step_runs.update(
            fetch_step_runs_by_names(
                step_run_names=list(steps_to_fetch), pipeline_run=pipeline_run
            )
        )

    input_artifacts: Dict[str, StepRunInputResponse] = {}
    for name, input_ in step.spec.inputs.items():
        try:
            step_run = step_runs[input_.step_name]
        except KeyError:
            raise InputResolutionError(
                f"No step `{input_.step_name}` found in current run."
            )

        output_name = string_utils.format_name_template(
            input_.output_name, substitutions=step_run.substitutions
        )

        try:
            output = step_run.regular_outputs[output_name]
        except KeyError:
            raise InputResolutionError(
                f"No step output `{output_name}` found for step "
                f"`{input_.step_name}`."
            )
        except ValueError:
            raise InputResolutionError(
                f"Expected 1 regular output artifact for {output_name}."
            )

        input_artifacts[name] = StepRunInputResponse(
            input_type=StepRunInputArtifactType.STEP_OUTPUT,
            **output.model_dump(),
        )

    for (
        name,
        external_artifact,
    ) in step.config.external_input_artifacts.items():
        artifact_version_id = external_artifact.get_artifact_version_id()
        input_artifacts[name] = StepRunInputResponse(
            input_type=StepRunInputArtifactType.EXTERNAL,
            **Client().get_artifact_version(artifact_version_id).model_dump(),
        )

    for name, config_ in step.config.model_artifacts_or_metadata.items():
        err_msg = ""
        try:
            context_model_version = config_._get_model_response(
                pipeline_run=pipeline_run
            )
        except RuntimeError as e:
            err_msg = str(e)
        else:
            if (
                config_.artifact_name is None
                and config_.metadata_name
                and context_model_version.run_metadata is not None
            ):
                # metadata values should go directly in parameters, as primitive types
                step.config.parameters[name] = (
                    context_model_version.run_metadata[config_.metadata_name]
                )
            elif config_.artifact_name is None:
                err_msg = (
                    "Cannot load artifact from model version, "
                    "no artifact name specified."
                )
            else:
                if artifact_ := context_model_version.get_artifact(
                    config_.artifact_name, config_.artifact_version
                ):
                    if config_.metadata_name is None:
                        input_artifacts[name] = StepRunInputResponse(
                            input_type=StepRunInputArtifactType.LAZY_LOADED,
                            **artifact_.model_dump(),
                        )
                    elif config_.metadata_name:
                        # metadata values should go directly in parameters, as primitive types
                        try:
                            step.config.parameters[name] = (
                                artifact_.run_metadata[config_.metadata_name]
                            )
                        except KeyError:
                            err_msg = (
                                f"Artifact run metadata `{config_.metadata_name}` "
                                "could not be found in artifact "
                                f"`{config_.artifact_name}::{config_.artifact_version}`."
                            )
                else:
                    err_msg = (
                        f"Artifact `{config_.artifact_name}::{config_.artifact_version}` "
                        f"not found in model `{context_model_version.model.name}` "
                        f"version `{context_model_version.name}`."
                    )
        if err_msg:
            raise ValueError(
                f"Failed to lazy load model version data in step `{step.config.name}`: "
                + err_msg
            )
    for name, cll_ in step.config.client_lazy_loaders.items():
        value_ = cll_.evaluate()
        if isinstance(value_, ArtifactVersionResponse):
            input_artifacts[name] = StepRunInputResponse(
                input_type=StepRunInputArtifactType.LAZY_LOADED,
                **value_.model_dump(),
            )
        else:
            step.config.parameters[name] = value_

    return input_artifacts<|MERGE_RESOLUTION|>--- conflicted
+++ resolved
@@ -13,13 +13,7 @@
 #  permissions and limitations under the License.
 """Utilities for inputs."""
 
-<<<<<<< HEAD
-from typing import TYPE_CHECKING, Dict, List, Optional, Tuple
-from uuid import UUID
-=======
-import json
 from typing import TYPE_CHECKING, Dict, Optional
->>>>>>> 234e3525
 
 from zenml.client import Client
 from zenml.config.step_configurations import Step
