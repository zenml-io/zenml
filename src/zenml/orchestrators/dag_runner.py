#  Copyright (c) ZenML GmbH 2022. All Rights Reserved.
#
#  Licensed under the Apache License, Version 2.0 (the "License");
#  you may not use this file except in compliance with the License.
#  You may obtain a copy of the License at:
#
#       https://www.apache.org/licenses/LICENSE-2.0
#
#  Unless required by applicable law or agreed to in writing, software
#  distributed under the License is distributed on an "AS IS" BASIS,
#  WITHOUT WARRANTIES OR CONDITIONS OF ANY KIND, either express
#  or implied. See the License for the specific language governing
#  permissions and limitations under the License.
"""DAG (Directed Acyclic Graph) Runners."""

import threading
import time
from collections import defaultdict
from enum import Enum
from typing import Any, Callable, Dict, List, Optional

from zenml.logger import get_logger

logger = get_logger(__name__)


def reverse_dag(dag: Dict[str, List[str]]) -> Dict[str, List[str]]:
    """Reverse a DAG.

    Args:
        dag: Adjacency list representation of a DAG.

    Returns:
        Adjacency list representation of the reversed DAG.
    """
    reversed_dag = defaultdict(list)

    # Reverse all edges in the graph.
    for node, upstream_nodes in dag.items():
        for upstream_node in upstream_nodes:
            reversed_dag[upstream_node].append(node)

    # Add nodes without incoming edges back in.
    for node in dag:
        if node not in reversed_dag:
            reversed_dag[node] = []

    return reversed_dag


class NodeStatus(Enum):
    """Status of the execution of a node."""

    NOT_STARTED = "not_started"
    PENDING = "pending"
    RUNNING = "running"
    COMPLETED = "completed"
    FAILED = "failed"
    CANCELLED = "cancelled"


class ThreadedDagRunner:
    """Multi-threaded DAG Runner.

    This class expects a DAG of strings in adjacency list representation, as
    well as a custom `run_fn` as input, then calls `run_fn(node)` for each
    string node in the DAG.

    Steps that can be executed in parallel will be started in separate threads.
    """

    def __init__(
        self,
        dag: Dict[str, List[str]],
        run_fn: Callable[[str], Any],
        preparation_fn: Optional[Callable[[str], bool]] = None,
        finalize_fn: Optional[Callable[[Dict[str, NodeStatus]], None]] = None,
        parallel_node_startup_waiting_period: float = 0.0,
        max_parallelism: Optional[int] = None,
        check_fn: Optional[Callable[[], bool]] = None,
    ) -> None:
        """Define attributes and initialize all nodes in waiting state.

        Args:
            dag: Adjacency list representation of a DAG.
                E.g.: [(1->2), (1->3), (2->4), (3->4)] should be represented as
                `dag={2: [1], 3: [1], 4: [2, 3]}`
            run_fn: A function `run_fn(node)` that runs a single node
            preparation_fn: A function that is called before the node is run.
                If provided, the function return value determines whether the
                node should be run or can be skipped.
            finalize_fn: A function `finalize_fn(node_states)` that is called
                when all nodes have completed.
            parallel_node_startup_waiting_period: Delay in seconds to wait in
                between starting parallel nodes.
            max_parallelism: Maximum number of nodes to run in parallel
            check_fn: A function `check_fn()` that returns True if execution
                should continue, False if it should stop (e.g., for cancellation).
                If None, execution continues normally.

        Raises:
            ValueError: If max_parallelism is not greater than 0.
        """
        if max_parallelism is not None and max_parallelism <= 0:
            raise ValueError("max_parallelism must be greater than 0")

        self.parallel_node_startup_waiting_period = (
            parallel_node_startup_waiting_period
        )
        self.max_parallelism = max_parallelism
        self.dag = dag
        self.reversed_dag = reverse_dag(dag)
        self.run_fn = run_fn
        self.preparation_fn = preparation_fn
        self.finalize_fn = finalize_fn
        self.check_fn = check_fn
        self.nodes = dag.keys()
        self.node_states = {
            node: NodeStatus.NOT_STARTED for node in self.nodes
        }
        self._lock = threading.Lock()

    def _can_run(self, node: str) -> bool:
        """Determine whether a node is ready to be run.

        This is the case if the node has not run yet and all of its upstream
        node have already completed.

        Args:
            node: The node.

        Returns:
            True if the node can run else False.
        """
        if not self.node_states[node] == NodeStatus.NOT_STARTED:
            return False

        # Check that all upstream nodes of this node have already completed.
        for upstream_node in self.dag[node]:
            if not self.node_states[upstream_node] == NodeStatus.COMPLETED:
                return False

        return True

    def _prepare_node_run(self, node: str) -> None:
        """Prepare a node run.

        Args:
            node: The node.
        """
        if self.max_parallelism is None:
            with self._lock:
                self.node_states[node] = NodeStatus.RUNNING
        else:
            while True:
                with self._lock:
                    logger.debug(f"Checking if {node} can run.")
                    running_nodes = len(
                        [
                            state
                            for state in self.node_states.values()
                            if state == NodeStatus.RUNNING
                        ]
                    )
                    if running_nodes < self.max_parallelism:
                        self.node_states[node] = NodeStatus.RUNNING
                        break

                logger.debug(f"Waiting for {running_nodes} nodes to finish.")
                time.sleep(1)

    def _run_node(self, node: str) -> None:
        """Run a single node.

        Calls the user-defined run_fn, then calls `self._finish_node`.

        Args:
            node: The node.
        """
        self._prepare_node_run(node)

<<<<<<< HEAD
        # Check if execution should continue (e.g., check for cancellation)
        if self.check_fn and not self.check_fn():
            logger.info(
                f"Node `{node}` cancelled due to pipeline cancellation"
            )
            self._finish_node(node, cancelled=True)
            return
=======
        if self.preparation_fn:
            run_required = self.preparation_fn(node)
            if not run_required:
                self._finish_node(node)
                return
>>>>>>> 331eaef8

        try:
            self.run_fn(node)
            self._finish_node(node)
        except Exception as e:
            self._finish_node(node, failed=True)
            logger.exception(f"Node `{node}` failed: {e}")

    def _run_node_in_thread(self, node: str) -> threading.Thread:
        """Run a single node in a separate thread.

        Args:
            node: The node.

        Returns:
            The thread in which the node was run.
        """
        assert self.node_states[node] == NodeStatus.NOT_STARTED
        with self._lock:
            self.node_states[node] = NodeStatus.PENDING

        # Run node in new thread.
        thread = threading.Thread(target=self._run_node, args=(node,))
        thread.start()
        return thread

    def _finish_node(
        self, node: str, failed: bool = False, cancelled: bool = False
    ) -> None:
        """Mark a node as finished and potentially start new nodes.

        Args:
            node: The node to mark as finished.
            failed: Whether the node failed.
            cancelled: Whether the node was cancelled.
        """
        with self._lock:
            if failed:
                self.node_states[node] = NodeStatus.FAILED
            elif cancelled:
                self.node_states[node] = NodeStatus.CANCELLED
            else:
                self.node_states[node] = NodeStatus.COMPLETED

        if failed or cancelled:
            # If the node failed or was cancelled, we don't need to run any downstream nodes.
            return

        # Run downstream nodes.
        threads: List[threading.Thread] = []
        for downstream_node in self.reversed_dag[node]:
            if self._can_run(downstream_node):
                if threads and self.parallel_node_startup_waiting_period > 0:
                    time.sleep(self.parallel_node_startup_waiting_period)

                thread = self._run_node_in_thread(downstream_node)
                threads.append(thread)

        # Wait for all downstream nodes to complete.
        for thread in threads:
            thread.join()

    def run(self) -> None:
        """Call `self.run_fn` on all nodes in `self.dag`.

        The order of execution is determined using topological sort.
        Each node is run in a separate thread to enable parallelism.
        """
        # Run all nodes that can be started immediately.
        # These will, in turn, start other nodes once all of their respective
        # upstream nodes have completed.
        threads: List[threading.Thread] = []
        for node in self.nodes:
            if self._can_run(node):
                if threads and self.parallel_node_startup_waiting_period > 0:
                    time.sleep(self.parallel_node_startup_waiting_period)

                thread = self._run_node_in_thread(node)
                threads.append(thread)

        # Wait till all nodes have completed.
        for thread in threads:
            thread.join()

        # Call the finalize function.
        if self.finalize_fn:
            self.finalize_fn(self.node_states)

        # Print a status report.
        failed_nodes = []
        skipped_nodes = []
        for node in self.nodes:
            if self.node_states[node] == NodeStatus.FAILED:
                failed_nodes.append(node)
            elif self.node_states[node] == NodeStatus.NOT_STARTED:
                skipped_nodes.append(node)

        if failed_nodes:
            logger.error(
                "The following nodes failed: " + ", ".join(failed_nodes)
            )
        if skipped_nodes:
            logger.warning(
                "The following nodes were not run because they depend on other "
                "nodes that didn't complete: " + ", ".join(skipped_nodes)
            )
        if not failed_nodes and not skipped_nodes:
            logger.info("All nodes completed successfully.")<|MERGE_RESOLUTION|>--- conflicted
+++ resolved
@@ -179,7 +179,6 @@
         """
         self._prepare_node_run(node)
 
-<<<<<<< HEAD
         # Check if execution should continue (e.g., check for cancellation)
         if self.check_fn and not self.check_fn():
             logger.info(
@@ -187,13 +186,12 @@
             )
             self._finish_node(node, cancelled=True)
             return
-=======
+
         if self.preparation_fn:
             run_required = self.preparation_fn(node)
             if not run_required:
                 self._finish_node(node)
                 return
->>>>>>> 331eaef8
 
         try:
             self.run_fn(node)
