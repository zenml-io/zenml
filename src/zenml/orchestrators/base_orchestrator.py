--- conflicted
+++ resolved
@@ -17,17 +17,11 @@
 from typing import (
     TYPE_CHECKING,
     Any,
-<<<<<<< HEAD
+    Callable,
     Dict,
     Iterator,
     Optional,
     Tuple,
-=======
-    Callable,
-    Dict,
-    Iterator,
-    Optional,
->>>>>>> 0fa0f593
     Type,
     cast,
 )
