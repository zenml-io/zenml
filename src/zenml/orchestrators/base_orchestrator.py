# Copyright 2019 Google LLC. All Rights Reserved.
#
# Licensed under the Apache License, Version 2.0 (the "License");
# you may not use this file except in compliance with the License.
# You may obtain a copy of the License at
#
#     https://www.apache.org/licenses/LICENSE-2.0
#
# Unless required by applicable law or agreed to in writing, software
# distributed under the License is distributed on an "AS IS" BASIS,
# WITHOUT WARRANTIES OR CONDITIONS OF ANY KIND, either express or implied.
# See the License for the specific language governing permissions and
# limitations under the License.

#  Copyright (c) ZenML GmbH 2022. All Rights Reserved.
#
#  Licensed under the Apache License, Version 2.0 (the "License");
#  you may not use this file except in compliance with the License.
#  You may obtain a copy of the License at:
#
#       https://www.apache.org/licenses/LICENSE-2.0
#
#  Unless required by applicable law or agreed to in writing, software
#  distributed under the License is distributed on an "AS IS" BASIS,
#  WITHOUT WARRANTIES OR CONDITIONS OF ANY KIND, either express
#  or implied. See the License for the specific language governing
#  permissions and limitations under the License.

# The `run_step()` method of this file is a modified version of the local dag
# runner implementation of tfx
"""Base orchestrator class."""

import hashlib
import json
import os
import time
from abc import ABC, abstractmethod
from typing import TYPE_CHECKING, Any, ClassVar, List, Optional

from pydantic.json import pydantic_encoder
from tfx.dsl.compiler.compiler import Compiler
from tfx.dsl.compiler.constants import PIPELINE_RUN_ID_PARAMETER_NAME
from tfx.dsl.io.fileio import NotFoundError
from tfx.orchestration import metadata
from tfx.orchestration.local import runner_utils
from tfx.orchestration.portable import (
    data_types,
    launcher,
    outputs_utils,
    runtime_parameter_utils,
)
from tfx.proto.orchestration import executable_spec_pb2
from tfx.proto.orchestration.pipeline_pb2 import Pipeline as Pb2Pipeline
from tfx.proto.orchestration.pipeline_pb2 import PipelineNode

from zenml.constants import (
<<<<<<< HEAD
    MLMD_CONTEXT_MATERIALIZER_SOURCES_PROPERTY_NAME,
    MLMD_CONTEXT_PIPELINE_REQUIREMENTS_PROPERTY_NAME,
=======
    MLMD_CONTEXT_DOCKER_CONFIGURATION_PROPERTY_NAME,
>>>>>>> f442d109
    MLMD_CONTEXT_RUNTIME_CONFIG_PROPERTY_NAME,
    MLMD_CONTEXT_STACK_PROPERTY_NAME,
    MLMD_CONTEXT_STEP_RESOURCES_PROPERTY_NAME,
    ZENML_MLMD_CONTEXT_TYPE,
)
from zenml.enums import StackComponentType
from zenml.exceptions import DuplicateRunNameError
from zenml.io import fileio
from zenml.logger import get_logger
from zenml.orchestrators.utils import (
    add_context_to_node,
    create_tfx_pipeline,
    get_cache_status,
    get_step_for_node,
)
from zenml.repository import Repository
from zenml.stack import StackComponent
from zenml.steps import BaseStep
from zenml.utils import source_utils, string_utils

if TYPE_CHECKING:
    from zenml.pipelines import BasePipeline
    from zenml.runtime_configuration import RuntimeConfiguration
    from zenml.stack import Stack

logger = get_logger(__name__)


### TFX PATCH
# The following code patches a function in tfx which leads to an OSError on
# Windows.
def _patched_remove_stateful_working_dir(stateful_working_dir: str) -> None:
    """Deletes the stateful working directory if it exists.

    Args:
        stateful_working_dir: Stateful working directory to delete.
    """
    # The original implementation uses
    # `os.path.abspath(os.path.join(stateful_working_dir, os.pardir))` to
    # compute the parent directory that needs to be deleted. This however
    # doesn't work with our artifact store paths (e.g. s3://my-artifact-store)
    # which would get converted to something like this:
    # /path/to/current/working/directory/s3:/my-artifact-store. In order to
    # avoid that we use `os.path.dirname` instead as the stateful working dir
    # should already be an absolute path anyway.
    stateful_working_dir = os.path.dirname(stateful_working_dir)
    try:
        fileio.rmtree(stateful_working_dir)
    except NotFoundError:
        logger.debug(
            "Unable to find stateful working directory '%s'.",
            stateful_working_dir,
        )


assert hasattr(
    outputs_utils, "remove_stateful_working_dir"
), "Unable to find tfx function."
setattr(
    outputs_utils,
    "remove_stateful_working_dir",
    _patched_remove_stateful_working_dir,
)
### END OF TFX PATCH


class BaseOrchestrator(StackComponent, ABC):
    """Base class for all orchestrators.

    In order to implement an orchestrator you will need to subclass from this
    class.

    How it works:
    -------------
    The `run()` method is the entrypoint that is executed when the
    pipeline's run method is called within the user code
    (`pipeline_instance.run()`).

    This method will take the ZenML Pipeline instance and prepare it for
    eventual execution. To do this the following steps are taken:

    * The underlying protobuf pipeline is created.

    * Within the `_configure_node_context()` method the pipeline
    requirements, stack and runtime configuration is added to the step
    context

    * The `_get_sorted_steps()` method then generates a sorted list of
    steps which will later be used to directly execute these steps in order,
    or to easily build a dag

    * After these initial steps comes the most crucial one. Within the
    `prepare_or_run_pipeline()` method each orchestrator will have its own
    implementation that dictates the pipeline orchestration. In the simplest
    case this method will iterate through all steps and execute them one by
    one. In other cases this method will build and deploy an intermediate
    representation of the pipeline (e.g an airflow dag or a kubeflow
    pipelines yaml) to be executed within the orchestrators environment.

    Building your own:
    ------------------
    In order to build your own orchestrator, all you need to do is subclass
    from this class and implement your own `prepare_or_run_pipeline()`
    method. Overwriting other methods is NOT recommended but possible.
    See the docstring of the `prepare_or_run_pipeline()` method to find out
    details of what needs to be implemented within it.
    """

    # Class Configuration
    TYPE: ClassVar[StackComponentType] = StackComponentType.ORCHESTRATOR

    @abstractmethod
    def prepare_or_run_pipeline(
        self,
        sorted_steps: List[BaseStep],
        pipeline: "BasePipeline",
        pb2_pipeline: Pb2Pipeline,
        stack: "Stack",
        runtime_configuration: "RuntimeConfiguration",
    ) -> Any:
        """This method needs to be implemented by the respective orchestrator.

        Depending on the type of orchestrator you'll have to perform slightly
        different operations.

        Simple Case:
        ------------
        The Steps are run directly from within the same environment in which
        the orchestrator code is executed. In this case you will need to
        deal with implementation-specific runtime configurations (like the
        schedule) and then iterate through each step and finally call
        `self.run_step()` to execute each step.

        Advanced Case:
        --------------
        Most orchestrators will not run the steps directly. Instead, they
        build some intermediate representation of the pipeline that is then
        used to create and run the pipeline and its steps on the target
        environment. For such orchestrators this method will have to build
        this representation and either deploy it directly or return it.

        Regardless of the implementation details, the orchestrator will need
        to a way to trigger each step in the target environment. For this
        the `run_step()` method should be used.

        In case the orchestrator is using docker containers for orchestration
        of each step, the `zenml.entrypoints.step_entrypoint` module can be
        used as a generalized entrypoint that sets up all the necessary
        prerequisites, parses input parameters and finally executes the step
        using the `run_step()`method.

        If the orchestrator needs to know the upstream steps for a specific
        step to build a DAG, it can use the `get_upstream_step_names()` method
        to get them.

        Args:
            sorted_steps: List of sorted steps.
            pipeline: Zenml Pipeline instance.
            pb2_pipeline: Protobuf Pipeline instance.
            stack: The stack the pipeline was run on.
            runtime_configuration: The Runtime configuration of the current run.

        Returns:
            The optional return value from this method will be returned by the
            `pipeline_instance.run()` call when someone is running a pipeline.
        """

    def run(
        self,
        pipeline: "BasePipeline",
        stack: "Stack",
        runtime_configuration: "RuntimeConfiguration",
    ) -> Any:
        """Runs a pipeline.

        To do this, a protobuf pipeline is created, the context of the
        individual steps is expanded to include relevant data, the steps are
        sorted into execution order and the implementation specific
        `prepare_or_run_pipeline()` method is called.

        Args:
            pipeline: The pipeline to run.
            stack: The stack on which the pipeline is run.
            runtime_configuration: Runtime configuration of the pipeline run.

        Returns:
            The result of the call to `prepare_or_run_pipeline()`.
        """
        # Create the protobuf pipeline which will be needed for various reasons
        # in the following steps
        pb2_pipeline: Pb2Pipeline = Compiler().compile(
            create_tfx_pipeline(pipeline, stack=stack)
        )

        self._configure_node_context(
            pipeline=pipeline,
            pb2_pipeline=pb2_pipeline,
            stack=stack,
            runtime_configuration=runtime_configuration,
        )

        sorted_steps = self._get_sorted_steps(
            pipeline=pipeline, pb2_pipeline=pb2_pipeline
        )

        result = self.prepare_or_run_pipeline(
            sorted_steps=sorted_steps,
            pipeline=pipeline,
            pb2_pipeline=pb2_pipeline,
            stack=stack,
            runtime_configuration=runtime_configuration,
        )

        return result

    @staticmethod
    def _get_sorted_steps(
        pipeline: "BasePipeline", pb2_pipeline: Pb2Pipeline
    ) -> List["BaseStep"]:
        """Get steps sorted in the execution order.

        This simplifies the building of a DAG at a later stage as it can be
        built with one iteration over this sorted list of steps.

        Args:
            pipeline: The pipeline
            pb2_pipeline: The protobuf pipeline representation

        Returns:
            List of steps in execution order
        """
        # Create a list of sorted steps
        sorted_steps = []
        for node in pb2_pipeline.nodes:
            pipeline_node: PipelineNode = node.pipeline_node
            sorted_steps.append(
                get_step_for_node(
                    pipeline_node, steps=list(pipeline.steps.values())
                )
            )
        return sorted_steps

    def run_step(
        self,
        step: "BaseStep",
        run_name: str,
        pb2_pipeline: Pb2Pipeline,
    ) -> Optional[data_types.ExecutionInfo]:
        """This sets up a component launcher and executes the given step.

        Args:
            step: The step to be executed
            run_name: The unique run name
            pb2_pipeline: Protobuf Pipeline instance

        Returns:
            The execution info of the step.
        """
        # Substitute the runtime parameter to be a concrete run_id, it is
        # important for this to be unique for each run.
        runtime_parameter_utils.substitute_runtime_parameter(
            pb2_pipeline,
            {PIPELINE_RUN_ID_PARAMETER_NAME: run_name},
        )

        # Extract the deployment_configs and use it to access the executor and
        # custom driver spec
        deployment_config = runner_utils.extract_local_deployment_config(
            pb2_pipeline
        )
        executor_spec = runner_utils.extract_executor_spec(
            deployment_config, step.name
        )
        custom_driver_spec = runner_utils.extract_custom_driver_spec(
            deployment_config, step.name
        )

        # At this point the active metadata store is queried for the
        # metadata_connection
        repo = Repository()
        metadata_store = repo.active_stack.metadata_store
        metadata_connection = metadata.Metadata(
            metadata_store.get_tfx_metadata_config()
        )
        custom_executor_operators = {
            executable_spec_pb2.PythonClassExecutableSpec: step.executor_operator
        }

        # The protobuf node for the current step is loaded here.
        pipeline_node = self._get_node_with_step_name(
            step_name=step.name, pb2_pipeline=pb2_pipeline
        )

        # Create the tfx launcher responsible for executing the step.
        component_launcher = launcher.Launcher(
            pipeline_node=pipeline_node,
            mlmd_connection=metadata_connection,
            pipeline_info=pb2_pipeline.pipeline_info,
            pipeline_runtime_spec=pb2_pipeline.runtime_spec,
            executor_spec=executor_spec,
            custom_driver_spec=custom_driver_spec,
            custom_executor_operators=custom_executor_operators,
        )

        # In some stack configurations, some stack components (like experiment
        # trackers) will run some code before and after the actual step run.
        # This is where the step actually gets executed using the
        # component_launcher
        repo.active_stack.prepare_step_run()
        execution_info = self._execute_step(component_launcher)
        repo.active_stack.cleanup_step_run()

        return execution_info

    @staticmethod
    def _execute_step(
        tfx_launcher: launcher.Launcher,
    ) -> Optional[data_types.ExecutionInfo]:
        """Executes a tfx component.

        Args:
            tfx_launcher: A tfx launcher to execute the component.

        Returns:
            Optional execution info returned by the launcher.

        Raises:
            DuplicateRunNameError: If the run name is already in use.
        """
        pipeline_step_name = tfx_launcher._pipeline_node.node_info.id
        start_time = time.time()
        logger.info(f"Step `{pipeline_step_name}` has started.")
        try:
            execution_info = tfx_launcher.launch()
            if execution_info and get_cache_status(execution_info):
                logger.info(f"Using cached version of `{pipeline_step_name}`.")
        except RuntimeError as e:
            if "execution has already succeeded" in str(e):
                # Hacky workaround to catch the error that a pipeline run with
                # this name already exists. Raise an error with a more
                # descriptive
                # message instead.
                raise DuplicateRunNameError()
            else:
                raise

        run_duration = time.time() - start_time
        logger.info(
            f"Step `{pipeline_step_name}` has finished in "
            f"{string_utils.get_human_readable_time(run_duration)}."
        )
        return execution_info

    def get_upstream_step_names(
        self, step: "BaseStep", pb2_pipeline: Pb2Pipeline
    ) -> List[str]:
        """Given a step, use the associated pb2 node to find the names of all upstream nodes.

        Args:
            step: Instance of a Pipeline Step
            pb2_pipeline: Protobuf Pipeline instance

        Returns:
            List of step names from direct upstream steps
        """
        node = self._get_node_with_step_name(step.name, pb2_pipeline)

        upstream_steps = []
        for upstream_node in node.upstream_nodes:
            upstream_steps.append(upstream_node)

        return upstream_steps

    @staticmethod
    def requires_resources_in_orchestration_environment(
        step: "BaseStep",
    ) -> bool:
        """Checks if the orchestrator should run this step on special resources.

        Args:
            step: The step that will be checked.

        Returns:
            True if the step requires special resources in the orchestration
            environment, False otherwise.
        """
        # If the step requires custom resources and doesn't run with a step
        # operator, it would need these requirements in the orchestrator
        # environment
        return not (
            step.custom_step_operator or step.resource_configuration.empty
        )

    @staticmethod
    def _get_node_with_step_name(
        step_name: str, pb2_pipeline: Pb2Pipeline
    ) -> PipelineNode:
        """Given the name of a step, return the node with that name from the pb2_pipeline.

        Args:
            step_name: Name of the step
            pb2_pipeline: pb2 pipeline containing nodes

        Returns:
            PipelineNode instance

        Raises:
            KeyError: If the step name is not found in the pipeline.
        """
        for node in pb2_pipeline.nodes:
            if (
                node.WhichOneof("node") == "pipeline_node"
                and node.pipeline_node.node_info.id == step_name
            ):
                return node.pipeline_node

        raise KeyError(
            f"Step {step_name} not found in Pipeline "
            f"{pb2_pipeline.pipeline_info.id}"
        )

    @staticmethod
    def _configure_node_context(
        pipeline: "BasePipeline",
        pb2_pipeline: Pb2Pipeline,
        stack: "Stack",
        runtime_configuration: "RuntimeConfiguration",
    ) -> None:
        """Adds context to each pipeline node of a pb2_pipeline.

        This attaches important contexts to the nodes; namely
        pipeline.docker_configuration, stack information and the runtime
        configuration.

        Args:
            pipeline: Zenml Pipeline instance
            pb2_pipeline: Protobuf Pipeline instance
            stack: The stack the pipeline was run on
            runtime_configuration: The Runtime configuration of the current run
        """
        stack_json = json.dumps(stack.dict(), sort_keys=True)

        # Copy and remove the run name so an otherwise identical run reuses
        # our MLMD context
        runtime_config_copy = runtime_configuration.copy()
        runtime_config_copy.pop("run_name")
        runtime_config_json = json.dumps(
            runtime_config_copy, sort_keys=True, default=pydantic_encoder
        )

        docker_config_json = pipeline.docker_configuration.json(sort_keys=True)

        context_properties = {
            MLMD_CONTEXT_STACK_PROPERTY_NAME: stack_json,
            MLMD_CONTEXT_RUNTIME_CONFIG_PROPERTY_NAME: runtime_config_json,
            MLMD_CONTEXT_DOCKER_CONFIGURATION_PROPERTY_NAME: docker_config_json,
        }

        for node in pb2_pipeline.nodes:
            pipeline_node: PipelineNode = node.pipeline_node

            step = get_step_for_node(
                pipeline_node, steps=list(pipeline.steps.values())
            )
            step_context_properties = context_properties.copy()
            step_context_properties[
                MLMD_CONTEXT_STEP_RESOURCES_PROPERTY_NAME
            ] = step.resource_configuration.json(sort_keys=True)

            # We add the resolved materializer sources here so step operators
            # can fetch it in the entrypoint. This is needed to support
            # custom materializers which would otherwise be ignored.
            materializer_sources = {
                output_name: source_utils.resolve_class(materializer_class)
                for output_name, materializer_class in step.get_materializers(
                    ensure_complete=True
                ).items()
            }
            step_context_properties[
                MLMD_CONTEXT_MATERIALIZER_SOURCES_PROPERTY_NAME
            ] = json.dumps(materializer_sources, sort_keys=True)

            properties_json = json.dumps(
                step_context_properties, sort_keys=True
            )
            context_name = hashlib.md5(properties_json.encode()).hexdigest()

            add_context_to_node(
                pipeline_node,
                type_=ZENML_MLMD_CONTEXT_TYPE,
                name=context_name,
                properties=step_context_properties,
            )<|MERGE_RESOLUTION|>--- conflicted
+++ resolved
@@ -54,12 +54,8 @@
 from tfx.proto.orchestration.pipeline_pb2 import PipelineNode
 
 from zenml.constants import (
-<<<<<<< HEAD
     MLMD_CONTEXT_MATERIALIZER_SOURCES_PROPERTY_NAME,
-    MLMD_CONTEXT_PIPELINE_REQUIREMENTS_PROPERTY_NAME,
-=======
     MLMD_CONTEXT_DOCKER_CONFIGURATION_PROPERTY_NAME,
->>>>>>> f442d109
     MLMD_CONTEXT_RUNTIME_CONFIG_PROPERTY_NAME,
     MLMD_CONTEXT_STACK_PROPERTY_NAME,
     MLMD_CONTEXT_STEP_RESOURCES_PROPERTY_NAME,
