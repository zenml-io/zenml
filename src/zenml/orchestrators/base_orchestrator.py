--- conflicted
+++ resolved
@@ -453,12 +453,8 @@
         Args:
             snapshot: The snapshot to prepare.
         """
-<<<<<<< HEAD
+        self._validate_execution_mode(snapshot)
         self._active_snapshot = snapshot
-=======
-        self._active_deployment = deployment
-        self._validate_execution_mode()
->>>>>>> af530778
 
     def _cleanup_run(self) -> None:
         """Cleans up the active run."""
@@ -473,21 +469,18 @@
         """
         return [ExecutionMode.CONTINUE_ON_FAILURE]
 
-    def _validate_execution_mode(self) -> None:
+    def _validate_execution_mode(
+        self, snapshot: "PipelineSnapshotResponse"
+    ) -> None:
         """Validate that the requested execution mode is supported.
 
-        This base implementation logs the execution mode being used.
-        Individual orchestrator implementations can override this method
-        to add specific validation.
+        Args:
+            snapshot: The snapshot to validate.
 
         Raises:
             ValueError: If the execution mode is not supported.
         """
-        assert self._active_deployment
-
-        execution_mode = (
-            self._active_deployment.pipeline_configuration.execution_mode
-        )
+        execution_mode = snapshot.pipeline_configuration.execution_mode
 
         if execution_mode not in self.supported_execution_modes:
             raise ValueError(
