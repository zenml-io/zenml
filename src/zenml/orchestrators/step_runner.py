#  Copyright (c) ZenML GmbH 2022. All Rights Reserved.
#
#  Licensed under the Apache License, Version 2.0 (the "License");
#  you may not use this file except in compliance with the License.
#  You may obtain a copy of the License at:
#
#       https://www.apache.org/licenses/LICENSE-2.0
#
#  Unless required by applicable law or agreed to in writing, software
#  distributed under the License is distributed on an "AS IS" BASIS,
#  WITHOUT WARRANTIES OR CONDITIONS OF ANY KIND, either express
#  or implied. See the License for the specific language governing
#  permissions and limitations under the License.

"""Class to run steps."""

import copy
import inspect
from contextlib import nullcontext
from typing import (
    TYPE_CHECKING,
    Any,
    Dict,
    List,
    Optional,
    Tuple,
    Type,
)

from pydantic.typing import get_origin, is_union

from zenml.client import Client
from zenml.config.step_configurations import StepConfiguration
from zenml.config.step_run_info import StepRunInfo
from zenml.constants import (
    ENV_ZENML_DISABLE_STEP_LOGS_STORAGE,
    handle_bool_env_var,
)
from zenml.enums import StackComponentType
from zenml.exceptions import StepContextError, StepInterfaceError
from zenml.logger import get_logger
from zenml.logging.step_logging import StepLogsStorageContext, redirected
from zenml.materializers.base_materializer import BaseMaterializer
from zenml.materializers.unmaterialized_artifact import UnmaterializedArtifact
from zenml.new.steps.step_context import StepContext, get_step_context
from zenml.orchestrators.publish_utils import (
    publish_step_run_metadata,
    publish_successful_step_run,
)
from zenml.orchestrators.utils import is_setting_enabled
from zenml.steps.step_environment import StepEnvironment
from zenml.steps.utils import (
    OutputSignature,
    parse_return_type_annotations,
    resolve_type_annotation,
)
from zenml.utils import artifact_utils, materializer_utils, source_utils

if TYPE_CHECKING:
    from uuid import UUID

    from zenml.config.source import Source
    from zenml.config.step_configurations import Step
    from zenml.models.artifact_models import ArtifactResponseModel
    from zenml.models.pipeline_run_models import PipelineRunResponseModel
    from zenml.models.step_run_models import StepRunResponseModel
    from zenml.stack import Stack
    from zenml.steps import BaseStep


logger = get_logger(__name__)


class StepRunner:
    """Class to run steps."""

    def __init__(self, step: "Step", stack: "Stack"):
        """Initializes the step runner.

        Args:
            step: The step to run.
            stack: The stack on which the step should run.
        """
        self._step = step
        self._stack = stack

    @property
    def configuration(self) -> StepConfiguration:
        """Configuration of the step to run.

        Returns:
            The step configuration.
        """
        return self._step.config

    def run(
        self,
        pipeline_run: "PipelineRunResponseModel",
        step_run: "StepRunResponseModel",
        input_artifacts: Dict[str, "ArtifactResponseModel"],
        output_artifact_uris: Dict[str, str],
        step_run_info: StepRunInfo,
    ) -> None:
        """Runs the step.

        Args:
            pipeline_run: The model of the current pipeline run.
            step_run: The model of the current step run.
            input_artifacts: The input artifacts of the step.
            output_artifact_uris: The URIs of the output artifacts of the step.
            step_run_info: The step run info.

        Raises:
            BaseException: A general exception if the step fails.
        """
        if handle_bool_env_var(ENV_ZENML_DISABLE_STEP_LOGS_STORAGE, False):
            step_logging_enabled = False
        else:
            enabled_on_step = step_run.config.enable_step_logs

            enabled_on_pipeline = None
            if pipeline_run.deployment:
                enabled_on_pipeline = (
                    pipeline_run.deployment.pipeline_configuration.enable_step_logs
                )

            step_logging_enabled = is_setting_enabled(
                is_enabled_on_step=enabled_on_step,
                is_enabled_on_pipeline=enabled_on_pipeline,
            )

        logs_context = nullcontext()
        if step_logging_enabled and not redirected.get():
            if step_run.logs:
                logs_context = StepLogsStorageContext(  # type: ignore[assignment]
                    logs_uri=step_run.logs.uri
                )
            else:
                logger.debug(
                    "There is no LogsResponseModel prepared for the step. The"
                    "step logging storage is disabled."
                )

        with logs_context:
            step_instance = self._load_step()
            output_materializers = self._load_output_materializers()
            spec = inspect.getfullargspec(
                inspect.unwrap(step_instance.entrypoint)
            )

            # (Deprecated) Wrap the execution of the step function in a step
            # environment that the step function code can access to retrieve
            # information about the pipeline runtime, such as the current step
            # name and the current pipeline run ID
            cache_enabled = is_setting_enabled(
                is_enabled_on_step=step_run_info.config.enable_cache,
                is_enabled_on_pipeline=step_run_info.pipeline.enable_cache,
            )
            output_annotations = parse_return_type_annotations(
                func=step_instance.entrypoint
            )
            with StepEnvironment(
                step_run_info=step_run_info,
                cache_enabled=cache_enabled,
            ):
                self._stack.prepare_step_run(info=step_run_info)

                # Initialize the step context singleton
                StepContext._clear()
                StepContext(
                    pipeline_run=pipeline_run,
                    step_run=step_run,
                    output_materializers=output_materializers,
                    output_artifact_uris=output_artifact_uris,
                    step_run_info=step_run_info,
                    cache_enabled=cache_enabled,
                    output_artifact_configs={
                        k: v.artifact_config
                        for k, v in output_annotations.items()
                    },
                )
                # Prepare Model Context
                self._prepare_model_context_for_step()

                # Parse the inputs for the entrypoint function.
                function_params = self._parse_inputs(
                    args=spec.args,
                    annotations=spec.annotations,
                    input_artifacts=input_artifacts,
                )

                step_failed = False
                try:
                    return_values = step_instance.call_entrypoint(
                        **function_params
                    )
                except BaseException as step_exception:  # noqa: E722
                    step_failed = True
                    failure_hook_source = (
                        self.configuration.failure_hook_source
                    )
                    if failure_hook_source:
                        logger.info("Detected failure hook. Running...")
                        self.load_and_run_hook(
                            failure_hook_source,
                            step_exception=step_exception,
                        )
                    raise
                finally:
                    step_run_metadata = self._stack.get_step_run_metadata(
                        info=step_run_info,
                    )
                    publish_step_run_metadata(
                        step_run_id=step_run_info.step_run_id,
                        step_run_metadata=step_run_metadata,
                    )
                    self._stack.cleanup_step_run(
                        info=step_run_info, step_failed=step_failed
                    )
                    if not step_failed:
                        success_hook_source = (
                            self.configuration.success_hook_source
                        )
                        if success_hook_source:
                            logger.info("Detected success hook. Running...")
                            self.load_and_run_hook(
                                success_hook_source,
                                step_exception=None,
                            )

                        # Store and publish the output artifacts of the step function.
                        output_data = self._validate_outputs(
                            return_values, output_annotations
                        )
                        artifact_metadata_enabled = is_setting_enabled(
                            is_enabled_on_step=step_run_info.config.enable_artifact_metadata,
                            is_enabled_on_pipeline=step_run_info.pipeline.enable_artifact_metadata,
                        )
                        artifact_visualization_enabled = is_setting_enabled(
                            is_enabled_on_step=step_run_info.config.enable_artifact_visualization,
                            is_enabled_on_pipeline=step_run_info.pipeline.enable_artifact_visualization,
                        )
                        output_artifact_ids = self._store_output_artifacts(
                            output_data=output_data,
                            output_artifact_uris=output_artifact_uris,
                            output_materializers=output_materializers,
                            artifact_metadata_enabled=artifact_metadata_enabled,
                            artifact_visualization_enabled=artifact_visualization_enabled,
                        )
                        self._link_artifacts_to_model(
<<<<<<< HEAD
                            artifact_ids=output_artifact_ids,
                            output_annotations=output_annotations,
=======
                            artifact_ids=output_artifact_ids
>>>>>>> b47a7180
                        )
                    StepContext._clear()  # Remove the step context singleton

            # Update the status and output artifacts of the step run.
            publish_successful_step_run(
                step_run_id=step_run_info.step_run_id,
                output_artifact_ids=output_artifact_ids,
            )

    def _load_step(self) -> "BaseStep":
        """Load the step instance.

        Returns:
            The step instance.
        """
        from zenml.steps import BaseStep

        step_instance = BaseStep.load_from_source(self._step.spec.source)
        step_instance = copy.deepcopy(step_instance)
        step_instance._configuration = self._step.config
        return step_instance

    def _load_output_materializers(
        self,
    ) -> Dict[str, Tuple[Type[BaseMaterializer], ...]]:
        """Loads the output materializers for the step.

        Returns:
            The step output materializers.
        """
        materializers = {}
        for name, output in self.configuration.outputs.items():
            output_materializers = []

            for source in output.materializer_source:
                materializer_class: Type[
                    BaseMaterializer
                ] = source_utils.load_and_validate_class(
                    source, expected_class=BaseMaterializer
                )
                output_materializers.append(materializer_class)

            materializers[name] = tuple(output_materializers)

        return materializers

    def _parse_inputs(
        self,
        args: List[str],
        annotations: Dict[str, Any],
        input_artifacts: Dict[str, "ArtifactResponseModel"],
    ) -> Dict[str, Any]:
        """Parses the inputs for a step entrypoint function.

        Args:
            args: The arguments of the step entrypoint function.
            annotations: The annotations of the step entrypoint function.
            input_artifacts: The input artifacts of the step.

        Returns:
            The parsed inputs for the step entrypoint function.

        Raises:
            RuntimeError: If a function argument value is missing.
        """
        function_params: Dict[str, Any] = {}

        if args and args[0] == "self":
            args.pop(0)

        for arg in args:
            arg_type = annotations.get(arg, None)
            arg_type = resolve_type_annotation(arg_type)

            if inspect.isclass(arg_type) and issubclass(arg_type, StepContext):
                step_name = self.configuration.name
                logger.warning(
                    "Passing a `StepContext` as an argument to a step function "
                    "is deprecated and will be removed in a future release. "
                    f"Please adjust your '{step_name}' step to instead import "
                    "the `StepContext` inside your step, as shown here: "
                    "https://docs.zenml.io/user-guide/advanced-guide/pipelining-features/fetch-metadata-within-steps"
                )
                function_params[arg] = get_step_context()
            elif arg in input_artifacts:
                function_params[arg] = self._load_input_artifact(
                    input_artifacts[arg], arg_type
                )
            elif arg in self.configuration.parameters:
                function_params[arg] = self.configuration.parameters[arg]
            else:
                raise RuntimeError(
                    f"Unable to find value for step function argument `{arg}`."
                )

        return function_params

    def _parse_hook_inputs(
        self,
        args: List[str],
        annotations: Dict[str, Any],
        step_exception: Optional[BaseException],
    ) -> Dict[str, Any]:
        """Parses the inputs for a hook function.

        Args:
            args: The arguments of the hook function.
            annotations: The annotations of the hook function.
            step_exception: The exception of the original step.

        Returns:
            The parsed inputs for the hook function.

        Raises:
            TypeError: If hook function is passed a wrong parameter type.
        """
        from zenml.steps import BaseParameters

        function_params: Dict[str, Any] = {}

        if args and args[0] == "self":
            args.pop(0)

        for arg in args:
            arg_type = annotations.get(arg, None)
            arg_type = resolve_type_annotation(arg_type)

            # Parse the parameters
            if issubclass(arg_type, BaseParameters):
                step_params = arg_type.parse_obj(
                    self.configuration.parameters[arg]
                )
                function_params[arg] = step_params

            # Parse the step context
            elif issubclass(arg_type, StepContext):
                step_name = self.configuration.name
                logger.warning(
                    "Passing a `StepContext` as an argument to a hook function "
                    "is deprecated and will be removed in a future release. "
                    f"Please adjust your '{step_name}' hook to instead import "
                    "the `StepContext` inside your hook, as shown here: "
                    "https://docs.zenml.io/user-guide/advanced-guide/pipelining-features/fetch-metadata-within-steps"
                )
                function_params[arg] = get_step_context()

            elif issubclass(arg_type, BaseException):
                function_params[arg] = step_exception

            else:
                # It should not be of any other type
                raise TypeError(
                    "Hook functions can only take arguments of type "
                    f"`BaseParameters`, or `BaseException`, not {arg_type}"
                )

        return function_params

    def _load_input_artifact(
        self, artifact: "ArtifactResponseModel", data_type: Type[Any]
    ) -> Any:
        """Loads an input artifact.

        Args:
            artifact: The artifact to load.
            data_type: The data type of the artifact value.

        Returns:
            The artifact value.
        """
        # Skip materialization for `UnmaterializedArtifact`.
        if data_type == UnmaterializedArtifact:
            return UnmaterializedArtifact.parse_obj(artifact)

        if data_type is Any or is_union(get_origin(data_type)):
            # Entrypoint function does not define a specific type for the input,
            # we use the datatype of the stored artifact
            data_type = source_utils.load(artifact.data_type)

        materializer_class: Type[
            BaseMaterializer
        ] = source_utils.load_and_validate_class(
            artifact.materializer, expected_class=BaseMaterializer
        )
        materializer: BaseMaterializer = materializer_class(artifact.uri)
        materializer.validate_type_compatibility(data_type)
        return materializer.load(data_type=data_type)

    def _validate_outputs(
        self,
        return_values: Any,
        output_annotations: Dict[str, OutputSignature],
    ) -> Dict[str, Any]:
        """Validates the step function outputs.

        Args:
            return_values: The return values of the step function.
            output_annotations: The output annotations of the step function.

        Returns:
            The validated output, mapping output names to return values.

        Raises:
            StepInterfaceError: If the step function return values do not
                match the output annotations.
        """
        step_name = self._step.spec.pipeline_parameter_name

        # if there are no outputs, the return value must be `None`.
        if len(output_annotations) == 0:
            if return_values is not None:
                raise StepInterfaceError(
                    f"Wrong step function output type for step '{step_name}': "
                    f"Expected no outputs but the function returned something: "
                    f"{return_values}."
                )
            return {}

        # if there is only one output annotation (either directly specified
        # or contained in an `Output` tuple) we treat the step function
        # return value as the return for that output.
        if len(output_annotations) == 1:
            return_values = [return_values]

        # if the user defined multiple outputs, the return value must be a list
        # or tuple.
        if not isinstance(return_values, (list, tuple)):
            raise StepInterfaceError(
                f"Wrong step function output type for step '{step_name}': "
                f"Expected multiple outputs ({output_annotations}) but "
                f"the function did not return a list or tuple "
                f"(actual return value: {return_values})."
            )

        # The amount of actual outputs must be the same as the amount of
        # expected outputs.
        if len(output_annotations) != len(return_values):
            raise StepInterfaceError(
                f"Wrong amount of step function outputs for step "
                f"'{step_name}: Expected {len(output_annotations)} outputs "
                f"but the function returned {len(return_values)} outputs"
                f"(return values: {return_values})."
            )

        from pydantic.typing import get_origin, is_union

        from zenml.steps.utils import get_args

        validated_outputs: Dict[str, Any] = {}
        for return_value, (output_name, output_annotation) in zip(
            return_values, output_annotations.items()
        ):
            output_type = output_annotation.resolved_annotation
            if output_type is Any:
                pass
            else:
                if is_union(get_origin(output_type)):
                    output_type = get_args(output_type)

                if not isinstance(return_value, output_type):
                    raise StepInterfaceError(
                        f"Wrong type for output '{output_name}' of step "
                        f"'{step_name}' (expected type: {output_type}, "
                        f"actual type: {type(return_value)})."
                    )
            validated_outputs[output_name] = return_value
        return validated_outputs

    def _store_output_artifacts(
        self,
        output_data: Dict[str, Any],
        output_materializers: Dict[str, Tuple[Type[BaseMaterializer], ...]],
        output_artifact_uris: Dict[str, str],
        artifact_metadata_enabled: bool,
        artifact_visualization_enabled: bool,
    ) -> Dict[str, "UUID"]:
        """Stores the output artifacts of the step.

        Args:
            output_data: The output data of the step function, mapping output
                names to return values.
            output_materializers: The output materializers of the step.
            output_artifact_uris: The output artifact URIs of the step.
            artifact_metadata_enabled: Whether artifact metadata collection is
                enabled.
            artifact_visualization_enabled: Whether artifact visualization is
                enabled.

        Returns:
            The IDs of the published output artifacts.
        """
        client = Client()
        artifact_stores = client.active_stack_model.components.get(
            StackComponentType.ARTIFACT_STORE
        )
        assert artifact_stores  # Every stack has an artifact store.
        artifact_store_id = artifact_stores[0].id
        output_artifacts: Dict[str, "UUID"] = {}

        for output_name, return_value in output_data.items():
            data_type = type(return_value)
            materializer_classes = output_materializers[output_name]
            if materializer_classes:
                materializer_class = materializer_utils.select_materializer(
                    data_type=data_type,
                    materializer_classes=materializer_classes,
                )
            else:
                # If no materializer classes are stored in the IR, that means
                # there was no/an `Any` type annotation for the output and
                # we try to find a materializer for it at runtime
                from zenml.materializers.materializer_registry import (
                    materializer_registry,
                )

                default_materializer_source = self._step.config.outputs[
                    output_name
                ].default_materializer_source

                if default_materializer_source:
                    default_materializer_class: Type[
                        BaseMaterializer
                    ] = source_utils.load_and_validate_class(
                        default_materializer_source,
                        expected_class=BaseMaterializer,
                    )
                    materializer_registry.default_materializer = (
                        default_materializer_class
                    )

                materializer_class = materializer_registry[data_type]

            uri = output_artifact_uris[output_name]
            materializer = materializer_class(uri)

            artifact_id = artifact_utils.upload_artifact(
                name=output_name,
                data=return_value,
                materializer=materializer,
                artifact_store_id=artifact_store_id,
                extract_metadata=artifact_metadata_enabled,
                include_visualizations=artifact_visualization_enabled,
            )
            output_artifacts[output_name] = artifact_id

        return output_artifacts

    def _prepare_model_context_for_step(self) -> None:
        try:
            model_config = get_step_context().model_config
            model_config.get_or_create_model_version()
        except StepContextError:
            return

    def _link_artifacts_to_model(
        self,
        artifact_ids: Dict[str, "UUID"],
<<<<<<< HEAD
        output_annotations: Dict[str, OutputSignature],
=======
>>>>>>> b47a7180
    ) -> None:
        """Links the output artifacts of the step to the model.

        Args:
            artifact_ids: The IDs of the published output artifacts.
<<<<<<< HEAD
            output_annotations: The output annotations of the step.
        """
        for artifact_name in artifact_ids:
            artifact_uuid = artifact_ids[artifact_name]
            output_signature = output_annotations[artifact_name]
            if output_signature.artifact_config is not None:
                artifact_config = output_signature.artifact_config
                artifact_config.artifact_name = (
                    artifact_config.artifact_name or artifact_name
                )
=======
        """
        from zenml.model.artifact_config import ArtifactConfig

        try:
            mc = get_step_context().model_config
        except StepContextError:
            mc = None
            logger.warning(
                "No model context found, unable to auto-link artifacts."
            )

        for artifact_name in artifact_ids:
            artifact_uuid = artifact_ids[artifact_name]
            artifact_config = (
                get_step_context()._get_output(artifact_name).artifact_config
            )
            if artifact_config is None and mc is not None:
                artifact_config = ArtifactConfig(
                    model_name=mc.name,
                    model_version_name=mc.version,
                    artifact_name=artifact_name,
                )
                logger.info(
                    f"Linking artifact `{artifact_name}` to model `{mc.name}` version `{mc.version}` implicitly."
                )

            if artifact_config is not None:
                artifact_config.artifact_name = (
                    artifact_config.artifact_name or artifact_name
                )
                artifact_config._pipeline_name = (
                    get_step_context().pipeline.name
                )
                artifact_config._step_name = get_step_context().step_run.name
>>>>>>> b47a7180
                artifact_config.link_to_model(artifact_uuid=artifact_uuid)

    def load_and_run_hook(
        self,
        hook_source: "Source",
        step_exception: Optional[BaseException],
    ) -> None:
        """Loads hook source and runs the hook.

        Args:
            hook_source: The source of the hook function.
            step_exception: The exception of the original step.
        """
        try:
            hook = source_utils.load(hook_source)
            hook_spec = inspect.getfullargspec(inspect.unwrap(hook))

            function_params = self._parse_hook_inputs(
                args=hook_spec.args,
                annotations=hook_spec.annotations,
                step_exception=step_exception,
            )
            logger.debug(f"Running hook {hook} with params: {function_params}")
            hook(**function_params)
        except Exception as e:
            logger.error(
                f"Failed to load hook source with exception: '{hook_source}': {e}"
            )<|MERGE_RESOLUTION|>--- conflicted
+++ resolved
@@ -248,12 +248,7 @@
                             artifact_visualization_enabled=artifact_visualization_enabled,
                         )
                         self._link_artifacts_to_model(
-<<<<<<< HEAD
-                            artifact_ids=output_artifact_ids,
-                            output_annotations=output_annotations,
-=======
                             artifact_ids=output_artifact_ids
->>>>>>> b47a7180
                         )
                     StepContext._clear()  # Remove the step context singleton
 
@@ -611,27 +606,11 @@
     def _link_artifacts_to_model(
         self,
         artifact_ids: Dict[str, "UUID"],
-<<<<<<< HEAD
-        output_annotations: Dict[str, OutputSignature],
-=======
->>>>>>> b47a7180
     ) -> None:
         """Links the output artifacts of the step to the model.
 
         Args:
             artifact_ids: The IDs of the published output artifacts.
-<<<<<<< HEAD
-            output_annotations: The output annotations of the step.
-        """
-        for artifact_name in artifact_ids:
-            artifact_uuid = artifact_ids[artifact_name]
-            output_signature = output_annotations[artifact_name]
-            if output_signature.artifact_config is not None:
-                artifact_config = output_signature.artifact_config
-                artifact_config.artifact_name = (
-                    artifact_config.artifact_name or artifact_name
-                )
-=======
         """
         from zenml.model.artifact_config import ArtifactConfig
 
@@ -666,7 +645,6 @@
                     get_step_context().pipeline.name
                 )
                 artifact_config._step_name = get_step_context().step_run.name
->>>>>>> b47a7180
                 artifact_config.link_to_model(artifact_uuid=artifact_uuid)
 
     def load_and_run_hook(
