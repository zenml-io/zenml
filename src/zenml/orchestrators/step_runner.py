--- conflicted
+++ resolved
@@ -57,17 +57,11 @@
     resolve_type_annotation,
 )
 from zenml.utils import (
-<<<<<<< HEAD
     env_utils,
     materializer_utils,
     source_utils,
     string_utils,
-=======
-    materializer_utils,
-    source_utils,
-    string_utils,
     tag_utils,
->>>>>>> b6c66997
 )
 from zenml.utils.typing_utils import get_origin, is_union
 
