#  Copyright (c) ZenML GmbH 2022. All Rights Reserved.
#
#  Licensed under the Apache License, Version 2.0 (the "License");
#  you may not use this file except in compliance with the License.
#  You may obtain a copy of the License at:
#
#       https://www.apache.org/licenses/LICENSE-2.0
#
#  Unless required by applicable law or agreed to in writing, software
#  distributed under the License is distributed on an "AS IS" BASIS,
#  WITHOUT WARRANTIES OR CONDITIONS OF ANY KIND, either express
#  or implied. See the License for the specific language governing
#  permissions and limitations under the License.

"""Class to run steps."""

import copy
import inspect
from contextlib import nullcontext
from typing import (
    TYPE_CHECKING,
    Any,
    Dict,
    List,
    Optional,
    Set,
    Tuple,
    Type,
)
from uuid import UUID

from pydantic.typing import get_origin, is_union

from zenml.artifacts.unmaterialized_artifact import UnmaterializedArtifact
from zenml.artifacts.utils import save_artifact
from zenml.client import Client
from zenml.config.step_configurations import StepConfiguration
from zenml.config.step_run_info import StepRunInfo
from zenml.constants import (
    ENV_ZENML_DISABLE_STEP_LOGS_STORAGE,
    handle_bool_env_var,
)
from zenml.exceptions import StepContextError, StepInterfaceError
from zenml.logger import get_logger
from zenml.logging.step_logging import StepLogsStorageContext, redirected
from zenml.materializers.base_materializer import BaseMaterializer
from zenml.model.utils import link_step_artifacts_to_model
from zenml.new.steps.step_context import StepContext, get_step_context
from zenml.orchestrators.publish_utils import (
    publish_step_run_metadata,
    publish_successful_step_run,
)
from zenml.orchestrators.utils import is_setting_enabled
from zenml.steps.step_environment import StepEnvironment
from zenml.steps.utils import (
    OutputSignature,
    parse_return_type_annotations,
    resolve_type_annotation,
)
from zenml.utils import materializer_utils, source_utils

if TYPE_CHECKING:
    from zenml.artifacts.external_artifact_config import (
        ExternalArtifactConfiguration,
    )
    from zenml.config.source import Source
    from zenml.config.step_configurations import Step
    from zenml.models import (
        ArtifactResponse,
        PipelineRunResponse,
        StepRunResponse,
    )
    from zenml.stack import Stack
    from zenml.steps import BaseStep


logger = get_logger(__name__)


class StepRunner:
    """Class to run steps."""

    def __init__(self, step: "Step", stack: "Stack"):
        """Initializes the step runner.

        Args:
            step: The step to run.
            stack: The stack on which the step should run.
        """
        self._step = step
        self._stack = stack

    @property
    def configuration(self) -> StepConfiguration:
        """Configuration of the step to run.

        Returns:
            The step configuration.
        """
        return self._step.config

    def run(
        self,
        pipeline_run: "PipelineRunResponse",
        step_run: "StepRunResponse",
        input_artifacts: Dict[str, "ArtifactResponse"],
        output_artifact_uris: Dict[str, str],
        step_run_info: StepRunInfo,
    ) -> None:
        """Runs the step.

        Args:
            pipeline_run: The model of the current pipeline run.
            step_run: The model of the current step run.
            input_artifacts: The input artifacts of the step.
            output_artifact_uris: The URIs of the output artifacts of the step.
            step_run_info: The step run info.

        Raises:
            BaseException: A general exception if the step fails.
        """
        if handle_bool_env_var(ENV_ZENML_DISABLE_STEP_LOGS_STORAGE, False):
            step_logging_enabled = False
        else:
            enabled_on_step = step_run.config.enable_step_logs
            enabled_on_pipeline = pipeline_run.config.enable_step_logs

            step_logging_enabled = is_setting_enabled(
                is_enabled_on_step=enabled_on_step,
                is_enabled_on_pipeline=enabled_on_pipeline,
            )

        logs_context = nullcontext()
        if step_logging_enabled and not redirected.get():
            if step_run.logs:
                logs_context = StepLogsStorageContext(  # type: ignore[assignment]
                    logs_uri=step_run.logs.uri
                )
            else:
                logger.debug(
                    "There is no LogsResponseModel prepared for the step. The"
                    "step logging storage is disabled."
                )

        with logs_context:
            step_instance = self._load_step()
            output_materializers = self._load_output_materializers()
            spec = inspect.getfullargspec(
                inspect.unwrap(step_instance.entrypoint)
            )

            # (Deprecated) Wrap the execution of the step function in a step
            # environment that the step function code can access to retrieve
            # information about the pipeline runtime, such as the current step
            # name and the current pipeline run ID
            cache_enabled = is_setting_enabled(
                is_enabled_on_step=step_run_info.config.enable_cache,
                is_enabled_on_pipeline=step_run_info.pipeline.enable_cache,
            )
            output_annotations = parse_return_type_annotations(
                func=step_instance.entrypoint
            )
            with StepEnvironment(
                step_run_info=step_run_info,
                cache_enabled=cache_enabled,
            ):
                self._stack.prepare_step_run(info=step_run_info)

                # Initialize the step context singleton
                StepContext._clear()
                StepContext(
                    pipeline_run=pipeline_run,
                    step_run=step_run,
                    output_materializers=output_materializers,
                    output_artifact_uris=output_artifact_uris,
                    step_run_info=step_run_info,
                    cache_enabled=cache_enabled,
                    output_artifact_configs={
                        k: v.artifact_config
                        for k, v in output_annotations.items()
                    },
                )
                # Prepare Model Context
                self._prepare_model_context_for_step()

                # Parse the inputs for the entrypoint function.
                function_params = self._parse_inputs(
                    args=spec.args,
                    annotations=spec.annotations,
                    input_artifacts=input_artifacts,
                )

                self._link_pipeline_run_to_model_from_context(
                    pipeline_run=pipeline_run
                )

                step_failed = False
                try:
                    return_values = step_instance.call_entrypoint(
                        **function_params
                    )
                except BaseException as step_exception:  # noqa: E722
                    step_failed = True
                    failure_hook_source = (
                        self.configuration.failure_hook_source
                    )
                    if failure_hook_source:
                        logger.info("Detected failure hook. Running...")
                        self.load_and_run_hook(
                            failure_hook_source,
                            step_exception=step_exception,
                        )
                    raise
                finally:
                    step_run_metadata = self._stack.get_step_run_metadata(
                        info=step_run_info,
                    )
                    publish_step_run_metadata(
                        step_run_id=step_run_info.step_run_id,
                        step_run_metadata=step_run_metadata,
                    )
                    self._stack.cleanup_step_run(
                        info=step_run_info, step_failed=step_failed
                    )
                    if not step_failed:
                        success_hook_source = (
                            self.configuration.success_hook_source
                        )
                        if success_hook_source:
                            logger.info("Detected success hook. Running...")
                            self.load_and_run_hook(
                                success_hook_source,
                                step_exception=None,
                            )

                        # Store and publish the output artifacts of the step function.
                        output_data = self._validate_outputs(
                            return_values, output_annotations
                        )
                        artifact_metadata_enabled = is_setting_enabled(
                            is_enabled_on_step=step_run_info.config.enable_artifact_metadata,
                            is_enabled_on_pipeline=step_run_info.pipeline.enable_artifact_metadata,
                        )
                        artifact_visualization_enabled = is_setting_enabled(
                            is_enabled_on_step=step_run_info.config.enable_artifact_visualization,
                            is_enabled_on_pipeline=step_run_info.pipeline.enable_artifact_visualization,
                        )
                        output_artifact_ids = self._store_output_artifacts(
                            output_data=output_data,
                            output_artifact_uris=output_artifact_uris,
                            output_materializers=output_materializers,
                            output_annotations=output_annotations,
                            artifact_metadata_enabled=artifact_metadata_enabled,
                            artifact_visualization_enabled=artifact_visualization_enabled,
                        )
                        link_step_artifacts_to_model(
                            artifact_ids=output_artifact_ids
                        )
                        self._link_pipeline_run_to_model_from_artifacts(
                            pipeline_run=pipeline_run,
                            artifact_names=list(output_artifact_ids.keys()),
                            external_artifacts=list(
                                step_run.config.external_input_artifacts.values()
                            ),
                        )
                    StepContext._clear()  # Remove the step context singleton

            # Update the status and output artifacts of the step run.
            publish_successful_step_run(
                step_run_id=step_run_info.step_run_id,
                output_artifact_ids=output_artifact_ids,
            )

    def _load_step(self) -> "BaseStep":
        """Load the step instance.

        Returns:
            The step instance.
        """
        from zenml.steps import BaseStep

        step_instance = BaseStep.load_from_source(self._step.spec.source)
        step_instance = copy.deepcopy(step_instance)
        step_instance._configuration = self._step.config
        return step_instance

    def _load_output_materializers(
        self,
    ) -> Dict[str, Tuple[Type[BaseMaterializer], ...]]:
        """Loads the output materializers for the step.

        Returns:
            The step output materializers.
        """
        materializers = {}
        for name, output in self.configuration.outputs.items():
            output_materializers = []

            for source in output.materializer_source:
                materializer_class: Type[
                    BaseMaterializer
                ] = source_utils.load_and_validate_class(
                    source, expected_class=BaseMaterializer
                )
                output_materializers.append(materializer_class)

            materializers[name] = tuple(output_materializers)

        return materializers

    def _parse_inputs(
        self,
        args: List[str],
        annotations: Dict[str, Any],
        input_artifacts: Dict[str, "ArtifactResponse"],
    ) -> Dict[str, Any]:
        """Parses the inputs for a step entrypoint function.

        Args:
            args: The arguments of the step entrypoint function.
            annotations: The annotations of the step entrypoint function.
            input_artifacts: The input artifacts of the step.

        Returns:
            The parsed inputs for the step entrypoint function.

        Raises:
            RuntimeError: If a function argument value is missing.
        """
        function_params: Dict[str, Any] = {}

        if args and args[0] == "self":
            args.pop(0)

        for arg in args:
            arg_type = annotations.get(arg, None)
            arg_type = resolve_type_annotation(arg_type)

            if inspect.isclass(arg_type) and issubclass(arg_type, StepContext):
                step_name = self.configuration.name
                logger.warning(
                    "Passing a `StepContext` as an argument to a step function "
                    "is deprecated and will be removed in a future release. "
                    f"Please adjust your '{step_name}' step to instead import "
                    "the `StepContext` inside your step, as shown here: "
                    "https://docs.zenml.io/user-guide/advanced-guide/pipelining-features/fetch-metadata-within-steps"
                )
                function_params[arg] = get_step_context()
            elif arg in input_artifacts:
                function_params[arg] = self._load_input_artifact(
                    input_artifacts[arg], arg_type
                )
            elif arg in self.configuration.parameters:
                function_params[arg] = self.configuration.parameters[arg]
            else:
                raise RuntimeError(
                    f"Unable to find value for step function argument `{arg}`."
                )

        return function_params

    def _parse_hook_inputs(
        self,
        args: List[str],
        annotations: Dict[str, Any],
        step_exception: Optional[BaseException],
    ) -> Dict[str, Any]:
        """Parses the inputs for a hook function.

        Args:
            args: The arguments of the hook function.
            annotations: The annotations of the hook function.
            step_exception: The exception of the original step.

        Returns:
            The parsed inputs for the hook function.

        Raises:
            TypeError: If hook function is passed a wrong parameter type.
        """
        from zenml.steps import BaseParameters

        function_params: Dict[str, Any] = {}

        if args and args[0] == "self":
            args.pop(0)

        for arg in args:
            arg_type = annotations.get(arg, None)
            arg_type = resolve_type_annotation(arg_type)

            # Parse the parameters
            if issubclass(arg_type, BaseParameters):
                step_params = arg_type.parse_obj(
                    self.configuration.parameters[arg]
                )
                function_params[arg] = step_params

            # Parse the step context
            elif issubclass(arg_type, StepContext):
                step_name = self.configuration.name
                logger.warning(
                    "Passing a `StepContext` as an argument to a hook function "
                    "is deprecated and will be removed in a future release. "
                    f"Please adjust your '{step_name}' hook to instead import "
                    "the `StepContext` inside your hook, as shown here: "
                    "https://docs.zenml.io/user-guide/advanced-guide/pipelining-features/fetch-metadata-within-steps"
                )
                function_params[arg] = get_step_context()

            elif issubclass(arg_type, BaseException):
                function_params[arg] = step_exception

            else:
                # It should not be of any other type
                raise TypeError(
                    "Hook functions can only take arguments of type "
                    f"`BaseParameters`, or `BaseException`, not {arg_type}"
                )

        return function_params

    def _load_input_artifact(
        self, artifact: "ArtifactResponse", data_type: Type[Any]
    ) -> Any:
        """Loads an input artifact.

        Args:
            artifact: The artifact to load.
            data_type: The data type of the artifact value.

        Returns:
            The artifact value.
        """
        # Skip materialization for `UnmaterializedArtifact`.
        if data_type == UnmaterializedArtifact:
            return UnmaterializedArtifact.parse_obj(artifact)

        if data_type is Any or is_union(get_origin(data_type)):
            # Entrypoint function does not define a specific type for the input,
            # we use the datatype of the stored artifact
            data_type = source_utils.load(artifact.data_type)

        materializer_class: Type[
            BaseMaterializer
        ] = source_utils.load_and_validate_class(
            artifact.materializer, expected_class=BaseMaterializer
        )
        materializer: BaseMaterializer = materializer_class(artifact.uri)
        materializer.validate_type_compatibility(data_type)
        return materializer.load(data_type=data_type)

    def _validate_outputs(
        self,
        return_values: Any,
        output_annotations: Dict[str, OutputSignature],
    ) -> Dict[str, Any]:
        """Validates the step function outputs.

        Args:
            return_values: The return values of the step function.
            output_annotations: The output annotations of the step function.

        Returns:
            The validated output, mapping output names to return values.

        Raises:
            StepInterfaceError: If the step function return values do not
                match the output annotations.
        """
        step_name = self._step.spec.pipeline_parameter_name

        # if there are no outputs, the return value must be `None`.
        if len(output_annotations) == 0:
            if return_values is not None:
                raise StepInterfaceError(
                    f"Wrong step function output type for step '{step_name}': "
                    f"Expected no outputs but the function returned something: "
                    f"{return_values}."
                )
            return {}

        # if there is only one output annotation (either directly specified
        # or contained in an `Output` tuple) we treat the step function
        # return value as the return for that output.
        if len(output_annotations) == 1:
            return_values = [return_values]

        # if the user defined multiple outputs, the return value must be a list
        # or tuple.
        if not isinstance(return_values, (list, tuple)):
            raise StepInterfaceError(
                f"Wrong step function output type for step '{step_name}': "
                f"Expected multiple outputs ({output_annotations}) but "
                f"the function did not return a list or tuple "
                f"(actual return value: {return_values})."
            )

        # The amount of actual outputs must be the same as the amount of
        # expected outputs.
        if len(output_annotations) != len(return_values):
            raise StepInterfaceError(
                f"Wrong amount of step function outputs for step "
                f"'{step_name}: Expected {len(output_annotations)} outputs "
                f"but the function returned {len(return_values)} outputs"
                f"(return values: {return_values})."
            )

        from pydantic.typing import get_origin, is_union

        from zenml.steps.utils import get_args

        validated_outputs: Dict[str, Any] = {}
        for return_value, (output_name, output_annotation) in zip(
            return_values, output_annotations.items()
        ):
            output_type = output_annotation.resolved_annotation
            if output_type is Any:
                pass
            else:
                if is_union(get_origin(output_type)):
                    output_type = get_args(output_type)

                if not isinstance(return_value, output_type):
                    raise StepInterfaceError(
                        f"Wrong type for output '{output_name}' of step "
                        f"'{step_name}' (expected type: {output_type}, "
                        f"actual type: {type(return_value)})."
                    )
            validated_outputs[output_name] = return_value
        return validated_outputs

    def _store_output_artifacts(
        self,
        output_data: Dict[str, Any],
        output_materializers: Dict[str, Tuple[Type[BaseMaterializer], ...]],
        output_artifact_uris: Dict[str, str],
        output_annotations: Dict[str, OutputSignature],
        artifact_metadata_enabled: bool,
        artifact_visualization_enabled: bool,
    ) -> Dict[str, UUID]:
        """Stores the output artifacts of the step.

        Args:
            output_data: The output data of the step function, mapping output
                names to return values.
            output_materializers: The output materializers of the step.
            output_artifact_uris: The output artifact URIs of the step.
            output_annotations: The output annotations of the step function.
            artifact_metadata_enabled: Whether artifact metadata collection is
                enabled.
            artifact_visualization_enabled: Whether artifact visualization is
                enabled.

        Returns:
            The IDs of the published output artifacts.
        """
        step_context = get_step_context()
        output_artifacts: Dict[str, UUID] = {}

        for output_name, return_value in output_data.items():
            data_type = type(return_value)
            materializer_classes = output_materializers[output_name]
            if materializer_classes:
                materializer_class = materializer_utils.select_materializer(
                    data_type=data_type,
                    materializer_classes=materializer_classes,
                )
            else:
                # If no materializer classes are stored in the IR, that means
                # there was no/an `Any` type annotation for the output and
                # we try to find a materializer for it at runtime
                from zenml.materializers.materializer_registry import (
                    materializer_registry,
                )

                default_materializer_source = self._step.config.outputs[
                    output_name
                ].default_materializer_source

                if default_materializer_source:
                    default_materializer_class: Type[
                        BaseMaterializer
                    ] = source_utils.load_and_validate_class(
                        default_materializer_source,
                        expected_class=BaseMaterializer,
                    )
                    materializer_registry.default_materializer = (
                        default_materializer_class
                    )

                materializer_class = materializer_registry[data_type]

            uri = output_artifact_uris[output_name]
            artifact_config = output_annotations[output_name].artifact_config

            if artifact_config is not None:
                has_custom_name = bool(artifact_config.name)
                version = artifact_config.version
                tags = artifact_config.tags
            else:
                has_custom_name, version, tags = False, None, None

            # Override the artifact name if it is not a custom name.
            if has_custom_name:
                artifact_name = output_name
            else:
                if step_context.pipeline_run.pipeline:
                    pipeline_name = step_context.pipeline_run.pipeline.name
                else:
                    pipeline_name = "unlisted"
                step_name = step_context.step_run.name
                artifact_name = f"{pipeline_name}::{step_name}::{output_name}"

            # Get metadata that the user logged manually
            user_metadata = step_context.get_output_metadata(output_name)

            artifact = save_artifact(
                name=artifact_name,
                data=return_value,
                materializer=materializer_class,
                uri=uri,
                extract_metadata=artifact_metadata_enabled,
                include_visualizations=artifact_visualization_enabled,
                has_custom_name=has_custom_name,
                version=version,
                tags=tags,
                user_metadata=user_metadata,
                manual_save=False,
            )
            output_artifacts[output_name] = artifact.id

        return output_artifacts

    def _prepare_model_context_for_step(self) -> None:
        try:
            model_version = get_step_context().model_version
            model_version._get_or_create_model_version()
        except StepContextError:
            return

<<<<<<< HEAD
=======
    def _link_artifacts_to_model(
        self,
        artifact_ids: Dict[str, UUID],
    ) -> None:
        """Links the output artifacts of the step to the model.

        Args:
            artifact_ids: The IDs of the published output artifacts.
        """
        from zenml.model.artifact_config import DataArtifactConfig

        context = get_step_context()
        try:
            model_version_from_context = context.model_version
        except StepContextError:
            model_version_from_context = None

        for artifact_name in artifact_ids:
            artifact_uuid = artifact_ids[artifact_name]
            artifact_config_ = context._get_output(
                artifact_name
            ).artifact_config
            if artifact_config_ is None:
                if model_version_from_context is not None:
                    artifact_config_ = DataArtifactConfig(
                        artifact_name=artifact_name,
                    )
            else:
                artifact_config_ = artifact_config_.copy()

            if artifact_config_ is not None:
                model_version = None
                if model_version_from_context is None:
                    if artifact_config_.model_name is None:
                        logger.warning(
                            "No model context found, unable to auto-link artifacts."
                        )
                        return

                if artifact_config_.model_name is not None:
                    from zenml.model.model_version import ModelVersion

                    model_version = ModelVersion(
                        name=artifact_config_.model_name,
                        version=artifact_config_.model_version,
                    )
                else:
                    model_version = model_version_from_context

                if model_version:
                    artifact_config_.artifact_name = (
                        artifact_config_.artifact_name or artifact_name
                    )
                    artifact_config_._pipeline_name = context.pipeline.name
                    artifact_config_._step_name = context.step_run.name
                    logger.debug(
                        f"Linking artifact `{artifact_name}` to model "
                        f"`{model_version.name}` version `{model_version.version}`."
                    )
                    artifact_config_.link_to_model(
                        artifact_uuid=artifact_uuid,
                        model_version=model_version,
                    )

>>>>>>> 3f06da99
    def _get_model_versions_from_artifacts(
        self,
        artifact_names: List[str],
    ) -> Set[Tuple[UUID, UUID]]:
        """Gets the model versions from the artifacts.

        Args:
            artifact_names: The names of the published output artifacts.

        Returns:
            Set of tuples of (model_id, model_version_id).
        """
        models = set()
        for artifact_name in artifact_names:
            artifact_config = (
                get_step_context()._get_output(artifact_name).artifact_config
            )
            if artifact_config is not None:
<<<<<<< HEAD
                if (model_config := artifact_config._model_config) is not None:
                    model_version = model_config._get_model_version()
=======
                try:
                    model_version = (
                        artifact_config._model_version._get_or_create_model_version()
                    )
>>>>>>> 3f06da99
                    models.add((model_version.model.id, model_version.id))
                else:
                    break
        return models

<<<<<<< HEAD
=======
    def _get_model_versions_from_external_artifacts(
        self, external_artifacts: List["ExternalArtifactConfiguration"]
    ) -> Set[Tuple[UUID, UUID]]:
        """Gets the model versions from the external artifacts.

        Args:
            external_artifacts: The external artifacts of the step.

        Returns:
            Set of tuples of (model_id, model_version_id).
        """
        client = Client()
        models = set()
        for external_artifact in external_artifacts:
            if (
                external_artifact.model_artifact_name is not None
                and external_artifact.model_name is not None
                and external_artifact.model_version is not None
            ):
                model_version = client.get_model_version(
                    model_name_or_id=external_artifact.model_name,
                    model_version_name_or_number_or_id=external_artifact.model_version,
                )
                models.add((model_version.model_id, model_version.id))
        return models

>>>>>>> 3f06da99
    def _get_model_versions_from_config(self) -> Set[Tuple[UUID, UUID]]:
        """Gets the model versions from the step model version.

        Returns:
            Set of tuples of (model_id, model_version_id).
        """
        try:
            mc = get_step_context().model_version
            model_version = mc._get_or_create_model_version()
            return {(model_version.model.id, model_version.id)}
        except StepContextError:
            return set()

    def _link_pipeline_run_to_model_from_context(
        self,
        pipeline_run: "PipelineRunResponse",
    ) -> None:
        """Links the pipeline run to the model version using artifacts data.

        Args:
            pipeline_run: The response model of current pipeline run.
        """
        from zenml.models.model_models import (
            ModelVersionPipelineRunRequestModel,
        )

        models = self._get_model_versions_from_config()

        client = Client()
        for model in models:
            client.zen_store.create_model_version_pipeline_run_link(
                ModelVersionPipelineRunRequestModel(
                    user=Client().active_user.id,
                    workspace=Client().active_workspace.id,
                    pipeline_run=pipeline_run.id,
                    model=model[0],
                    model_version=model[1],
                )
            )

    def _link_pipeline_run_to_model_from_artifacts(
        self,
        pipeline_run: "PipelineRunResponse",
        artifact_names: List[str],
        external_artifacts: List["ExternalArtifactConfiguration"],
    ) -> None:
        """Links the pipeline run to the model version using artifacts data.

        Args:
            pipeline_run: The response model of current pipeline run.
            artifact_names: The name of the published output artifacts.
            external_artifacts: The external artifacts of the step.
        """
        from zenml.models.model_models import (
            ModelVersionPipelineRunRequestModel,
        )

        models = self._get_model_versions_from_artifacts(artifact_names)
        client = Client()
        for model in models:
            client.zen_store.create_model_version_pipeline_run_link(
                ModelVersionPipelineRunRequestModel(
                    user=client.active_user.id,
                    workspace=client.active_workspace.id,
                    pipeline_run=pipeline_run.id,
                    model=model[0],
                    model_version=model[1],
                )
            )

    def load_and_run_hook(
        self,
        hook_source: "Source",
        step_exception: Optional[BaseException],
    ) -> None:
        """Loads hook source and runs the hook.

        Args:
            hook_source: The source of the hook function.
            step_exception: The exception of the original step.
        """
        try:
            hook = source_utils.load(hook_source)
            hook_spec = inspect.getfullargspec(inspect.unwrap(hook))

            function_params = self._parse_hook_inputs(
                args=hook_spec.args,
                annotations=hook_spec.annotations,
                step_exception=step_exception,
            )
            logger.debug(f"Running hook {hook} with params: {function_params}")
            hook(**function_params)
        except Exception as e:
            logger.error(
                f"Failed to load hook source with exception: '{hook_source}': "
                f"{e}"
            )<|MERGE_RESOLUTION|>--- conflicted
+++ resolved
@@ -639,73 +639,6 @@
         except StepContextError:
             return
 
-<<<<<<< HEAD
-=======
-    def _link_artifacts_to_model(
-        self,
-        artifact_ids: Dict[str, UUID],
-    ) -> None:
-        """Links the output artifacts of the step to the model.
-
-        Args:
-            artifact_ids: The IDs of the published output artifacts.
-        """
-        from zenml.model.artifact_config import DataArtifactConfig
-
-        context = get_step_context()
-        try:
-            model_version_from_context = context.model_version
-        except StepContextError:
-            model_version_from_context = None
-
-        for artifact_name in artifact_ids:
-            artifact_uuid = artifact_ids[artifact_name]
-            artifact_config_ = context._get_output(
-                artifact_name
-            ).artifact_config
-            if artifact_config_ is None:
-                if model_version_from_context is not None:
-                    artifact_config_ = DataArtifactConfig(
-                        artifact_name=artifact_name,
-                    )
-            else:
-                artifact_config_ = artifact_config_.copy()
-
-            if artifact_config_ is not None:
-                model_version = None
-                if model_version_from_context is None:
-                    if artifact_config_.model_name is None:
-                        logger.warning(
-                            "No model context found, unable to auto-link artifacts."
-                        )
-                        return
-
-                if artifact_config_.model_name is not None:
-                    from zenml.model.model_version import ModelVersion
-
-                    model_version = ModelVersion(
-                        name=artifact_config_.model_name,
-                        version=artifact_config_.model_version,
-                    )
-                else:
-                    model_version = model_version_from_context
-
-                if model_version:
-                    artifact_config_.artifact_name = (
-                        artifact_config_.artifact_name or artifact_name
-                    )
-                    artifact_config_._pipeline_name = context.pipeline.name
-                    artifact_config_._step_name = context.step_run.name
-                    logger.debug(
-                        f"Linking artifact `{artifact_name}` to model "
-                        f"`{model_version.name}` version `{model_version.version}`."
-                    )
-                    artifact_config_.link_to_model(
-                        artifact_uuid=artifact_uuid,
-                        model_version=model_version,
-                    )
-
->>>>>>> 3f06da99
     def _get_model_versions_from_artifacts(
         self,
         artifact_names: List[str],
@@ -724,49 +657,22 @@
                 get_step_context()._get_output(artifact_name).artifact_config
             )
             if artifact_config is not None:
-<<<<<<< HEAD
-                if (model_config := artifact_config._model_config) is not None:
-                    model_version = model_config._get_model_version()
-=======
-                try:
-                    model_version = (
-                        artifact_config._model_version._get_or_create_model_version()
-                    )
->>>>>>> 3f06da99
-                    models.add((model_version.model.id, model_version.id))
+                if (
+                    model_version := artifact_config._model_version
+                ) is not None:
+                    model_version_response = (
+                        model_version._get_or_create_model_version()
+                    )
+                    models.add(
+                        (
+                            model_version_response.model.id,
+                            model_version_response.id,
+                        )
+                    )
                 else:
                     break
         return models
 
-<<<<<<< HEAD
-=======
-    def _get_model_versions_from_external_artifacts(
-        self, external_artifacts: List["ExternalArtifactConfiguration"]
-    ) -> Set[Tuple[UUID, UUID]]:
-        """Gets the model versions from the external artifacts.
-
-        Args:
-            external_artifacts: The external artifacts of the step.
-
-        Returns:
-            Set of tuples of (model_id, model_version_id).
-        """
-        client = Client()
-        models = set()
-        for external_artifact in external_artifacts:
-            if (
-                external_artifact.model_artifact_name is not None
-                and external_artifact.model_name is not None
-                and external_artifact.model_version is not None
-            ):
-                model_version = client.get_model_version(
-                    model_name_or_id=external_artifact.model_name,
-                    model_version_name_or_number_or_id=external_artifact.model_version,
-                )
-                models.add((model_version.model_id, model_version.id))
-        return models
-
->>>>>>> 3f06da99
     def _get_model_versions_from_config(self) -> Set[Tuple[UUID, UUID]]:
         """Gets the model versions from the step model version.
 
