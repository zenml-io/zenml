--- conflicted
+++ resolved
@@ -136,7 +136,6 @@
                 pipeline_node, runtime_configuration
             )
 
-<<<<<<< HEAD
             # Add pipeline requirements as a context
             requirements = " ".join(sorted(pipeline.requirements))
             context_utils.add_context_to_node(
@@ -146,10 +145,7 @@
                 properties={"pipeline_requirements": requirements},
             )
 
-            node_id = pipeline_node.node_info.id  # type:ignore[attr-defined]
-=======
             node_id = pipeline_node.node_info.id
->>>>>>> a7fbf336
             executor_spec = runner_utils.extract_executor_spec(
                 deployment_config, node_id
             )
