--- conflicted
+++ resolved
@@ -154,16 +154,13 @@
         environment[ENV_ZENML_LOCAL_STORES_PATH] = local_stores_path
         start_time = time.time()
 
-        execution_mode = deployment.pipeline_configuration.execution_mode
+        execution_mode = snapshot.pipeline_configuration.execution_mode
 
         failed_steps: List[str] = []
         skipped_steps: List[str] = []
 
         # Run each step
-<<<<<<< HEAD
         for step_name, step in snapshot.step_configurations.items():
-=======
-        for step_name, step in deployment.step_configurations.items():
             if (
                 execution_mode == ExecutionMode.STOP_ON_FAILURE
                 and failed_steps
@@ -201,7 +198,6 @@
                 skipped_steps.append(step_name)
                 continue
 
->>>>>>> af530778
             if self.requires_resources_in_orchestration_environment(step):
                 logger.warning(
                     "Specifying step resources is not supported for the local "
