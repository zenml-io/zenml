#  Copyright (c) ZenML GmbH 2022. All Rights Reserved.
#
#  Licensed under the Apache License, Version 2.0 (the "License");
#  you may not use this file except in compliance with the License.
#  You may obtain a copy of the License at:
#
#       https://www.apache.org/licenses/LICENSE-2.0
#
#  Unless required by applicable law or agreed to in writing, software
#  distributed under the License is distributed on an "AS IS" BASIS,
#  WITHOUT WARRANTIES OR CONDITIONS OF ANY KIND, either express
#  or implied. See the License for the specific language governing
#  permissions and limitations under the License.
"""Implementation of the ZenML local Docker orchestrator."""

import os
import sys
<<<<<<< HEAD
from typing import TYPE_CHECKING, Any, Dict, Type
from uuid import uuid4
=======
from typing import TYPE_CHECKING, Any, Type
>>>>>>> 9c5287b7

from zenml.config.global_config import GlobalConfiguration
from zenml.constants import (
    ENV_ZENML_LOCAL_STORES_PATH,
    ORCHESTRATOR_DOCKER_IMAGE_KEY,
)
from zenml.entrypoints import StepEntrypointConfiguration
from zenml.logger import get_logger
from zenml.orchestrators import BaseOrchestrator
from zenml.orchestrators.base_orchestrator import (
    BaseOrchestratorConfig,
    BaseOrchestratorFlavor,
)
from zenml.stack import Stack
from zenml.utils.pipeline_docker_image_builder import PipelineDockerImageBuilder

if TYPE_CHECKING:
    from zenml.config.pipeline_deployment import PipelineDeployment

logger = get_logger(__name__)

ENV_ZENML_DOCKER_ORCHESTRATOR_RUN_ID = "ZENML_DOCKER_ORCHESTRATOR_RUN_ID"


class LocalDockerOrchestrator(BaseOrchestrator):
    """Orchestrator responsible for running pipelines locally using Docker.

    This orchestrator does not allow for concurrent execution of steps and also
    does not support running on a schedule.
    """

    def prepare_pipeline_deployment(
        self,
        deployment: "PipelineDeployment",
        stack: "Stack",
    ) -> None:
        """Build a Docker image and (maybe) push it to the container registry.

        Args:
            deployment: The pipeline deployment configuration.
            stack: The stack on which the pipeline will be deployed.
        """
        docker_image_builder = PipelineDockerImageBuilder()
        if stack.container_registry:
            repo_digest = docker_image_builder.build_and_push_docker_image(
                deployment=deployment, stack=stack
            )
            deployment.add_extra(ORCHESTRATOR_DOCKER_IMAGE_KEY, repo_digest)
        else:
            # If there is no container registry, we only build the image
            target_image_name = docker_image_builder.get_target_image_name(
                deployment=deployment
            )
            docker_image_builder.build_docker_image(
                target_image_name=target_image_name,
                deployment=deployment,
                stack=stack,
            )
            deployment.add_extra(
                ORCHESTRATOR_DOCKER_IMAGE_KEY, target_image_name
            )

<<<<<<< HEAD
    def get_run_id(self) -> str:
        try:
            return os.environ[ENV_ZENML_DOCKER_ORCHESTRATOR_RUN_ID]
        except KeyError:
            raise RuntimeError(
                "Unable to read run id from environment variable "
                f"{ENV_ZENML_DOCKER_ORCHESTRATOR_RUN_ID}."
            )

    @staticmethod
    def _get_volumes(stack: "Stack") -> Dict[str, Dict[str, str]]:
        """Get mount volumes for all necessary local stack components.

        Args:
            stack: The stack on which the pipeline is running.

        Returns:
            List of volumes to mount.
        """
        volumes = {}

        # Add a volume for all local paths of stack components
        for stack_component in stack.components.values():
            local_path = stack_component.local_path
            if not local_path:
                continue

            volumes[local_path] = {"bind": local_path, "mode": "rw"}

        return volumes

=======
>>>>>>> 9c5287b7
    def prepare_or_run_pipeline(
        self,
        deployment: "PipelineDeployment",
        stack: "Stack",
    ) -> Any:
        """Sequentially runs all pipeline steps in local Docker containers.

        Args:
            deployment: The pipeline deployment to prepare or run.
            stack: The stack the pipeline will run on.
        """
        if deployment.schedule:
            logger.warning(
                "Local Docker Orchestrator currently does not support the"
                "use of schedules. The `schedule` will be ignored "
                "and the pipeline will be run immediately."
            )

        from docker.client import DockerClient

        docker_client = DockerClient.from_env()
        image_name = deployment.pipeline.extra[ORCHESTRATOR_DOCKER_IMAGE_KEY]
        entrypoint = StepEntrypointConfiguration.get_entrypoint_command()
<<<<<<< HEAD
        environment = {ENV_ZENML_DOCKER_ORCHESTRATOR_RUN_ID: str(uuid4())}
=======

        # Add the local stores path as a volume mount
        stack.check_local_paths()
        local_stores_path = GlobalConfiguration().local_stores_path
        volumes = {
            local_stores_path: {
                "bind": local_stores_path,
                "mode": "rw",
            }
        }
        env = {ENV_ZENML_LOCAL_STORES_PATH: local_stores_path}

>>>>>>> 9c5287b7
        # Run each step
        for step_name, step in deployment.steps.items():
            if self.requires_resources_in_orchestration_environment(step):
                logger.warning(
                    "Specifying step resources is not supported for the local "
                    "Docker orchestrator, ignoring resource configuration for "
                    "step %s.",
                    step.config.name,
                )

            arguments = StepEntrypointConfiguration.get_entrypoint_arguments(
                step_name=step_name
            )
            user = None
            if sys.platform != "win32":
                user = os.getuid()
            logger.info("Running step `%s` in Docker:", step_name)
            logs = docker_client.containers.run(
                image=image_name,
                entrypoint=entrypoint,
                command=arguments,
                user=user,
                volumes=volumes,
<<<<<<< HEAD
                environment=environment,
=======
                environment=env,
>>>>>>> 9c5287b7
                stream=True,
            )

            for line in logs:
                logger.info(line.strip().decode())


class LocalDockerOrchestratorConfig(BaseOrchestratorConfig):
    """Local Docker orchestrator config."""

    @property
    def is_local(self) -> bool:
        """Checks if this stack component is running locally.

        This designation is used to determine if the stack component can be
        shared with other users or if it is only usable on the local host.

        Returns:
            True if this config is for a local component, False otherwise.
        """
        return True


class LocalDockerOrchestratorFlavor(BaseOrchestratorFlavor):
    """Flavor for the local Docker orchestrator."""

    @property
    def name(self) -> str:
        """Name of the orchestrator flavor.

        Returns:
            Name of the orchestrator flavor.
        """
        return "local_docker"

    @property
    def config_class(self) -> Type[BaseOrchestratorConfig]:
        """Config class for the base orchestrator flavor.

        Returns:
            The config class.
        """
        return LocalDockerOrchestratorConfig

    @property
    def implementation_class(self) -> Type["LocalDockerOrchestrator"]:
        """Implementation class for this flavor.

        Returns:
            Implementation class for this flavor.
        """
        return LocalDockerOrchestrator<|MERGE_RESOLUTION|>--- conflicted
+++ resolved
@@ -15,12 +15,8 @@
 
 import os
 import sys
-<<<<<<< HEAD
-from typing import TYPE_CHECKING, Any, Dict, Type
+from typing import TYPE_CHECKING, Any, Type
 from uuid import uuid4
-=======
-from typing import TYPE_CHECKING, Any, Type
->>>>>>> 9c5287b7
 
 from zenml.config.global_config import GlobalConfiguration
 from zenml.constants import (
@@ -83,7 +79,6 @@
                 ORCHESTRATOR_DOCKER_IMAGE_KEY, target_image_name
             )
 
-<<<<<<< HEAD
     def get_run_id(self) -> str:
         try:
             return os.environ[ENV_ZENML_DOCKER_ORCHESTRATOR_RUN_ID]
@@ -93,30 +88,6 @@
                 f"{ENV_ZENML_DOCKER_ORCHESTRATOR_RUN_ID}."
             )
 
-    @staticmethod
-    def _get_volumes(stack: "Stack") -> Dict[str, Dict[str, str]]:
-        """Get mount volumes for all necessary local stack components.
-
-        Args:
-            stack: The stack on which the pipeline is running.
-
-        Returns:
-            List of volumes to mount.
-        """
-        volumes = {}
-
-        # Add a volume for all local paths of stack components
-        for stack_component in stack.components.values():
-            local_path = stack_component.local_path
-            if not local_path:
-                continue
-
-            volumes[local_path] = {"bind": local_path, "mode": "rw"}
-
-        return volumes
-
-=======
->>>>>>> 9c5287b7
     def prepare_or_run_pipeline(
         self,
         deployment: "PipelineDeployment",
@@ -140,9 +111,6 @@
         docker_client = DockerClient.from_env()
         image_name = deployment.pipeline.extra[ORCHESTRATOR_DOCKER_IMAGE_KEY]
         entrypoint = StepEntrypointConfiguration.get_entrypoint_command()
-<<<<<<< HEAD
-        environment = {ENV_ZENML_DOCKER_ORCHESTRATOR_RUN_ID: str(uuid4())}
-=======
 
         # Add the local stores path as a volume mount
         stack.check_local_paths()
@@ -153,9 +121,11 @@
                 "mode": "rw",
             }
         }
-        env = {ENV_ZENML_LOCAL_STORES_PATH: local_stores_path}
-
->>>>>>> 9c5287b7
+        environment = {
+            ENV_ZENML_DOCKER_ORCHESTRATOR_RUN_ID: str(uuid4()),
+            ENV_ZENML_LOCAL_STORES_PATH: local_stores_path,
+        }
+
         # Run each step
         for step_name, step in deployment.steps.items():
             if self.requires_resources_in_orchestration_environment(step):
@@ -179,11 +149,7 @@
                 command=arguments,
                 user=user,
                 volumes=volumes,
-<<<<<<< HEAD
                 environment=environment,
-=======
-                environment=env,
->>>>>>> 9c5287b7
                 stream=True,
             )
 
