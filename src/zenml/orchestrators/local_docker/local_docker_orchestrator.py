--- conflicted
+++ resolved
@@ -181,11 +181,8 @@
                 volumes=volumes,
                 environment=environment,
                 stream=True,
-<<<<<<< HEAD
                 extra_hosts={"host.docker.internal": "host-gateway"},
-=======
                 **(settings.run_args if settings else {}),
->>>>>>> 2d3b7dcd
             )
 
             for line in logs:
