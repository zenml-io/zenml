--- conflicted
+++ resolved
@@ -13,11 +13,7 @@
 #  permissions and limitations under the License.
 """Class to launch (run directly or using a step operator) steps."""
 
-<<<<<<< HEAD
-=======
-import os
 import signal
->>>>>>> d2068df2
 import time
 from contextlib import nullcontext
 from functools import partial
@@ -279,6 +275,7 @@
                 raise
             finally:
                 step_run = Client().zen_store.create_run_step(step_run_request)
+                self._step_run = step_run
                 if model_version := step_run.model_version:
                     step_run_utils.log_model_version_dashboard_url(
                         model_version=model_version
@@ -288,7 +285,6 @@
                 logger.info(f"Step `{self._step_name}` has started.")
 
                 try:
-<<<<<<< HEAD
                     # here pass a forced save_to_file callable to be
                     # used as a dump function to use before starting
                     # the external jobs in step operators
@@ -299,25 +295,6 @@
                         force_write_logs = partial(
                             logs_context.storage.save_to_file,
                             force=True,
-=======
-                    request_factory.populate_request(request=step_run_request)
-                except:
-                    logger.exception(
-                        f"Failed preparing step `{self._step_name}`."
-                    )
-                    step_run_request.status = ExecutionStatus.FAILED
-                    step_run_request.end_time = utc_now()
-                    raise
-                finally:
-                    step_run = Client().zen_store.create_run_step(
-                        step_run_request
-                    )
-                    # Store step run ID for signal handler
-                    self._step_run = step_run
-                    if model_version := step_run.model_version:
-                        step_run_utils.log_model_version_dashboard_url(
-                            model_version=model_version
->>>>>>> d2068df2
                         )
                     else:
 
@@ -330,13 +307,14 @@
                         step_run=step_run,
                         force_write_logs=force_write_logs,
                     )
+                except RunStoppedException as e:
+                    raise e
                 except BaseException as e:  # noqa: E722
                     logger.error(
                         "Failed to run step `%s`: %s",
                         self._step_name,
                         e,
                     )
-<<<<<<< HEAD
                     publish_utils.publish_failed_step_run(step_run.id)
                     raise
             else:
@@ -351,77 +329,6 @@
                         artifacts=step_run.outputs,
                         model_version=model_version,
                     )
-=======
-
-                    while retries < max_retries:
-                        last_retry = retries == max_retries - 1
-                        try:
-                            # here pass a forced save_to_file callable to be
-                            # used as a dump function to use before starting
-                            # the external jobs in step operators
-                            if isinstance(
-                                logs_context,
-                                step_logging.PipelineLogsStorageContext,
-                            ):
-                                force_write_logs = partial(
-                                    logs_context.storage.save_to_file,
-                                    force=True,
-                                )
-                            else:
-
-                                def _bypass() -> None:
-                                    return None
-
-                                force_write_logs = _bypass
-                            self._run_step(
-                                pipeline_run=pipeline_run,
-                                step_run=step_run,
-                                last_retry=last_retry,
-                                force_write_logs=force_write_logs,
-                            )
-                            break
-                        except RunStoppedException as e:
-                            raise e
-                        except BaseException as e:  # noqa: E722
-                            retries += 1
-                            if retries < max_retries:
-                                logger.error(
-                                    f"Failed to run step `{self._step_name}`. Retrying..."
-                                )
-                                logger.exception(e)
-                                logger.info(
-                                    f"Sleeping for {delay} seconds before retrying."
-                                )
-                                time.sleep(delay)
-                                delay *= backoff
-                            else:
-                                logger.error(
-                                    f"Failed to run step `{self._step_name}` after {max_retries} retries. Exiting."
-                                )
-                                logger.exception(e)
-                                publish_utils.publish_failed_step_run(
-                                    step_run.id
-                                )
-                                raise
-                else:
-                    logger.info(
-                        f"Using cached version of step `{self._step_name}`."
-                    )
-                    if (
-                        model_version := step_run.model_version
-                        or pipeline_run.model_version
-                    ):
-                        step_run_utils.link_output_artifacts_to_model_version(
-                            artifacts=step_run.outputs,
-                            model_version=model_version,
-                        )
-        except RunStoppedException:
-            logger.info(f"Pipeline run `{pipeline_run.name}` stopped.")
-            raise
-        except:  # noqa: E722
-            logger.error(f"Pipeline run `{pipeline_run.name}` failed.")
-            raise
->>>>>>> d2068df2
 
     def _create_or_reuse_run(self) -> Tuple[PipelineRunResponse, bool]:
         """Creates a pipeline run or reuses an existing one.
