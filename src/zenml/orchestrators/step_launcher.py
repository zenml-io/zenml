#  Copyright (c) ZenML GmbH 2022. All Rights Reserved.
#
#  Licensed under the Apache License, Version 2.0 (the "License");
#  you may not use this file except in compliance with the License.
#  You may obtain a copy of the License at:
#
#       https://www.apache.org/licenses/LICENSE-2.0
#
#  Unless required by applicable law or agreed to in writing, software
#  distributed under the License is distributed on an "AS IS" BASIS,
#  WITHOUT WARRANTIES OR CONDITIONS OF ANY KIND, either express
#  or implied. See the License for the specific language governing
#  permissions and limitations under the License.
"""Class to launch (run directly or using a step operator) steps."""

import signal
import time
from contextlib import nullcontext
from functools import partial
from typing import TYPE_CHECKING, Any, Callable, Dict, Optional, Tuple

from zenml.client import Client
from zenml.config.step_configurations import Step
from zenml.config.step_run_info import StepRunInfo
from zenml.constants import (
    ENV_ZENML_DISABLE_STEP_LOGS_STORAGE,
    handle_bool_env_var,
)
from zenml.enums import ExecutionStatus
from zenml.environment import get_run_environment_dict
from zenml.exceptions import RunInterruptedException, RunStoppedException
from zenml.logger import get_logger
from zenml.logging import step_logging
from zenml.models import (
    LogsRequest,
    PipelineDeploymentResponse,
    PipelineRunRequest,
    PipelineRunResponse,
    StepRunResponse,
)
from zenml.models.v2.core.step_run import StepRunInputResponse
from zenml.orchestrators import output_utils, publish_utils, step_run_utils
from zenml.orchestrators import utils as orchestrator_utils
from zenml.orchestrators.step_runner import StepRunner
from zenml.stack import Stack
from zenml.utils import env_utils, string_utils
from zenml.utils.time_utils import utc_now

if TYPE_CHECKING:
    from zenml.step_operators import BaseStepOperator

logger = get_logger(__name__)


def _get_step_operator(
    stack: "Stack", step_operator_name: Optional[str]
) -> "BaseStepOperator":
    """Fetches the step operator from the stack.

    Args:
        stack: Stack on which the step is being run.
        step_operator_name: Name of the step operator to get.

    Returns:
        The step operator to run a step.

    Raises:
        RuntimeError: If no active step operator is found.
    """
    step_operator = stack.step_operator

    # the two following errors should never happen as the stack gets
    # validated before running the pipeline
    if not step_operator:
        raise RuntimeError(
            f"No step operator specified for active stack '{stack.name}'."
        )

    if step_operator_name and step_operator_name != step_operator.name:
        raise RuntimeError(
            f"No step operator named '{step_operator_name}' in active "
            f"stack '{stack.name}'."
        )

    return step_operator


class StepLauncher:
    """A class responsible for launching a step of a ZenML pipeline.

    This class follows these steps to launch and publish a ZenML step:
    1. Publish or reuse a `PipelineRun`
    2. Resolve the input artifacts of the step
    3. Generate a cache key for the step
    4. Check if the step can be cached or not
    5. Publish a new `StepRun`
    6. If the step can't be cached, the step will be executed in one of these
    two ways depending on its configuration:
        - Calling a `step operator` to run the step in a different environment
        - Calling a `step runner` to run the step in the current environment
    7. Update the status of the previously published `StepRun`
    8. Update the status of the `PipelineRun`
    """

    def __init__(
        self,
        deployment: PipelineDeploymentResponse,
        step: Step,
        orchestrator_run_id: str,
    ):
        """Initializes the launcher.

        Args:
            deployment: The pipeline deployment.
            step: The step to launch.
            orchestrator_run_id: The orchestrator pipeline run id.

        Raises:
            RuntimeError: If the deployment has no associated stack.
        """
        self._deployment = deployment
        self._step = step
        self._orchestrator_run_id = orchestrator_run_id

        if not deployment.stack:
            raise RuntimeError(
                f"Missing stack for deployment {deployment.id}. This is "
                "probably because the stack was manually deleted."
            )

        self._stack = Stack.from_model(deployment.stack)
        self._step_name = step.spec.pipeline_parameter_name

        # Internal properties and methods
        self._step_run: Optional[StepRunResponse] = None
        self._setup_signal_handlers()

    def _setup_signal_handlers(self) -> None:
        """Set up signal handlers for graceful shutdown, chaining previous handlers."""
        # Save previous handlers
        self._prev_sigterm_handler = signal.getsignal(signal.SIGTERM)
        self._prev_sigint_handler = signal.getsignal(signal.SIGINT)

        def signal_handler(signum: int, frame: Any) -> None:
            """Handle shutdown signals gracefully.

            Args:
                signum: The signal number.
                frame: The frame of the signal handler.

            Raises:
                RunStoppedException: If the pipeline run is stopped by the user.
                RunInterruptedException: If the execution is interrupted for any
                    other reason.
            """
            logger.info(
                f"Received signal shutdown {signum}. Requesting shutdown "
                f"for step '{self._step_name}'..."
            )

            try:
                client = Client()
                pipeline_run = None

                if self._step_run:
                    pipeline_run = client.get_pipeline_run(
                        self._step_run.pipeline_run_id
                    )
                else:
                    raise RunInterruptedException(
                        "The execution was interrupted and the step does not "
                        "exist yet."
                    )

                if pipeline_run and pipeline_run.status in [
                    ExecutionStatus.STOPPING,
                    ExecutionStatus.STOPPED,
                ]:
                    if self._step_run:
                        publish_utils.publish_step_run_status_update(
                            step_run_id=self._step_run.id,
                            status=ExecutionStatus.STOPPED,
                            end_time=utc_now(),
                        )
                    raise RunStoppedException("Pipeline run in stopped.")
                else:
                    raise RunInterruptedException(
                        "The execution was interrupted."
                    )
            except (RunStoppedException, RunInterruptedException):
                raise
            except Exception as e:
                raise RunInterruptedException(str(e))
            finally:
                # Chain to previous handler if it exists and is not default/ignore
                if signum == signal.SIGTERM and callable(
                    self._prev_sigterm_handler
                ):
                    self._prev_sigterm_handler(signum, frame)
                elif signum == signal.SIGINT and callable(
                    self._prev_sigint_handler
                ):
                    self._prev_sigint_handler(signum, frame)

        # Register handlers for common termination signals
        signal.signal(signal.SIGTERM, signal_handler)
        signal.signal(signal.SIGINT, signal_handler)

    def launch(self) -> None:
        """Launches the step.

        Raises:
            RunStoppedException: If the pipeline run is stopped by the user.
        """
        pipeline_run, run_was_created = self._create_or_reuse_run()

        # Enable or disable step logs storage
        if handle_bool_env_var(ENV_ZENML_DISABLE_STEP_LOGS_STORAGE, False):
            step_logging_enabled = False
        else:
            step_logging_enabled = orchestrator_utils.is_setting_enabled(
                is_enabled_on_step=self._step.config.enable_step_logs,
                is_enabled_on_pipeline=self._deployment.pipeline_configuration.enable_step_logs,
            )

        logs_context = nullcontext()
        logs_model = None

        if step_logging_enabled:
            # Configure the logs
            logs_uri = step_logging.prepare_logs_uri(
                artifact_store=self._stack.artifact_store,
                step_name=self._step_name,
            )

            logs_context = step_logging.PipelineLogsStorageContext(
                logs_uri=logs_uri, artifact_store=self._stack.artifact_store
            )  # type: ignore[assignment]

            logs_model = LogsRequest(
                uri=logs_uri,
                source="execution",
                artifact_store_id=self._stack.artifact_store.id,
            )

        with logs_context:
            if run_was_created:
                pipeline_run_metadata = self._stack.get_pipeline_run_metadata(
                    run_id=pipeline_run.id
                )
                publish_utils.publish_pipeline_run_metadata(
                    pipeline_run_id=pipeline_run.id,
                    pipeline_run_metadata=pipeline_run_metadata,
                )
                if model_version := pipeline_run.model_version:
                    step_run_utils.log_model_version_dashboard_url(
                        model_version=model_version
                    )

            request_factory = step_run_utils.StepRunRequestFactory(
                deployment=self._deployment,
                pipeline_run=pipeline_run,
                stack=self._stack,
            )
            step_run_request = request_factory.create_request(
                invocation_id=self._step_name
            )
            step_run_request.logs = logs_model

            try:
                request_factory.populate_request(request=step_run_request)
            except:
                logger.exception(f"Failed preparing step `{self._step_name}`.")
                step_run_request.status = ExecutionStatus.FAILED
                step_run_request.end_time = utc_now()
                raise
            finally:
                step_run = Client().zen_store.create_run_step(step_run_request)
                self._step_run = step_run
                if model_version := step_run.model_version:
                    step_run_utils.log_model_version_dashboard_url(
                        model_version=model_version
                    )

            if not step_run.status.is_finished:
                logger.info(f"Step `{self._step_name}` has started.")

                try:
                    # here pass a forced save_to_file callable to be
                    # used as a dump function to use before starting
                    # the external jobs in step operators
                    if isinstance(
                        logs_context,
                        step_logging.PipelineLogsStorageContext,
                    ):
                        force_write_logs = partial(
                            logs_context.storage.save_to_file,
                            force=True,
                        )
                    else:

                        def _bypass() -> None:
                            return None

                        force_write_logs = _bypass
                    self._run_step(
                        pipeline_run=pipeline_run,
                        step_run=step_run,
                        force_write_logs=force_write_logs,
                    )
                except RunStoppedException as e:
                    raise e
                except BaseException as e:  # noqa: E722
                    logger.error(
                        "Failed to run step `%s`: %s",
                        self._step_name,
                        e,
                    )
                    publish_utils.publish_failed_step_run(step_run.id)
                    raise
            else:
                logger.info(
                    f"Using cached version of step `{self._step_name}`."
                )
                if (
                    model_version := step_run.model_version
                    or pipeline_run.model_version
                ):
                    step_run_utils.link_output_artifacts_to_model_version(
                        artifacts=step_run.outputs,
                        model_version=model_version,
                    )

    def _create_or_reuse_run(self) -> Tuple[PipelineRunResponse, bool]:
        """Creates a pipeline run or reuses an existing one.

        Returns:
            The created or existing pipeline run,
            and a boolean indicating whether the run was created or reused.
        """
        start_time = utc_now()
        run_name = string_utils.format_name_template(
            name_template=self._deployment.run_name_template,
            substitutions=self._deployment.pipeline_configuration.finalize_substitutions(
                start_time=start_time,
            ),
        )

        logger.debug("Creating pipeline run %s", run_name)

        client = Client()
        pipeline_run = PipelineRunRequest(
            name=run_name,
            orchestrator_run_id=self._orchestrator_run_id,
            project=client.active_project.id,
            deployment=self._deployment.id,
            pipeline=(
                self._deployment.pipeline.id
                if self._deployment.pipeline
                else None
            ),
            status=ExecutionStatus.RUNNING,
            orchestrator_environment=get_run_environment_dict(),
            start_time=start_time,
            tags=self._deployment.pipeline_configuration.tags,
        )
        return client.zen_store.get_or_create_run(pipeline_run)

    def _run_step(
        self,
        pipeline_run: PipelineRunResponse,
        step_run: StepRunResponse,
        force_write_logs: Callable[..., Any],
    ) -> None:
        """Runs the current step.

        Args:
            pipeline_run: The model of the current pipeline run.
            step_run: The model of the current step run.
            force_write_logs: The context for the step logs.
        """
        # Prepare step run information.
        step_run_info = StepRunInfo(
            config=self._step.config,
            pipeline=self._deployment.pipeline_configuration,
            run_name=pipeline_run.name,
            pipeline_step_name=self._step_name,
            run_id=pipeline_run.id,
            step_run_id=step_run.id,
            force_write_logs=force_write_logs,
        )

        output_artifact_uris = output_utils.prepare_output_artifact_uris(
            step_run=step_run, stack=self._stack, step=self._step
        )

        # Run the step.
        start_time = time.time()
        try:
            if self._step.config.step_operator:
                step_operator_name = None
                if isinstance(self._step.config.step_operator, str):
                    step_operator_name = self._step.config.step_operator

                self._run_step_with_step_operator(
                    step_operator_name=step_operator_name,
                    step_run_info=step_run_info,
                )
            else:
                self._run_step_without_step_operator(
                    pipeline_run=pipeline_run,
                    step_run=step_run,
                    step_run_info=step_run_info,
                    input_artifacts=step_run.regular_inputs,
                    output_artifact_uris=output_artifact_uris,
                )
        except:  # noqa: E722
            output_utils.remove_artifact_dirs(
                artifact_uris=list(output_artifact_uris.values())
            )
            raise

        duration = time.time() - start_time
        logger.info(
            f"Step `{self._step_name}` has finished in "
            f"`{string_utils.get_human_readable_time(duration)}`."
        )

    def _run_step_with_step_operator(
        self,
        step_operator_name: Optional[str],
        step_run_info: StepRunInfo,
    ) -> None:
        """Runs the current step with a step operator.

        Args:
            step_operator_name: The name of the step operator to use.
            step_run_info: Additional information needed to run the step.
        """
        step_operator = _get_step_operator(
            stack=self._stack,
            step_operator_name=step_operator_name,
        )
        entrypoint_cfg_class = step_operator.entrypoint_config_class
        entrypoint_command = (
            entrypoint_cfg_class.get_entrypoint_command()
            + entrypoint_cfg_class.get_entrypoint_arguments(
                step_name=self._step_name,
                deployment_id=self._deployment.id,
                step_run_id=str(step_run_info.step_run_id),
            )
        )
        environment = orchestrator_utils.get_config_environment_vars(
            pipeline_run_id=step_run_info.run_id,
        )
<<<<<<< HEAD
        environment.update(
            env_utils.get_step_environment(
                step_config=step_run_info.config,
                stack=self._stack,
            )
        )

        if last_retry:
            environment[ENV_ZENML_IGNORE_FAILURE_HOOK] = str(False)
=======
>>>>>>> b21c22cb
        logger.info(
            "Using step operator `%s` to run step `%s`.",
            step_operator.name,
            self._step_name,
        )
        step_operator.launch(
            info=step_run_info,
            entrypoint_command=entrypoint_command,
            environment=environment,
        )

    def _run_step_without_step_operator(
        self,
        pipeline_run: PipelineRunResponse,
        step_run: StepRunResponse,
        step_run_info: StepRunInfo,
        input_artifacts: Dict[str, StepRunInputResponse],
        output_artifact_uris: Dict[str, str],
    ) -> None:
        """Runs the current step without a step operator.

        Args:
            pipeline_run: The model of the current pipeline run.
            step_run: The model of the current step run.
            step_run_info: Additional information needed to run the step.
            input_artifacts: The input artifact versions of the current step.
            output_artifact_uris: The output artifact URIs of the current step.
        """
        runner = StepRunner(step=self._step, stack=self._stack)
        runner.run(
            pipeline_run=pipeline_run,
            step_run=step_run,
            input_artifacts=input_artifacts,
            output_artifact_uris=output_artifact_uris,
            step_run_info=step_run_info,
        )<|MERGE_RESOLUTION|>--- conflicted
+++ resolved
@@ -453,7 +453,6 @@
         environment = orchestrator_utils.get_config_environment_vars(
             pipeline_run_id=step_run_info.run_id,
         )
-<<<<<<< HEAD
         environment.update(
             env_utils.get_step_environment(
                 step_config=step_run_info.config,
@@ -461,10 +460,6 @@
             )
         )
 
-        if last_retry:
-            environment[ENV_ZENML_IGNORE_FAILURE_HOOK] = str(False)
-=======
->>>>>>> b21c22cb
         logger.info(
             "Using step operator `%s` to run step `%s`.",
             step_operator.name,
