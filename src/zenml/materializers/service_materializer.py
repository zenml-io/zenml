--- conflicted
+++ resolved
@@ -47,13 +47,8 @@
         """
         artifact_store = Client().active_stack.artifact_store
         filepath = os.path.join(self.uri, SERVICE_CONFIG_FILENAME)
-<<<<<<< HEAD
-        with fileio.open(filepath, "r") as f:
+        with artifact_store.open(filepath, "r") as f:
             service = cast(BaseService, BaseService.from_json(f.read()))
-=======
-        with artifact_store.open(filepath, "r") as f:
-            service = ServiceRegistry().load_service_from_json(f.read())
->>>>>>> 4cdbe487
         return service
 
     def save(self, service: BaseService) -> None:
