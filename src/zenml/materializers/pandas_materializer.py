#  Copyright (c) ZenML GmbH 2021. All Rights Reserved.
#
#  Licensed under the Apache License, Version 2.0 (the "License");
#  you may not use this file except in compliance with the License.
#  You may obtain a copy of the License at:
#
#       https://www.apache.org/licenses/LICENSE-2.0
#
#  Unless required by applicable law or agreed to in writing, software
#  distributed under the License is distributed on an "AS IS" BASIS,
#  WITHOUT WARRANTIES OR CONDITIONS OF ANY KIND, either express
#  or implied. See the License for the specific language governing
#  permissions and limitations under the License.
"""Materializer for Pandas."""

import os
from typing import Any, Dict, Type, Union

import pandas as pd

from zenml.enums import ArtifactType
from zenml.io import fileio
from zenml.logger import get_logger
from zenml.materializers.base_materializer import BaseMaterializer
from zenml.metadata.metadata_types import DType, MetadataType

logger = get_logger(__name__)

PARQUET_FILENAME = "df.parquet.gzip"
COMPRESSION_TYPE = "gzip"

CSV_FILENAME = "df.csv"


class PandasMaterializer(BaseMaterializer):
    """Materializer to read data to and from pandas."""

    ASSOCIATED_TYPES = (pd.DataFrame, pd.Series)
    ASSOCIATED_ARTIFACT_TYPE = ArtifactType.DATA

    def __init__(self, uri: str):
        """Define `self.data_path`.

        Args:
            uri: The URI where the artifact data is stored.
        """
        super().__init__(uri)
        try:
            import pyarrow  # type: ignore

            self.pyarrow_exists = True
        except ImportError:
            self.pyarrow_exists = False
            logger.warning(
                "By default, the `PandasMaterializer` stores data as a "
                "`.csv` file. If you want to store data more efficiently, "
                "you can install `pyarrow` by running "
                "'`pip install pyarrow`'. This will allow `PandasMaterializer` "
                "to automatically store the data as a `.parquet` file instead."
            )
        finally:
            self.parquet_path = os.path.join(self.uri, PARQUET_FILENAME)
            self.csv_path = os.path.join(self.uri, CSV_FILENAME)

    def load(self, data_type: Type[Any]) -> Union[pd.DataFrame, pd.Series]:
        """Reads `pd.DataFrame` or `pd.Series` from a `.parquet` or `.csv` file.

        Args:
            data_type: The type of the data to read.

        Raises:
            ImportError: If pyarrow or fastparquet is not installed.

        Returns:
            The pandas dataframe or series.
        """
        super().load(data_type)
        if fileio.exists(self.parquet_path):
            if self.pyarrow_exists:
                with fileio.open(self.parquet_path, mode="rb") as f:
                    df = pd.read_parquet(f)
            else:
                raise ImportError(
                    "You have an old version of a `PandasMaterializer` "
                    "data artifact stored in the artifact store "
                    "as a `.parquet` file, which requires `pyarrow` "
                    "for reading, You can install `pyarrow` by running "
                    "'`pip install pyarrow fastparquet`'."
                )
        else:
            with fileio.open(self.csv_path, mode="rb") as f:
                df = pd.read_csv(f, index_col=0, parse_dates=True)

        # validate the type of the data.
        def is_dataframe_or_series(
            df: Union[pd.DataFrame, pd.Series]
        ) -> Union[pd.DataFrame, pd.Series]:
            """Checks if the data is a `pd.DataFrame` or `pd.Series`.

            Args:
                df: The data to check.

            Returns:
                The data if it is a `pd.DataFrame` or `pd.Series`.
            """
            if issubclass(data_type, pd.Series):
                # Taking the first column if its a series as the assumption
                # is that there will only be one
                assert len(df.columns) == 1
                df = df[df.columns[0]]
                return df
            else:
                return df

        return is_dataframe_or_series(df)

    def save(self, df: Union[pd.DataFrame, pd.Series]) -> None:
        """Writes a pandas dataframe or series to the specified filename.

        Args:
            df: The pandas dataframe or series to write.
        """
        super().save(df)

        if isinstance(df, pd.Series):

            df = df.to_frame(name="series")

        if self.pyarrow_exists:
            with fileio.open(self.parquet_path, mode="wb") as f:
                df.to_parquet(f, compression=COMPRESSION_TYPE)
        else:
            with fileio.open(self.csv_path, mode="wb") as f:
<<<<<<< HEAD
                df.to_csv(f, index=False)

    def extract_metadata(
        self, df: Union[pd.DataFrame, pd.Series]
    ) -> Dict[str, "MetadataType"]:
        """Extract metadata from the given pandas dataframe or series.

        Args:
            df: The pandas dataframe or series to extract metadata from.

        Returns:
            The extracted metadata as a dictionary.
        """
        base_metadata = super().extract_metadata(df)

        def _convert_stat(stat: Any) -> Union[float, Dict[str, float]]:
            """Converts a pandas statistic to builtin types.

            If the statistic is a `pd.Series`, it is converted to a dictionary
            of floats. Otherwise, it is converted to a float.

            Args:
                stat: The pandas statistic to convert.

            Returns:
                The statistic as a builtin type.
            """
            if isinstance(stat, pd.Series):
                return {
                    str(key): float(value)
                    for key, value in stat.to_dict().items()
                }
            return float(stat.item())

        dtype: Union[DType, Dict[str, DType]]
        if isinstance(df, pd.Series):
            dtype = DType(df.dtype.type)
        else:
            dtype = {
                str(key): DType(value.type) for key, value in df.dtypes.items()
            }

        pandas_metadata: Dict[str, "MetadataType"] = {
            "shape": df.shape,
            "dtype": dtype,
            "mean": _convert_stat(df.mean()),
            "std": _convert_stat(df.std()),
            "min": _convert_stat(df.min()),
            "max": _convert_stat(df.max()),
        }
        return {**base_metadata, **pandas_metadata}
=======
                df.to_csv(f, index=True)
>>>>>>> 8b9b762e
<|MERGE_RESOLUTION|>--- conflicted
+++ resolved
@@ -131,8 +131,7 @@
                 df.to_parquet(f, compression=COMPRESSION_TYPE)
         else:
             with fileio.open(self.csv_path, mode="wb") as f:
-<<<<<<< HEAD
-                df.to_csv(f, index=False)
+                df.to_csv(f, index=True)
 
     def extract_metadata(
         self, df: Union[pd.DataFrame, pd.Series]
@@ -182,7 +181,4 @@
             "min": _convert_stat(df.min()),
             "max": _convert_stat(df.max()),
         }
-        return {**base_metadata, **pandas_metadata}
-=======
-                df.to_csv(f, index=True)
->>>>>>> 8b9b762e
+        return {**base_metadata, **pandas_metadata}