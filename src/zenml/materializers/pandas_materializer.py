--- conflicted
+++ resolved
@@ -37,22 +37,17 @@
         SchemaArtifact,
     )
 
-<<<<<<< HEAD
-    def handle_input(self, data_type: Type[Any]) -> pd.DataFrame:
-        """Reads pd.DataFrame from a parquet file.
+    def handle_input(
+        self, data_type: Type[Any]
+    ) -> Union[pd.DataFrame, pd.Series]:
+        """Reads pd.DataFrame or pd.Series from a parquet file.
 
         Args:
             data_type: The type of the data to read.
 
         Returns:
-            The pandas dataframe.
+            The pandas dataframe or series.
         """
-=======
-    def handle_input(
-        self, data_type: Type[Any]
-    ) -> Union[pd.DataFrame, pd.Series]:
-        """Reads pd.DataFrame or pd.Series from a parquet file."""
->>>>>>> 42b8bc2f
         super().handle_input(data_type)
         filepath = os.path.join(self.artifact.uri, DEFAULT_FILENAME)
 
