--- conflicted
+++ resolved
@@ -14,11 +14,7 @@
 """Implementation of the post-execution pipeline run class."""
 
 from collections import OrderedDict
-<<<<<<< HEAD
-=======
-from datetime import datetime
 from functools import partial
->>>>>>> 824ceac2
 from typing import Any, Dict, List, Optional, cast
 
 from zenml.client import Client
@@ -247,39 +243,9 @@
             # we already fetched the steps, no need to do anything
             return
 
-<<<<<<< HEAD
-        steps = Client().zen_store.list_run_steps(self.model.id)
-        self._steps = {step.name: StepView(step) for step in steps}
-=======
-        assert self._model.id is not None
         client = Client()
         steps = client.depaginate(
-            partial(client.list_run_steps, pipeline_run_id=self._model.id)
+            partial(client.list_run_steps, pipeline_run_id=self.model.id)
         )
 
-        self._steps = {step.name: StepView(step) for step in steps}
-
-    def __repr__(self) -> str:
-        """Returns a string representation of this pipeline run.
-
-        Returns:
-            A string representation of this pipeline run.
-        """
-        return (
-            f"{self.__class__.__qualname__}(id={self.id}, "
-            f"name='{self.name}')"
-        )
-
-    def __eq__(self, other: Any) -> bool:
-        """Returns whether the other object is referring to the same pipeline run.
-
-        Args:
-            other: The other object to compare to.
-
-        Returns:
-            True if the other object is referring to the same pipeline run.
-        """
-        if isinstance(other, PipelineRunView):
-            return self.id == other.id
-        return NotImplemented
->>>>>>> 824ceac2
+        self._steps = {step.name: StepView(step) for step in steps}