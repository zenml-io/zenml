#  Copyright (c) ZenML GmbH 2022. All Rights Reserved.
#
#  Licensed under the Apache License, Version 2.0 (the "License");
#  you may not use this file except in compliance with the License.
#  You may obtain a copy of the License at:
#
#       https://www.apache.org/licenses/LICENSE-2.0
#
#  Unless required by applicable law or agreed to in writing, software
#  distributed under the License is distributed on an "AS IS" BASIS,
#  WITHOUT WARRANTIES OR CONDITIONS OF ANY KIND, either express
#  or implied. See the License for the specific language governing
#  permissions and limitations under the License.
"""Endpoint definitions for projects."""
from typing import Dict, Optional, Union
from uuid import UUID

from fastapi import APIRouter, Depends, Security

from zenml.constants import (
    API,
    FLAVORS,
    PIPELINES,
    PROJECTS,
<<<<<<< HEAD
    ROLES,
    RUN_METADATA,
=======
>>>>>>> 6daddf95
    RUNS,
    SCHEDULES,
    STACK_COMPONENTS,
    STACKS,
    STATISTICS,
    TEAM_ROLE_ASSIGNMENTS,
    USER_ROLE_ASSIGNMENTS,
    VERSION_1,
)
from zenml.enums import PermissionType
from zenml.exceptions import IllegalOperationError
from zenml.models import (
    ComponentFilterModel,
    ComponentRequestModel,
    ComponentResponseModel,
    FlavorFilterModel,
    FlavorRequestModel,
    FlavorResponseModel,
    PipelineFilterModel,
    PipelineRequestModel,
    PipelineResponseModel,
    PipelineRunFilterModel,
    PipelineRunRequestModel,
    PipelineRunResponseModel,
    ProjectFilterModel,
    ProjectRequestModel,
    ProjectResponseModel,
    ProjectUpdateModel,
<<<<<<< HEAD
    RoleAssignmentResponseModel,
    RunMetadataRequestModel,
    RunMetadataResponseModel,
=======
    ScheduleRequestModel,
    ScheduleResponseModel,
    StackFilterModel,
>>>>>>> 6daddf95
    StackRequestModel,
    StackResponseModel,
    TeamRoleAssignmentFilterModel,
    TeamRoleAssignmentResponseModel,
    UserRoleAssignmentFilterModel,
    UserRoleAssignmentResponseModel,
)
from zenml.models.page_model import Page
from zenml.zen_server.auth import AuthContext, authorize
from zenml.zen_server.utils import (
    error_response,
    handle_exceptions,
    make_dependable,
    zen_store,
)

router = APIRouter(
    prefix=API + VERSION_1 + PROJECTS,
    tags=["projects"],
    responses={401: error_response},
)


@router.get(
    "",
    response_model=Page[ProjectResponseModel],
    responses={401: error_response, 404: error_response, 422: error_response},
)
@handle_exceptions
def list_projects(
    project_filter_model: ProjectFilterModel = Depends(
        make_dependable(ProjectFilterModel)
    ),
    _: AuthContext = Security(authorize, scopes=[PermissionType.READ]),
) -> Page[ProjectResponseModel]:
    """Lists all projects in the organization.

    Args:
        project_filter_model: Filter model used for pagination, sorting,
                              filtering

    Returns:
        A list of projects.
    """
    return zen_store().list_projects(project_filter_model=project_filter_model)


@router.post(
    "",
    response_model=ProjectResponseModel,
    responses={401: error_response, 409: error_response, 422: error_response},
)
@handle_exceptions
def create_project(
    project: ProjectRequestModel,
    _: AuthContext = Security(authorize, scopes=[PermissionType.WRITE]),
) -> ProjectResponseModel:
    """Creates a project based on the requestBody.

    # noqa: DAR401

    Args:
        project: Project to create.

    Returns:
        The created project.
    """
    return zen_store().create_project(project=project)


@router.get(
    "/{project_name_or_id}",
    response_model=ProjectResponseModel,
    responses={401: error_response, 404: error_response, 422: error_response},
)
@handle_exceptions
def get_project(
    project_name_or_id: Union[str, UUID],
    _: AuthContext = Security(authorize, scopes=[PermissionType.READ]),
) -> ProjectResponseModel:
    """Get a project for given name.

    # noqa: DAR401

    Args:
        project_name_or_id: Name or ID of the project.

    Returns:
        The requested project.
    """
    return zen_store().get_project(project_name_or_id=project_name_or_id)


@router.put(
    "/{project_name_or_id}",
    response_model=ProjectResponseModel,
    responses={401: error_response, 404: error_response, 422: error_response},
)
@handle_exceptions
def update_project(
    project_name_or_id: UUID,
    project_update: ProjectUpdateModel,
    _: AuthContext = Security(authorize, scopes=[PermissionType.WRITE]),
) -> ProjectResponseModel:
    """Get a project for given name.

    # noqa: DAR401

    Args:
        project_name_or_id: Name or ID of the project to update.
        project_update: the project to use to update

    Returns:
        The updated project.
    """
    return zen_store().update_project(
        project_id=project_name_or_id,
        project_update=project_update,
    )


@router.delete(
    "/{project_name_or_id}",
    responses={401: error_response, 404: error_response, 422: error_response},
)
@handle_exceptions
def delete_project(
    project_name_or_id: Union[str, UUID],
    _: AuthContext = Security(authorize, scopes=[PermissionType.WRITE]),
) -> None:
    """Deletes a project.

    Args:
        project_name_or_id: Name or ID of the project.
    """
    zen_store().delete_project(project_name_or_id=project_name_or_id)


@router.get(
    "/{project_name_or_id}" + USER_ROLE_ASSIGNMENTS,
    response_model=Page[UserRoleAssignmentResponseModel],
    responses={401: error_response, 404: error_response, 422: error_response},
)
@handle_exceptions
def list_user_role_assignments_for_project(
    project_name_or_id: Union[str, UUID],
    user_role_assignment_filter_model: UserRoleAssignmentFilterModel = Depends(
        make_dependable(UserRoleAssignmentFilterModel)
    ),
    _: AuthContext = Security(authorize, scopes=[PermissionType.READ]),
) -> Page[UserRoleAssignmentResponseModel]:
    """Returns a list of all roles that are assigned to a team.

    Args:
        project_name_or_id: Name or ID of the project.
        user_role_assignment_filter_model: Filter model used for pagination, sorting,
                                    filtering

    Returns:
        A list of all roles that are assigned to a team.
    """
    project = zen_store().get_project(project_name_or_id)
    user_role_assignment_filter_model.project_id = project.id
    return zen_store().list_user_role_assignments(
        user_role_assignment_filter_model=user_role_assignment_filter_model
    )


@router.get(
    "/{project_name_or_id}" + TEAM_ROLE_ASSIGNMENTS,
    response_model=Page[TeamRoleAssignmentResponseModel],
    responses={401: error_response, 404: error_response, 422: error_response},
)
@handle_exceptions
def list_team_role_assignments_for_project(
    project_name_or_id: Union[str, UUID],
    team_role_assignment_filter_model: TeamRoleAssignmentFilterModel = Depends(
        make_dependable(TeamRoleAssignmentFilterModel)
    ),
    _: AuthContext = Security(authorize, scopes=[PermissionType.READ]),
) -> Page[TeamRoleAssignmentResponseModel]:
    """Returns a list of all roles that are assigned to a team.

    Args:
        project_name_or_id: Name or ID of the project.
        team_role_assignment_filter_model: Filter model used for pagination, sorting,
                                    filtering

    Returns:
        A list of all roles that are assigned to a team.
    """
    project = zen_store().get_project(project_name_or_id)
    team_role_assignment_filter_model.project_id = project.id
    return zen_store().list_team_role_assignments(
        team_role_assignment_filter_model=team_role_assignment_filter_model
    )


@router.get(
    "/{project_name_or_id}" + STACKS,
    response_model=Page[StackResponseModel],
    responses={401: error_response, 404: error_response, 422: error_response},
)
@handle_exceptions
def list_project_stacks(
    project_name_or_id: Union[str, UUID],
    stack_filter_model: StackFilterModel = Depends(
        make_dependable(StackFilterModel)
    ),
    auth_context: AuthContext = Security(
        authorize, scopes=[PermissionType.READ]
    ),
) -> Page[StackResponseModel]:
    """Get stacks that are part of a specific project for the user.

    # noqa: DAR401

    Args:
        project_name_or_id: Name or ID of the project.
        stack_filter_model: Filter model used for pagination, sorting, filtering
        auth_context: Authentication Context

    Returns:
        All stacks part of the specified project.
    """
    project = zen_store().get_project(project_name_or_id)
    stack_filter_model.project_id = project.id

    stack_filter_model.set_scope_user(user_id=auth_context.user.id)

    return zen_store().list_stacks(stack_filter_model=stack_filter_model)


@router.post(
    "/{project_name_or_id}" + STACKS,
    response_model=StackResponseModel,
    responses={401: error_response, 409: error_response, 422: error_response},
)
@handle_exceptions
def create_stack(
    project_name_or_id: Union[str, UUID],
    stack: StackRequestModel,
    auth_context: AuthContext = Security(
        authorize, scopes=[PermissionType.WRITE]
    ),
) -> StackResponseModel:
    """Creates a stack for a particular project.

    Args:
        project_name_or_id: Name or ID of the project.
        stack: Stack to register.
        auth_context: The authentication context.

    Returns:
        The created stack.

    Raises:
        IllegalOperationError: If the project or user specified in the stack
            does not match the current project or authenticated user.
    """
    project = zen_store().get_project(project_name_or_id)

    if stack.project != project.id:
        raise IllegalOperationError(
            "Creating stacks outside of the project scope "
            f"of this endpoint `{project_name_or_id}` is "
            f"not supported."
        )
    if stack.user != auth_context.user.id:
        raise IllegalOperationError(
            "Creating stacks for a user other than yourself "
            "is not supported."
        )

    return zen_store().create_stack(stack=stack)


@router.get(
    "/{project_name_or_id}" + STACK_COMPONENTS,
    response_model=Page[ComponentResponseModel],
    responses={401: error_response, 404: error_response, 422: error_response},
)
@handle_exceptions
def list_project_stack_components(
    project_name_or_id: Union[str, UUID],
    component_filter_model: ComponentFilterModel = Depends(
        make_dependable(ComponentFilterModel)
    ),
    auth_context: AuthContext = Security(
        authorize, scopes=[PermissionType.READ]
    ),
) -> Page[ComponentResponseModel]:
    """List stack components that are part of a specific project.

    # noqa: DAR401

    Args:
        project_name_or_id: Name or ID of the project.
        component_filter_model: Filter model used for pagination, sorting,
            filtering
        auth_context: Authentication Context

    Returns:
        All stack components part of the specified project.
    """
    project = zen_store().get_project(project_name_or_id)
    component_filter_model.project_id = project.id

    component_filter_model.set_scope_user(user_id=auth_context.user.id)
    return zen_store().list_stack_components(
        component_filter_model=component_filter_model
    )


@router.post(
    "/{project_name_or_id}" + STACK_COMPONENTS,
    response_model=ComponentResponseModel,
    responses={401: error_response, 409: error_response, 422: error_response},
)
@handle_exceptions
def create_stack_component(
    project_name_or_id: Union[str, UUID],
    component: ComponentRequestModel,
    auth_context: AuthContext = Security(
        authorize, scopes=[PermissionType.WRITE]
    ),
) -> ComponentResponseModel:
    """Creates a stack component.

    Args:
        project_name_or_id: Name or ID of the project.
        component: Stack component to register.
        auth_context: Authentication context.

    Returns:
        The created stack component.

    Raises:
        IllegalOperationError: If the project or user specified in the stack
            component does not match the current project or authenticated user.
    """
    project = zen_store().get_project(project_name_or_id)

    if component.project != project.id:
        raise IllegalOperationError(
            "Creating components outside of the project scope "
            f"of this endpoint `{project_name_or_id}` is "
            f"not supported."
        )
    if component.user != auth_context.user.id:
        raise IllegalOperationError(
            "Creating components for a user other than yourself "
            "is not supported."
        )

    # TODO: [server] if possible it should validate here that the configuration
    #  conforms to the flavor

    return zen_store().create_stack_component(component=component)


@router.get(
    "/{project_name_or_id}" + FLAVORS,
    response_model=Page[FlavorResponseModel],
    responses={401: error_response, 404: error_response, 422: error_response},
)
@handle_exceptions
def list_project_flavors(
    project_name_or_id: Optional[Union[str, UUID]] = None,
    flavor_filter_model: FlavorFilterModel = Depends(
        make_dependable(FlavorFilterModel)
    ),
    _: AuthContext = Security(authorize, scopes=[PermissionType.READ]),
) -> Page[FlavorResponseModel]:
    """List stack components flavors of a certain type that are part of a project.

    # noqa: DAR401

    Args:
        project_name_or_id: Name or ID of the project.
        flavor_filter_model: Filter model used for pagination, sorting,
            filtering


    Returns:
        All stack components of a certain type that are part of a project.
    """
    if project_name_or_id:
        project = zen_store().get_project(project_name_or_id)
        flavor_filter_model.project_id = project.id
    return zen_store().list_flavors(flavor_filter_model=flavor_filter_model)


@router.post(
    "/{project_name_or_id}" + FLAVORS,
    response_model=FlavorResponseModel,
    responses={401: error_response, 409: error_response, 422: error_response},
)
@handle_exceptions
def create_flavor(
    project_name_or_id: Union[str, UUID],
    flavor: FlavorRequestModel,
    auth_context: AuthContext = Security(
        authorize, scopes=[PermissionType.WRITE]
    ),
) -> FlavorResponseModel:
    """Creates a stack component flavor.

    Args:
        project_name_or_id: Name or ID of the project.
        flavor: Stack component flavor to register.
        auth_context: Authentication context.

    Returns:
        The created stack component flavor.

    Raises:
        IllegalOperationError: If the project or user specified in the stack
            component flavor does not match the current project or authenticated
            user.
    """
    project = zen_store().get_project(project_name_or_id)

    if flavor.project != project.id:
        raise IllegalOperationError(
            "Creating flavors outside of the project scope "
            f"of this endpoint `{project_name_or_id}` is "
            f"not supported."
        )
    if flavor.user != auth_context.user.id:
        raise IllegalOperationError(
            "Creating flavors for a user other than yourself "
            "is not supported."
        )

    created_flavor = zen_store().create_flavor(
        flavor=flavor,
    )
    return created_flavor


@router.get(
    "/{project_name_or_id}" + PIPELINES,
    response_model=Page[PipelineResponseModel],
    responses={401: error_response, 404: error_response, 422: error_response},
)
@handle_exceptions
def list_project_pipelines(
    project_name_or_id: Union[str, UUID],
    pipeline_filter_model: PipelineFilterModel = Depends(
        make_dependable(PipelineFilterModel)
    ),
    _: AuthContext = Security(authorize, scopes=[PermissionType.READ]),
) -> Page[PipelineResponseModel]:
    """Gets pipelines defined for a specific project.

    # noqa: DAR401

    Args:
        project_name_or_id: Name or ID of the project.
        pipeline_filter_model: Filter model used for pagination, sorting,
            filtering

    Returns:
        All pipelines within the project.
    """
    project = zen_store().get_project(project_name_or_id)
    pipeline_filter_model.project_id = project.id
    return zen_store().list_pipelines(
        pipeline_filter_model=pipeline_filter_model
    )


@router.post(
    "/{project_name_or_id}" + PIPELINES,
    response_model=PipelineResponseModel,
    responses={401: error_response, 409: error_response, 422: error_response},
)
@handle_exceptions
def create_pipeline(
    project_name_or_id: Union[str, UUID],
    pipeline: PipelineRequestModel,
    auth_context: AuthContext = Security(
        authorize, scopes=[PermissionType.WRITE]
    ),
) -> PipelineResponseModel:
    """Creates a pipeline.

    Args:
        project_name_or_id: Name or ID of the project.
        pipeline: Pipeline to create.
        auth_context: Authentication context.

    Returns:
        The created pipeline.

    Raises:
        IllegalOperationError: If the project or user specified in the pipeline
            does not match the current project or authenticated user.
    """
    project = zen_store().get_project(project_name_or_id)

    if pipeline.project != project.id:
        raise IllegalOperationError(
            "Creating pipelines outside of the project scope "
            f"of this endpoint `{project_name_or_id}` is "
            f"not supported."
        )
    if pipeline.user != auth_context.user.id:
        raise IllegalOperationError(
            "Creating pipelines for a user other than yourself "
            "is not supported."
        )

    return zen_store().create_pipeline(pipeline=pipeline)


@router.get(
    "/{project_name_or_id}" + RUNS,
    response_model=Page[PipelineRunResponseModel],
    responses={401: error_response, 404: error_response, 422: error_response},
)
@handle_exceptions
def list_runs(
    project_name_or_id: Union[str, UUID],
    runs_filter_model: PipelineRunFilterModel = Depends(
        make_dependable(PipelineRunFilterModel)
    ),
    _: AuthContext = Security(authorize, scopes=[PermissionType.READ]),
) -> Page[PipelineRunResponseModel]:
    """Get pipeline runs according to query filters.

    Args:
        project_name_or_id: Name or ID of the project.
        runs_filter_model: Filter model used for pagination, sorting,
                                   filtering


    Returns:
        The pipeline runs according to query filters.
    """
    project = zen_store().get_project(project_name_or_id)
    runs_filter_model.project_id = project.id

    return zen_store().list_runs(runs_filter_model=runs_filter_model)


@router.post(
    "/{project_name_or_id}" + SCHEDULES,
    response_model=ScheduleResponseModel,
    responses={401: error_response, 409: error_response, 422: error_response},
)
@handle_exceptions
def create_schedule(
    project_name_or_id: Union[str, UUID],
    schedule: ScheduleRequestModel,
    auth_context: AuthContext = Security(
        authorize, scopes=[PermissionType.WRITE]
    ),
) -> ScheduleResponseModel:
    """Creates a schedule.

    Args:
        project_name_or_id: Name or ID of the project.
        schedule: Schedule to create.
        auth_context: Authentication context.

    Returns:
        The created schedule.

    Raises:
        IllegalOperationError: If the project or user specified in the schedule
            does not match the current project or authenticated user.
    """
    project = zen_store().get_project(project_name_or_id)

    if schedule.project != project.id:
        raise IllegalOperationError(
            "Creating pipeline runs outside of the project scope "
            f"of this endpoint `{project_name_or_id}` is "
            f"not supported."
        )
    if schedule.user != auth_context.user.id:
        raise IllegalOperationError(
            "Creating pipeline runs for a user other than yourself "
            "is not supported."
        )
    return zen_store().create_schedule(schedule=schedule)


@router.post(
    "/{project_name_or_id}" + RUNS,
    response_model=PipelineRunResponseModel,
    responses={401: error_response, 409: error_response, 422: error_response},
)
@handle_exceptions
def create_pipeline_run(
    project_name_or_id: Union[str, UUID],
    pipeline_run: PipelineRunRequestModel,
    auth_context: AuthContext = Security(
        authorize, scopes=[PermissionType.WRITE]
    ),
    get_if_exists: bool = False,
) -> PipelineRunResponseModel:
    """Creates a pipeline run.

    Args:
        project_name_or_id: Name or ID of the project.
        pipeline_run: Pipeline run to create.
        auth_context: Authentication context.
        get_if_exists: If a similar pipeline run already exists, return it
            instead of raising an error.

    Returns:
        The created pipeline run.

    Raises:
        IllegalOperationError: If the project or user specified in the pipeline
            run does not match the current project or authenticated user.
    """
    project = zen_store().get_project(project_name_or_id)

    if pipeline_run.project != project.id:
        raise IllegalOperationError(
            "Creating pipeline runs outside of the project scope "
            f"of this endpoint `{project_name_or_id}` is "
            f"not supported."
        )
    if pipeline_run.user != auth_context.user.id:
        raise IllegalOperationError(
            "Creating pipeline runs for a user other than yourself "
            "is not supported."
        )

    if get_if_exists:
        return zen_store().get_or_create_run(pipeline_run=pipeline_run)
    return zen_store().create_run(pipeline_run=pipeline_run)


@router.post(
    "/{project_name_or_id}" + RUN_METADATA,
    response_model=RunMetadataResponseModel,
    responses={401: error_response, 409: error_response, 422: error_response},
)
@handle_exceptions
def create_run_metadata(
    project_name_or_id: Union[str, UUID],
    run_metadata: RunMetadataRequestModel,
    auth_context: AuthContext = Security(
        authorize, scopes=[PermissionType.WRITE]
    ),
) -> RunMetadataResponseModel:
    """Creates run metadata.

    Args:
        project_name_or_id: Name or ID of the project.
        run_metadata: The run metadata to create.
        auth_context: Authentication context.

    Returns:
        The created run metadata.

    Raises:
        IllegalOperationError: If the project or user specified in the run
            metadata does not match the current project or authenticated user.
    """
    project = zen_store().get_project(run_metadata.project)

    if run_metadata.project != project.id:
        raise IllegalOperationError(
            "Creating run metadata outside of the project scope "
            f"of this endpoint `{project_name_or_id}` is "
            f"not supported."
        )

    if run_metadata.user != auth_context.user.id:
        raise IllegalOperationError(
            "Creating run metadata for a user other than yourself "
            "is not supported."
        )

    return zen_store().create_run_metadata(run_metadata=run_metadata)


@router.get(
    "/{project_name_or_id}" + STATISTICS,
    response_model=Dict[str, str],
    responses={401: error_response, 404: error_response, 422: error_response},
)
@handle_exceptions
def get_project_statistics(
    project_name_or_id: Union[str, UUID],
    _: AuthContext = Security(authorize, scopes=[PermissionType.READ]),
) -> Dict[str, int]:
    """Gets statistics of a project.

    # noqa: DAR401

    Args:
        project_name_or_id: Name or ID of the project to get statistics for.

    Returns:
        All pipelines within the project.
    """
    project = zen_store().get_project(project_name_or_id)

    return {
        "stacks": zen_store()
        .list_stacks(StackFilterModel(project_id=project.id))
        .total,
        "components": zen_store()
        .list_stack_components(ComponentFilterModel(project_id=project.id))
        .total,
        "pipelines": zen_store()
        .list_pipelines(PipelineFilterModel(project_id=project.id))
        .total,
        "runs": zen_store()
        .list_runs(PipelineRunFilterModel(project_id=project.id))
        .total,
    }<|MERGE_RESOLUTION|>--- conflicted
+++ resolved
@@ -22,11 +22,7 @@
     FLAVORS,
     PIPELINES,
     PROJECTS,
-<<<<<<< HEAD
-    ROLES,
     RUN_METADATA,
-=======
->>>>>>> 6daddf95
     RUNS,
     SCHEDULES,
     STACK_COMPONENTS,
@@ -55,15 +51,11 @@
     ProjectRequestModel,
     ProjectResponseModel,
     ProjectUpdateModel,
-<<<<<<< HEAD
-    RoleAssignmentResponseModel,
     RunMetadataRequestModel,
     RunMetadataResponseModel,
-=======
     ScheduleRequestModel,
     ScheduleResponseModel,
     StackFilterModel,
->>>>>>> 6daddf95
     StackRequestModel,
     StackResponseModel,
     TeamRoleAssignmentFilterModel,
