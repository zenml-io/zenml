--- conflicted
+++ resolved
@@ -462,35 +462,22 @@
             f"of this endpoint `{workspace_name_or_id}` is "
             f"not supported."
         )
-<<<<<<< HEAD
-
-    plugin_impl = plugin_flavor_registry.get_plugin(
-=======
-
-    # TODO: Validate that the flavor and plugin_type correspond to an event source implementation
-
-    event_source_impl = plugin_flavor_registry.get_plugin_implementation(
->>>>>>> b69e5097
+
+    event_source_impl = plugin_flavor_registry.get_plugin(
         event_source.flavor,
         event_source.plugin_type,
         event_source.plugin_subtype,
     )
 
-<<<<<<< HEAD
     # Validate that the flavor and plugin_type correspond to an event source
     # implementation
-    if not isinstance(plugin_impl, BaseEventSourcePlugin):
+    if not isinstance(event_source_impl, BaseEventSourcePlugin):
         raise ValueError(
             f"Plugin {event_source.plugin_type} {event_source.plugin_subtype} "
             f"for flavor {event_source.flavor} is not a valid event source "
             "plugin."
         )
 
-=======
-    assert issubclass(
-        type(event_source_impl), BaseEventSourcePlugin
-    )  # We know this
->>>>>>> b69e5097
     return verify_permissions_and_create_entity(
         request_model=event_source,
         resource_type=ResourceType.EVENT_SOURCE,
