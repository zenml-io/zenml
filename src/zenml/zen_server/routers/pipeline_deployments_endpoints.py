--- conflicted
+++ resolved
@@ -18,35 +18,18 @@
 
 from fastapi import APIRouter, Depends, Query, Request, Security
 
-<<<<<<< HEAD
-from zenml.analytics.enums import AnalyticsEvent
-from zenml.analytics.utils import track_handler
 from zenml.constants import (
     API,
     PIPELINE_DEPLOYMENTS,
-    RUN_TEMPLATE_TRIGGERS_FEATURE_NAME,
     VERSION_1,
 )
-from zenml.logging.step_logging import fetch_logs
 from zenml.models import (
-    PipelineRunFilter,
-    PipelineRunResponse,
     PipelineSnapshotFilter,
     PipelineSnapshotRequest,
-    PipelineSnapshotTriggerRequest,
     PipelineSnapshotUpdate,
-=======
-from zenml.constants import API, PIPELINE_DEPLOYMENTS, VERSION_1
-from zenml.models import (
-    PipelineDeploymentFilter,
-    PipelineDeploymentRequest,
->>>>>>> af530778
 )
 from zenml.zen_server.auth import AuthContext, authorize
 from zenml.zen_server.exceptions import error_response
-from zenml.zen_server.feature_gate.endpoint_utils import (
-    check_entitlement,
-)
 from zenml.zen_server.rbac.endpoint_utils import (
     verify_permissions_and_create_entity,
     verify_permissions_and_delete_entity,
@@ -54,8 +37,7 @@
     verify_permissions_and_list_entities,
     verify_permissions_and_update_entity,
 )
-from zenml.zen_server.rbac.models import Action, ResourceType
-from zenml.zen_server.rbac.utils import verify_permission
+from zenml.zen_server.rbac.models import ResourceType
 from zenml.zen_server.routers.projects_endpoints import workspace_router
 from zenml.zen_server.utils import (
     async_fastapi_endpoint_wrapper,
@@ -303,145 +285,6 @@
     """
     verify_permissions_and_delete_entity(
         id=deployment_id,
-<<<<<<< HEAD
         get_method=zen_store().get_snapshot,
         delete_method=zen_store().delete_snapshot,
-    )
-
-
-@router.get(
-    "/{deployment_id}/logs",
-    responses={
-        401: error_response,
-        404: error_response,
-        422: error_response,
-    },
-)
-@async_fastapi_endpoint_wrapper
-def deployment_logs(
-    deployment_id: UUID,
-    offset: int = 0,
-    length: int = 1024 * 1024 * 16,  # Default to 16MiB of data
-    _: AuthContext = Security(authorize),
-) -> str:
-    """Get deployment logs.
-
-    Args:
-        deployment_id: ID of the deployment.
-        offset: The offset from which to start reading.
-        length: The amount of bytes that should be read.
-
-    Returns:
-        The deployment logs.
-
-    Raises:
-        KeyError: If no logs are available for the deployment.
-    """
-    store = zen_store()
-
-    deployment = verify_permissions_and_get_entity(
-        id=deployment_id,
-        get_method=store.get_snapshot,
-        hydrate=True,
-    )
-
-    if (
-        deployment.source_snapshot_id
-        and server_config().workload_manager_enabled
-    ):
-        return workload_manager().get_logs(workload_id=deployment.id)
-
-    # Get the last pipeline run for this deployment
-    pipeline_runs = store.list_runs(
-        runs_filter_model=PipelineRunFilter(
-            project=deployment.project_id,
-            sort_by="asc:created",
-            size=1,
-            deployment_id=deployment.id,
-        )
-    )
-
-    if len(pipeline_runs.items) == 0:
-        return ""
-
-    run = pipeline_runs.items[0]
-
-    logs = run.logs
-    if logs is None:
-        raise KeyError("No logs available for this deployment")
-
-    return fetch_logs(
-        zen_store=store,
-        artifact_store_id=logs.artifact_store_id,
-        logs_uri=logs.uri,
-        offset=offset,
-        length=length,
-    )
-
-
-if server_config().workload_manager_enabled:
-
-    @router.post(
-        "/{deployment_id}/runs",
-        responses={
-            401: error_response,
-            404: error_response,
-            422: error_response,
-            429: error_response,
-        },
-    )
-    @async_fastapi_endpoint_wrapper
-    def create_deployment_run(
-        deployment_id: UUID,
-        trigger_request: PipelineSnapshotTriggerRequest,
-        auth_context: AuthContext = Security(authorize),
-    ) -> PipelineRunResponse:
-        """Run a pipeline from a deployment.
-
-        Args:
-            deployment_id: The ID of the deployment.
-            trigger_request: Trigger request.
-            auth_context: Authentication context.
-
-        Returns:
-            The created pipeline run.
-        """
-        from zenml.zen_server.pipeline_execution.utils import (
-            trigger_snapshot,
-        )
-
-        with track_handler(
-            event=AnalyticsEvent.EXECUTED_SNAPSHOT,
-        ) as analytics_handler:
-            snapshot = verify_permissions_and_get_entity(
-                id=deployment_id,
-                get_method=zen_store().get_snapshot,
-                hydrate=True,
-            )
-            analytics_handler.metadata = {
-                "project_id": snapshot.project_id,
-            }
-
-            verify_permission(
-                resource_type=ResourceType.PIPELINE_SNAPSHOT,
-                action=Action.CREATE,
-                project_id=snapshot.project_id,
-            )
-            verify_permission(
-                resource_type=ResourceType.PIPELINE_RUN,
-                action=Action.CREATE,
-                project_id=snapshot.project_id,
-            )
-
-            check_entitlement(feature=RUN_TEMPLATE_TRIGGERS_FEATURE_NAME)
-
-            return trigger_snapshot(
-                snapshot=snapshot,
-                auth_context=auth_context,
-                trigger_request=trigger_request,
-            )
-=======
-        get_method=zen_store().get_deployment,
-        delete_method=zen_store().delete_deployment,
-    )
->>>>>>> af530778
+    )