--- conflicted
+++ resolved
@@ -58,14 +58,9 @@
     artifact_filter_model: ArtifactFilter = Depends(
         make_dependable(ArtifactFilter)
     ),
-<<<<<<< HEAD
+    hydrate: bool = False,
     _: AuthContext = Security(authorize),
-) -> Page[ArtifactResponseModel]:
-=======
-    hydrate: bool = False,
-    _: AuthContext = Security(authorize, scopes=[PermissionType.READ]),
 ) -> Page[ArtifactResponse]:
->>>>>>> e17f4d3a
     """Get artifacts according to query filters.
 
     Args:
@@ -77,15 +72,11 @@
     Returns:
         The artifacts according to query filters.
     """
-<<<<<<< HEAD
     return verify_permissions_and_list_entities(
         filter_model=artifact_filter_model,
         resource_type=ResourceType.ARTIFACT,
         list_method=zen_store().list_artifacts,
-=======
-    return zen_store().list_artifacts(
-        artifact_filter_model=artifact_filter_model, hydrate=hydrate
->>>>>>> e17f4d3a
+        hydrate=hydrate,
     )
 
 
@@ -96,15 +87,9 @@
 )
 @handle_exceptions
 def create_artifact(
-<<<<<<< HEAD
-    artifact: ArtifactRequestModel,
+    artifact: ArtifactRequest,
     _: AuthContext = Security(authorize),
-) -> ArtifactResponseModel:
-=======
-    artifact: ArtifactRequest,
-    _: AuthContext = Security(authorize, scopes=[PermissionType.WRITE]),
 ) -> ArtifactResponse:
->>>>>>> e17f4d3a
     """Create a new artifact.
 
     Args:
@@ -128,14 +113,9 @@
 @handle_exceptions
 def get_artifact(
     artifact_id: UUID,
-<<<<<<< HEAD
+    hydrate: bool = True,
     _: AuthContext = Security(authorize),
-) -> ArtifactResponseModel:
-=======
-    hydrate: bool = True,
-    _: AuthContext = Security(authorize, scopes=[PermissionType.READ]),
 ) -> ArtifactResponse:
->>>>>>> e17f4d3a
     """Get an artifact by ID.
 
     Args:
@@ -146,13 +126,9 @@
     Returns:
         The artifact with the given ID.
     """
-<<<<<<< HEAD
     return verify_permissions_and_get_entity(
-        id=artifact_id, get_method=zen_store().get_artifact
+        id=artifact_id, get_method=zen_store().get_artifact, hydrate=hydrate
     )
-=======
-    return zen_store().get_artifact(artifact_id, hydrate=hydrate)
->>>>>>> e17f4d3a
 
 
 @router.delete(
@@ -185,13 +161,8 @@
 def get_artifact_visualization(
     artifact_id: UUID,
     index: int = 0,
-<<<<<<< HEAD
     _: AuthContext = Security(authorize),
-) -> LoadedVisualizationModel:
-=======
-    _: AuthContext = Security(authorize, scopes=[PermissionType.READ]),
 ) -> LoadedVisualization:
->>>>>>> e17f4d3a
     """Get the visualization of an artifact.
 
     Args:
