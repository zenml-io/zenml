#  Copyright (c) ZenML GmbH 2022. All Rights Reserved.
#
#  Licensed under the Apache License, Version 2.0 (the "License");
#  you may not use this file except in compliance with the License.
#  You may obtain a copy of the License at:
#
#       https://www.apache.org/licenses/LICENSE-2.0
#
#  Unless required by applicable law or agreed to in writing, software
#  distributed under the License is distributed on an "AS IS" BASIS,
#  WITHOUT WARRANTIES OR CONDITIONS OF ANY KIND, either express
#  or implied. See the License for the specific language governing
#  permissions and limitations under the License.
"""Endpoint definitions for authentication (login)."""

from datetime import datetime, timedelta
from typing import Optional, Union
from urllib.parse import urlencode
from uuid import UUID

from fastapi import (
    APIRouter,
    Depends,
    HTTPException,
    Response,
    Security,
    status,
)
from fastapi.param_functions import Form
from starlette.requests import Request

<<<<<<< HEAD
from zenml.constants import API, LOGIN, VERSION_1
from zenml.zen_server.auth import authenticate_credentials
from zenml.zen_server.exceptions import error_response
from zenml.zen_server.utils import rbac
=======
from zenml.constants import (
    API,
    API_TOKEN,
    DEVICE_AUTHORIZATION,
    DEVICE_VERIFY,
    DEVICES,
    LOGIN,
    LOGOUT,
    VERSION_1,
)
from zenml.enums import (
    AuthScheme,
    OAuthDeviceStatus,
    OAuthGrantTypes,
    PermissionType,
)
from zenml.logger import get_logger
from zenml.models import (
    OAuthDeviceAuthorizationResponse,
    OAuthDeviceInternalRequestModel,
    OAuthDeviceInternalResponseModel,
    OAuthDeviceInternalUpdateModel,
    OAuthDeviceUserAgentHeader,
    OAuthRedirectResponse,
    OAuthTokenResponse,
    UserRoleAssignmentFilterModel,
)
from zenml.zen_server.auth import (
    AuthContext,
    authenticate_credentials,
    authenticate_device,
    authenticate_external_user,
    authorize,
)
from zenml.zen_server.exceptions import error_response
from zenml.zen_server.jwt import JWTToken
from zenml.zen_server.utils import (
    get_ip_location,
    handle_exceptions,
    server_config,
    zen_store,
)

logger = get_logger(__name__)
>>>>>>> 5e582049

router = APIRouter(
    prefix=API + VERSION_1,
    tags=["auth"],
    responses={401: error_response},
)


class OAuthLoginRequestForm:
    """OAuth2 grant type request form.

    This form allows multiple grant types to be used with the same endpoint:
    * standard OAuth2 password grant type
    * standard  OAuth2 device authorization grant type
    * ZenML External Authenticator grant type
    """

    def __init__(
        self,
        grant_type: Optional[str] = Form(None),
        username: Optional[str] = Form(None),
        password: Optional[str] = Form(None),
        client_id: Optional[str] = Form(None),
        device_code: Optional[str] = Form(None),
    ):
        """Initializes the form.

        Args:
            grant_type: The grant type.
            username: The username. Only used for the password grant type.
            password: The password. Only used for the password grant type.
            client_id: The client ID.
            device_code: The device code. Only used for the device authorization
                grant type.

        Raises:
            HTTPException: If the request is invalid.
        """
        if not grant_type:
            # Detect the grant type from the form data
            if username is not None:
                self.grant_type = OAuthGrantTypes.OAUTH_PASSWORD
            elif device_code:
                self.grant_type = OAuthGrantTypes.OAUTH_DEVICE_CODE
            else:
                self.grant_type = OAuthGrantTypes.ZENML_EXTERNAL
        else:
            if grant_type not in OAuthGrantTypes.values():
                logger.info(
                    f"Request with unsupported grant type: {grant_type}"
                )
                raise HTTPException(
                    status_code=status.HTTP_400_BAD_REQUEST,
                    detail=f"Unsupported grant type: {grant_type}",
                )
            self.grant_type = OAuthGrantTypes(grant_type)

        config = server_config()

        if self.grant_type == OAuthGrantTypes.OAUTH_PASSWORD:
            if config.auth_scheme != AuthScheme.OAUTH2_PASSWORD_BEARER:
                logger.info(
                    f"Request with unsupported grant type: {self.grant_type}"
                )
                raise HTTPException(
                    status_code=status.HTTP_400_BAD_REQUEST,
                    detail=f"Unsupported grant type: {self.grant_type}.",
                )
            if not username:
                logger.info("Request with missing username")
                raise HTTPException(
                    status_code=status.HTTP_400_BAD_REQUEST,
                    detail="Invalid request: username is required.",
                )
            self.username = username
            self.password = password or ""
        elif self.grant_type == OAuthGrantTypes.OAUTH_DEVICE_CODE:
            if not device_code or not client_id:
                logger.info("Request with missing device code or client ID")
                raise HTTPException(
                    status_code=status.HTTP_400_BAD_REQUEST,
                    detail="Invalid request: device code and client ID are "
                    "required.",
                )
            try:
                self.client_id = UUID(client_id)
            except ValueError:
                logger.info(f"Request with invalid client ID: {client_id}")
                raise HTTPException(
                    status_code=status.HTTP_400_BAD_REQUEST,
                    detail="Invalid request: invalid client ID.",
                )
            self.device_code = device_code

        elif self.grant_type == OAuthGrantTypes.ZENML_EXTERNAL:
            if config.auth_scheme != AuthScheme.EXTERNAL:
                logger.info(
                    f"Request with unsupported grant type: {self.grant_type}"
                )
                raise HTTPException(
                    status_code=status.HTTP_400_BAD_REQUEST,
                    detail=f"Unsupported grant type: {self.grant_type}.",
                )


def generate_access_token(
    user_id: UUID,
    response: Response,
    device: Optional[OAuthDeviceInternalResponseModel] = None,
) -> OAuthTokenResponse:
    """Generates an access token for the given user.

    Args:
        user_id: The ID of the user.
        response: The FastAPI response object.
        device: The device used for authentication.

    Returns:
        An authentication response with an access token.
    """
<<<<<<< HEAD
    auth_context = authenticate_credentials(
        user_name_or_id=auth_form_data.username,
        password=auth_form_data.password,
    )
    if not auth_context:
        raise HTTPException(
            status_code=status.HTTP_401_UNAUTHORIZED,
            detail="Incorrect username or password",
            headers={"WWW-Authenticate": "Bearer"},
        )
=======
    role_assignments = zen_store().list_user_role_assignments(
        user_role_assignment_filter_model=UserRoleAssignmentFilterModel(
            user_id=user_id
        )
    )
>>>>>>> 5e582049

    permissions = rbac().get_all_permissions(user=auth_context.user.id)

    config = server_config()

    # The JWT tokens are set to expire according to the values configured
    # in the server config. Device tokens are handled separately from regular
    # user tokens.
    expires: Optional[datetime] = None
    expires_in: Optional[int] = None
    if device:
        # If a device was used for authentication, the token will expire
        # at the same time as the device.
        expires = device.expires
        if expires:
            expires_in = max(
                int(expires.timestamp() - datetime.utcnow().timestamp()), 0
            )
    elif config.jwt_token_expire_minutes:
        expires = datetime.utcnow() + timedelta(
            minutes=config.jwt_token_expire_minutes
        )
        expires_in = config.jwt_token_expire_minutes * 60

    access_token = JWTToken(
        user_id=user_id,
        device_id=device.id if device else None,
        permissions=[p.value for p in permissions],
    ).encode(expires=expires)

    if not device:
        # Also set the access token as an HTTP only cookie in the response
        response.set_cookie(
            key=config.get_auth_cookie_name(),
            value=access_token,
            httponly=True,
            samesite="lax",
            max_age=config.jwt_token_expire_minutes * 60
            if config.jwt_token_expire_minutes
            else None,
            domain=config.auth_cookie_domain,
        )

    return OAuthTokenResponse(
        access_token=access_token, expires_in=expires_in, token_type="bearer"
    )


@router.post(
    LOGIN,
    response_model=Union[OAuthTokenResponse, OAuthRedirectResponse],
)
@handle_exceptions
def token(
    request: Request,
    response: Response,
    auth_form_data: OAuthLoginRequestForm = Depends(),
) -> Union[OAuthTokenResponse, OAuthRedirectResponse]:
    """OAuth2 token endpoint.

    Args:
        request: The request object.
        response: The response object.
        auth_form_data: The OAuth 2.0 authentication form data.

    Returns:
        An access token or a redirect response.

    Raises:
        ValueError: If the grant type is invalid.
    """
    if auth_form_data.grant_type == OAuthGrantTypes.OAUTH_PASSWORD:
        auth_context = authenticate_credentials(
            user_name_or_id=auth_form_data.username,
            password=auth_form_data.password,
        )

    elif auth_form_data.grant_type == OAuthGrantTypes.OAUTH_DEVICE_CODE:
        auth_context = authenticate_device(
            client_id=auth_form_data.client_id,
            device_code=auth_form_data.device_code,
        )

    elif auth_form_data.grant_type == OAuthGrantTypes.ZENML_EXTERNAL:
        config = server_config()

        assert config.external_cookie_name is not None
        assert config.external_login_url is not None

        authorization_url = config.external_login_url

        # First, try to get the external access token from the external cookie
        external_access_token = request.cookies.get(
            config.external_cookie_name
        )
        if not external_access_token:
            # Next, try to get the external access token from the authorization
            # header
            authorization_header = request.headers.get("Authorization")
            if authorization_header:
                scheme, _, token = authorization_header.partition(" ")
                if token and scheme.lower() == "bearer":
                    external_access_token = token
                    logger.info(
                        "External access token found in authorization header."
                    )
        else:
            logger.info("External access token found in cookie.")

        if not external_access_token:
            logger.info(
                "External access token not found. Redirecting to "
                "external authenticator."
            )

            # Redirect the user to the external authentication login endpoint
            return OAuthRedirectResponse(authorization_url=authorization_url)

        auth_context = authenticate_external_user(
            external_access_token=external_access_token
        )

    else:
        # Shouldn't happen, because we verify all grants in the form data
        raise ValueError("Invalid grant type.")

    return generate_access_token(
        user_id=auth_context.user.id,
        response=response,
        device=auth_context.device,
    )


@router.get(
    LOGOUT,
)
def logout(
    response: Response,
) -> None:
    """Logs out the user.

    Args:
        response: The response object.
    """
    config = server_config()

    # Remove the HTTP only cookie even if it does not exist
    response.delete_cookie(
        key=config.get_auth_cookie_name(),
        httponly=True,
        samesite="lax",
        domain=config.auth_cookie_domain,
    )


@router.post(
    DEVICE_AUTHORIZATION,
    response_model=OAuthDeviceAuthorizationResponse,
)
def device_authorization(
    request: Request,
    client_id: UUID = Form(...),
) -> OAuthDeviceAuthorizationResponse:
    """OAuth2 device authorization endpoint.

    This endpoint implements the OAuth2 device authorization grant flow as
    defined in https://tools.ietf.org/html/rfc8628. It is called to initiate
    the device authorization flow by requesting a device and user code for a
    given client ID.

    For a new client ID, a new OAuth device is created, stored in the DB and
    returned to the client along with a pair of newly generated device and user
    codes. If a device for the given client ID already exists, the existing
    DB entry is reused and new device and user codes are generated.

    Args:
        request: The request object.
        client_id: The client ID.

    Returns:
        The device authorization response.
    """
    config = server_config()
    store = zen_store()

    # Use this opportunity to delete expired devices
    store.delete_expired_authorized_devices()

    # Fetch additional details about the client from the user-agent header
    user_agent_header = request.headers.get("User-Agent")
    if user_agent_header:
        device_details = OAuthDeviceUserAgentHeader.decode(user_agent_header)
    else:
        device_details = OAuthDeviceUserAgentHeader()

    # Fetch the IP address of the client
    ip_address: str = ""
    city, region, country = "", "", ""
    if request.client and request.client.host:
        ip_address = request.client.host
        city, region, country = get_ip_location(ip_address)

    # Check if a device is already registered for the same client ID.
    try:
        device_model = store.get_internal_authorized_device(
            client_id=client_id
        )
    except KeyError:
        device_model = store.create_authorized_device(
            OAuthDeviceInternalRequestModel(
                client_id=client_id,
                expires_in=config.device_auth_timeout,
                ip_address=ip_address,
                city=city,
                region=region,
                country=country,
                **device_details.dict(exclude_none=True),
            )
        )
    else:
        # Put the device into pending state and generate new codes. This
        # effectively invalidates the old codes and the device cannot be used
        # for authentication anymore.
        device_model = store.update_internal_authorized_device(
            device_id=device_model.id,
            update=OAuthDeviceInternalUpdateModel(
                trusted_device=False,
                expires_in=config.device_auth_timeout,
                status=OAuthDeviceStatus.PENDING,
                failed_auth_attempts=0,
                generate_new_codes=True,
                ip_address=ip_address,
                city=city,
                region=region,
                country=country,
                **device_details.dict(exclude_none=True),
            ),
        )

    if config.dashboard_url:
        verification_uri = (
            config.dashboard_url.lstrip("/") + DEVICES + DEVICE_VERIFY
        )
    else:
        verification_uri = DEVICES + DEVICE_VERIFY

    verification_uri_complete = (
        verification_uri
        + "?"
        + urlencode(
            dict(
                device_id=str(device_model.id),
                user_code=str(device_model.user_code),
            )
        )
    )
    return OAuthDeviceAuthorizationResponse(
        device_code=device_model.device_code,
        user_code=device_model.user_code,
        expires_in=config.device_auth_timeout,
        interval=config.device_auth_polling_interval,
        verification_uri=verification_uri,
        verification_uri_complete=verification_uri_complete,
    )


@router.get(
    API_TOKEN,
    response_model=str,
)
@handle_exceptions
def api_token(
    pipeline_id: Optional[UUID] = None,
    schedule_id: Optional[UUID] = None,
    expires_minutes: Optional[int] = None,
    auth_context: AuthContext = Security(
        authorize, scopes=[PermissionType.WRITE]
    ),
) -> str:
    """Get a workload API token for the current user.

    Args:
        pipeline_id: The ID of the pipeline to get the API token for.
        schedule_id: The ID of the schedule to get the API token for.
        expires_minutes: The number of minutes for which the API token should
            be valid. If not provided, the API token will be valid indefinitely.
        auth_context: The authentication context.

    Returns:
        The API token.

    Raises:
        HTTPException: If the user is not authenticated.
    """
    token = auth_context.access_token
    if not token or not auth_context.encoded_access_token:
        # Should not happen
        raise HTTPException(
            status_code=status.HTTP_401_UNAUTHORIZED,
            detail="Not authenticated.",
        )

    if not token.device_id:
        # If not authenticated with a device, the current API token is returned
        # as is, without any modifications. Issuing workload tokens is only
        # supported for device authenticated users, because device tokens can
        # be revoked at any time.
        return auth_context.encoded_access_token

    # If authenticated with a device, a new API token is generated for the
    # pipeline and/or schedule.
    if pipeline_id:
        token.pipeline_id = pipeline_id
    if schedule_id:
        token.schedule_id = schedule_id
    expires: Optional[datetime] = None
    if expires_minutes:
        expires = datetime.utcnow() + timedelta(minutes=expires_minutes)
    return token.encode(expires=expires)<|MERGE_RESOLUTION|>--- conflicted
+++ resolved
@@ -29,12 +29,6 @@
 from fastapi.param_functions import Form
 from starlette.requests import Request
 
-<<<<<<< HEAD
-from zenml.constants import API, LOGIN, VERSION_1
-from zenml.zen_server.auth import authenticate_credentials
-from zenml.zen_server.exceptions import error_response
-from zenml.zen_server.utils import rbac
-=======
 from zenml.constants import (
     API,
     API_TOKEN,
@@ -60,7 +54,6 @@
     OAuthDeviceUserAgentHeader,
     OAuthRedirectResponse,
     OAuthTokenResponse,
-    UserRoleAssignmentFilterModel,
 )
 from zenml.zen_server.auth import (
     AuthContext,
@@ -79,7 +72,6 @@
 )
 
 logger = get_logger(__name__)
->>>>>>> 5e582049
 
 router = APIRouter(
     prefix=API + VERSION_1,
@@ -200,27 +192,6 @@
     Returns:
         An authentication response with an access token.
     """
-<<<<<<< HEAD
-    auth_context = authenticate_credentials(
-        user_name_or_id=auth_form_data.username,
-        password=auth_form_data.password,
-    )
-    if not auth_context:
-        raise HTTPException(
-            status_code=status.HTTP_401_UNAUTHORIZED,
-            detail="Incorrect username or password",
-            headers={"WWW-Authenticate": "Bearer"},
-        )
-=======
-    role_assignments = zen_store().list_user_role_assignments(
-        user_role_assignment_filter_model=UserRoleAssignmentFilterModel(
-            user_id=user_id
-        )
-    )
->>>>>>> 5e582049
-
-    permissions = rbac().get_all_permissions(user=auth_context.user.id)
-
     config = server_config()
 
     # The JWT tokens are set to expire according to the values configured
@@ -245,7 +216,7 @@
     access_token = JWTToken(
         user_id=user_id,
         device_id=device.id if device else None,
-        permissions=[p.value for p in permissions],
+        permissions=[],
     ).encode(expires=expires)
 
     if not device:
