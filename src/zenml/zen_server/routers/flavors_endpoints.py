--- conflicted
+++ resolved
@@ -56,18 +56,10 @@
 )
 @handle_exceptions
 def list_flavors(
-<<<<<<< HEAD
-    flavor_filter_model: FlavorFilterModel = Depends(
-        make_dependable(FlavorFilterModel)
-    ),
-    _: AuthContext = Security(authorize),
-) -> Page[FlavorResponseModel]:
-=======
     flavor_filter_model: FlavorFilter = Depends(make_dependable(FlavorFilter)),
     hydrate: bool = False,
-    _: AuthContext = Security(authorize, scopes=[PermissionType.READ]),
+    _: AuthContext = Security(authorize),
 ) -> Page[FlavorResponse]:
->>>>>>> e17f4d3a
     """Returns all flavors.
 
     Args:
@@ -79,15 +71,11 @@
     Returns:
         All flavors.
     """
-<<<<<<< HEAD
     return verify_permissions_and_list_entities(
         filter_model=flavor_filter_model,
         resource_type=ResourceType.FLAVOR,
         list_method=zen_store().list_flavors,
-=======
-    return zen_store().list_flavors(
-        flavor_filter_model=flavor_filter_model, hydrate=hydrate
->>>>>>> e17f4d3a
+        hydrate=hydrate,
     )
 
 
@@ -99,14 +87,9 @@
 @handle_exceptions
 def get_flavor(
     flavor_id: UUID,
-<<<<<<< HEAD
+    hydrate: bool = True,
     _: AuthContext = Security(authorize),
-) -> FlavorResponseModel:
-=======
-    hydrate: bool = True,
-    _: AuthContext = Security(authorize, scopes=[PermissionType.READ]),
 ) -> FlavorResponse:
->>>>>>> e17f4d3a
     """Returns the requested flavor.
 
     Args:
@@ -117,14 +100,9 @@
     Returns:
         The requested stack.
     """
-<<<<<<< HEAD
     return verify_permissions_and_get_entity(
-        id=flavor_id, get_method=zen_store().get_flavor
+        id=flavor_id, get_method=zen_store().get_flavor, hydrate=hydrate
     )
-=======
-    flavor = zen_store().get_flavor(flavor_id, hydrate=hydrate)
-    return flavor
->>>>>>> e17f4d3a
 
 
 @router.post(
@@ -134,17 +112,9 @@
 )
 @handle_exceptions
 def create_flavor(
-<<<<<<< HEAD
-    flavor: FlavorRequestModel,
+    flavor: FlavorRequest,
     _: AuthContext = Security(authorize),
-) -> FlavorResponseModel:
-=======
-    flavor: FlavorRequest,
-    auth_context: AuthContext = Security(
-        authorize, scopes=[PermissionType.WRITE]
-    ),
 ) -> FlavorResponse:
->>>>>>> e17f4d3a
     """Creates a stack component flavor.
 
     Args:
@@ -168,15 +138,9 @@
 @handle_exceptions
 def update_flavor(
     flavor_id: UUID,
-<<<<<<< HEAD
-    flavor_update: FlavorUpdateModel,
+    flavor_update: FlavorUpdate,
     _: AuthContext = Security(authorize),
-) -> FlavorResponseModel:
-=======
-    flavor_update: FlavorUpdate,
-    _: AuthContext = Security(authorize, scopes=[PermissionType.WRITE]),
 ) -> FlavorResponse:
->>>>>>> e17f4d3a
     """Updates a flavor.
 
     # noqa: DAR401
