#  Copyright (c) ZenML GmbH 2022. All Rights Reserved.
#
#  Licensed under the Apache License, Version 2.0 (the "License");
#  you may not use this file except in compliance with the License.
#  You may obtain a copy of the License at:
#
#       https://www.apache.org/licenses/LICENSE-2.0
#
#  Unless required by applicable law or agreed to in writing, software
#  distributed under the License is distributed on an "AS IS" BASIS,
#  WITHOUT WARRANTIES OR CONDITIONS OF ANY KIND, either express
#  or implied. See the License for the specific language governing
#  permissions and limitations under the License.
"""Endpoint definitions for pipeline runs."""
from typing import Any, Dict
from uuid import UUID

from fastapi import APIRouter, Depends, Security

from zenml.constants import (
    API,
    GRAPH,
    PIPELINE_CONFIGURATION,
    RUNS,
    STATUS,
    STEPS,
    VERSION_1,
)
from zenml.enums import ExecutionStatus
from zenml.lineage_graph.lineage_graph import LineageGraph
from zenml.models import (
    Page,
    PipelineRunFilter,
    PipelineRunResponse,
    PipelineRunUpdate,
    StepRunFilter,
    StepRunResponse,
)
from zenml.zen_server.auth import AuthContext, authorize
from zenml.zen_server.exceptions import error_response
from zenml.zen_server.utils import (
    handle_exceptions,
    make_dependable,
    zen_store,
)

router = APIRouter(
    prefix=API + VERSION_1 + RUNS,
    tags=["runs"],
    responses={401: error_response, 403: error_response},
)


@router.get(
    "",
    response_model=Page[PipelineRunResponse],
    responses={401: error_response, 404: error_response, 422: error_response},
)
@handle_exceptions
def list_runs(
    runs_filter_model: PipelineRunFilter = Depends(
        make_dependable(PipelineRunFilter)
    ),
<<<<<<< HEAD
    _: AuthContext = Security(authorize),
) -> Page[PipelineRunResponseModel]:
=======
    hydrate: bool = False,
    _: AuthContext = Security(authorize, scopes=[PermissionType.READ]),
) -> Page[PipelineRunResponse]:
>>>>>>> e17f4d3a
    """Get pipeline runs according to query filters.

    Args:
        runs_filter_model: Filter model used for pagination, sorting, filtering.
        hydrate: Flag deciding whether to hydrate the output model(s)
            by including metadata fields in the response.

    Returns:
        The pipeline runs according to query filters.
    """
    return zen_store().list_runs(
        runs_filter_model=runs_filter_model, hydrate=hydrate
    )


@router.get(
    "/{run_id}",
    response_model=PipelineRunResponse,
    responses={401: error_response, 404: error_response, 422: error_response},
)
@handle_exceptions
def get_run(
    run_id: UUID,
<<<<<<< HEAD
    _: AuthContext = Security(authorize),
) -> PipelineRunResponseModel:
=======
    hydrate: bool = True,
    _: AuthContext = Security(authorize, scopes=[PermissionType.READ]),
) -> PipelineRunResponse:
>>>>>>> e17f4d3a
    """Get a specific pipeline run using its ID.

    Args:
        run_id: ID of the pipeline run to get.
        hydrate: Flag deciding whether to hydrate the output model(s)
            by including metadata fields in the response.

    Returns:
        The pipeline run.
    """
    return zen_store().get_run(run_name_or_id=run_id, hydrate=hydrate)


@router.put(
    "/{run_id}",
    response_model=PipelineRunResponse,
    responses={401: error_response, 404: error_response, 422: error_response},
)
@handle_exceptions
def update_run(
    run_id: UUID,
<<<<<<< HEAD
    run_model: PipelineRunUpdateModel,
    _: AuthContext = Security(authorize),
) -> PipelineRunResponseModel:
=======
    run_model: PipelineRunUpdate,
    _: AuthContext = Security(authorize, scopes=[PermissionType.WRITE]),
) -> PipelineRunResponse:
>>>>>>> e17f4d3a
    """Updates a run.

    Args:
        run_id: ID of the run.
        run_model: Run model to use for the update.

    Returns:
        The updated run model.
    """
    return zen_store().update_run(run_id=run_id, run_update=run_model)


@router.delete(
    "/{run_id}",
    responses={401: error_response, 404: error_response, 422: error_response},
)
@handle_exceptions
def delete_run(
    run_id: UUID,
    _: AuthContext = Security(authorize),
) -> None:
    """Deletes a run.

    Args:
        run_id: ID of the run.
    """
    zen_store().delete_run(run_id=run_id)


@router.get(
    "/{run_id}" + GRAPH,
    response_model=LineageGraph,
    responses={401: error_response, 404: error_response, 422: error_response},
)
@handle_exceptions
def get_run_dag(
    run_id: UUID,
    _: AuthContext = Security(authorize),
) -> LineageGraph:
    """Get the DAG for a given pipeline run.

    Args:
        run_id: ID of the pipeline run to use to get the DAG.

    Returns:
        The DAG for a given pipeline run.
    """
    run = zen_store().get_run(run_name_or_id=run_id)
    graph = LineageGraph()
    graph.generate_run_nodes_and_edges(run)
    return graph


@router.get(
    "/{run_id}" + STEPS,
    response_model=Page[StepRunResponse],
    responses={401: error_response, 404: error_response, 422: error_response},
)
@handle_exceptions
def get_run_steps(
    step_run_filter_model: StepRunFilter = Depends(
        make_dependable(StepRunFilter)
    ),
<<<<<<< HEAD
    _: AuthContext = Security(authorize),
) -> Page[StepRunResponseModel]:
=======
    _: AuthContext = Security(authorize, scopes=[PermissionType.READ]),
) -> Page[StepRunResponse]:
>>>>>>> e17f4d3a
    """Get all steps for a given pipeline run.

    Args:
        step_run_filter_model: Filter model used for pagination, sorting,
            filtering

    Returns:
        The steps for a given pipeline run.
    """
    return zen_store().list_run_steps(step_run_filter_model)


@router.get(
    "/{run_id}" + PIPELINE_CONFIGURATION,
    response_model=Dict[str, Any],
    responses={401: error_response, 404: error_response, 422: error_response},
)
@handle_exceptions
def get_pipeline_configuration(
    run_id: UUID,
    _: AuthContext = Security(authorize),
) -> Dict[str, Any]:
    """Get the pipeline configuration of a specific pipeline run using its ID.

    Args:
        run_id: ID of the pipeline run to get.

    Returns:
        The pipeline configuration of the pipeline run.
    """
    return zen_store().get_run(run_name_or_id=run_id).config.dict()


@router.get(
    "/{run_id}" + STATUS,
    response_model=ExecutionStatus,
    responses={401: error_response, 404: error_response, 422: error_response},
)
@handle_exceptions
def get_run_status(
    run_id: UUID,
    _: AuthContext = Security(authorize),
) -> ExecutionStatus:
    """Get the status of a specific pipeline run.

    Args:
        run_id: ID of the pipeline run for which to get the status.

    Returns:
        The status of the pipeline run.
    """
    return zen_store().get_run(run_id).status<|MERGE_RESOLUTION|>--- conflicted
+++ resolved
@@ -61,14 +61,9 @@
     runs_filter_model: PipelineRunFilter = Depends(
         make_dependable(PipelineRunFilter)
     ),
-<<<<<<< HEAD
-    _: AuthContext = Security(authorize),
-) -> Page[PipelineRunResponseModel]:
-=======
     hydrate: bool = False,
-    _: AuthContext = Security(authorize, scopes=[PermissionType.READ]),
+    _: AuthContext = Security(authorize),
 ) -> Page[PipelineRunResponse]:
->>>>>>> e17f4d3a
     """Get pipeline runs according to query filters.
 
     Args:
@@ -92,14 +87,9 @@
 @handle_exceptions
 def get_run(
     run_id: UUID,
-<<<<<<< HEAD
-    _: AuthContext = Security(authorize),
-) -> PipelineRunResponseModel:
-=======
     hydrate: bool = True,
-    _: AuthContext = Security(authorize, scopes=[PermissionType.READ]),
+    _: AuthContext = Security(authorize),
 ) -> PipelineRunResponse:
->>>>>>> e17f4d3a
     """Get a specific pipeline run using its ID.
 
     Args:
@@ -121,15 +111,9 @@
 @handle_exceptions
 def update_run(
     run_id: UUID,
-<<<<<<< HEAD
-    run_model: PipelineRunUpdateModel,
-    _: AuthContext = Security(authorize),
-) -> PipelineRunResponseModel:
-=======
     run_model: PipelineRunUpdate,
-    _: AuthContext = Security(authorize, scopes=[PermissionType.WRITE]),
+    _: AuthContext = Security(authorize),
 ) -> PipelineRunResponse:
->>>>>>> e17f4d3a
     """Updates a run.
 
     Args:
@@ -193,13 +177,8 @@
     step_run_filter_model: StepRunFilter = Depends(
         make_dependable(StepRunFilter)
     ),
-<<<<<<< HEAD
-    _: AuthContext = Security(authorize),
-) -> Page[StepRunResponseModel]:
-=======
-    _: AuthContext = Security(authorize, scopes=[PermissionType.READ]),
+    _: AuthContext = Security(authorize),
 ) -> Page[StepRunResponse]:
->>>>>>> e17f4d3a
     """Get all steps for a given pipeline run.
 
     Args:
