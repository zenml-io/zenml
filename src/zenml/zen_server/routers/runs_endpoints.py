--- conflicted
+++ resolved
@@ -15,7 +15,7 @@
 from typing import Any, Dict, List, Optional, Union
 from uuid import UUID
 
-from fastapi import APIRouter, Security
+from fastapi import APIRouter, Security, Depends
 
 from zenml.constants import (
     API,
@@ -27,18 +27,13 @@
     STEPS,
     VERSION_1,
 )
-<<<<<<< HEAD
-from zenml.enums import ExecutionStatus
 from zenml.models.page_model import Params, Page
-from zenml.models.pipeline_models import PipelineRunModel, StepRunModel
-=======
 from zenml.enums import ExecutionStatus, PermissionType
 from zenml.models import (
     PipelineRunResponseModel,
     PipelineRunUpdateModel,
     StepRunResponseModel,
 )
->>>>>>> ad7c8a49
 from zenml.post_execution.lineage.lineage_graph import LineageGraph
 from zenml.zen_server.auth import AuthContext, authorize
 from zenml.zen_server.utils import error_response, handle_exceptions, zen_store
@@ -52,11 +47,7 @@
 
 @router.get(
     "",
-<<<<<<< HEAD
-    response_model=Page[PipelineRunModel],  # type: ignore[arg-type]
-=======
-    response_model=List[PipelineRunResponseModel],
->>>>>>> ad7c8a49
+    response_model=Page[PipelineRunResponseModel],
     responses={401: error_response, 404: error_response, 422: error_response},
 )
 @handle_exceptions
@@ -68,13 +59,9 @@
     component_id: Optional[UUID] = None,
     pipeline_id: Optional[UUID] = None,
     unlisted: bool = False,
-<<<<<<< HEAD
     params: Params = Depends(),
-) -> Page[PipelineRunModel]:
-=======
-    _: AuthContext = Security(authorize, scopes=[PermissionType.READ]),
-) -> List[PipelineRunResponseModel]:
->>>>>>> ad7c8a49
+    _: AuthContext = Security(authorize, scopes=[PermissionType.READ]),
+) -> Page[PipelineRunResponseModel]:
     """Get pipeline runs according to query filters.
 
     Args:
@@ -86,10 +73,7 @@
         pipeline_id: ID of the pipeline for which to filter runs.
         unlisted: If True, only return unlisted runs that are not
             associated with any pipeline.
-<<<<<<< HEAD
         params: Parameters for pagination (page and size)
-=======
->>>>>>> ad7c8a49
 
     Returns:
         The pipeline runs according to query filters.
@@ -104,10 +88,6 @@
         unlisted=unlisted,
         params=params
     )
-<<<<<<< HEAD
-    return runs
-=======
->>>>>>> ad7c8a49
 
 
 @router.get(
