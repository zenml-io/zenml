#  Copyright (c) ZenML GmbH 2024. All Rights Reserved.
#
#  Licensed under the Apache License, Version 2.0 (the "License");
#  you may not use this file except in compliance with the License.
#  You may obtain a copy of the License at:
#
#       https://www.apache.org/licenses/LICENSE-2.0
#
#  Unless required by applicable law or agreed to in writing, software
#  distributed under the License is distributed on an "AS IS" BASIS,
#  WITHOUT WARRANTIES OR CONDITIONS OF ANY KIND, either express
#  or implied. See the License for the specific language governing
#  permissions and limitations under the License.
"""RBAC SQL Zen Store implementation."""

from typing import (
    Optional,
    Tuple,
)
from uuid import UUID

from zenml.logger import get_logger
from zenml.models import (
    ModelRequest,
    ModelResponse,
    ModelVersionRequest,
    ModelVersionResponse,
)
from zenml.zen_server.feature_gate.endpoint_utils import (
    check_entitlement,
    report_usage,
)
from zenml.zen_server.rbac.models import Action, ResourceType
from zenml.zen_server.rbac.utils import (
    verify_permission,
    verify_permission_for_model,
)
from zenml.zen_stores.sql_zen_store import SqlZenStore

logger = get_logger(__name__)


class RBACSqlZenStore(SqlZenStore):
    """Wrapper around the SQLZenStore that implements RBAC functionality."""

    def _get_or_create_model(
        self, model_request: ModelRequest
    ) -> Tuple[bool, ModelResponse]:
        """Get or create a model.

        Args:
            model_request: The model request.

        # noqa: DAR401
        Raises:
            Exception: If the user is not allowed to create a model.

        Returns:
            A boolean whether the model was created or not, and the model.
        """
        allow_model_creation = True
        error = None

        try:
            verify_permission(
                resource_type=ResourceType.MODEL, action=Action.CREATE
            )
            check_entitlement(resource_type=ResourceType.MODEL)
        except Exception as e:
            allow_model_creation = False
            error = e

        if allow_model_creation:
            created, model_response = super()._get_or_create_model(
                model_request
            )
        else:
            try:
                model_response = self.get_model(model_request.name)
                created = False
            except KeyError:
                # The model does not exist. We now raise the error that
                # explains why the model could not be created, instead of just
                # the KeyError that it doesn't exist
                assert error
                raise error from None

        if created:
            report_usage(
                resource_type=ResourceType.MODEL, resource_id=model_response.id
            )
        else:
            verify_permission_for_model(model_response, action=Action.READ)

        return created, model_response

    def _get_model_version(
        self,
        model_id: UUID,
        version_name: Optional[str] = None,
        producer_run_id: Optional[UUID] = None,
    ) -> ModelVersionResponse:
        """Get a model version.

        Args:
            model_id: The ID of the model.
            version_name: The name of the model version.
            producer_run_id: The ID of the producer pipeline run. If this is
                set, only numeric versions created as part of the pipeline run
                will be returned.

        Returns:
            The model version.
        """
        model_version = super()._get_model_version(
            model_id=model_id,
            version_name=version_name,
            producer_run_id=producer_run_id,
        )
        verify_permission_for_model(model_version, action=Action.READ)
        return model_version

    def _get_or_create_model_version(
        self,
        model_version_request: ModelVersionRequest,
        producer_run_id: Optional[UUID] = None,
    ) -> Tuple[bool, ModelVersionResponse]:
        """Get or create a model version.

        Args:
            model_version_request: The model version request.
            producer_run_id: ID of the producer pipeline run.

        # noqa: DAR401
        Raises:
            Exception: If the authenticated user is not allowed to
                create a model version.

        Returns:
            A boolean whether the model version was created or not, and the
            model version.
        """
        allow_creation = True
        error = None

        try:
            verify_permission(
                resource_type=ResourceType.MODEL_VERSION, action=Action.CREATE
            )
        except Exception as e:
            allow_creation = False
            error = e

        if allow_creation:
<<<<<<< HEAD
            (
                created,
                model_version_response,
            ) = super()._get_or_create_model_version(
                model_version_request, producer_run_id=producer_run_id
=======
            created, model_version_response = (
                super()._get_or_create_model_version(
                    model_version_request, producer_run_id=producer_run_id
                )
>>>>>>> ef3bc8be
            )
        else:
            try:
                model_version_response = self._get_model_version(
                    model_id=model_version_request.model,
                    version_name=model_version_request.name,
                    producer_run_id=producer_run_id,
                )
                created = False
            except KeyError:
                # The model version does not exist. We now raise the error that
                # explains why the version could not be created, instead of just
                # the KeyError that it doesn't exist
                assert error
                raise error from None

        return created, model_version_response<|MERGE_RESOLUTION|>--- conflicted
+++ resolved
@@ -152,18 +152,10 @@
             error = e
 
         if allow_creation:
-<<<<<<< HEAD
-            (
-                created,
-                model_version_response,
-            ) = super()._get_or_create_model_version(
-                model_version_request, producer_run_id=producer_run_id
-=======
             created, model_version_response = (
                 super()._get_or_create_model_version(
                     model_version_request, producer_run_id=producer_run_id
                 )
->>>>>>> ef3bc8be
             )
         else:
             try:
