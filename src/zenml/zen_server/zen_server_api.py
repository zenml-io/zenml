--- conflicted
+++ resolved
@@ -50,12 +50,7 @@
     stack_components_endpoints,
     stacks_endpoints,
     steps_endpoints,
-<<<<<<< HEAD
-=======
     tags_endpoints,
-    team_role_assignments_endpoints,
-    teams_endpoints,
->>>>>>> e17f4d3a
     users_endpoints,
     workspaces_endpoints,
 )
