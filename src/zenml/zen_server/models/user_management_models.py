#  Copyright (c) ZenML GmbH 2022. All Rights Reserved.
#
#  Licensed under the Apache License, Version 2.0 (the "License");
#  you may not use this file except in compliance with the License.
#  You may obtain a copy of the License at:
#
#       https://www.apache.org/licenses/LICENSE-2.0
#
#  Unless required by applicable law or agreed to in writing, software
#  distributed under the License is distributed on an "AS IS" BASIS,
#  WITHOUT WARRANTIES OR CONDITIONS OF ANY KIND, either express
#  or implied. See the License for the specific language governing
#  permissions and limitations under the License.
"""REST API user management models implementation."""


from typing import Optional

from pydantic import BaseModel, Field, SecretStr
from zenml.models.constants import (
    MODEL_NAME_FIELD_MAX_LENGTH,
    USER_ACTIVATION_TOKEN_LENGTH,
    USER_PASSWORD_MAX_LENGTH,
)

from zenml.models.user_management_models import UserModel


<<<<<<< HEAD
class CreateUserRequest(BaseModel):
    """Pydantic object representing a user create request.
=======
class CreateUserModel(BaseModel):
    """Model used for all create operations on users.
>>>>>>> 87eac38e

    Attributes:
        name: Name of the user.
        full_name: Full name for the user account.
        email: Email address for the user account.
        password: Password for the user account.
    """

    name: str = Field(
        title="The unique username for the account.",
        max_length=MODEL_NAME_FIELD_MAX_LENGTH,
    )
    full_name: Optional[str] = Field(
        default=None,
        title="The full name for the account owner.",
        max_length=MODEL_NAME_FIELD_MAX_LENGTH,
    )
    email: Optional[str] = Field(
        default=None,
        title="The email address associated with the account.",
        max_length=MODEL_NAME_FIELD_MAX_LENGTH,
    )
    password: Optional[str] = Field(
        default=None, title="Account password.", max_length=USER_PASSWORD_MAX_LENGTH
    )

    def to_model(self) -> UserModel:
        """Create a `UserModel` from this object.

        Returns:
            The created `UserModel`.
        """
        return UserModel(
            **self.dict(exclude_none=True),
        )

    @classmethod
    def from_model(cls, user: UserModel) -> "CreateUserRequest":
        """Convert from a user model."""
        return cls(**user.dict(), password=user.get_password())


class CreateUserResponse(UserModel):
    """Pydantic object representing a user create response.

    The activation token is included in the response.
    """

    activation_token: Optional[str] = Field(
        default=None, title="Account activation token."
    )

    @classmethod
    def from_model(cls, user: UserModel) -> "CreateUserResponse":
        """Create a `CreateUserResponse` from a `UserModel`.

        Args:
            user: The `UserModel` to create the response from.

        Returns:
            The created `CreateUserResponse`.
        """
        response = cls(
            **user.dict(), activation_token=user.get_activation_token()
        )
        return response

    def to_model(self) -> UserModel:
        """Convert to a user model."""
        return UserModel(
            **self.dict(),
        )


class UpdateUserRequest(BaseModel):
    """Model used for all update operations on users.

    Attributes:
        name: Name of the user.
        full_name: Full name for the user account.
        email: Email address for the user account.
        password: Password for the user account.
    """

<<<<<<< HEAD
    name: Optional[str] = Field(
        default=None,
        title="New unique username for the account.",
        max_length=MODEL_NAME_FIELD_MAX_LENGTH,
    )
    full_name: Optional[str] = Field(
        default=None,
        title="New full name for the account owner.",
        max_length=MODEL_NAME_FIELD_MAX_LENGTH,
    )
    email: Optional[str] = Field(
        default=None,
        title="New email address associated with the account.",
        max_length=MODEL_NAME_FIELD_MAX_LENGTH,
    )
    password: Optional[str] = Field(
        default=None, title="New account password.", max_length=USER_PASSWORD_MAX_LENGTH
    )

    def apply_to_model(self, user: UserModel) -> UserModel:
        """Convert to a user model."""
=======
    name: Optional[str] = None
    full_name: Optional[str] = None
    email: Optional[str] = None
    password: Optional[SecretStr] = None

    def to_model(self, user: UserModel) -> UserModel:
        """Update a `UserModel` from this object.

        Args:
            user: The `UserModel` to apply the changes to.

        Returns:
            The updated `UserModel`.
        """
>>>>>>> 87eac38e
        for k, v in self.dict(exclude_none=True).items():
            setattr(user, k, v)
        if self.password is not None:
            user.password = self.password
        return user

    @classmethod
    def from_model(cls, user: UserModel) -> "UpdateUserRequest":
        """Convert from a user model."""
        response = cls(**user.dict(), password=user.get_password())
        return response


class ActivateUserRequest(BaseModel):
    """Pydantic object representing a user activation request.

    Attributes:
        name: Name of the user.
        full_name: Full name for the user account.
        email: Email address for the user account.
        password: Password for the user account.
        activation_token: Activation token for the user account.
    """

<<<<<<< HEAD
    name: Optional[str] = Field(
        default=None,
        title="Unique username for the account.",
        max_length=MODEL_NAME_FIELD_MAX_LENGTH,
    )
    full_name: Optional[str] = Field(
        default=None,
        title="Full name for the account owner.",
        max_length=MODEL_NAME_FIELD_MAX_LENGTH,
    )
    email: Optional[str] = Field(
        default=None,
        title="Email address associated with the account.",
        max_length=MODEL_NAME_FIELD_MAX_LENGTH,
    )
    password: str = Field(
        title="Account password.", max_length=USER_PASSWORD_MAX_LENGTH
    )
    activation_token: str = Field(
        title="Account activation token.",
        min_length=USER_ACTIVATION_TOKEN_LENGTH,
        max_length=USER_ACTIVATION_TOKEN_LENGTH,
    )

    def apply_to_model(self, user: UserModel) -> UserModel:
        """Convert to a user model."""
=======
    name: Optional[str] = None
    full_name: Optional[str] = None
    email: Optional[str] = None
    password: SecretStr
    activation_token: SecretStr

    def to_model(self, user: UserModel) -> UserModel:
        """Apply the changes to a `UserModel`.

        Args:
            user: The `UserModel` to apply the changes to.

        Returns:
            The updated `UserModel`.
        """
>>>>>>> 87eac38e
        for k, v in self.dict(exclude_none=True).items():
            if k in ["activation_token", "password"]:
                continue
            setattr(user, k, v)
        user.password = self.password
        # skip the activation token intentionally, because it is validated 
        # separately
        return user


class DeactivateUserResponse(UserModel):
    """Pydantic object representing a user deactivation response.

    Attributes:
        activation_token: Activation token for the user account.
    """

    activation_token: str = Field(..., title="Account activation token.")

    @classmethod
    def from_model(cls, user: UserModel) -> "DeactivateUserResponse":
        """Create a `DeactivateUserResponse` from a `UserModel`.

        Args:
            user: The `UserModel` to create the response from.

        Returns:
            The created `DeactivateUserResponse`.
        """
        response = cls(
            **user.dict(), activation_token=user.get_activation_token()
        )
        return response<|MERGE_RESOLUTION|>--- conflicted
+++ resolved
@@ -26,13 +26,8 @@
 from zenml.models.user_management_models import UserModel
 
 
-<<<<<<< HEAD
 class CreateUserRequest(BaseModel):
-    """Pydantic object representing a user create request.
-=======
-class CreateUserModel(BaseModel):
     """Model used for all create operations on users.
->>>>>>> 87eac38e
 
     Attributes:
         name: Name of the user.
@@ -56,7 +51,9 @@
         max_length=MODEL_NAME_FIELD_MAX_LENGTH,
     )
     password: Optional[str] = Field(
-        default=None, title="Account password.", max_length=USER_PASSWORD_MAX_LENGTH
+        default=None,
+        title="Account password.",
+        max_length=USER_PASSWORD_MAX_LENGTH,
     )
 
     def to_model(self) -> UserModel:
@@ -117,7 +114,6 @@
         password: Password for the user account.
     """
 
-<<<<<<< HEAD
     name: Optional[str] = Field(
         default=None,
         title="New unique username for the account.",
@@ -134,19 +130,13 @@
         max_length=MODEL_NAME_FIELD_MAX_LENGTH,
     )
     password: Optional[str] = Field(
-        default=None, title="New account password.", max_length=USER_PASSWORD_MAX_LENGTH
+        default=None,
+        title="New account password.",
+        max_length=USER_PASSWORD_MAX_LENGTH,
     )
 
     def apply_to_model(self, user: UserModel) -> UserModel:
-        """Convert to a user model."""
-=======
-    name: Optional[str] = None
-    full_name: Optional[str] = None
-    email: Optional[str] = None
-    password: Optional[SecretStr] = None
-
-    def to_model(self, user: UserModel) -> UserModel:
-        """Update a `UserModel` from this object.
+        """Apply the changes to a `UserModel`.
 
         Args:
             user: The `UserModel` to apply the changes to.
@@ -154,7 +144,6 @@
         Returns:
             The updated `UserModel`.
         """
->>>>>>> 87eac38e
         for k, v in self.dict(exclude_none=True).items():
             setattr(user, k, v)
         if self.password is not None:
@@ -179,7 +168,6 @@
         activation_token: Activation token for the user account.
     """
 
-<<<<<<< HEAD
     name: Optional[str] = Field(
         default=None,
         title="Unique username for the account.",
@@ -205,15 +193,6 @@
     )
 
     def apply_to_model(self, user: UserModel) -> UserModel:
-        """Convert to a user model."""
-=======
-    name: Optional[str] = None
-    full_name: Optional[str] = None
-    email: Optional[str] = None
-    password: SecretStr
-    activation_token: SecretStr
-
-    def to_model(self, user: UserModel) -> UserModel:
         """Apply the changes to a `UserModel`.
 
         Args:
@@ -222,13 +201,12 @@
         Returns:
             The updated `UserModel`.
         """
->>>>>>> 87eac38e
         for k, v in self.dict(exclude_none=True).items():
             if k in ["activation_token", "password"]:
                 continue
             setattr(user, k, v)
         user.password = self.password
-        # skip the activation token intentionally, because it is validated 
+        # skip the activation token intentionally, because it is validated
         # separately
         return user
 
