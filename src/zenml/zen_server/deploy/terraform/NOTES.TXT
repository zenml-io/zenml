--- conflicted
+++ resolved
@@ -82,7 +82,6 @@
   extra TLS complications ?
   - what about using an orphan REST zenml store for this ?
 
-<<<<<<< HEAD
 11. [NOT NOW] server logs (recipe logs but also server logs)
   - we're streaming the recipe logs to the console
   - we need the pod name to get/stream the server logs
@@ -97,12 +96,10 @@
   and the recipe is locked. If killed, then the recipe thinks it's overwriting
   existing resources and fails.
   - no default timeout ??
-=======
 
 
   add certificates 
   override get_deployment_status
   url, the certificates as outputs
   get certificates
-  
->>>>>>> 90924bee
+  