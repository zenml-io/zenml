--- conflicted
+++ resolved
@@ -1,10 +1,6 @@
 module "metadata_store" {
   source = "terraform-aws-modules/rds/aws"
-<<<<<<< HEAD
-  count  = var.create_sql? 1 : 0
-=======
   count  = var.deploy_db? 1 : 0
->>>>>>> 5989c362
 
   identifier = "${var.name}${var.rds_name}"
 
