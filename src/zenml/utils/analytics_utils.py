#  Copyright (c) ZenML GmbH 2020. All Rights Reserved.
#
#  Licensed under the Apache License, Version 2.0 (the "License");
#  you may not use this file except in compliance with the License.
#  You may obtain a copy of the License at:
#
#       https://www.apache.org/licenses/LICENSE-2.0
#
#  Unless required by applicable law or agreed to in writing, software
#  distributed under the License is distributed on an "AS IS" BASIS,
#  WITHOUT WARRANTIES OR CONDITIONS OF ANY KIND, either express
#  or implied. See the License for the specific language governing
#  permissions and limitations under the License.
"""Analytics code for ZenML."""

from abc import ABC, abstractmethod
from enum import Enum
from types import TracebackType
from typing import Any, Callable, ClassVar, Dict, List, Optional, Type, Union

from pydantic import BaseModel

from zenml import __version__
from zenml.constants import IS_DEBUG_ENV, SEGMENT_KEY_DEV, SEGMENT_KEY_PROD
from zenml.enums import StoreType
from zenml.environment import Environment, get_environment
from zenml.logger import get_logger

logger = get_logger(__name__)


class AnalyticsEvent(str, Enum):
    """Enum of events to track in segment."""

    # Pipelines
    RUN_PIPELINE = "Pipeline run"
    GET_PIPELINES = "Pipelines fetched"
    GET_PIPELINE = "Pipeline fetched"
    CREATE_PIPELINE = "Pipeline created"
    UPDATE_PIPELINE = "Pipeline updated"
    DELETE_PIPELINE = "Pipeline deleted"

    # Repo
    INITIALIZE_REPO = "ZenML initialized"
    CONNECT_REPOSITORY = "Repository connected"
    UPDATE_REPOSITORY = "Repository updated"
    DELETE_REPOSITORY = "Repository deleted"

    # Zen store
    INITIALIZED_STORE = "Store initialized"

    # Components
    REGISTERED_STACK_COMPONENT = "Stack component registered"
    UPDATED_STACK_COMPONENT = "Stack component updated"
    COPIED_STACK_COMPONENT = "Stack component copied"
    DELETED_STACK_COMPONENT = "Stack component copied"

    # Stack
    REGISTERED_STACK = "Stack registered"
    REGISTERED_DEFAULT_STACK = "Default stack registered"
    SET_STACK = "Stack set"
    UPDATED_STACK = "Stack updated"
    COPIED_STACK = "Stack copied"
    IMPORT_STACK = "Stack imported"
    EXPORT_STACK = "Stack exported"
    DELETED_STACK = "Stack deleted"

    # Model Deployment
    MODEL_DEPLOYED = "Model deployed"

    # Analytics opt in and out
    OPT_IN_ANALYTICS = "Analytics opt-in"
    OPT_OUT_ANALYTICS = "Analytics opt-out"
    OPT_IN_OUT_EMAIL = "Response for Email prompt"

    # Examples
    RUN_ZENML_GO = "ZenML go"
    RUN_EXAMPLE = "Example run"
    PULL_EXAMPLE = "Example pull"

    # Integrations
    INSTALL_INTEGRATION = "Integration installed"

    # Users
    CREATED_USER = "User created"
    CREATED_DEFAULT_USER = "Default user created"
    UPDATED_USER = "User updated"
    DELETED_USER = "User deleted"

    # Teams
    CREATED_TEAM = "Team created"
    UPDATED_TEAM = "Team updated"
    DELETED_TEAM = "Team deleted"

    # Projects
    CREATED_PROJECT = "Project created"
    CREATED_DEFAULT_PROJECT = "Default project created"
    UPDATED_PROJECT = "Project updated"
    DELETED_PROJECT = "Project deleted"
    SET_PROJECT = "Project set"

    # Role
    CREATED_ROLE = "Role created"
    UPDATED_ROLE = "Role updated"
    DELETED_ROLE = "Role deleted"

    # Flavor
    CREATED_FLAVOR = "Flavor created"
    UPDATED_FLAVOR = "Flavor updated"
    DELETED_FLAVOR = "Flavor deleted"

    # Test event
    EVENT_TEST = "Test event"

    # Stack recipes
    PULL_STACK_RECIPE = "Stack recipes pulled"
    RUN_STACK_RECIPE = "Stack recipe created"
    DESTROY_STACK_RECIPE = "Stack recipe destroyed"

    # ZenML server events
    ZENML_SERVER_STARTED = "ZenML server started"
    ZENML_SERVER_STOPPED = "ZenML server stopped"
    ZENML_SERVER_CONNECTED = "ZenML server connected"
    ZENML_SERVER_DEPLOYED = "ZenML server deployed"
    ZENML_SERVER_DESTROYED = "ZenML server destroyed"


class AnalyticsGroup(str, Enum):
    """Enum of event groups to track in segment."""

    ZENML_SERVER_GROUP = "ZenML server group"


def get_segment_key() -> str:
    """Get key for authorizing to Segment backend.

    Returns:
        Segment key as a string.
    """
    if IS_DEBUG_ENV:
        return SEGMENT_KEY_DEV
    else:
        return SEGMENT_KEY_PROD


class AnalyticsContext:
    def __init__(self) -> None:
        """Context manager for analytics.

        Use this as a context manager to ensure that analytics are initialized
        properly, only tracked when configured to do so and that any errors
        are handled gracefully.
        """

        import analytics

        from zenml.config.global_config import GlobalConfiguration

        gc = GlobalConfiguration()

        self.analytics_opt_in = gc.analytics_opt_in
        self.user_id = str(gc.user_id)

        # That means user opted out of analytics
        if not gc.analytics_opt_in:
            return

        if analytics.write_key is None:
            analytics.write_key = get_segment_key()

        assert (
            analytics.write_key is not None
        ), "Analytics key not set but trying to make telemetry call."

        # Set this to 1 to avoid backoff loop
        analytics.max_retries = 1

    def __enter__(self) -> "AnalyticsContext":
        """Enter context manager.

        Returns:
            Self.
        """
        return self

    def __exit__(
        self,
        exc_type: Optional[Type[BaseException]],
        exc_val: Optional[BaseException],
        exc_tb: Optional[TracebackType],
    ) -> bool:
        """Exit context manager.

        Args:
            exc_type: Exception type.
            exc_val: Exception value.
            exc_tb: Exception traceback.

        Returns:
            True if exception was handled, False otherwise.
        """
        if exc_val is not None:
            logger.debug("Sending telemetry data failed: {exc_val}")

        # We should never fail main thread
        return True

    def identify(self, traits: Optional[Dict[str, Any]] = None) -> bool:
        """Identify the user.

        Args:
            traits: Traits of the user.

        Returns:
            True if tracking information was sent, False otherwise.
        """
        import analytics

        logger.debug(
            f"Attempting to attach metadata to: User: {self.user_id}, "
            f"Metadata: {traits}"
        )

        if not self.analytics_opt_in:
            return False

        analytics.identify(self.user_id, traits)

        logger.debug(f"User data sent: User: {self.user_id},{traits}")

        return True

    def group(
        self,
        group: Union[str, AnalyticsGroup],
        group_id: str,
        traits: Optional[Dict[str, Any]] = None,
    ) -> bool:
        """Group the user.

        Args:
            group: Group to which the user belongs.
            group_id: Group ID.
            traits: Traits of the group.

        Returns:
            True if tracking information was sent, False otherwise.
        """
        import analytics

        if isinstance(group, AnalyticsGroup):
            group = group.value

        if traits is None:
            traits = {}

        traits.update(
            {
                "name": group,
            }
        )

        logger.debug(
            f"Attempting to attach metadata to: User: {self.user_id}, "
            f"Group: {group}, Group ID: {group_id}, Metadata: {traits}"
        )

        if not self.analytics_opt_in:
            return False
        analytics.group(self.user_id, group_id, traits=traits)

        logger.debug(
            f"Group data sent: User: {self.user_id}, Group: {group}, Group ID: "
            f"{group_id}, Metadata: {traits}"
        )
        return True

    def track(
        self,
        event: Union[str, AnalyticsEvent],
        properties: Optional[Dict[str, Any]] = None,
        track_server_info: bool = False,
    ) -> bool:
        """Track an event.

        Args:
            event: Event to track.
            properties: Event properties.
            track_server_info: Whether to track server info, if available.

        Returns:
            True if tracking information was sent, False otherwise.
        """
        import analytics

<<<<<<< HEAD
        from zenml.repository import Repository
        from zenml.config.global_config import GlobalConfiguration
=======
        from zenml.client import Client
>>>>>>> c0643855

        if isinstance(event, AnalyticsEvent):
            event = event.value

        if properties is None:
            properties = {}

        logger.debug(
            f"Attempting analytics: User: {self.user_id}, "
            f"Event: {event},"
            f"Metadata: {properties}"
        )

        if not self.analytics_opt_in and event not in {
            AnalyticsEvent.OPT_OUT_ANALYTICS,
            AnalyticsEvent.OPT_IN_ANALYTICS,
        }:
            return False

        # add basics
        properties.update(Environment.get_system_info())
        properties.update(
            {
                "environment": get_environment(),
                "python_version": Environment.python_version(),
                "version": __version__,
            }
        )

        if track_server_info:
<<<<<<< HEAD
            gc = GlobalConfiguration()
            # avoid initializing the store in the analytics, to not create an
            # infinite loop
            if gc._zen_store is not None:
                zen_store = gc.zen_store
                if zen_store.type == StoreType.REST:
                    user = zen_store.active_user
                    server_info = zen_store.get_store_info()
                    properties.update(
                        {
                            "user_id": str(user.id),
                            "server_id": str(server_info.id),
                            "server_deployment": str(
                                server_info.deployment_type
                            ),
                            "database_type": str(server_info.database_type),
                        }
                    )
=======
            client = Client()
            zen_store = client.zen_store
            if zen_store.type == StoreType.REST:
                user = zen_store.active_user
                server_info = zen_store.get_store_info()
                project = client.active_project
                # TODO: extract server ID
                properties.update(
                    {
                        "user_id": str(user.id),
                        "email": user.email or "",
                        "project_id": str(project.id),
                        "server_id": str(server_info.id),
                        "server_deployment": str(server_info.deployment_type),
                        "database_type": str(server_info.database_type),
                    }
                )
>>>>>>> c0643855

        analytics.track(self.user_id, event, properties)

        logger.debug(
            f"Analytics sent: User: {self.user_id}, Event: {event}, Metadata: "
            f"{properties}"
        )

        return True


def identify_user(user_metadata: Optional[Dict[str, Any]] = None) -> bool:
    """Attach metadata to user directly.

    Args:
        user_metadata: Dict of metadata to attach to the user.

    Returns:
        True if event is sent successfully, False is not.
    """
    with AnalyticsContext() as analytics:

        if user_metadata is None:
            return False

        return analytics.identify(traits=user_metadata)

    return False


def identify_group(
    group: Union[str, AnalyticsGroup],
    group_id: str,
    group_metadata: Optional[Dict[str, Any]] = None,
) -> None:
    """Attach metadata to a segment group.

    Args:
        group: Group to track.
        group_id: ID of the group.
        metadata: Metadata to attach to the group.
    """
    with AnalyticsContext() as analytics:
        return analytics.group(group, group_id, traits=group_metadata)

    return False


def track_event(
    event: Union[str, AnalyticsEvent],
    metadata: Optional[Dict[str, Any]] = None,
    track_server_info: bool = False,
) -> bool:
    """Track segment event if user opted-in.

    Args:
        event: Name of event to track in segment.
        metadata: Dict of metadata to track.
        track_server_info: Whether to track the server info, if available.

    Returns:
        True if event is sent successfully, False is not.
    """
    with AnalyticsContext() as analytics:
        return analytics.track(
            event, metadata, track_server_info=track_server_info
        )

    return False


def parametrized(
    dec: Callable[..., Callable[..., Any]]
) -> Callable[..., Callable[[Callable[..., Any]], Callable[..., Any]]]:
    """This is a meta-decorator, that is, a decorator for decorators.

    As a decorator is a function, it actually works as a regular decorator
    with arguments.

    Args:
        dec: Decorator to be applied to the function.

    Returns:
        Decorator that applies the given decorator to the function.
    """

    def layer(
        *args: Any, **kwargs: Any
    ) -> Callable[[Callable[..., Any]], Callable[..., Any]]:
        """Internal layer.

        Args:
            *args: Arguments to be passed to the decorator.
            **kwargs: Keyword arguments to be passed to the decorator.

        Returns:
            Decorator that applies the given decorator to the function.
        """

        def repl(f: Callable[..., Any]) -> Callable[..., Any]:
            """Internal REPL.

            Args:
                f: Function to be decorated.

            Returns:
                Decorated function.
            """
            return dec(f, *args, **kwargs)

        return repl

    return layer


class AnalyticsTrackerMixin(ABC):
    """Abstract base class for analytics trackers.

    Use this as a mixin for classes that have methods decorated with
    `@track` to add global control over how analytics are tracked. The decorator
    will detect that the class has this mixin and will call the class
    `track_event` method.
    """

    @abstractmethod
    def track_event(
        self,
        event: Union[str, AnalyticsEvent],
        metadata: Optional[Dict[str, Any]],
        track_server_info: bool = False,
    ) -> None:
        """Track an event.

        Args:
            event: Event to track.
            metadata: Metadata to track.
            track_server_info: Whether to track server info, if available.
        """


class AnalyticsTrackedModelMixin(BaseModel):
    """Mixin for models that are tracked through analytics events.

    Classes that have information tracked in analytics events can inherit
    from this mixin and implement the abstract methods. The `@track` decorator
    will detect function arguments and return values that inherit from this
    class and will include the `ANALYTICS_FIELDS` attributes as
    tracking metadata.
    """

    ANALYTICS_FIELDS: ClassVar[List[str]]

    def get_analytics_metadata(self) -> Dict[str, Any]:
        """Get the analytics metadata for the model.

        Returns:
            Dict of analytics metadata.
        """
        metadata = {}
        for field_name in self.ANALYTICS_FIELDS:
            metadata[field_name] = getattr(self, field_name, None)
        return metadata

    def track_event(
        self,
        event: Union[str, AnalyticsEvent],
        track_server_info: bool = False,
        tracker: Optional[AnalyticsTrackerMixin] = None,
    ) -> None:
        """Track an event for the model.

        Args:
            event: Event to track.
            track_server_info: Whether to track server info, if available.
            tracker: Optional tracker to use for analytics.
        """
        metadata = self.get_analytics_metadata()
        if tracker:
            tracker.track_event(
                event, metadata, track_server_info=track_server_info
            )
        else:
            track_event(event, metadata, track_server_info=track_server_info)


@parametrized
def track(
    func: Callable[..., Any],
    event: Optional[Union[str, AnalyticsEvent]] = None,
    track_server_info: bool = False,
) -> Callable[..., Any]:
    """Decorator to track event.

    If the decorated function takes in a `AnalyticsTrackedModelMixin` object as
    an argument or returns one, it will be called to track the event. The return
    value takes precedence over the argument when determining which object is
    called to track the event.

    If the decorated function is a method of a class that inherits from
    `AnalyticsTrackerMixin`, the parent object will be used to intermediate
    tracking analytics.

    Args:
        func: Function that is decorated.
        event: Event string to stamp with.
        track_server_info: Whether to track server info, if available.

    Returns:
        Decorated function.
    """
    event_name = event or func.__name__  # default to name of function
    metadata: Dict[str, Any] = {}

    def inner_func(*args: Any, **kwargs: Any) -> Any:
        """Inner decorator function.

        Args:
            *args: Arguments to be passed to the function.
            **kwargs: Keyword arguments to be passed to the function.

        Returns:
            Result of the function.
        """
        result = func(*args, **kwargs)
        try:
            tracker: Optional[AnalyticsTrackerMixin] = None
            if len(args) and isinstance(args[0], AnalyticsTrackerMixin):
                tracker = args[0]
            for obj in [result] + list(args) + list(kwargs.values()):
                if isinstance(obj, AnalyticsTrackedModelMixin):
                    obj.track_event(
                        event_name,
                        track_server_info=track_server_info,
                        tracker=tracker,
                    )
                    break
            else:
                if tracker:
                    tracker.track_event(
                        event_name,
                        metadata,
                        track_server_info=track_server_info,
                    )
                else:
                    track_event(
                        event_name,
                        metadata,
                        track_server_info=track_server_info,
                    )

        except Exception as e:
            logger.debug(f"Analytics tracking failure for {func}: {e}")

        return result

    return inner_func<|MERGE_RESOLUTION|>--- conflicted
+++ resolved
@@ -292,13 +292,7 @@
             True if tracking information was sent, False otherwise.
         """
         import analytics
-
-<<<<<<< HEAD
-        from zenml.repository import Repository
         from zenml.config.global_config import GlobalConfiguration
-=======
-        from zenml.client import Client
->>>>>>> c0643855
 
         if isinstance(event, AnalyticsEvent):
             event = event.value
@@ -329,7 +323,6 @@
         )
 
         if track_server_info:
-<<<<<<< HEAD
             gc = GlobalConfiguration()
             # avoid initializing the store in the analytics, to not create an
             # infinite loop
@@ -348,25 +341,6 @@
                             "database_type": str(server_info.database_type),
                         }
                     )
-=======
-            client = Client()
-            zen_store = client.zen_store
-            if zen_store.type == StoreType.REST:
-                user = zen_store.active_user
-                server_info = zen_store.get_store_info()
-                project = client.active_project
-                # TODO: extract server ID
-                properties.update(
-                    {
-                        "user_id": str(user.id),
-                        "email": user.email or "",
-                        "project_id": str(project.id),
-                        "server_id": str(server_info.id),
-                        "server_deployment": str(server_info.deployment_type),
-                        "database_type": str(server_info.database_type),
-                    }
-                )
->>>>>>> c0643855
 
         analytics.track(self.user_id, event, properties)
 
