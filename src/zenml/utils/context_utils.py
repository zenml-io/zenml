--- conflicted
+++ resolved
@@ -36,11 +36,7 @@
         # Lock to ensure atomic operations
         self._lock = threading.Lock()
 
-<<<<<<< HEAD
-    def get(self) -> List[Any]:
-=======
     def get(self) -> List[T]:
->>>>>>> 8379ad0c
         """Get the current list value. Returns empty list if not set.
 
         Returns:
@@ -49,11 +45,7 @@
         value = self._context_var.get()
         return value if value is not None else []
 
-<<<<<<< HEAD
-    def add(self, item: Any) -> None:
-=======
     def add(self, item: T) -> None:
->>>>>>> 8379ad0c
         """Thread-safely add an item to the list.
 
         Args:
@@ -65,11 +57,7 @@
                 new_list = current_list + [item]
                 self._context_var.set(new_list)
 
-<<<<<<< HEAD
-    def remove(self, item: Any) -> None:
-=======
     def remove(self, item: T) -> None:
->>>>>>> 8379ad0c
         """Thread-safely remove an item from the list.
 
         Args:
