--- conflicted
+++ resolved
@@ -262,7 +262,6 @@
     os.remove(download_path)
 
 
-<<<<<<< HEAD
 def download_code_from_artifact_store(code_path: str) -> None:
     """Download code from the artifact store.
 
@@ -283,7 +282,8 @@
     source_utils.set_custom_source_root(extract_dir)
     sys.path.insert(0, extract_dir)
     os.chdir(extract_dir)
-=======
+
+
 def _get_notebook_upload_dir(artifact_store: "BaseArtifactStore") -> str:
     """Get the upload directory for code extracted from notebook cells.
 
@@ -339,5 +339,4 @@
             f"Notebook code at path {code_path} not found."
         )
 
-    fileio.copy(code_path, download_path)
->>>>>>> 21301c84
+    fileio.copy(code_path, download_path)