--- conflicted
+++ resolved
@@ -279,17 +279,13 @@
                 searching in the parent directories of the current working
                 directory.
 
-<<<<<<< HEAD
+        Raises:
+            RuntimeError: If no active configuration profile is found.
+        """
         enable_warnings = handle_bool_env_var(
             ENV_ZENML_ENABLE_REPO_INIT_WARNINGS, True
         )
         self._root = self.find_repository(root, enable_warnings=enable_warnings)
-=======
-        Raises:
-            RuntimeError: If no active configuration profile is found.
-        """
-        self._root = self.find_repository(root, enable_warnings=True)
->>>>>>> 22b0b766
 
         global_cfg = GlobalConfiguration()
         new_profile = self._profile
