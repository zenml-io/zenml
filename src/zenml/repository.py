--- conflicted
+++ resolved
@@ -556,13 +556,8 @@
         return self.zen_store.active_user
 
     @property
-<<<<<<< HEAD
     def stack_models(self) -> List["HydratedStackModel"]:
         """All stack models in the current project, owned by the current user.
-=======
-    def stack_models(self) -> List["StackModel"]:
-        """All stack models available in the current project and owned by the current user.
->>>>>>> 25e57a64
 
         This property is intended as a quick way to get information about the
         components of the registered stacks without loading all installed
@@ -574,12 +569,11 @@
             A list of all stacks available in the current project and owned by
             the current user.
         """
-        return self.zen_store.list_stacks(
+        stacks = self.zen_store.list_stacks(
                 project_name_or_id=self.active_project_name,
                 user_name_or_id=self.active_user.id,
             )
-<<<<<<< HEAD
-        ]
+        return [s.to_hydrated_model() for s in stacks]
 
     @property
     def stacks(self) -> List["Stack"]:
@@ -594,8 +588,6 @@
         return [
             Stack.from_model(stack_model) for stack_model in self.stack_models
         ]
-=======
->>>>>>> 25e57a64
 
     @property
     def stack_configurations(self) -> Dict[str, Dict[str, str]]:
@@ -822,7 +814,7 @@
         component.configuration = configuration
 
         # Register the new model
-        return self.zen_store.register_stack_component(component=component)
+        return self.zen_store.create_stack_component(component=component)
 
     def update_stack_component(
         self,
@@ -833,7 +825,6 @@
         Args:
             component: The new component to update with.
         """
-<<<<<<< HEAD
         # Get the existing component model
         existing_component_model = self.get_stack_component_by_id(
             component.id,
@@ -844,9 +835,6 @@
             name=existing_component_model.flavor,
             component_type=existing_component_model.type,
         )
-=======
-        self.zen_store.update_stack_component(component=component)
->>>>>>> 25e57a64
 
         # Use the flavor class to validate the new configuration
         flavor = Flavor.from_model(flavor_model)
@@ -968,26 +956,13 @@
 
         flavor_model = flavor_class().to_model()
 
-<<<<<<< HEAD
-        return self.zen_store.create_flavor(
-            flavor=flavor_model,
-            user_name_or_id=self.active_user.id,
-            project_name_or_id=self.active_project.id,
-=======
-        self.zen_store.create_stack_component(
-            component=ComponentModel.from_component(component),
->>>>>>> 25e57a64
+        return self.zen_store.create_stack_component(
+            component=ComponentModel.from_component(flavor_model),
         )
 
     def delete_flavor(self, flavor: FlavorModel) -> None:
         try:
-<<<<<<< HEAD
             self.zen_store.delete_flavor(flavor_id=flavor.id)
-=======
-            self.zen_store.delete_stack_component(
-                component_id=stack_component.id
-            )
->>>>>>> 25e57a64
             logger.info(
                 f"Deleted flavor '{flavor.name}' of type '{flavor.type}'.",
             )
