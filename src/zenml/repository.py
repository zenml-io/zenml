#  Copyright (c) ZenML GmbH 2022. All Rights Reserved.
#
#  Licensed under the Apache License, Version 2.0 (the "License");
#  you may not use this file except in compliance with the License.
#  You may obtain a copy of the License at:
#
#       https://www.apache.org/licenses/LICENSE-2.0
#
#  Unless required by applicable law or agreed to in writing, software
#  distributed under the License is distributed on an "AS IS" BASIS,
#  WITHOUT WARRANTIES OR CONDITIONS OF ANY KIND, either express
#  or implied. See the License for the specific language governing
#  permissions and limitations under the License.
"""Repository implementation."""

import os
from abc import ABCMeta
from pathlib import Path
from typing import TYPE_CHECKING, Any, Dict, List, Optional, Union, cast, Type
from uuid import UUID

from zenml.config.global_config import GlobalConfiguration
from zenml.constants import (
    ENV_ZENML_ENABLE_REPO_INIT_WARNINGS,
    ENV_ZENML_REPOSITORY_PATH,
    REPOSITORY_DIRECTORY_NAME,
    handle_bool_env_var,
)
from zenml.constants import MANDATORY_COMPONENT_ATTRIBUTES
from zenml.enums import StackComponentType
from zenml.environment import Environment
from zenml.exceptions import (
    AlreadyExistsException,
    IllegalOperationError,
    InitializationException,
)
from zenml.io import fileio
from zenml.logger import get_logger
from zenml.models import ComponentModel, FlavorModel, ProjectModel, StackModel
from zenml.models.pipeline_models import PipelineModel, PipelineRunModel
from zenml.stack import Flavor
from zenml.utils import io_utils
from zenml.utils.analytics_utils import AnalyticsEvent, track
from zenml.utils.filesync_model import FileSyncModel

if TYPE_CHECKING:
    from zenml.models import ComponentModel, ProjectModel, StackModel, UserModel
    from zenml.runtime_configuration import RuntimeConfiguration
    from zenml.stack import Stack, StackComponentConfig
    from zenml.zen_stores.base_zen_store import BaseZenStore

logger = get_logger(__name__)

# TODO: [server] this is defined in two places now, should be fixed
DEFAULT_STACK_NAME = "default"


def _get_available_attributes(
    component_class: Type["StackComponentConfig"],
) -> List[str]:
    """Gets the available non-mandatory properties for a stack component.

    Args:
        component_class: Class of the component to get the available
            properties for.

    Returns:
        A list of the available properties for the given component class.
    """
    return [
        field_name
        for field_name, _ in component_class.__fields__.items()
        if field_name not in MANDATORY_COMPONENT_ATTRIBUTES
    ]


def _get_required_attributes(
    component_class: Type["StackComponentConfig"],
) -> List[str]:
    """Gets the required properties for a stack component.

    Args:
        component_class: Class of the component to get the required properties
            for.

    Returns:
        A list of the required properties for the given component class.
    """
    return [
        field_name
        for field_name, field in component_class.__fields__.items()
        if (field.required is True)
           and field_name not in MANDATORY_COMPONENT_ATTRIBUTES
    ]


def _get_optional_attributes(
    component_class: Type["StackComponentConfig"],
) -> List[str]:
    """Gets the optional properties for a stack component.

    Args:
        component_class: Class of the component to get the optional properties
            for.

    Returns:
        A list of the optional properties for the given component class.
    """
    return [
        field_name
        for field_name, field in component_class.__fields__.items()
        if field.required is False
           and field_name not in MANDATORY_COMPONENT_ATTRIBUTES
    ]


def _component_display_name(
    component_type: "StackComponentType", plural: bool = False
) -> str:
    """Human-readable name for a stack component.

    Args:
        component_type: Type of the component to get the display name for.
        plural: Whether the display name should be plural or not.

    Returns:
        A human-readable name for the given stack component type.
    """
    name = component_type.plural if plural else component_type.value
    return name.replace("_", " ")


class RepositoryConfiguration(FileSyncModel):
    """Pydantic object used for serializing repository configuration options.

    Attributes:
        active_stack_id: Optional name of the active stack.
        active_project_name: Optional name of the active project.
    """

    active_stack_id: Optional[UUID]
    active_project_name: Optional[str]

    class Config:
        """Pydantic configuration class."""

        # Validate attributes when assigning them. We need to set this in order
        # to have a mix of mutable and immutable attributes
        validate_assignment = True
        # Ignore extra attributes from configs of previous ZenML versions
        extra = "ignore"
        # all attributes with leading underscore are private and therefore
        # are mutable and not included in serialization
        underscore_attrs_are_private = True


class RepositoryMetaClass(ABCMeta):
    """Repository singleton metaclass.

    This metaclass is used to enforce a singleton instance of the Repository
    class with the following additional properties:

    * the singleton Repository instance is created on first access to reflect
    the global configuration and local repository configuration.
    * the Repository shouldn't be accessed from within pipeline steps (a warning
    is logged if this is attempted).
    """

    def __init__(cls, *args: Any, **kwargs: Any) -> None:
        """Initialize the Repository class.

        Args:
            *args: Positional arguments.
            **kwargs: Keyword arguments.
        """
        super().__init__(*args, **kwargs)
        cls._global_repository: Optional["Repository"] = None

    def __call__(cls, *args: Any, **kwargs: Any) -> "Repository":
        """Create or return the global Repository instance.

        If the Repository constructor is called with custom arguments,
        the singleton functionality of the metaclass is bypassed: a new
        Repository instance is created and returned immediately and without
        saving it as the global Repository singleton.

        Args:
            *args: Positional arguments.
            **kwargs: Keyword arguments.

        Returns:
            Repository: The global Repository instance.
        """
        from zenml.steps.step_environment import (
            STEP_ENVIRONMENT_NAME,
            StepEnvironment,
        )

        step_env = cast(
            StepEnvironment, Environment().get_component(STEP_ENVIRONMENT_NAME)
        )

        # `skip_repository_check` is a special kwarg that can be passed to
        # the Repository constructor to silent the message that warns users
        # about accessing external information in their steps.
        if not kwargs.pop("skip_repository_check", False):
            if step_env and step_env.cache_enabled:
                logger.warning(
                    "You are accessing repository information from a step "
                    "that has caching enabled. Future executions of this step "
                    "may be cached even though the repository information may "
                    "be different. You should take this into consideration and "
                    "adjust your step to disable caching if needed. "
                    "Alternatively, use a `StepContext` inside your step "
                    "instead, as covered here: "
                    "https://docs.zenml.io/developer-guide/advanced-usage"
                    "/step-fixtures#step-contexts",
                )

        if args or kwargs:
            return cast("Repository", super().__call__(*args, **kwargs))

        if not cls._global_repository:
            cls._global_repository = cast(
                "Repository", super().__call__(*args, **kwargs)
            )

        return cls._global_repository


class Repository(metaclass=RepositoryMetaClass):
    """ZenML repository class.

    The ZenML repository manages configuration options for ZenML stacks as well
    as their components.
    """

    def __init__(
        self,
        root: Optional[Path] = None,
    ) -> None:
        """Initializes the global repository instance.

        Repository is a singleton class: only one instance can exist. Calling
        this constructor multiple times will always yield the same instance (see
        the exception below).

        The `root` argument is only meant for internal use and testing purposes.
        User code must never pass them to the constructor.
        When a custom `root` value is passed, an anonymous Repository instance
        is created and returned independently of the Repository singleton and
        that will have no effect as far as the rest of the ZenML core code is
        concerned.

        Instead of creating a new Repository instance to reflect a different
        repository root, to change the active root in the global Repository,
        call `Repository().activate_root(<new-root>)`.

        Args:
            root: (internal use) custom root directory for the repository. If
                no path is given, the repository root is determined using the
                environment variable `ZENML_REPOSITORY_PATH` (if set) and by
                recursively searching in the parent directories of the
                current working directory. Only used to initialize new
                repositories internally.
        """
        self._root: Optional[Path] = None
        self._config: Optional[RepositoryConfiguration] = None

        self._set_active_root(root)

    @classmethod
    def get_instance(cls) -> Optional["Repository"]:
        """Return the Repository singleton instance.

        Returns:
            The Repository singleton instance or None, if the Repository hasn't
            been initialized yet.
        """
        return cls._global_repository

    @classmethod
    def _reset_instance(cls, repo: Optional["Repository"] = None) -> None:
        """Reset the Repository singleton instance.

        This method is only meant for internal use and testing purposes.

        Args:
            repo: The Repository instance to set as the global singleton.
                If None, the global Repository singleton is reset to an empty
                value.
        """
        cls._global_repository = repo

    def _set_active_root(self, root: Optional[Path] = None) -> None:
        """Set the supplied path as the repository root.

        If a repository configuration is found at the given path or the
        path, it is loaded and used to initialize the repository.
        If no repository configuration is found, the global configuration is
        used instead to manage the active stack, project etc.

        Args:
            root: The path to set as the active repository root. If not set,
                the repository root is determined using the environment
                variable `ZENML_REPOSITORY_PATH` (if set) and by recursively
                searching in the parent directories of the current working
                directory.
        """
        enable_warnings = handle_bool_env_var(
            ENV_ZENML_ENABLE_REPO_INIT_WARNINGS, True
        )
        self._root = self.find_repository(root, enable_warnings=enable_warnings)

        if not self._root:
            if enable_warnings:
                logger.info("Running without an active repository root.")
        else:
            logger.debug("Using repository root %s.", self._root)
            self._config = self._load_config()

        # Sanitize the repository configuration to reflect the current
        # settings
        self._sanitize_config()

    def _config_path(self) -> Optional[str]:
        """Path to the repository configuration file.

        Returns:
            Path to the repository configuration file or None if the repository
            root has not been initialized yet.
        """
        if not self.config_directory:
            return None
        return str(self.config_directory / "config.yaml")

    def _sanitize_config(self) -> None:
        """Sanitize and save the repository configuration.

        This method is called to ensure that the repository configuration
        doesn't contain outdated information, such as an active stack or
        project that no longer exists.
        """
<<<<<<< HEAD

=======
>>>>>>> 16ee5312
        if not self._config:
            return

        active_project, active_stack = self.zen_store.validate_active_config(
            self._config.active_project_name, self._config.active_stack_id
        )
        self._config.active_project_name = active_project.name
        self._config.active_stack_id = active_stack.id

    def _load_config(self) -> Optional[RepositoryConfiguration]:
        """Loads the repository configuration from disk.

        This happens if the repository has an active root and the configuration
        file exists. If the configuration file doesn't exist, an empty
        configuration is returned.

        Returns:
            Loaded repository configuration or None if the repository does not
            have an active root.
        """
        config_path = self._config_path()
        if not config_path:
            return None

        # load the repository configuration file if it exists, otherwise use
        # an empty configuration as default
        if fileio.exists(config_path):
            logger.debug(
                f"Loading repository configuration from {config_path}."
            )
        else:
            logger.debug(
                "No repository configuration file found, creating default "
                "configuration."
            )

        return RepositoryConfiguration(config_path)

    @staticmethod
    @track(event=AnalyticsEvent.INITIALIZE_REPO)
    def initialize(
        root: Optional[Path] = None,
    ) -> None:
        """Initializes a new ZenML repository at the given path.

        Args:
            root: The root directory where the repository should be created.
                If None, the current working directory is used.

        Raises:
            InitializationException: If the root directory already contains a
                ZenML repository.
        """
        root = root or Path.cwd()
        logger.debug("Initializing new repository at path %s.", root)
        if Repository.is_repository_directory(root):
            raise InitializationException(
                f"Found existing ZenML repository at path '{root}'."
            )

        config_directory = str(root / REPOSITORY_DIRECTORY_NAME)
        io_utils.create_dir_recursive_if_not_exists(config_directory)
        # Initialize the repository configuration at the custom path
        Repository(root=root)

    @property
    def uses_local_configuration(self) -> bool:
        """Check if the repository is using a local configuration.

        Returns:
            True if the repository is using a local configuration,
            False otherwise.
        """
        return self._config is not None

    @staticmethod
    def is_repository_directory(path: Path) -> bool:
        """Checks whether a ZenML repository exists at the given path.

        Args:
            path: The path to check.

        Returns:
            True if a ZenML repository exists at the given path,
            False otherwise.
        """
        config_dir = path / REPOSITORY_DIRECTORY_NAME
        return fileio.isdir(str(config_dir))

    @staticmethod
    def find_repository(
        path: Optional[Path] = None, enable_warnings: bool = False
    ) -> Optional[Path]:
        """Search for a ZenML repository directory.

        Args:
            path: Optional path to look for the repository. If no path is
                given, this function tries to find the repository using the
                environment variable `ZENML_REPOSITORY_PATH` (if set) and
                recursively searching in the parent directories of the current
                working directory.
            enable_warnings: If `True`, warnings are printed if the repository
                root cannot be found.

        Returns:
            Absolute path to a ZenML repository directory or None if no
            repository directory was found.
        """
        if not path:
            # try to get path from the environment variable
            env_var_path = os.getenv(ENV_ZENML_REPOSITORY_PATH)
            if env_var_path:
                path = Path(env_var_path)

        if path:
            # explicit path via parameter or environment variable, don't search
            # parent directories
            search_parent_directories = False
            warning_message = (
                f"Unable to find ZenML repository at path '{path}'. Make sure "
                f"to create a ZenML repository by calling `zenml init` when "
                f"specifying an explicit repository path in code or via the "
                f"environment variable '{ENV_ZENML_REPOSITORY_PATH}'."
            )
        else:
            # try to find the repo in the parent directories of the current
            # working directory
            path = Path.cwd()
            search_parent_directories = True
            warning_message = (
                f"Unable to find ZenML repository in your current working "
                f"directory ({path}) or any parent directories. If you "
                f"want to use an existing repository which is in a different "
                f"location, set the environment variable "
                f"'{ENV_ZENML_REPOSITORY_PATH}'. If you want to create a new "
                f"repository, run `zenml init`."
            )

        def _find_repo_helper(path_: Path) -> Optional[Path]:
            """Helper function to recursively search parent directories for a
            ZenML repository.

            Args:
                path_: The path to search.

            Returns:
                Absolute path to a ZenML repository directory or None if no
                repository directory was found.
            """
            if Repository.is_repository_directory(path_):
                return path_

            if not search_parent_directories or io_utils.is_root(str(path_)):
                return None

            return _find_repo_helper(path_.parent)

        repo_path = _find_repo_helper(path)

        if repo_path:
            return repo_path.resolve()
        if enable_warnings:
            logger.warning(warning_message)
        return None

    @property
    def zen_store(self) -> "BaseZenStore":
        """Shortcut to return the global zen store.

        Returns:
            The global zen store.
        """
        return GlobalConfiguration().zen_store

    @property
    def root(self) -> Optional[Path]:
        """The root directory of this repository.

        Returns:
            The root directory of this repository, or None, if the repository
            has not been initialized.
        """
        return self._root

    @property
    def config_directory(self) -> Optional[Path]:
        """The configuration directory of this repository.

        Returns:
            The configuration directory of this repository, or None, if the
            repository doesn't have an active root.
        """
        if not self.root:
            return None
        return self.root / REPOSITORY_DIRECTORY_NAME

    def activate_root(self, root: Optional[Path] = None) -> None:
        """Set the active repository root directory.

        Args:
            root: The path to set as the active repository root. If not set,
                the repository root is determined using the environment
                variable `ZENML_REPOSITORY_PATH` (if set) and by recursively
                searching in the parent directories of the current working
                directory.
        """
        self._set_active_root(root)

    @track(event=AnalyticsEvent.SET_PROJECT)
    def set_active_project(
        self, project_name_or_id: Union[str, UUID]
    ) -> "ProjectModel":
        """Set the project for the local repository.

        Args:
            project_name_or_id: The name or ID of the project to set active.

        Returns:
            The model of the active project.
        """
        project = self.zen_store.get_project(
            project_name_or_id=project_name_or_id
        )  # raises KeyError
        if self._config:
            self._config.active_project_name = project.name
        else:
            # set the active project globally only if the repository doesn't use
            # a local configuration
            GlobalConfiguration().active_project_name = project.name

        return project

    @property
    def active_project_name(self) -> str:
        """The name of the active project for this repository.

        If no active project is configured locally for the repository, the
        active project in the global configuration is used instead.

        Returns:
            The name of the active project.

        Raises:
            RuntimeError: If the active project is not set.
        """
        project_name = None
        if self._config:
            project_name = self._config.active_project_name

        if not project_name:
            project_name = GlobalConfiguration().active_project_name

        if not project_name:
            raise RuntimeError(
                "No active project is configured. Run "
                "`zenml project set PROJECT_NAME` to set the active "
                "project."
            )

        return project_name

    @property
    def active_project(self) -> "ProjectModel":
        """Get the currently active project of the local repository.

        If no active project is configured locally for the repository, the
        active project in the global configuration is used instead.

        Returns:
            The active project.
        """
        return self.zen_store.get_project(self.active_project_name)

    @property
    def active_user(self) -> "UserModel":
        """Get the user that is currently in use.

        Returns:
            The active user.
        """
        return self.zen_store.active_user

    @property
    def stack_models(self) -> List["StackModel"]:
        """All stack models available in the current project and owned by the current user.

        This property is intended as a quick way to get information about the
        components of the registered stacks without loading all installed
        integrations. The contained stack configurations might be invalid if
        they were modified by hand, to ensure you get valid stacks use
        `repo.stacks()` instead.

        Returns:
            A list of all stacks available in the current project and owned by
            the current user.
        """
        return self.zen_store.list_stacks(
            project_name_or_id=self.active_project_name,
            user_name_or_id=self.active_user.id,
        )

    @property
    def stacks(self) -> List["Stack"]:
        """All stacks available in the current project and owned by the current user.

        Returns:
            A list of all stacks available in the current project and owned by
            the current user.
        """
        from zenml.stack.stack import Stack

        return [
            Stack.from_model(stack_model) for stack_model in self.stack_models
        ]

    @property
    def stack_configurations(self) -> Dict[str, Dict[str, str]]:
        """Configuration dicts for all stacks available in the current project and owned by the current user.

        This property is intended as a quick way to get information about the
        components of the registered stacks without loading all installed
        integrations. The contained stack configurations might be invalid if
        they were modified by hand, to ensure you get valid stacks use
        `repo.stacks()` instead.

        Modifying the contents of the returned dictionary does not actually
        register/deregister stacks, use `repo.register_stack(...)` or
        `repo.deregister_stack(...)` instead.

        Returns:
            A dictionary containing the configuration of all stacks available in
            the current project and owned by the current user.
        """
        stacks = self.zen_store.list_stacks(
            project_name_or_id=self.active_project_name,
            user_name_or_id=self.active_user.id,
        )

        dict_of_stacks = dict()
        for stack in stacks:
            dict_of_stacks[stack.name] = {"shared": str(stack.is_shared)}
            for component_type, component in stack.components.items():
                dict_of_stacks[stack.name][str(component_type)] = component.name

        return dict_of_stacks

    @property
    def active_stack_model(self) -> "StackModel":
        """The model of the active stack for this repository.

        If no active stack is configured locally for the repository, the active
        stack in the global configuration is used instead.

        Returns:
            The model of the active stack for this repository.

        Raises:
            RuntimeError: If the active stack is not set.
        """
        stack_id = None
        if self._config:
            stack_id = self._config.active_stack_id

        if not stack_id:
            stack_id = GlobalConfiguration().active_stack_id

        if not stack_id:
            raise RuntimeError(
                "No active stack is configured. Run "
                "`zenml stack set STACK_NAME` to set the active stack."
            )

        return self.zen_store.get_stack(stack_id=stack_id)

    @property
    def active_stack(self) -> "Stack":
        """The active stack for this repository.

        Returns:
            The active stack for this repository.
        """
        from zenml.stack.stack import Stack

        return Stack.from_model(self.active_stack_model)

    @track(event=AnalyticsEvent.SET_STACK)
    def activate_stack(self, stack: "StackModel") -> None:
        """Activates the stack for the given name.

        Args:
            stack: Model of the stack to activate.
        """
        if self._config:
            self._config.active_stack_id = stack.id

        else:
            # set the active stack globally only if the repository doesn't use
            # a local configuration
            GlobalConfiguration().active_stack_id = stack.id

    def get_stack_by_name(
        self, name: str, is_shared: bool = False
    ) -> "StackModel":
        """Fetches a stack by name within the active project.

        Args:
            name: The name of the stack to fetch.
            is_shared: Boolean whether to get a shared stack or a private stack

        Returns:
            The stack with the given name.

        Raises:
            KeyError: If no stack with the given name exists.
            RuntimeError: If multiple stacks with the given name exist.
        """
        if is_shared:
            stacks = self.zen_store.list_stacks(
                project_name_or_id=self.active_project.name,
                name=name,
                is_shared=True,
            )
        else:
            stacks = self.zen_store.list_stacks(
                project_name_or_id=self.active_project.name,
                user_name_or_id=self.zen_store.active_user.name,
                name=name,
            )

        # TODO: [server] this error handling could be improved
        if not stacks:
            raise KeyError(f"No stack with name '{name}' exists.")
        elif len(stacks) > 1:
            raise RuntimeError(
                f"Multiple stacks have been found for name  '{name}'.", stacks
            )

        return stacks[0]

    def register_stack(self, stack: "StackModel") -> "StackModel":
        """Registers a stack and its components.

        If any of the stack's components aren't registered in the repository
        yet, this method will try to register them as well.

        Args:
            stack: The stack to register.

        Returns:
            The model of the registered stack.

        Raises:
            RuntimeError: If the stack configuration is invalid.
        """
        # TODO: [server] make sure the stack can be validated here
        if stack.is_valid:
            created_stack = self.zen_store.register_stack(
                user_name_or_id=self.zen_store.active_user.name,
                project_name_or_id=self.active_project.name,
                stack=stack,
            )
            return created_stack
        else:
            raise RuntimeError(
                "Stack configuration is invalid. A valid"
                "stack must contain an Artifact Store and "
                "an Orchestrator."
            )

    def update_stack(self, stack: "StackModel") -> None:
        """Updates a stack and its components.

        Args:
            stack: The new stack to use as the updated version.

        Raises:
            RuntimeError: If the stack configuration is invalid.
        """
        if stack.is_valid:
            assert stack.id is not None
            self.zen_store.update_stack(stack_id=stack.id, stack=stack)
        else:
            raise RuntimeError(
                "Stack configuration is invalid. A valid"
                "stack must contain an Artifact Store and "
                "an Orchestrator."
            )

    def deregister_stack(self, stack: "StackModel") -> None:
        """Deregisters a stack.

        Args:
            stack: The model of the stack to deregister.

        Raises:
            ValueError: If the stack is the currently active stack for this
                repository.
        """
        if stack.id == self.active_stack_model.id:
            raise ValueError(
                f"Unable to deregister active stack " f"'{stack.name}'."
            )

        try:
            assert stack.id is not None
            self.zen_store.delete_stack(stack_id=stack.id)
            logger.info("Deregistered stack with name '%s'.", stack.name)
        except KeyError:
            logger.warning(
                "Unable to deregister stack with name '%s': No stack  "
                "with this name could be found.",
                stack.name,
            )

    # .------------.
    # | COMPONENTS |
    # '------------'
    @property
    def stack_components(self) -> List[ComponentModel]:
        return self.get_stack_components()

    def register_stack_component(
        self,
        component: "ComponentModel",
    ) -> "ComponentModel":
        """Registers a stack component.

        Args:
            component: The component to register.
        """
        # Get the flavor model
        flavor_model = self.get_flavor_by_name_and_type(
            name=component.flavor_name,
            component_type=component.type
        )

        # Create and validate the configuration
        flavor_class = Flavor.from_model(flavor_model)
        configuration = flavor_class.config_class(
            **component.configuration
        ).dict()

        # Create a new component model
        new_component = ComponentModel(
            name=component.name,
            flavor_name=component.flavor_name,
            type=component.type,
            configuration=configuration,
        )

        # Register the new model
        return self.zen_store.register_stack_component(
            project_name_or_id=self.active_project.id,
            user_name_or_id=self.active_user.id,
            component=new_component,
        )

    def update_stack_component(
        self,
        component: "ComponentModel",
    ) -> "ComponentModel":
        """Updates a stack component.

        Args:
            component: The new component to update with.
        """
<<<<<<< HEAD
        # Get the existing component model
        existing_component_model = self.get_stack_component_by_name_and_type(
            type=component.type,
            name=component.name,
=======
        assert component.id is not None
        self.zen_store.update_stack_component(
            component_id=component.id, component=component
>>>>>>> 16ee5312
        )

        # Get the flavor model of the existing component
        flavor_model = self.get_flavor_by_name_and_type(
            name=existing_component_model.flavor_name,
            component_type=existing_component_model.type
        )

        # Use the flavor class to validate the new configuration
        flavor_class = Flavor.from_model(flavor_model)
        updated_configuration = flavor_class.config_class(
            **{
                **existing_component_model.configuration,
                **component.configuration
            }
            ).dict()

        # Create an updated component
        updated_component = existing_component_model.copy(
            update={'configuration': updated_configuration}
        )

        # Send the updated component to the ZenStore
        return self.zen_store.update_stack_component(
            component=updated_component
        )

    def deregister_stack_component(self, component: ComponentModel) -> None:
        """ """
        try:
            self.zen_store.delete_stack_component(component_id=component.id)
            logger.info(
                "Deregistered stack component (type: %s) with name '%s'.",
                component.type,
                component.name,
            )
        except KeyError:
            logger.warning(
                "Unable to deregister stack component (type: %s) with name "
                "'%s': No stack component with this name could be found.",
                component.type,
                component.name,
            )

    def get_stack_components(self) -> List[ComponentModel]:
        return self.zen_store.list_stack_components(
<<<<<<< HEAD
            project_name_or_id=self.active_project.id,
            user_name_or_id=self.active_user.id,
        )

    def get_stack_component_by_id(self, component_id: UUID) -> ComponentModel:
        """Fetches a registered stack component.
=======
            project_name_or_id=self.active_project.name, type=component_type
        )

    def get_stack_component_by_name_and_type(
        self, type: "StackComponentType", name: str, is_shared: bool = False
    ) -> "ComponentModel":
        """Fetches a stack component by name and type within the active stack.
>>>>>>> 16ee5312

        Args:
            component_id: The id of the component to fetch.

        Returns:
<<<<<<< HEAD
            The registered stack component.
=======
            The stack component with the given name and type.

        Raises:
            KeyError: If no stack component with the given name and type exists.
            RuntimeError: If multiple stack components with the given name and
                type exist.
>>>>>>> 16ee5312
        """
        logger.debug(
            "Fetching stack component with id '%s'.",
            id,
        )
        return self.zen_store.get_stack_component(component_id=component_id)

    def get_stack_components_by_type(
        self, type: StackComponentType, is_shared: bool = False
    ) -> List[ComponentModel]:
        """ """
        if is_shared:
            return self.zen_store.list_stack_components(
                project_name_or_id=self.active_project.id,
                type=type,
                is_shared=True,
            )
        else:
            return self.zen_store.list_stack_components(
                project_name_or_id=self.active_project.id,
                user_name_or_id=self.active_user.id,
                type=type,
            )

    def get_stack_component_by_name_and_type(
        self, type: StackComponentType, name: str, is_shared: bool = False
    ) -> ComponentModel:
        """Fetches a stack by name within the active stack"""

        if is_shared:
            components = self.zen_store.list_stack_components(
                project_name_or_id=self.active_project.name,
                name=name,
                type=type,
                is_shared=True,
            )
        else:
            components = self.zen_store.list_stack_components(
                project_name_or_id=self.active_project.name,
                name=name,
                type=type,
                user_name_or_id=self.zen_store.active_user.name,
            )

        if not components:
            raise KeyError(
                f"No stack component of type '{type}' with the name "
                f"'{name}' exists."
            )
        elif len(components) > 1:
            raise RuntimeError(
                "Multiple components have been found for this name.",
                components,
            )

        return components[0]

    # .---------.
    # | FLAVORS |
    # '---------'
    @property
    def flavors(self) -> List[FlavorModel]:
        """Fetches all the flavor models."""
        from zenml.stack.flavor_registry import flavor_registry

        zenml_flavors = flavor_registry.flavors
        custom_flavors = self.zen_store.flavors

        return custom_flavors + zenml_flavors

    def create_flavor(self, flavor: "FlavorModel") -> "FlavorModel":
        from zenml.utils.source_utils import validate_flavor_source

        flavor_class = validate_flavor_source(
            source=flavor.source,
            component_type=flavor.type,
        )

<<<<<<< HEAD
        flavor_model = flavor_class().to_model()

        return self.zen_store.create_flavor(
            flavor=flavor_model,
            user_name_or_id=self.active_user.id,
            project_name_or_id=self.active_project.id,
=======
        self.zen_store.register_stack_component(
            project_name_or_id=self.active_project.name,
            user_name_or_id=self.zen_store.active_user.name,
            component=ComponentModel.from_component(component),
>>>>>>> 16ee5312
        )

<<<<<<< HEAD
    def delete_flavor(self, flavor: FlavorModel) -> None:
        try:
            self.zen_store.delete_flavor(flavor_id=flavor.id)
=======
    def deregister_stack_component(
        self, stack_component: "ComponentModel"
    ) -> None:
        """Deregisters a stack component.

        Args:
            stack_component: The component to deregister.
        """
        try:
            assert stack_component.id is not None
            self.zen_store.delete_stack_component(
                component_id=stack_component.id
            )
>>>>>>> 16ee5312
            logger.info(
                f"Deleted flavor '{flavor.name}' of type '{flavor.type}'.",
            )
        except KeyError:
            logger.warning(
                f"Unable to delete flavor '{flavor.name}' of type "
                f"'{flavor.type}': No flavor with this name could be found.",
            )

    def get_flavors(self):
        from zenml.stack.flavor_registry import flavor_registry

        zenml_flavors = flavor_registry.flavors
        custom_flavors = self.zen_store.list_flavors(
            user_name_or_id=self.active_user.id,
            project_name_or_id=self.active_project.id,
        )
        return zenml_flavors + custom_flavors

    def get_flavors_by_type(
        self, component_type: StackComponentType
    ) -> List[FlavorModel]:
        """Fetches the list of flavor for a stack component type.

        Args:
            component_type: The type of the component to fetch.

        Returns:
            The list of flavors.
        """
<<<<<<< HEAD
        logger.debug(
            f"Fetching the flavors of type {component_type}."
        )
=======
        if not path:
            # try to get path from the environment variable
            env_var_path = os.getenv(ENV_ZENML_REPOSITORY_PATH)
            if env_var_path:
                path = Path(env_var_path)

        if path:
            # explicit path via parameter or environment variable, don't search
            # parent directories
            search_parent_directories = False
            warning_message = (
                f"Unable to find ZenML repository at path '{path}'. Make sure "
                f"to create a ZenML repository by calling `zenml init` when "
                f"specifying an explicit repository path in code or via the "
                f"environment variable '{ENV_ZENML_REPOSITORY_PATH}'."
            )
        else:
            # try to find the repo in the parent directories of the current
            # working directory
            path = Path.cwd()
            search_parent_directories = True
            warning_message = (
                f"Unable to find ZenML repository in your current working "
                f"directory ({path}) or any parent directories. If you "
                f"want to use an existing repository which is in a different "
                f"location, set the environment variable "
                f"'{ENV_ZENML_REPOSITORY_PATH}'. If you want to create a new "
                f"repository, run `zenml init`."
            )

        def _find_repo_helper(path_: Path) -> Optional[Path]:
            """Recursively search parent directories for a ZenML repository.

            Args:
                path_: The path to search.

            Returns:
                Absolute path to a ZenML repository directory or None if no
                repository directory was found.
            """
            if Repository.is_repository_directory(path_):
                return path_
>>>>>>> 16ee5312

        from zenml.stack.flavor_registry import flavor_registry

        zenml_flavors = flavor_registry.get_flavors_by_type(
            component_type=component_type
        )

        custom_flavors = self.zen_store.list_flavors(
            project_name_or_id=self.active_project.id,
            component_type=component_type
        )

        return zenml_flavors + custom_flavors

    def get_flavor_by_name_and_type(
        self, name: str, component_type: StackComponentType
    ) -> FlavorModel:
        """Fetches a registered flavor.

        Args:
            component_type: The type of the component to fetch.
            name: The name of the flavor to fetch.

        Returns:
            The registered flavor.

        Raises:
            KeyError: If no flavor exists for the given type and name.
        """
        logger.debug(
            f"Fetching the flavor of type {component_type} with name {name}."
        )

        from zenml.stack.flavor_registry import flavor_registry

        try:
            zenml_flavor = flavor_registry.get_flavor_by_name_and_type(
                component_type=component_type,
                name=name,
            )
        except KeyError:
            zenml_flavor = None

        custom_flavors = self.zen_store.list_flavors(
            project_name_or_id=self.active_project.id,
            component_type=component_type,
            name=name,
        )

        if custom_flavors:
            if len(custom_flavors) > 1:
                raise KeyError("something is wrong!")

            if zenml_flavor:
                # If there is one, check whether the same flavor exists as
                # a ZenML flavor to give out a warning
                logger.warning(
                    f"There is a custom implementation for the flavor "
                    f"'{name}' of a {component_type}, which is currently "
                    f"overwriting the same flavor provided by ZenML."
                )
            return custom_flavors[0]
        else:
            if zenml_flavor:
                return zenml_flavor
            else:
                raise KeyError("")

    def _register_pipeline(
        self, pipeline_name: str, pipeline_configuration: Dict[str, str]
    ) -> UUID:
        """Registers a pipeline in the ZenStore within the active project.

        This will do one of the following three things:
        A) If there is no pipeline with this name, register a new pipeline.
        B) If a pipeline exists that has the same config, use that pipeline.
        C) If a pipeline with different config exists, raise an error.

        Args:
            pipeline_name: The name of the pipeline to register.
            pipeline_configuration: The configuration of the pipeline.

        Returns:
            The id of the existing or newly registered pipeline.

        Raises:
            AlreadyExistsException: If there is an existing pipeline in the
                project with the same name but a different configuration.
        """
        try:
            existing_pipeline = self.zen_store.get_pipeline_in_project(
                pipeline_name=pipeline_name,
                project_name_or_id=self.active_project.name,
            )

        # A) If there is no pipeline with this name, register a new pipeline.
        except KeyError:
            pipeline = PipelineModel(
                name=pipeline_name,
                owner=self.active_user.id,
                project_id=self.active_project.id,
                configuration=pipeline_configuration,
            )
            pipeline = self.zen_store.create_pipeline(
                project_name_or_id=self.active_project.name, pipeline=pipeline
            )
            logger.info(f"Registered new pipeline with name {pipeline.name}.")
            assert pipeline.id is not None
            return pipeline.id

        # B) If a pipeline exists that has the same config, use that pipeline.
        if pipeline_configuration == existing_pipeline.configuration:
            logger.debug("Did not register pipeline since it already exists.")
            assert existing_pipeline.id is not None
            return existing_pipeline.id

        # C) If a pipeline with different config exists, raise an error.
        error_msg = (
            f"Cannot run pipeline '{pipeline_name}' since this name has "
            "already been registered with a different pipeline "
            "configuration. You have three options to resolve this issue: "
            "1) You can register a new pipeline by changing the 'name' "
            "argument of your pipeline, e.g., via "
            '`my_pipeline(step1=..., ..., name="My New Pipeline Name")`. '
            "2) You can execute the current run without linking it to any "
            "pipeline by setting the 'unlisted' argument to `True`, e.g., "
            "via `my_pipeline_instance.run(unlisted=True)`. "
            "Unlisted runs are not linked to any pipeline, but are still "
            "tracked by ZenML and can be accessed via the 'All Runs' tab. "
            "3) You can delete the existing pipeline via "
            f"`zenml pipeline delete {pipeline_name}`. This will then "
            "change all existing runs of this pipeline to become unlisted."
        )
        raise AlreadyExistsException(error_msg)

    def register_pipeline_run(
        self,
        pipeline_name: str,
        pipeline_configuration: Dict[str, str],
        runtime_configuration: "RuntimeConfiguration",
        stack_id: UUID,
        unlisted: bool = False,
    ) -> None:
        """Registers a pipeline run in the ZenStore.

        Args:
            pipeline_name: The name of the pipeline.
            pipeline_configuration: The configuration of the pipeline.
            runtime_configuration: The runtime configuration of the pipeline.
            stack_id: The ID of the stack that was used to run the pipeline.
            unlisted: Whether the pipeline run should be unlisted (not assigned
                to any pipeline).
        """
        # If `unlisted` is True, we don't assign the run to any pipeline
        if unlisted:
            pipeline_id = None
        else:
            pipeline_id = self._register_pipeline(
                pipeline_name=pipeline_name,
                pipeline_configuration=pipeline_configuration,
            )

        pipeline_run = PipelineRunModel(
            name=runtime_configuration.run_name,
            owner=self.active_user.id,
            stack_id=stack_id,
            pipeline_id=pipeline_id,
            runtime_configuration=runtime_configuration,
        )
        self.zen_store.create_run(pipeline_run)

    def delete_user(self, user_name_or_id: str) -> None:
        """Delete a user.

        Args:
            user_name_or_id: The name or ID of the user to delete.

        Raises:
            IllegalOperationError: If the user to delete is the active user.
        """
        user = self.zen_store.get_user(user_name_or_id)
        if self.zen_store.active_user_name == user.name:
            raise IllegalOperationError(
                "You cannot delete yourself. If you wish to delete your active "
                "user account, please contact your ZenML administrator."
            )
        Repository().zen_store.delete_user(user_name_or_id=user.name)

    def delete_project(self, project_name_or_id: str) -> None:
        """Delete a project.

        Args:
            project_name_or_id: The name or ID of the project to delete.

        Raises:
            IllegalOperationError: If the project to delete is the active
                project.
        """
        project = self.zen_store.get_project(project_name_or_id)
        if self.active_project_name == project.name:
            raise IllegalOperationError(
                f"Project '{project_name_or_id}' cannot be deleted since it is "
                "currently active. Please set another project as active first."
            )
        Repository().zen_store.delete_project(
            project_name_or_id=project_name_or_id
        )<|MERGE_RESOLUTION|>--- conflicted
+++ resolved
@@ -55,81 +55,6 @@
 DEFAULT_STACK_NAME = "default"
 
 
-def _get_available_attributes(
-    component_class: Type["StackComponentConfig"],
-) -> List[str]:
-    """Gets the available non-mandatory properties for a stack component.
-
-    Args:
-        component_class: Class of the component to get the available
-            properties for.
-
-    Returns:
-        A list of the available properties for the given component class.
-    """
-    return [
-        field_name
-        for field_name, _ in component_class.__fields__.items()
-        if field_name not in MANDATORY_COMPONENT_ATTRIBUTES
-    ]
-
-
-def _get_required_attributes(
-    component_class: Type["StackComponentConfig"],
-) -> List[str]:
-    """Gets the required properties for a stack component.
-
-    Args:
-        component_class: Class of the component to get the required properties
-            for.
-
-    Returns:
-        A list of the required properties for the given component class.
-    """
-    return [
-        field_name
-        for field_name, field in component_class.__fields__.items()
-        if (field.required is True)
-           and field_name not in MANDATORY_COMPONENT_ATTRIBUTES
-    ]
-
-
-def _get_optional_attributes(
-    component_class: Type["StackComponentConfig"],
-) -> List[str]:
-    """Gets the optional properties for a stack component.
-
-    Args:
-        component_class: Class of the component to get the optional properties
-            for.
-
-    Returns:
-        A list of the optional properties for the given component class.
-    """
-    return [
-        field_name
-        for field_name, field in component_class.__fields__.items()
-        if field.required is False
-           and field_name not in MANDATORY_COMPONENT_ATTRIBUTES
-    ]
-
-
-def _component_display_name(
-    component_type: "StackComponentType", plural: bool = False
-) -> str:
-    """Human-readable name for a stack component.
-
-    Args:
-        component_type: Type of the component to get the display name for.
-        plural: Whether the display name should be plural or not.
-
-    Returns:
-        A human-readable name for the given stack component type.
-    """
-    name = component_type.plural if plural else component_type.value
-    return name.replace("_", " ")
-
-
 class RepositoryConfiguration(FileSyncModel):
     """Pydantic object used for serializing repository configuration options.
 
@@ -341,10 +266,7 @@
         doesn't contain outdated information, such as an active stack or
         project that no longer exists.
         """
-<<<<<<< HEAD
-
-=======
->>>>>>> 16ee5312
+
         if not self._config:
             return
 
@@ -629,7 +551,7 @@
 
     @property
     def stack_models(self) -> List["StackModel"]:
-        """All stack models available in the current project and owned by the current user.
+        """All stack models in the current project, owned by the current user.
 
         This property is intended as a quick way to get information about the
         components of the registered stacks without loading all installed
@@ -648,7 +570,7 @@
 
     @property
     def stacks(self) -> List["Stack"]:
-        """All stacks available in the current project and owned by the current user.
+        """All stacks in the current project, owned by the current user.
 
         Returns:
             A list of all stacks available in the current project and owned by
@@ -662,7 +584,7 @@
 
     @property
     def stack_configurations(self) -> Dict[str, Dict[str, str]]:
-        """Configuration dicts for all stacks available in the current project and owned by the current user.
+        """Configuration stack dicts in the current project, owned by the user.
 
         This property is intended as a quick way to get information about the
         components of the registered stacks without loading all installed
@@ -770,7 +692,7 @@
         else:
             stacks = self.zen_store.list_stacks(
                 project_name_or_id=self.active_project.name,
-                user_name_or_id=self.zen_store.active_user.name,
+                user_name_or_id=self.active_user.name,
                 name=name,
             )
 
@@ -802,7 +724,7 @@
         # TODO: [server] make sure the stack can be validated here
         if stack.is_valid:
             created_stack = self.zen_store.register_stack(
-                user_name_or_id=self.zen_store.active_user.name,
+                user_name_or_id=self.active_user.name,
                 project_name_or_id=self.active_project.name,
                 stack=stack,
             )
@@ -911,16 +833,10 @@
         Args:
             component: The new component to update with.
         """
-<<<<<<< HEAD
         # Get the existing component model
         existing_component_model = self.get_stack_component_by_name_and_type(
             type=component.type,
             name=component.name,
-=======
-        assert component.id is not None
-        self.zen_store.update_stack_component(
-            component_id=component.id, component=component
->>>>>>> 16ee5312
         )
 
         # Get the flavor model of the existing component
@@ -936,7 +852,7 @@
                 **existing_component_model.configuration,
                 **component.configuration
             }
-            ).dict()
+        ).dict()
 
         # Create an updated component
         updated_component = existing_component_model.copy(
@@ -967,37 +883,18 @@
 
     def get_stack_components(self) -> List[ComponentModel]:
         return self.zen_store.list_stack_components(
-<<<<<<< HEAD
             project_name_or_id=self.active_project.id,
             user_name_or_id=self.active_user.id,
         )
 
     def get_stack_component_by_id(self, component_id: UUID) -> ComponentModel:
         """Fetches a registered stack component.
-=======
-            project_name_or_id=self.active_project.name, type=component_type
-        )
-
-    def get_stack_component_by_name_and_type(
-        self, type: "StackComponentType", name: str, is_shared: bool = False
-    ) -> "ComponentModel":
-        """Fetches a stack component by name and type within the active stack.
->>>>>>> 16ee5312
 
         Args:
             component_id: The id of the component to fetch.
 
         Returns:
-<<<<<<< HEAD
             The registered stack component.
-=======
-            The stack component with the given name and type.
-
-        Raises:
-            KeyError: If no stack component with the given name and type exists.
-            RuntimeError: If multiple stack components with the given name and
-                type exist.
->>>>>>> 16ee5312
         """
         logger.debug(
             "Fetching stack component with id '%s'.",
@@ -1039,7 +936,7 @@
                 project_name_or_id=self.active_project.name,
                 name=name,
                 type=type,
-                user_name_or_id=self.zen_store.active_user.name,
+                user_name_or_id=self.active_user.name,
             )
 
         if not components:
@@ -1061,12 +958,7 @@
     @property
     def flavors(self) -> List[FlavorModel]:
         """Fetches all the flavor models."""
-        from zenml.stack.flavor_registry import flavor_registry
-
-        zenml_flavors = flavor_registry.flavors
-        custom_flavors = self.zen_store.flavors
-
-        return custom_flavors + zenml_flavors
+        return self.get_flavors()
 
     def create_flavor(self, flavor: "FlavorModel") -> "FlavorModel":
         from zenml.utils.source_utils import validate_flavor_source
@@ -1076,40 +968,17 @@
             component_type=flavor.type,
         )
 
-<<<<<<< HEAD
         flavor_model = flavor_class().to_model()
 
         return self.zen_store.create_flavor(
             flavor=flavor_model,
             user_name_or_id=self.active_user.id,
             project_name_or_id=self.active_project.id,
-=======
-        self.zen_store.register_stack_component(
-            project_name_or_id=self.active_project.name,
-            user_name_or_id=self.zen_store.active_user.name,
-            component=ComponentModel.from_component(component),
->>>>>>> 16ee5312
-        )
-
-<<<<<<< HEAD
+        )
+
     def delete_flavor(self, flavor: FlavorModel) -> None:
         try:
             self.zen_store.delete_flavor(flavor_id=flavor.id)
-=======
-    def deregister_stack_component(
-        self, stack_component: "ComponentModel"
-    ) -> None:
-        """Deregisters a stack component.
-
-        Args:
-            stack_component: The component to deregister.
-        """
-        try:
-            assert stack_component.id is not None
-            self.zen_store.delete_stack_component(
-                component_id=stack_component.id
-            )
->>>>>>> 16ee5312
             logger.info(
                 f"Deleted flavor '{flavor.name}' of type '{flavor.type}'.",
             )
@@ -1140,54 +1009,9 @@
         Returns:
             The list of flavors.
         """
-<<<<<<< HEAD
         logger.debug(
             f"Fetching the flavors of type {component_type}."
         )
-=======
-        if not path:
-            # try to get path from the environment variable
-            env_var_path = os.getenv(ENV_ZENML_REPOSITORY_PATH)
-            if env_var_path:
-                path = Path(env_var_path)
-
-        if path:
-            # explicit path via parameter or environment variable, don't search
-            # parent directories
-            search_parent_directories = False
-            warning_message = (
-                f"Unable to find ZenML repository at path '{path}'. Make sure "
-                f"to create a ZenML repository by calling `zenml init` when "
-                f"specifying an explicit repository path in code or via the "
-                f"environment variable '{ENV_ZENML_REPOSITORY_PATH}'."
-            )
-        else:
-            # try to find the repo in the parent directories of the current
-            # working directory
-            path = Path.cwd()
-            search_parent_directories = True
-            warning_message = (
-                f"Unable to find ZenML repository in your current working "
-                f"directory ({path}) or any parent directories. If you "
-                f"want to use an existing repository which is in a different "
-                f"location, set the environment variable "
-                f"'{ENV_ZENML_REPOSITORY_PATH}'. If you want to create a new "
-                f"repository, run `zenml init`."
-            )
-
-        def _find_repo_helper(path_: Path) -> Optional[Path]:
-            """Recursively search parent directories for a ZenML repository.
-
-            Args:
-                path_: The path to search.
-
-            Returns:
-                Absolute path to a ZenML repository directory or None if no
-                repository directory was found.
-            """
-            if Repository.is_repository_directory(path_):
-                return path_
->>>>>>> 16ee5312
 
         from zenml.stack.flavor_registry import flavor_registry
 
