#  Copyright (c) ZenML GmbH 2022. All Rights Reserved.
#
#  Licensed under the Apache License, Version 2.0 (the "License");
#  you may not use this file except in compliance with the License.
#  You may obtain a copy of the License at:
#
#       https://www.apache.org/licenses/LICENSE-2.0
#
#  Unless required by applicable law or agreed to in writing, software
#  distributed under the License is distributed on an "AS IS" BASIS,
#  WITHOUT WARRANTIES OR CONDITIONS OF ANY KIND, either express
#  or implied. See the License for the specific language governing
#  permissions and limitations under the License.
import base64
import json
import os
from collections import defaultdict
from pathlib import Path
from typing import Dict, List, Optional

import yaml
from pydantic import BaseModel, ValidationError

import zenml
from zenml.constants import (
    ENV_ZENML_REPOSITORY_PATH,
    LOCAL_CONFIG_DIRECTORY_NAME,
)
from zenml.enums import StackComponentFlavor, StackComponentType, StorageType
from zenml.environment import Environment
from zenml.exceptions import (
    ForbiddenRepositoryAccessError,
    InitializationException,
    RepositoryNotFoundError,
)
from zenml.io import fileio
from zenml.logger import get_logger
from zenml.post_execution import PipelineView
from zenml.stack import Stack, StackComponent
from zenml.stack_stores import BaseStackStore, LocalStackStore, SqlStackStore
from zenml.stack_stores.models import (
    StackComponentWrapper,
    StackStoreModel,
    StackWrapper,
)
from zenml.utils import yaml_utils
from zenml.utils.analytics_utils import AnalyticsEvent, track, track_event

logger = get_logger(__name__)
<<<<<<< HEAD
LOCAL_CONFIG_DIRECTORY_NAME = ".zen"


class StackConfiguration(BaseModel):
    """Pydantic object used for serializing stack configuration options."""

    orchestrator: str
    metadata_store: str
    artifact_store: str
    container_registry: Optional[str]
    secrets_manager: Optional[str]
    step_operator: Optional[str]

    def contains_component(
        self, component_type: StackComponentType, name: str
    ) -> bool:
        """Checks if the stack contains a specific component."""
        return self.dict().get(component_type.value) == name

    class Config:
        """Pydantic configuration class."""

        allow_mutation = False
=======
>>>>>>> 24fe354d


class RepositoryConfiguration(BaseModel):
    """Pydantic object used for serializing repository configuration options.

    Attributes:
        version: Version of ZenML that was used to create the repository.
        storage_type: Type of Storage backend to persist the repository.
        active_stack_name: Optional name of the active stack.
    """

    version: str
    active_stack_name: Optional[str]
    storage_type: StorageType


class LegacyRepositoryConfig(BaseModel):
    version: str
    active_stack_name: Optional[str]
    stacks: Dict[str, Dict[StackComponentType, Optional[str]]]
    stack_components: Dict[StackComponentType, Dict[str, str]]

    def get_stack_data(self) -> StackStoreModel:
        """Extract stack data from Legacy Repository file."""
        return StackStoreModel(
            stacks={
                name: {
                    component_type: value
                    for component_type, value in stack.items()
                    if value is not None  # filter out null components
                }
                for name, stack in self.stacks.items()
            },
            stack_components=defaultdict(dict, self.stack_components),
            **self.dict(exclude={"stacks", "stack_components"}),
        )


class Repository:
    """ZenML repository class.

    ZenML repositories store configuration options for ZenML stacks as well as
    their components.
    """

    def __init__(
        self,
        root: Optional[Path] = None,
        storage_type: StorageType = StorageType.YAML_STORAGE,
    ):
        """Initializes a repository instance.

        Args:
            root: Optional root directory of the repository. If no path is
                given, this function tries to find the repository using the
                environment variable `ZENML_REPOSITORY_PATH` (if set) and
                recursively searching in the parent directories of the current
                working directory.
            storage_type: Optionally specify how to persist stacks. Valid
                options: SQLITE_STORAGE, YAML_STORAGE

        Raises:
            RepositoryNotFoundError: If no ZenML repository directory is found.
            ForbiddenRepositoryAccessError: If trying to create a `Repository`
                instance while a ZenML step is being executed.
        """
        if Environment().step_is_running:
            raise ForbiddenRepositoryAccessError(
                "Unable to access repository during step execution. If you "
                "require access to the artifact or metadata store, please use "
                "a `StepContext` inside your step instead.",
                url="https://docs.zenml.io/features/step-fixtures#using-the-stepcontext",
            )

        self._root = Repository.find_repository(root)
        logger.debug("Initializing %s repo at %s", storage_type, self._root)

        # load the repository configuration file if it exists, otherwise use
        # an empty configuration as default
        config_path = self._config_path()
        if fileio.file_exists(config_path):
            config_dict = yaml_utils.read_yaml(config_path)
            try:
                self.__config = RepositoryConfiguration.parse_obj(config_dict)
                stack_data = None
                logger.debug("Found new_style repository, load from disk.")
            except ValidationError:
                # if we have an old style repository in place already, split
                # config and stack store out into separate entities:
                logger.info(
                    "Found old style repository, converting to "
                    "minimal repository config with separate stack store file."
                )
                legacy_config = LegacyRepositoryConfig.parse_obj(config_dict)
                stack_data = legacy_config.get_stack_data()
                self.__config = RepositoryConfiguration(
                    version=legacy_config.version,
                    active_stack_name=legacy_config.active_stack_name,
                    storage_type=storage_type,
                )
                self._write_config()
        else:
            stack_data = None
            logger.debug(
                "No repo found, creating new repository configuration."
            )
            self.__config = RepositoryConfiguration(
                version=zenml.__version__, storage_type=storage_type
            )

        if self.version != zenml.__version__:
            logger.warning(
                "This ZenML repository was created with a different version "
                "of ZenML (Repository version: %s, current ZenML version: %s). "
                "In case you encounter any errors, please delete and "
                "reinitialize this repository.",
                self.version,
                zenml.__version__,
            )

        self.stack_store: BaseStackStore
        if self.__config.storage_type == StorageType.YAML_STORAGE:
            self.stack_store = LocalStackStore(
                base_directory=str(self.root), stack_data=stack_data
            )
        elif self.__config.storage_type == StorageType.SQLITE_STORAGE:
            self.stack_store = SqlStackStore(
                f"sqlite:///{self.config_directory / 'stackstore.db'}"
            )
        else:
            # TODO[ENG-695]: implement other stack store backends (rest, mysql?)
            raise ValueError(
                f"Unsupported StackStore StorageType {self.__config.storage_type.value}"
            )

    def _config_path(self) -> str:
        """Path to the repository configuration file."""
        return str(self.config_directory / "config.yaml")

    def _write_config(self) -> None:
        """Writes the repository configuration file."""
        config_dict = json.loads(self.__config.json())
        yaml_utils.write_yaml(self._config_path(), config_dict)

    @staticmethod
    @track(event=AnalyticsEvent.INITIALIZE_REPO)
    def initialize(
        root: Path = Path.cwd(),
        storage_type: StorageType = StorageType.YAML_STORAGE,
    ) -> None:
        """Initializes a new ZenML repository at the given path.

        The newly created repository will contain a single stack with a local
        orchestrator, a local artifact store and a local SQLite metadata store.

        Args:
            root: The root directory where the repository should be created.

        Raises:
            InitializationException: If the root directory already contains a
                ZenML repository.
        """
        logger.debug("Initializing new repository at path %s.", root)
        if Repository.is_repository_directory(root):
            raise InitializationException(
                f"Found existing ZenML repository at path '{root}'."
            )

        config_directory = str(root / LOCAL_CONFIG_DIRECTORY_NAME)
        fileio.create_dir_recursive_if_not_exists(config_directory)

        # register and activate a local stack
        repo = Repository(root=root, storage_type=storage_type)
        stack = Stack.default_local_stack()
        repo.register_stack(stack)
        repo.activate_stack(stack.name)
        repo._write_config()

    @property
    def version(self) -> str:
        """The version of the repository."""
        return self.__config.version

    @property
    def root(self) -> Path:
        """The root directory of this repository."""
        return self._root

    @property
    def config_directory(self) -> Path:
        """The configuration directory of this repository."""
        return self.root / LOCAL_CONFIG_DIRECTORY_NAME

    @property
    def stacks(self) -> List[Stack]:
        """All stacks registered in this repository."""
        return [self._stack_from_wrapper(s) for s in self.stack_store.stacks]

    @property
    def stack_configurations(self) -> Dict[str, Dict[StackComponentType, str]]:
        """Configuration dicts for all stacks registered in this repository.

        This property is intended as a quick way to get information about the
        components of the registered stacks without loading all installed
        integrations. The contained stack configurations might be invalid if
        they were modified by hand, to ensure you get valid stacks use
        `repo.stacks()` instead.

        Modifying the contents of the returned dictionary does not actually
        register/deregister stacks, use `repo.register_stack(...)` or
        `repo.deregister_stack(...)` instead.
        """
        return self.stack_store.stack_configurations

    @property
    def active_stack(self) -> Stack:
        """The active stack for this repository.

        Raises:
            RuntimeError: If no active stack name is configured.
            KeyError: If no stack was found for the configured name or one
                of the stack components is not registered.
        """
        if self.__config.active_stack_name is None:
            raise RuntimeError(
                "No active stack name configured. Run "
                "`zenml stack set STACK_NAME` to update the active stack."
            )
        return self.get_stack(name=self.__config.active_stack_name)

    @property
    def active_stack_name(self) -> str:
        """The name of the active stack for this repository.

        Raises:
            RuntimeError: If no active stack name is configured.
        """
        if self.__config.active_stack_name is None:
            raise RuntimeError(
                "No active stack name configured. Run "
                "`zenml stack set STACK_NAME` to update the active stack."
            )
        return self.__config.active_stack_name

    @track(event=AnalyticsEvent.SET_STACK)
    def activate_stack(self, name: str) -> None:
        """Activates the stack for the given name.

        Args:
            name: Name of the stack to activate.

        Raises:
            KeyError: If no stack exists for the given name.
        """
        self.stack_store.get_stack_configuration(name)  # raises KeyError
        self.__config.active_stack_name = name
        self._write_config()

    def get_stack(self, name: str) -> Stack:
        """Fetches a stack.

        Args:
            name: The name of the stack to fetch.

        Raises:
            KeyError: If no stack exists for the given name or one of the
                stacks components is not registered.
        """
        return self._stack_from_wrapper(self.stack_store.get_stack(name))

    def register_stack(self, stack: Stack) -> None:
        """Registers a stack and it's components.

        If any of the stacks' components aren't registered in the repository
        yet, this method will try to register them as well.

        Args:
            stack: The stack to register.

        Raises:
            StackExistsError: If a stack with the same name already exists.
            StackComponentExistsError: If a component of the stack wasn't
                registered and a different component with the same name
                already exists.
        """
        metadata = self.stack_store.register_stack(
            StackWrapper.from_stack(stack)
        )
        track_event(AnalyticsEvent.REGISTERED_STACK, metadata=metadata)

    def deregister_stack(self, name: str) -> None:
        """Deregisters a stack.

        Args:
            name: The name of the stack to deregister.

        Raises:
            ValueError: If the stack is the currently active stack for this
                repository.
        """
        if name == self.active_stack_name:
            raise ValueError(f"Unable to deregister active stack '{name}'.")
        self.stack_store.deregister_stack(name)

    def get_stack_components(
        self, component_type: StackComponentType
    ) -> List[StackComponent]:
        """Fetches all registered stack components of the given type."""
        return [
            self._component_from_wrapper(c)
            for c in self.stack_store.get_stack_components(component_type)
        ]

    def get_stack_component(
        self, component_type: StackComponentType, name: str
    ) -> StackComponent:
        """Fetches a registered stack component.

        Args:
            component_type: The type of the component to fetch.
            name: The name of the component to fetch.

        Raises:
            KeyError: If no stack component exists for the given type and name.
        """
        logger.debug(
            "Fetching stack component of type '%s' with name '%s'.",
            component_type.value,
            name,
        )
        return self._component_from_wrapper(
            self.stack_store.get_stack_component(component_type, name=name)
        )

    def register_stack_component(
        self,
        component: StackComponent,
    ) -> None:
        """Registers a stack component.

        Args:
            component: The component to register.

        Raises:
            StackComponentExistsError: If a stack component with the same type
                and name already exists.
        """
        self.stack_store.register_stack_component(
            StackComponentWrapper.from_component(component)
        )
        analytics_metadata = {
            "type": component.type.value,
            "flavor": component.flavor.value,
        }
        track_event(
            AnalyticsEvent.REGISTERED_STACK_COMPONENT,
            metadata=analytics_metadata,
        )

    def deregister_stack_component(
        self, component_type: StackComponentType, name: str
    ) -> None:
        """Deregisters a stack component.

        Args:
            component_type: The type of the component to deregister.
            name: The name of the component to deregister.
        """
        self.stack_store.deregister_stack_component(component_type, name=name)

    @track(event=AnalyticsEvent.GET_PIPELINES)
    def get_pipelines(
        self, stack_name: Optional[str] = None
    ) -> List[PipelineView]:
        """Fetches post-execution pipeline views.

        Args:
            stack_name: If specified, pipelines in the metadata store of the
                given stack are returned. Otherwise pipelines in the metadata
                store of the currently active stack are returned.

        Returns:
            A list of post-execution pipeline views.

        Raises:
            KeyError: If no stack with the given name exists.
        """
        stack_name = stack_name or self.active_stack_name
        metadata_store = self.get_stack(stack_name).metadata_store
        return metadata_store.get_pipelines()

    @track(event=AnalyticsEvent.GET_PIPELINE)
    def get_pipeline(
        self, pipeline_name: str, stack_name: Optional[str] = None
    ) -> Optional[PipelineView]:
        """Fetches a post-execution pipeline view.

        Args:
            pipeline_name: Name of the pipeline.
            stack_name: If specified, pipelines in the metadata store of the
                given stack are returned. Otherwise pipelines in the metadata
                store of the currently active stack are returned.

        Returns:
            A post-execution pipeline view for the given name or `None` if
            it doesn't exist.

        Raises:
            KeyError: If no stack with the given name exists.
        """
        stack_name = stack_name or self.active_stack_name
        metadata_store = self.get_stack(stack_name).metadata_store
        return metadata_store.get_pipeline(pipeline_name)

    @staticmethod
    def is_repository_directory(path: Path) -> bool:
        """Checks whether a ZenML repository exists at the given path."""
        config_dir = path / LOCAL_CONFIG_DIRECTORY_NAME
        return fileio.is_dir(str(config_dir))

    @staticmethod
    def find_repository(path: Optional[Path] = None) -> Path:
        """Finds path of a ZenML repository directory.

        Args:
            path: Optional path to look for the repository. If no path is
                given, this function tries to find the repository using the
                environment variable `ZENML_REPOSITORY_PATH` (if set) and
                recursively searching in the parent directories of the current
                working directory.

        Returns:
            Absolute path to a ZenML repository directory.

        Raises:
            RepositoryNotFoundError: If no ZenML repository is found.
        """
        if not path:
            # try to get path from the environment variable
            env_var_path = os.getenv(ENV_ZENML_REPOSITORY_PATH)
            if env_var_path:
                path = Path(env_var_path)

        if path:
            # explicit path via parameter or environment variable, don't search
            # parent directories
            search_parent_directories = False
            error_message = (
                f"Unable to find ZenML repository at path '{path}'. Make sure "
                f"to create a ZenML repository by calling `zenml init` when "
                f"specifying an explicit repository path in code or via the "
                f"environment variable '{ENV_ZENML_REPOSITORY_PATH}'."
            )
        else:
            # try to find the repo in the parent directories of the current
            # working directory
            path = Path.cwd()
            search_parent_directories = True
            error_message = (
                f"Unable to find ZenML repository in your current working "
                f"directory ({path}) or any parent directories. If you "
                f"want to use an existing repository which is in a different "
                f"location, set the environment variable "
                f"'{ENV_ZENML_REPOSITORY_PATH}'. If you want to create a new "
                f"repository, run `zenml init`."
            )

        def _find_repo_helper(path_: Path) -> Path:
            """Helper function to recursively search parent directories for a
            ZenML repository."""
            if Repository.is_repository_directory(path_):
                return path_

            if not search_parent_directories or fileio.is_root(str(path_)):
                raise RepositoryNotFoundError(error_message)

            return _find_repo_helper(path_.parent)

        return _find_repo_helper(path).resolve()

    def _component_from_wrapper(
        self, wrapper: StackComponentWrapper
    ) -> StackComponent:
        """Instantiate a StackComponent from the Configuration."""
        from zenml.stack.stack_component_class_registry import (
            StackComponentClassRegistry,
        )

        flavor = StackComponentFlavor.for_type(wrapper.type)(wrapper.flavor)
        component_class = StackComponentClassRegistry.get_class(
            component_type=wrapper.type, component_flavor=flavor
        )
        component_config = yaml.safe_load(
            base64.b64decode(wrapper.config).decode()
        )
        return component_class.parse_obj(component_config)

    def _stack_from_wrapper(self, wrapper: StackWrapper) -> Stack:
        """Instantiate a Stack from the serializable Wrapper."""
        stack_components = {}
        for component_wrapper in wrapper.components:
            component_type = component_wrapper.type
            component = self._component_from_wrapper(component_wrapper)
            stack_components[component_type] = component

        return Stack.from_components(
            name=wrapper.name, components=stack_components
        )<|MERGE_RESOLUTION|>--- conflicted
+++ resolved
@@ -47,32 +47,6 @@
 from zenml.utils.analytics_utils import AnalyticsEvent, track, track_event
 
 logger = get_logger(__name__)
-<<<<<<< HEAD
-LOCAL_CONFIG_DIRECTORY_NAME = ".zen"
-
-
-class StackConfiguration(BaseModel):
-    """Pydantic object used for serializing stack configuration options."""
-
-    orchestrator: str
-    metadata_store: str
-    artifact_store: str
-    container_registry: Optional[str]
-    secrets_manager: Optional[str]
-    step_operator: Optional[str]
-
-    def contains_component(
-        self, component_type: StackComponentType, name: str
-    ) -> bool:
-        """Checks if the stack contains a specific component."""
-        return self.dict().get(component_type.value) == name
-
-    class Config:
-        """Pydantic configuration class."""
-
-        allow_mutation = False
-=======
->>>>>>> 24fe354d
 
 
 class RepositoryConfiguration(BaseModel):
