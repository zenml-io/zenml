#  Copyright (c) ZenML GmbH 2022. All Rights Reserved.
#
#  Licensed under the Apache License, Version 2.0 (the "License");
#  you may not use this file except in compliance with the License.
#  You may obtain a copy of the License at:
#
#       https://www.apache.org/licenses/LICENSE-2.0
#
#  Unless required by applicable law or agreed to in writing, software
#  distributed under the License is distributed on an "AS IS" BASIS,
#  WITHOUT WARRANTIES OR CONDITIONS OF ANY KIND, either express
#  or implied. See the License for the specific language governing
#  permissions and limitations under the License.
"""SQL Model Implementations for Pipeline Schedules."""

<<<<<<< HEAD
from datetime import datetime, timedelta
from typing import TYPE_CHECKING, Any, List, Optional
=======
from datetime import datetime, timedelta, timezone
from typing import TYPE_CHECKING, Any, Optional
>>>>>>> 50f867e9
from uuid import UUID

from sqlmodel import Field, Relationship

from zenml.enums import MetadataResourceTypes
from zenml.models import (
    ScheduleRequest,
    ScheduleResponse,
    ScheduleResponseBody,
    ScheduleResponseMetadata,
    ScheduleUpdate,
)
from zenml.zen_stores.schemas.base_schemas import NamedSchema
from zenml.zen_stores.schemas.component_schemas import StackComponentSchema
from zenml.zen_stores.schemas.pipeline_schemas import PipelineSchema
from zenml.zen_stores.schemas.schema_utils import build_foreign_key_field
from zenml.zen_stores.schemas.user_schemas import UserSchema
from zenml.zen_stores.schemas.utils import RunMetadataInterface
from zenml.zen_stores.schemas.workspace_schemas import WorkspaceSchema

if TYPE_CHECKING:
    from zenml.zen_stores.schemas.pipeline_deployment_schemas import (
        PipelineDeploymentSchema,
    )
    from zenml.zen_stores.schemas.run_metadata_schemas import (
        RunMetadataSchema,
    )


class ScheduleSchema(NamedSchema, RunMetadataInterface, table=True):
    """SQL Model for schedules."""

    __tablename__ = "schedule"

    workspace_id: UUID = build_foreign_key_field(
        source=__tablename__,
        target=WorkspaceSchema.__tablename__,
        source_column="workspace_id",
        target_column="id",
        ondelete="CASCADE",
        nullable=False,
    )
    workspace: "WorkspaceSchema" = Relationship(back_populates="schedules")

    user_id: Optional[UUID] = build_foreign_key_field(
        source=__tablename__,
        target=UserSchema.__tablename__,
        source_column="user_id",
        target_column="id",
        ondelete="SET NULL",
        nullable=True,
    )
    user: Optional["UserSchema"] = Relationship(back_populates="schedules")

    pipeline_id: Optional[UUID] = build_foreign_key_field(
        source=__tablename__,
        target=PipelineSchema.__tablename__,
        source_column="pipeline_id",
        target_column="id",
        ondelete="CASCADE",
        nullable=True,
    )
    pipeline: "PipelineSchema" = Relationship(back_populates="schedules")
    deployment: Optional["PipelineDeploymentSchema"] = Relationship(
        back_populates="schedule"
    )

    orchestrator_id: Optional[UUID] = build_foreign_key_field(
        source=__tablename__,
        target=StackComponentSchema.__tablename__,
        source_column="orchestrator_id",
        target_column="id",
        ondelete="SET NULL",
        nullable=True,
    )
    orchestrator: "StackComponentSchema" = Relationship(
        back_populates="schedules"
    )

    run_metadata: List["RunMetadataSchema"] = Relationship(
        sa_relationship_kwargs=dict(
            secondary="run_metadata_resource",
            primaryjoin=f"and_(foreign(RunMetadataResourceSchema.resource_type)=='{MetadataResourceTypes.SCHEDULE.value}', foreign(RunMetadataResourceSchema.resource_id)==ScheduleSchema.id)",
            secondaryjoin="RunMetadataSchema.id==foreign(RunMetadataResourceSchema.run_metadata_id)",
            overlaps="run_metadata",
        ),
    )

    active: bool
    cron_expression: Optional[str] = Field(nullable=True)
    start_time: Optional[datetime] = Field(nullable=True)
    end_time: Optional[datetime] = Field(nullable=True)
    interval_second: Optional[float] = Field(nullable=True)
    catchup: bool
    run_once_start_time: Optional[datetime] = Field(nullable=True)

    @classmethod
    def from_request(
        cls, schedule_request: ScheduleRequest
    ) -> "ScheduleSchema":
        """Create a `ScheduleSchema` from a `ScheduleRequest`.

        Args:
            schedule_request: The `ScheduleRequest` to create the schema from.

        Returns:
            The created `ScheduleSchema`.
        """
        if schedule_request.interval_second is not None:
            interval_second = schedule_request.interval_second.total_seconds()
        else:
            interval_second = None
        return cls(
            name=schedule_request.name,
            workspace_id=schedule_request.workspace,
            user_id=schedule_request.user,
            pipeline_id=schedule_request.pipeline_id,
            orchestrator_id=schedule_request.orchestrator_id,
            active=schedule_request.active,
            cron_expression=schedule_request.cron_expression,
            start_time=schedule_request.start_time,
            end_time=schedule_request.end_time,
            interval_second=interval_second,
            catchup=schedule_request.catchup,
            run_once_start_time=schedule_request.run_once_start_time,
        )

    def update(self, schedule_update: ScheduleUpdate) -> "ScheduleSchema":
        """Update a `ScheduleSchema` from a `ScheduleUpdateModel`.

        Args:
            schedule_update: The `ScheduleUpdateModel` to update the schema from.

        Returns:
            The updated `ScheduleSchema`.
        """
        if schedule_update.name is not None:
            self.name = schedule_update.name
        if schedule_update.active is not None:
            self.active = schedule_update.active
        if schedule_update.cron_expression is not None:
            self.cron_expression = schedule_update.cron_expression
        if schedule_update.start_time is not None:
            self.start_time = schedule_update.start_time
        if schedule_update.end_time is not None:
            self.end_time = schedule_update.end_time
        if schedule_update.interval_second is not None:
            self.interval_second = (
                schedule_update.interval_second.total_seconds()
            )
        if schedule_update.catchup is not None:
            self.catchup = schedule_update.catchup
        self.updated = datetime.now(timezone.utc)
        return self

    def to_model(
        self,
        include_metadata: bool = False,
        include_resources: bool = False,
        **kwargs: Any,
    ) -> ScheduleResponse:
        """Convert a `ScheduleSchema` to a `ScheduleResponseModel`.

        Args:
            include_metadata: Whether the metadata will be filled.
            include_resources: Whether the resources will be filled.
            **kwargs: Keyword arguments to allow schema specific logic


        Returns:
            The created `ScheduleResponseModel`.
        """
        if self.interval_second is not None:
            interval_second = timedelta(seconds=self.interval_second)
        else:
            interval_second = None

        body = ScheduleResponseBody(
            user=self.user.to_model() if self.user else None,
            active=self.active,
            cron_expression=self.cron_expression,
            start_time=self.start_time,
            end_time=self.end_time,
            interval_second=interval_second,
            catchup=self.catchup,
            updated=self.updated,
            created=self.created,
            run_once_start_time=self.run_once_start_time,
        )
        metadata = None
        if include_metadata:
            metadata = ScheduleResponseMetadata(
                workspace=self.workspace.to_model(),
                pipeline_id=self.pipeline_id,
                orchestrator_id=self.orchestrator_id,
                run_metadata=self.fetch_metadata(),
            )

        return ScheduleResponse(
            id=self.id,
            name=self.name,
            body=body,
            metadata=metadata,
        )<|MERGE_RESOLUTION|>--- conflicted
+++ resolved
@@ -13,13 +13,8 @@
 #  permissions and limitations under the License.
 """SQL Model Implementations for Pipeline Schedules."""
 
-<<<<<<< HEAD
-from datetime import datetime, timedelta
+from datetime import datetime, timedelta, timezone
 from typing import TYPE_CHECKING, Any, List, Optional
-=======
-from datetime import datetime, timedelta, timezone
-from typing import TYPE_CHECKING, Any, Optional
->>>>>>> 50f867e9
 from uuid import UUID
 
 from sqlmodel import Field, Relationship
