--- conflicted
+++ resolved
@@ -30,12 +30,8 @@
         CodeRepositorySchema,
         FlavorSchema,
         ModelSchema,
-<<<<<<< HEAD
-        ModelVersionLinkSchema,
-=======
         ModelVersionArtifactSchema,
         ModelVersionPipelineRunSchema,
->>>>>>> c887b0bb
         ModelVersionSchema,
         PipelineBuildSchema,
         PipelineDeploymentSchema,
@@ -132,9 +128,6 @@
         back_populates="workspace",
         sa_relationship_kwargs={"cascade": "delete"},
     )
-<<<<<<< HEAD
-    model_version_links: List["ModelVersionLinkSchema"] = Relationship(
-=======
     model_versions_artifacts_links: List[
         "ModelVersionArtifactSchema"
     ] = Relationship(
@@ -144,7 +137,6 @@
     model_versions_pipeline_runs_links: List[
         "ModelVersionPipelineRunSchema"
     ] = Relationship(
->>>>>>> c887b0bb
         back_populates="workspace",
         sa_relationship_kwargs={"cascade": "delete"},
     )
