#  Copyright (c) ZenML GmbH 2022. All Rights Reserved.
#
#  Licensed under the Apache License, Version 2.0 (the "License");
#  you may not use this file except in compliance with the License.
#  You may obtain a copy of the License at:
#
#       https://www.apache.org/licenses/LICENSE-2.0
#
#  Unless required by applicable law or agreed to in writing, software
#  distributed under the License is distributed on an "AS IS" BASIS,
#  WITHOUT WARRANTIES OR CONDITIONS OF ANY KIND, either express
#  or implied. See the License for the specific language governing
#  permissions and limitations under the License.
"""SQL Model Implementations for Secrets."""

import base64
import json
from typing import Any, Dict, Optional, Sequence, cast
from uuid import UUID

<<<<<<< HEAD
from sqlalchemy import TEXT, VARCHAR, Column, UniqueConstraint
=======
from sqlalchemy import TEXT, Column, UniqueConstraint
from sqlalchemy.orm import joinedload
from sqlalchemy.sql.base import ExecutableOption
>>>>>>> 2e725c1c
from sqlalchemy_utils.types.encrypted.encrypted_type import (
    AesGcmEngine,
    InvalidCiphertextError,
)
from sqlmodel import Field, Relationship

from zenml.constants import TEXT_FIELD_MAX_LENGTH
from zenml.models import (
    SecretRequest,
    SecretResponse,
    SecretResponseBody,
    SecretResponseMetadata,
    SecretResponseResources,
    SecretUpdate,
)
from zenml.utils.time_utils import utc_now
from zenml.zen_stores.schemas.base_schemas import BaseSchema, NamedSchema
from zenml.zen_stores.schemas.schema_utils import (
    build_foreign_key_field,
    build_index,
)
from zenml.zen_stores.schemas.user_schemas import UserSchema
from zenml.zen_stores.schemas.utils import jl_arg


class SecretDecodeError(Exception):
    """Raised when a secret cannot be decoded or decrypted."""


class SecretSchema(NamedSchema, table=True):
    """SQL Model for secrets.

    Attributes:
        name: The name of the secret.
        values: The values of the secret.
    """

    __tablename__ = "secret"
    __table_args__ = (
        UniqueConstraint(
            "name",
            "private",
            "user_id",
            name="unique_secret_name_private_scope_user",
        ),
    )

    private: bool

    values: Optional[bytes] = Field(sa_column=Column(TEXT, nullable=True))

    user_id: UUID = build_foreign_key_field(
        source=__tablename__,
        target=UserSchema.__tablename__,
        source_column="user_id",
        target_column="id",
        ondelete="CASCADE",
        nullable=False,
    )
    user: "UserSchema" = Relationship(back_populates="secrets")

    @classmethod
    def get_query_options(
        cls,
        include_metadata: bool = False,
        include_resources: bool = False,
        **kwargs: Any,
    ) -> Sequence[ExecutableOption]:
        """Get the query options for the schema.

        Args:
            include_metadata: Whether metadata will be included when converting
                the schema to a model.
            include_resources: Whether resources will be included when
                converting the schema to a model.
            **kwargs: Keyword arguments to allow schema specific logic

        Returns:
            A list of query options.
        """
        options = []

        if include_resources:
            options.extend([joinedload(jl_arg(SecretSchema.user))])

        return options

    @classmethod
    def _dump_secret_values(
        cls, values: Dict[str, str], encryption_engine: Optional[AesGcmEngine]
    ) -> bytes:
        """Dump the secret values to a string.

        Args:
            values: The secret values to dump.
            encryption_engine: The encryption engine to use to encrypt the
                secret values. If None, the values will be base64 encoded.

        Raises:
            ValueError: If the secret values do not fit in the database field.

        Returns:
            The serialized encrypted secret values.
        """
        serialized_values = json.dumps(values)

        if encryption_engine is None:
            encrypted_values = base64.b64encode(
                serialized_values.encode("utf-8")
            )
        else:
            encrypted_values = encryption_engine.encrypt(serialized_values)

        if len(encrypted_values) > TEXT_FIELD_MAX_LENGTH:
            raise ValueError(
                "Database representation of secret values exceeds max "
                "length. Please use fewer values or consider using shorter "
                "secret keys and/or values."
            )

        return encrypted_values

    @classmethod
    def _load_secret_values(
        cls,
        encrypted_values: bytes,
        encryption_engine: Optional[AesGcmEngine] = None,
    ) -> Dict[str, str]:
        """Load the secret values from a base64 encoded byte string.

        Args:
            encrypted_values: The serialized encrypted secret values.
            encryption_engine: The encryption engine to use to decrypt the
                secret values. If None, the values will be base64 decoded.

        Returns:
            The loaded secret values.

        Raises:
            SecretDecodeError: If the secret values cannot be decoded or
                decrypted.
        """
        if encryption_engine is None:
            try:
                serialized_values = base64.b64decode(encrypted_values).decode()
            except ValueError as e:
                raise SecretDecodeError(
                    "Could not decode base64 encoded secret values: {str(e)}"
                ) from e
        else:
            try:
                serialized_values = encryption_engine.decrypt(encrypted_values)
            except (ValueError, InvalidCiphertextError) as e:
                raise SecretDecodeError(
                    "Could not decrypt secret values. Please check that the "
                    f"encryption key is correct: {str(e)}"
                ) from e

        try:
            return cast(
                Dict[str, str],
                json.loads(serialized_values),
            )
        except json.JSONDecodeError as e:
            raise SecretDecodeError(
                "Could not decode secret values. Please check that the "
                f"secret values are valid JSON: {str(e)}"
            ) from e

    @classmethod
    def from_request(
        cls,
        secret: SecretRequest,
    ) -> "SecretSchema":
        """Create a `SecretSchema` from a `SecretRequest`.

        Args:
            secret: The `SecretRequest` from which to create the schema.

        Returns:
            The created `SecretSchema`.
        """
        assert secret.user is not None, "User must be set for secret creation."
        return cls(
            name=secret.name,
            private=secret.private,
            user_id=secret.user,
            # Don't store secret values implicitly in the secret. The
            # SQL secret store will call `store_secret_values` to store the
            # values separately if SQL is used as the secrets store.
            values=None,
        )

    def update(
        self,
        secret_update: SecretUpdate,
    ) -> "SecretSchema":
        """Update a `SecretSchema` from a `SecretUpdate`.

        Args:
            secret_update: The `SecretUpdate` from which to update the schema.

        Returns:
            The updated `SecretSchema`.
        """
        # Don't update the secret values implicitly in the secret. The
        # SQL secret store will call `set_secret_values` to update the
        # values separately if SQL is used as the secrets store.
        for field, value in secret_update.model_dump(
            exclude_unset=True, exclude={"user", "values"}
        ).items():
            setattr(self, field, value)

        self.updated = utc_now()
        return self

    def to_model(
        self,
        include_metadata: bool = False,
        include_resources: bool = False,
        **kwargs: Any,
    ) -> SecretResponse:
        """Converts a secret schema to a secret model.

        Args:
            include_metadata: Whether the metadata will be filled.
            include_resources: Whether the resources will be filled.
            **kwargs: Keyword arguments to allow schema specific logic


        Returns:
            The secret model.
        """
        metadata = None
        if include_metadata:
            metadata = SecretResponseMetadata()

        resources = None
        if include_resources:
            resources = SecretResponseResources(
                user=self.user.to_model() if self.user else None,
            )

        # Don't load the secret values implicitly in the secret. The
        # SQL secret store will call `get_secret_values` to load the
        # values separately if SQL is used as the secrets store.
        body = SecretResponseBody(
            user_id=self.user_id,
            created=self.created,
            updated=self.updated,
            private=self.private,
        )
        return SecretResponse(
            id=self.id,
            name=self.name,
            body=body,
            metadata=metadata,
            resources=resources,
        )

    def get_secret_values(
        self,
        encryption_engine: Optional[AesGcmEngine] = None,
    ) -> Dict[str, str]:
        """Get the secret values for this secret.

        This method is used by the SQL secrets store to load the secret values
        from the database.

        Args:
            encryption_engine: The encryption engine to use to decrypt the
                secret values. If None, the values will be base64 decoded.

        Returns:
            The secret values

        Raises:
            KeyError: if no secret values for the given ID are stored in the
                secrets store.
        """
        if not self.values:
            raise KeyError(
                f"Secret values for secret {self.id} have not been stored in "
                f"the SQL secrets store."
            )
        return self._load_secret_values(self.values, encryption_engine)

    def set_secret_values(
        self,
        secret_values: Dict[str, str],
        encryption_engine: Optional[AesGcmEngine] = None,
    ) -> None:
        """Create a `SecretSchema` from a `SecretRequest`.

        This method is used by the SQL secrets store to store the secret values
        in the database.

        Args:
            secret_values: The new secret values.
            encryption_engine: The encryption engine to use to encrypt the
                secret values. If None, the values will be base64 encoded.
        """
        self.values = self._dump_secret_values(
            secret_values, encryption_engine
        )


class SecretResourceSchema(BaseSchema, table=True):
    """SQL Model for secret resource relationship."""

    __tablename__ = "secret_resource"
    __table_args__ = (
        build_index(
            table_name=__tablename__,
            column_names=[
                "resource_id",
                "resource_type",
                "secret_id",
            ],
            unique=True,
        ),
    )

    secret_id: UUID = build_foreign_key_field(
        source=__tablename__,
        target=SecretSchema.__tablename__,
        source_column="secret_id",
        target_column="id",
        ondelete="CASCADE",
        nullable=False,
    )
    resource_id: UUID
    resource_type: str = Field(sa_column=Column(VARCHAR(255), nullable=False))<|MERGE_RESOLUTION|>--- conflicted
+++ resolved
@@ -18,13 +18,9 @@
 from typing import Any, Dict, Optional, Sequence, cast
 from uuid import UUID
 
-<<<<<<< HEAD
 from sqlalchemy import TEXT, VARCHAR, Column, UniqueConstraint
-=======
-from sqlalchemy import TEXT, Column, UniqueConstraint
 from sqlalchemy.orm import joinedload
 from sqlalchemy.sql.base import ExecutableOption
->>>>>>> 2e725c1c
 from sqlalchemy_utils.types.encrypted.encrypted_type import (
     AesGcmEngine,
     InvalidCiphertextError,
