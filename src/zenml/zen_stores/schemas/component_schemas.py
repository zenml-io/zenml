#  Copyright (c) ZenML GmbH 2022. All Rights Reserved.
#
#  Licensed under the Apache License, Version 2.0 (the "License");
#  you may not use this file except in compliance with the License.
#  You may obtain a copy of the License at:
#
#       https://www.apache.org/licenses/LICENSE-2.0
#
#  Unless required by applicable law or agreed to in writing, software
#  distributed under the License is distributed on an "AS IS" BASIS,
#  WITHOUT WARRANTIES OR CONDITIONS OF ANY KIND, either express
#  or implied. See the License for the specific language governing
#  permissions and limitations under the License.
"""SQL Model Implementations for Stack Components."""

import base64
import json
from datetime import datetime
from typing import TYPE_CHECKING, List, Optional
from uuid import UUID

from sqlmodel import Relationship

from zenml.enums import StackComponentType
from zenml.models.component_models import (
    ComponentResponseModel,
    ComponentUpdateModel,
)
from zenml.zen_stores.schemas.base_schemas import ShareableSchema
from zenml.zen_stores.schemas.project_schemas import ProjectSchema
from zenml.zen_stores.schemas.schema_utils import build_foreign_key_field
from zenml.zen_stores.schemas.stack_schemas import StackCompositionSchema
from zenml.zen_stores.schemas.user_schemas import UserSchema

if TYPE_CHECKING:
    from zenml.zen_stores.schemas import StackSchema


class StackComponentSchema(ShareableSchema, table=True):
    """SQL Model for stack components."""

    __tablename__ = "stack_component"

    type: StackComponentType
    flavor: str
    configuration: bytes

    project_id: UUID = build_foreign_key_field(
        source=__tablename__,
        target=ProjectSchema.__tablename__,
        source_column="project_id",
        target_column="id",
        ondelete="CASCADE",
        nullable=False,
    )
    project: "ProjectSchema" = Relationship(back_populates="components")

    user_id: Optional[UUID] = build_foreign_key_field(
        source=__tablename__,
        target=UserSchema.__tablename__,
        source_column="user_id",
        target_column="id",
        ondelete="SET NULL",
        nullable=True,
    )
    user: Optional["UserSchema"] = Relationship(back_populates="components")

    stacks: List["StackSchema"] = Relationship(
        back_populates="components", link_model=StackCompositionSchema
    )

    def update(
        self, component_update: ComponentUpdateModel
    ) -> "StackComponentSchema":
        """Updates a `StackSchema` from a `ComponentUpdateModel`.

        Args:
            component_update: The `ComponentUpdateModel` to update from.

        Returns:
            The updated `StackComponentSchema`.
        """
        for field, value in component_update.dict(
            exclude_unset=True, exclude={"project", "user"}
        ).items():
            if field == "configuration":
                self.configuration = base64.b64encode(
                    json.dumps(component_update.configuration).encode("utf-8")
                )
            else:
                setattr(self, field, value)

        self.updated = datetime.utcnow()
        return self

    def to_model(
<<<<<<< HEAD
        self, _block_recursion: bool = False
=======
        self,
>>>>>>> 368adbd3
    ) -> "ComponentResponseModel":
        """Creates a `ComponentModel` from an instance of a `StackSchema`.

        Args:
            _block_recursion: If other models should be recursively filled

        Returns:
            A `ComponentModel`
        """
<<<<<<< HEAD
        if _block_recursion:
            return ComponentResponseModel(
                id=self.id,
                name=self.name,
                type=self.type,
                flavor=self.flavor,
                project=self.project.to_model(),
                is_shared=self.is_shared,
                configuration=json.loads(
                    base64.b64decode(self.configuration).decode()
                ),
                created=self.created,
                updated=self.updated,
            )
        else:
            return ComponentResponseModel(
                id=self.id,
                name=self.name,
                type=self.type,
                flavor=self.flavor,
                user=self.user.to_model(_block_recursion=True)
                if self.user
                else None,
                project=self.project.to_model(),
                is_shared=self.is_shared,
                configuration=json.loads(
                    base64.b64decode(self.configuration).decode()
                ),
                created=self.created,
                updated=self.updated,
            )
=======
        return ComponentResponseModel(
            id=self.id,
            name=self.name,
            type=self.type,
            flavor=self.flavor,
            user=self.user.to_model(True) if self.user else None,
            project=self.project.to_model(),
            is_shared=self.is_shared,
            configuration=json.loads(
                base64.b64decode(self.configuration).decode()
            ),
            created=self.created,
            updated=self.updated,
        )
>>>>>>> 368adbd3
<|MERGE_RESOLUTION|>--- conflicted
+++ resolved
@@ -94,53 +94,13 @@
         return self
 
     def to_model(
-<<<<<<< HEAD
-        self, _block_recursion: bool = False
-=======
         self,
->>>>>>> 368adbd3
     ) -> "ComponentResponseModel":
         """Creates a `ComponentModel` from an instance of a `StackSchema`.
-
-        Args:
-            _block_recursion: If other models should be recursively filled
 
         Returns:
             A `ComponentModel`
         """
-<<<<<<< HEAD
-        if _block_recursion:
-            return ComponentResponseModel(
-                id=self.id,
-                name=self.name,
-                type=self.type,
-                flavor=self.flavor,
-                project=self.project.to_model(),
-                is_shared=self.is_shared,
-                configuration=json.loads(
-                    base64.b64decode(self.configuration).decode()
-                ),
-                created=self.created,
-                updated=self.updated,
-            )
-        else:
-            return ComponentResponseModel(
-                id=self.id,
-                name=self.name,
-                type=self.type,
-                flavor=self.flavor,
-                user=self.user.to_model(_block_recursion=True)
-                if self.user
-                else None,
-                project=self.project.to_model(),
-                is_shared=self.is_shared,
-                configuration=json.loads(
-                    base64.b64decode(self.configuration).decode()
-                ),
-                created=self.created,
-                updated=self.updated,
-            )
-=======
         return ComponentResponseModel(
             id=self.id,
             name=self.name,
@@ -154,5 +114,4 @@
             ),
             created=self.created,
             updated=self.updated,
-        )
->>>>>>> 368adbd3
+        )