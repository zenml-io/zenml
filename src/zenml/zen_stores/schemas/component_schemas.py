#  Copyright (c) ZenML GmbH 2022. All Rights Reserved.
#
#  Licensed under the Apache License, Version 2.0 (the "License");
#  you may not use this file except in compliance with the License.
#  You may obtain a copy of the License at:
#
#       https://www.apache.org/licenses/LICENSE-2.0
#
#  Unless required by applicable law or agreed to in writing, software
#  distributed under the License is distributed on an "AS IS" BASIS,
#  WITHOUT WARRANTIES OR CONDITIONS OF ANY KIND, either express
#  or implied. See the License for the specific language governing
#  permissions and limitations under the License.
"""SQL Model Implementations for Stack Components."""

import base64
import json
from datetime import datetime
from typing import List
from uuid import UUID

from sqlmodel import Field, Relationship, SQLModel

from zenml.enums import StackComponentType
from zenml.models import ComponentModel
from zenml.zen_stores.schemas.stack_schemas import (
    StackCompositionSchema,
    StackSchema,
)


class StackComponentSchema(SQLModel, table=True):
    """SQL Model for stack components."""

    id: UUID = Field(primary_key=True)

    name: str
    is_shared: bool

    type: StackComponentType
    flavor: str

    user: UUID = Field(foreign_key="userschema.id")
    project: UUID = Field(foreign_key="projectschema.id")

    configuration: bytes

<<<<<<< HEAD
    creation_date: datetime
=======
    created: datetime = Field(default_factory=datetime.now)
    updated: datetime = Field(default_factory=datetime.now)
>>>>>>> 25e57a64

    stacks: List["StackSchema"] = Relationship(
        back_populates="components", link_model=StackCompositionSchema
    )

    @classmethod
    def from_create_model(
        cls, component: ComponentModel
    ) -> "StackComponentSchema":
        """Create a `StackComponentSchema`.

        Args:
            component: The component model from which to create the schema.

        Returns:
            The created `StackComponentSchema`.
        """
        return cls(
            id=component.id,
<<<<<<< HEAD
            creation_date=component.creation_date,
=======
>>>>>>> 25e57a64
            name=component.name,
            project=component.project,
            user=component.user,
            is_shared=component.is_shared,
            type=component.type,
            flavor=component.flavor,
            configuration=base64.b64encode(
                json.dumps(component.configuration).encode("utf-8")
            ),
        )

    def from_update_model(
        self,
        component: ComponentModel,
    ) -> "StackComponentSchema":
        """Update the updatable fields on an existing `StackSchema`.

        Args:
            component: The component model from which to update the schema.

        Returns:
            A `StackSchema`
        """
        self.name = component.name
        self.is_shared = component.is_shared
        self.configuration = base64.b64encode(
            json.dumps(component.configuration).encode("utf-8")
        )
        return self

    def to_model(self) -> "ComponentModel":
        """Creates a `ComponentModel` from an instance of a `StackSchema`.

        Returns:
            A `ComponentModel`
        """
        return ComponentModel(
            id=self.id,
            name=self.name,
            type=self.type,
            flavor=self.flavor,
            user=self.user,
            project=self.project,
            is_shared=self.is_shared,
            configuration=json.loads(
                base64.b64decode(self.configuration).decode()
            ),
            created=self.created,
            updated=self.updated,
        )<|MERGE_RESOLUTION|>--- conflicted
+++ resolved
@@ -45,12 +45,8 @@
 
     configuration: bytes
 
-<<<<<<< HEAD
-    creation_date: datetime
-=======
     created: datetime = Field(default_factory=datetime.now)
     updated: datetime = Field(default_factory=datetime.now)
->>>>>>> 25e57a64
 
     stacks: List["StackSchema"] = Relationship(
         back_populates="components", link_model=StackCompositionSchema
@@ -70,10 +66,6 @@
         """
         return cls(
             id=component.id,
-<<<<<<< HEAD
-            creation_date=component.creation_date,
-=======
->>>>>>> 25e57a64
             name=component.name,
             project=component.project,
             user=component.user,
