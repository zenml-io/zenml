--- conflicted
+++ resolved
@@ -183,19 +183,9 @@
             return PipelineRunResponseModel(
                 id=self.id,
                 name=self.name,
-                stack=(
-                    self.stack.to_model(_block_recursion=True)
-                    if self.stack
-                    else None
-                ),
+                stack=self.stack.to_model() if self.stack else None,
                 project=self.project.to_model(),
-<<<<<<< HEAD
-                user=self.user.to_model(_block_recursion=True)
-                if self.user
-                else None,
-=======
                 user=self.user.to_model(True) if self.user else None,
->>>>>>> 368adbd3
                 orchestrator_run_id=self.orchestrator_run_id,
                 enable_cache=self.enable_cache,
                 start_time=self.start_time,
