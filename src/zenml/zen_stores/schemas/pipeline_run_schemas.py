#  Copyright (c) ZenML GmbH 2022. All Rights Reserved.
#
#  Licensed under the Apache License, Version 2.0 (the "License");
#  you may not use this file except in compliance with the License.
#  You may obtain a copy of the License at:
#
#       https://www.apache.org/licenses/LICENSE-2.0
#
#  Unless required by applicable law or agreed to in writing, software
#  distributed under the License is distributed on an "AS IS" BASIS,
#  WITHOUT WARRANTIES OR CONDITIONS OF ANY KIND, either express
#  or implied. See the License for the specific language governing
#  permissions and limitations under the License.
"""SQLModel implementation of pipeline run tables."""

import json
from datetime import datetime
from typing import TYPE_CHECKING, List, Optional
from uuid import UUID

from sqlalchemy import TEXT, Column
from sqlmodel import Field, Relationship

from zenml.enums import ExecutionStatus
from zenml.models import PipelineRunResponseModel
from zenml.models.pipeline_run_models import PipelineRunRequestModel
from zenml.zen_stores.schemas.base_schemas import NamedSchema
from zenml.zen_stores.schemas.pipeline_schemas import PipelineSchema
from zenml.zen_stores.schemas.project_schemas import ProjectSchema
from zenml.zen_stores.schemas.schedule_schema import ScheduleSchema
from zenml.zen_stores.schemas.schema_utils import build_foreign_key_field
from zenml.zen_stores.schemas.stack_schemas import StackSchema
from zenml.zen_stores.schemas.user_schemas import UserSchema

if TYPE_CHECKING:
    from zenml.models import PipelineRunUpdateModel
    from zenml.zen_stores.schemas.step_run_schemas import StepRunSchema


class PipelineRunSchema(NamedSchema, table=True):
    """SQL Model for pipeline runs."""

    __tablename__ = "pipeline_run"

    stack_id: Optional[UUID] = build_foreign_key_field(
        source=__tablename__,
        target=StackSchema.__tablename__,
        source_column="stack_id",
        target_column="id",
        ondelete="SET NULL",
        nullable=True,
    )
    stack: "StackSchema" = Relationship(back_populates="runs")

    pipeline_id: Optional[UUID] = build_foreign_key_field(
        source=__tablename__,
        target=PipelineSchema.__tablename__,
        source_column="pipeline_id",
        target_column="id",
        ondelete="SET NULL",
        nullable=True,
    )
    pipeline: "PipelineSchema" = Relationship(back_populates="runs")

    schedule_id: Optional[UUID] = build_foreign_key_field(
        source=__tablename__,
        target=ScheduleSchema.__tablename__,
        source_column="schedule_id",
        target_column="id",
        ondelete="SET NULL",
        nullable=True,
    )
    schedule: ScheduleSchema = Relationship(back_populates="runs")

    user_id: Optional[UUID] = build_foreign_key_field(
        source=__tablename__,
        target=UserSchema.__tablename__,
        source_column="user_id",
        target_column="id",
        ondelete="SET NULL",
        nullable=True,
    )
    user: Optional["UserSchema"] = Relationship(back_populates="runs")

    project_id: UUID = build_foreign_key_field(
        source=__tablename__,
        target=ProjectSchema.__tablename__,
        source_column="project_id",
        target_column="id",
        ondelete="CASCADE",
        nullable=False,
    )
    project: "ProjectSchema" = Relationship(back_populates="runs")

    orchestrator_run_id: Optional[str] = Field(nullable=True)

    enable_cache: Optional[bool] = Field(nullable=True)
    start_time: Optional[datetime] = Field(nullable=True)
    end_time: Optional[datetime] = Field(nullable=True)
    status: ExecutionStatus
    pipeline_configuration: str = Field(sa_column=Column(TEXT, nullable=False))
    num_steps: Optional[int]
    zenml_version: str
    client_environment: Optional[str] = Field(
        sa_column=Column(TEXT, nullable=True)
    )
    orchestrator_environment: Optional[str] = Field(
        sa_column=Column(TEXT, nullable=True)
    )
    git_sha: Optional[str] = Field(nullable=True)

    step_runs: List["StepRunSchema"] = Relationship(
        back_populates="pipeline_run",
        sa_relationship_kwargs={"cascade": "delete"},
    )

    @classmethod
    def from_request(
        cls, request: PipelineRunRequestModel
    ) -> "PipelineRunSchema":
        """Convert a `PipelineRunRequestModel` to a `PipelineRunSchema`.

        Args:
            request: The request to convert.

        Returns:
            The created `PipelineRunSchema`.
        """
        configuration = json.dumps(request.pipeline_configuration)
        client_environment = json.dumps(request.client_environment)
        orchestrator_environment = json.dumps(request.orchestrator_environment)

        return cls(
            id=request.id,
            name=request.name,
            orchestrator_run_id=request.orchestrator_run_id,
            stack_id=request.stack,
            project_id=request.project,
            user_id=request.user,
            pipeline_id=request.pipeline,
            enable_cache=request.enable_cache,
            start_time=request.start_time,
            status=request.status,
            pipeline_configuration=configuration,
            num_steps=request.num_steps,
            git_sha=request.git_sha,
            zenml_version=request.zenml_version,
            client_environment=client_environment,
            orchestrator_environment=orchestrator_environment,
        )

    def to_model(
        self, _block_recursion: bool = False
    ) -> PipelineRunResponseModel:
        """Convert a `PipelineRunSchema` to a `PipelineRunResponseModel`.

        Returns:
            The created `PipelineRunResponseModel`.
        """
        client_environment = (
            json.loads(self.client_environment)
            if self.client_environment
            else {}
        )
        orchestrator_environment = (
            json.loads(self.orchestrator_environment)
            if self.orchestrator_environment
            else {}
        )

        if _block_recursion:
            return PipelineRunResponseModel(
                id=self.id,
                name=self.name,
                stack=self.stack.to_model() if self.stack else None,
                project=self.project.to_model(),
<<<<<<< HEAD
                user=self.user.to_model(),
                schedule=self.schedule_id,
=======
                user=self.user.to_model() if self.user else None,
>>>>>>> b667f56e
                orchestrator_run_id=self.orchestrator_run_id,
                enable_cache=self.enable_cache,
                start_time=self.start_time,
                end_time=self.end_time,
                status=self.status,
                pipeline_configuration=json.loads(self.pipeline_configuration),
                num_steps=self.num_steps,
                git_sha=self.git_sha,
                zenml_version=self.zenml_version,
                client_environment=client_environment,
                orchestrator_environment=orchestrator_environment,
                created=self.created,
                updated=self.updated,
            )
        else:
            return PipelineRunResponseModel(
                id=self.id,
                name=self.name,
                stack=self.stack.to_model() if self.stack else None,
                project=self.project.to_model(),
                user=self.user.to_model() if self.user else None,
                orchestrator_run_id=self.orchestrator_run_id,
                enable_cache=self.enable_cache,
                start_time=self.start_time,
                end_time=self.end_time,
                status=self.status,
                pipeline=(
                    self.pipeline.to_model(not _block_recursion)
                    if self.pipeline
                    else None
                ),
                schedule=self.schedule_id,
                pipeline_configuration=json.loads(self.pipeline_configuration),
                num_steps=self.num_steps,
                git_sha=self.git_sha,
                zenml_version=self.zenml_version,
                client_environment=client_environment,
                orchestrator_environment=orchestrator_environment,
                created=self.created,
                updated=self.updated,
            )

    def update(
        self, run_update: "PipelineRunUpdateModel"
    ) -> "PipelineRunSchema":
        """Update a `PipelineRunSchema` with a `PipelineRunUpdateModel`.

        Args:
            run_update: The `PipelineRunUpdateModel` to update with.

        Returns:
            The updated `PipelineRunSchema`.
        """
        if run_update.status:
            self.status = run_update.status
            self.end_time = run_update.end_time

        self.updated = datetime.utcnow()
        return self<|MERGE_RESOLUTION|>--- conflicted
+++ resolved
@@ -174,12 +174,8 @@
                 name=self.name,
                 stack=self.stack.to_model() if self.stack else None,
                 project=self.project.to_model(),
-<<<<<<< HEAD
-                user=self.user.to_model(),
+                user=self.user.to_model() if self.user else None,
                 schedule=self.schedule_id,
-=======
-                user=self.user.to_model() if self.user else None,
->>>>>>> b667f56e
                 orchestrator_run_id=self.orchestrator_run_id,
                 enable_cache=self.enable_cache,
                 start_time=self.start_time,
