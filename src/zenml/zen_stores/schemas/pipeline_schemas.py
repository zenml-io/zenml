#  Copyright (c) ZenML GmbH 2022. All Rights Reserved.
#
#  Licensed under the Apache License, Version 2.0 (the "License");
#  you may not use this file except in compliance with the License.
#  You may obtain a copy of the License at:
#
#       https://www.apache.org/licenses/LICENSE-2.0
#
#  Unless required by applicable law or agreed to in writing, software
#  distributed under the License is distributed on an "AS IS" BASIS,
#  WITHOUT WARRANTIES OR CONDITIONS OF ANY KIND, either express
#  or implied. See the License for the specific language governing
#  permissions and limitations under the License.
"""SQL Model Implementations for Pipelines and Pipeline Runs."""

from datetime import datetime
from typing import TYPE_CHECKING, List, Optional
from uuid import UUID

from sqlalchemy import TEXT, Column
from sqlmodel import Field, Relationship

from zenml.config.pipeline_configurations import PipelineSpec
from zenml.models.pipeline_models import PipelineResponseModel
from zenml.zen_stores.schemas.base_schemas import NamedSchema
from zenml.zen_stores.schemas.project_schemas import ProjectSchema
from zenml.zen_stores.schemas.schema_utils import build_foreign_key_field
from zenml.zen_stores.schemas.user_schemas import UserSchema

if TYPE_CHECKING:
    from zenml.models import PipelineUpdateModel
    from zenml.zen_stores.schemas.pipeline_run_schemas import PipelineRunSchema


class PipelineSchema(NamedSchema, table=True):
    """SQL Model for pipelines."""

    __tablename__ = "pipeline"

    docstring: Optional[str] = Field(sa_column=Column(TEXT, nullable=True))
    spec: str = Field(sa_column=Column(TEXT, nullable=False))

    project_id: UUID = build_foreign_key_field(
        source=__tablename__,
        target=ProjectSchema.__tablename__,
        source_column="project_id",
        target_column="id",
        ondelete="CASCADE",
        nullable=False,
    )
    project: "ProjectSchema" = Relationship(back_populates="pipelines")

    user_id: Optional[UUID] = build_foreign_key_field(
        source=__tablename__,
        target=UserSchema.__tablename__,
        source_column="user_id",
        target_column="id",
        ondelete="SET NULL",
        nullable=True,
    )

    user: Optional["UserSchema"] = Relationship(back_populates="pipelines")

    runs: List["PipelineRunSchema"] = Relationship(
        back_populates="pipeline",
        sa_relationship_kwargs={"order_by": "asc(PipelineRunSchema.created)"},
    )

    def to_model(
        self,
        _block_recursion: bool = False,
        last_x_runs: int = 3,
    ) -> "PipelineResponseModel":
        """Convert a `PipelineSchema` to a `PipelineModel`.

        Args:
            _block_recursion: Don't recursively fill attributes
            last_x_runs: How many runs to use for the execution status

        Returns:
            The created PipelineModel.
        """
        x_runs = self.runs[:last_x_runs]
        status_last_x_runs = []
        for run in x_runs:
            status_last_x_runs.append(run.status)
        if _block_recursion:
            return PipelineResponseModel(
                id=self.id,
                name=self.name,
                project=self.project.to_model(),
                docstring=self.docstring,
                spec=PipelineSpec.parse_raw(self.spec),
                created=self.created,
                updated=self.updated,
            )
        else:
            return PipelineResponseModel(
                id=self.id,
                name=self.name,
                project=self.project.to_model(),
<<<<<<< HEAD
                user=self.user.to_model(_block_recursion=True)
                if self.user
                else None,
=======
                user=self.user.to_model(True) if self.user else None,
>>>>>>> 368adbd3
                runs=[r.to_model(_block_recursion=True) for r in x_runs],
                docstring=self.docstring,
                spec=PipelineSpec.parse_raw(self.spec),
                created=self.created,
                updated=self.updated,
                status=status_last_x_runs,
            )

    def update(
        self, pipeline_update: "PipelineUpdateModel"
    ) -> "PipelineSchema":
        """Update a `PipelineSchema` with a `PipelineUpdateModel`.

        Args:
            pipeline_update: The update model.

        Returns:
            The updated `PipelineSchema`.
        """
        if pipeline_update.name:
            self.name = pipeline_update.name

        if pipeline_update.docstring:
            self.docstring = pipeline_update.docstring

        if pipeline_update.spec:
            self.spec = pipeline_update.spec.json(sort_keys=True)

        self.updated = datetime.utcnow()
        return self<|MERGE_RESOLUTION|>--- conflicted
+++ resolved
@@ -99,13 +99,7 @@
                 id=self.id,
                 name=self.name,
                 project=self.project.to_model(),
-<<<<<<< HEAD
-                user=self.user.to_model(_block_recursion=True)
-                if self.user
-                else None,
-=======
                 user=self.user.to_model(True) if self.user else None,
->>>>>>> 368adbd3
                 runs=[r.to_model(_block_recursion=True) for r in x_runs],
                 docstring=self.docstring,
                 spec=PipelineSpec.parse_raw(self.spec),
