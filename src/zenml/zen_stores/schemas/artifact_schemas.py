--- conflicted
+++ resolved
@@ -344,11 +344,8 @@
             updated=self.updated,
             tags=[t.tag.to_model() for t in self.tags],
             producer_pipeline_run_id=producer_pipeline_run_id,
-<<<<<<< HEAD
             save_type=ArtifactSaveType(self.save_type),
-=======
             artifact_store_id=self.artifact_store_id,
->>>>>>> ade66f4e
         )
 
         # Create the metadata of the model
