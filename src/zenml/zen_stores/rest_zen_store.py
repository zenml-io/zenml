--- conflicted
+++ resolved
@@ -374,13 +374,8 @@
             )
         return [User.parse_obj(user_dict) for user_dict in body]
 
-<<<<<<< HEAD
     def _get_user(self, user_name: str) -> User:
-        """Gets a specific user.
-=======
-    def get_user(self, user_name: str) -> User:
         """Get a specific user by name.
->>>>>>> 5ece98c8
 
         Args:
             user_name: Name of the user to get.
@@ -518,13 +513,8 @@
             )
         return [Project.parse_obj(project_dict) for project_dict in body]
 
-<<<<<<< HEAD
     def _get_project(self, project_name: str) -> Project:
-        """Gets a specific project.
-=======
-    def get_project(self, project_name: str) -> Project:
         """Get an existing project by name.
->>>>>>> 5ece98c8
 
         Args:
             project_name: Name of the project to get.
