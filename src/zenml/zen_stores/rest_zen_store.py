#  Copyright (c) ZenML GmbH 2022. All Rights Reserved.
#
#  Licensed under the Apache License, Version 2.0 (the "License");
#  you may not use this file except in compliance with the License.
#  You may obtain a copy of the License at:
#
#       https://www.apache.org/licenses/LICENSE-2.0
#
#  Unless required by applicable law or agreed to in writing, software
#  distributed under the License is distributed on an "AS IS" BASIS,
#  WITHOUT WARRANTIES OR CONDITIONS OF ANY KIND, either express
#  or implied. See the License for the specific language governing
#  permissions and limitations under the License.
"""REST Zen Store implementation."""
import json
import os
import re
from pathlib import Path, PurePath
from typing import (
    TYPE_CHECKING,
    Any,
    ClassVar,
    Dict,
    List,
    Optional,
    Type,
    TypeVar,
    Union,
)
from urllib.parse import urlparse
from uuid import UUID

import requests
import urllib3
from pydantic import BaseModel, validator

import zenml
from zenml.config.global_config import GlobalConfiguration
from zenml.config.store_config import StoreConfiguration
from zenml.constants import (
    API,
    ARTIFACTS,
    DISABLE_CLIENT_SERVER_MISMATCH_WARNING,
    EMAIL_ANALYTICS,
    ENV_ZENML_DISABLE_CLIENT_SERVER_MISMATCH_WARNING,
    FLAVORS,
    INFO,
    INPUTS,
    LOGIN,
    METADATA_CONFIG,
    PIPELINES,
    PROJECTS,
    ROLES,
    RUNS,
    STACK_COMPONENTS,
    STACKS,
    STEPS,
    TEAMS,
    USERS,
    VERSION_1,
)
from zenml.enums import StackComponentType, StoreType
from zenml.exceptions import (
    AuthorizationException,
    DoesNotExistException,
    EntityExistsError,
    IllegalOperationError,
    StackComponentExistsError,
    StackExistsError,
)
from zenml.io import fileio
from zenml.logger import get_logger
from zenml.models import RoleAssignmentModel
from zenml.models.server_models import ServerModel
<<<<<<< HEAD
from zenml.new_models import (
    ArtifactRequestModel,
    ComponentRequestModel,
    ComponentResponseModel,
    ComponentUpdateModel,
=======
from zenml.utils.analytics_utils import AnalyticsEvent, track
from zenml.utils.networking_utils import (
    replace_internal_hostname_with_localhost,
    replace_localhost_with_internal_hostname,
)
from zenml.zen_server.models.base_models import (
    CreateRequest,
    CreateResponse,
    UpdateRequest,
    UpdateResponse,
)
from zenml.zen_server.models.pipeline_models import (
    CreatePipelineRequest,
    UpdatePipelineRequest,
)
from zenml.zen_server.models.projects_models import (
    CreateProjectRequest,
    UpdateProjectRequest,
)
from zenml.zen_server.models.stack_models import (
    CreateStackRequest,
    UpdateStackRequest,
)
from zenml.zen_server.models.user_management_models import (
    CreateRoleRequest,
    CreateTeamRequest,
    CreateUserRequest,
    CreateUserResponse,
>>>>>>> 9a4ac80a
    EmailOptInModel,
    FlavorRequestModel,
    FlavorResponseModel,
    PipelineRequestModel,
    PipelineResponseModel,
    PipelineRunRequestModel,
    PipelineRunResponseModel,
    ProjectRequestModel,
    ProjectResponseModel,
    RoleAssignmentRequestModel,
    RoleAssignmentResponseModel,
    RoleRequestModel,
    RoleResponseModel,
    StackRequestModel,
    StackResponseModel,
    StackUpdateModel,
    StepRunRequestModel,
    StepRunResponseModel,
    TeamRequestModel,
    TeamResponseModel,
    UserRequestModel,
    UserResponseModel,
    UserUpdateModel,
)
from zenml.new_models.artifact_models import ArtifactResponseModel
from zenml.new_models.base_models import (
    BaseRequestModel,
    BaseResponseModel,
    ProjectScopedRequestModel,
    ProjectScopedResponseModel,
)
from zenml.utils.analytics_utils import AnalyticsEvent, track
from zenml.zen_stores.base_zen_store import BaseZenStore

logger = get_logger(__name__)

if TYPE_CHECKING:
    from ml_metadata.proto.metadata_store_pb2 import (
        ConnectionConfig,
        MetadataStoreClientConfig,
    )

    from zenml.new_models import UserAuthModel

# type alias for possible json payloads (the Anys are recursive Json instances)
Json = Union[Dict[str, Any], List[Any], str, int, float, bool, None]

AnyRequestModel = TypeVar("AnyRequestModel", bound=BaseRequestModel)
AnyProjestRequestModel = TypeVar(
    "AnyProjestRequestModel", bound=ProjectScopedRequestModel
)

AnyResponseModel = TypeVar("AnyResponseModel", bound=BaseResponseModel)
AnyProjestResponseModel = TypeVar(
    "AnyProjestResponseModel", bound=ProjectScopedResponseModel
)

DEFAULT_HTTP_TIMEOUT = 30


class RestZenStoreConfiguration(StoreConfiguration):
    """REST ZenML store configuration.

    Attributes:
        username: The username to use to connect to the Zen server.
        password: The password to use to connect to the Zen server.
        verify_ssl: Either a boolean, in which case it controls whether we
            verify the server's TLS certificate, or a string, in which case it
            must be a path to a CA bundle to use or the CA bundle value itself.
        http_timeout: The timeout to use for all requests.
    """

    type: StoreType = StoreType.REST
    username: str
    password: str = ""
    verify_ssl: Union[bool, str] = True
    http_timeout: int = DEFAULT_HTTP_TIMEOUT

    @validator("url")
    def validate_url(cls, url: str) -> str:
        """Validates that the URL is a well-formed REST store URL.

        Args:
            url: The URL to be validated.

        Returns:
            The validated URL without trailing slashes.

        Raises:
            ValueError: If the URL is not a well-formed REST store URL.
        """
        url = url.rstrip("/")
        scheme = re.search("^([a-z0-9]+://)", url)
        if scheme is None or scheme.group() not in ("https://", "http://"):
            raise ValueError(
                "Invalid URL for REST store: {url}. Should be in the form "
                "https://hostname[:port] or http://hostname[:port]."
            )

        # When running inside a container, if the URL uses localhost, the
        # target service will not be available. We try to replace localhost
        # with one of the special Docker or K3D internal hostnames.
        url = replace_localhost_with_internal_hostname(url)

        return url

    @validator("verify_ssl")
    def validate_verify_ssl(
        cls, verify_ssl: Union[bool, str]
    ) -> Union[bool, str]:
        """Validates that the verify_ssl field either points to a file or is a bool.

        Args:
            verify_ssl: The verify_ssl value to be validated.

        Returns:
            The validated verify_ssl value.
        """
        secret_folder = Path(
            GlobalConfiguration().local_stores_path,
            "certificates",
        )
        if isinstance(verify_ssl, bool) or verify_ssl.startswith(
            str(secret_folder)
        ):
            return verify_ssl

        if os.path.isfile(verify_ssl):
            with open(verify_ssl, "r") as f:
                verify_ssl = f.read()

        fileio.makedirs(str(secret_folder))
        file_path = Path(secret_folder, "ca_bundle.pem")
        with open(file_path, "w") as f:
            f.write(verify_ssl)
        file_path.chmod(0o600)
        verify_ssl = str(file_path)

        return verify_ssl

    @classmethod
    def supports_url_scheme(cls, url: str) -> bool:
        """Check if a URL scheme is supported by this store.

        Args:
            url: The URL to check.

        Returns:
            True if the URL scheme is supported, False otherwise.
        """
        return urlparse(url).scheme in ("http", "https")

    def expand_certificates(self) -> None:
        """Expands the certificates in the verify_ssl field."""
        # Load the certificate values back into the configuration
        if isinstance(self.verify_ssl, str) and os.path.isfile(self.verify_ssl):
            with open(self.verify_ssl, "r") as f:
                self.verify_ssl = f.read()

    @classmethod
    def copy_configuration(
        cls,
        config: "StoreConfiguration",
        config_path: str,
        load_config_path: Optional[PurePath] = None,
    ) -> "StoreConfiguration":
        """Create a copy of the store config using a different configuration path.

        This method is used to create a copy of the store configuration that can
        be loaded using a different configuration path or in the context of a
        new environment, such as a container image.

        The configuration files accompanying the store configuration are also
        copied to the new configuration path (e.g. certificates etc.).

        Args:
            config: The store configuration to copy.
            config_path: new path where the configuration copy will be loaded
                from.
            load_config_path: absolute path that will be used to load the copied
                configuration. This can be set to a value different from
                `config_path` if the configuration copy will be loaded from
                a different environment, e.g. when the configuration is copied
                to a container image and loaded using a different absolute path.
                This will be reflected in the paths and URLs encoded in the
                copied configuration.

        Returns:
            A new store configuration object that reflects the new configuration
            path.
        """
        assert isinstance(config, RestZenStoreConfiguration)
        config = config.copy(deep=True)

        # Load the certificate values back into the configuration
        config.expand_certificates()
        return config

    class Config:
        """Pydantic configuration class."""

        # Don't validate attributes when assigning them. This is necessary
        # because the `verify_ssl` attribute can be expanded to the contents
        # of the certificate file.
        validate_assignment = False
        # Forbid extra attributes set in the class.
        extra = "forbid"


class RestZenStore(BaseZenStore):
    """Store implementation for accessing data from a REST API."""

    config: RestZenStoreConfiguration
    TYPE: ClassVar[StoreType] = StoreType.REST
    CONFIG_TYPE: ClassVar[Type[StoreConfiguration]] = RestZenStoreConfiguration
    _api_token: Optional[str] = None
    _session: Optional[requests.Session] = None

    def _initialize_database(self) -> None:
        """Initialize the database."""
        # don't do anything for a REST store

    # ====================================
    # ZenML Store interface implementation
    # ====================================

    # --------------------------------
    # Initialization and configuration
    # --------------------------------

    def _initialize(self) -> None:
        """Initialize the REST store."""
        client_version = zenml.__version__
        server_version = self.get_store_info().version

        if not DISABLE_CLIENT_SERVER_MISMATCH_WARNING and (
            server_version != client_version
        ):
            logger.warning(
                "Your ZenML client version (%s) does not match the server "
                "version (%s). This version mismatch might lead to errors or "
                "unexpected behavior. \nTo disable this warning message, set "
                "the environment variable `%s=True`",
                client_version,
                server_version,
                ENV_ZENML_DISABLE_CLIENT_SERVER_MISMATCH_WARNING,
            )

    def get_store_info(self) -> ServerModel:
        """Get information about the server.

        Returns:
            Information about the server.
        """
        body = self.get(INFO)
        return ServerModel.parse_obj(body)

    # ------------
    # TFX Metadata
    # ------------

    def get_metadata_config(
        self, expand_certs: bool = False
    ) -> Union["ConnectionConfig", "MetadataStoreClientConfig"]:
        """Get the TFX metadata config of this ZenStore.

        Args:
            expand_certs: Whether to expand the certificate paths in the
                connection config to their value.

        Raises:
            ValueError: if the server response is invalid.

        Returns:
            The TFX metadata config of this ZenStore.
        """
        from google.protobuf.json_format import Parse, ParseError
        from ml_metadata.proto.metadata_store_pb2 import (
            ConnectionConfig,
            MetadataStoreClientConfig,
        )

        from zenml.zen_stores.sql_zen_store import SqlZenStoreConfiguration

        body = self.get(f"{METADATA_CONFIG}")
        if not isinstance(body, str):
            raise ValueError(
                f"Invalid response from server: {body}. Expected string."
            )

        # First try to parse the response as a ConnectionConfig, then as a
        # MetadataStoreClientConfig.
        try:
            metadata_config_pb = Parse(body, ConnectionConfig())
        except ParseError:
            return Parse(body, MetadataStoreClientConfig())

        # if the server returns a SQLite connection config, but the file is not
        # available locally, we need to replace the path with the local path of
        # the default local SQLite database
        if metadata_config_pb.HasField("sqlite") and not os.path.isfile(
            metadata_config_pb.sqlite.filename_uri
        ):
            message = (
                f"The ZenML server is using a SQLite database at "
                f"{metadata_config_pb.sqlite.filename_uri} that is not "
                f"available locally. Using the default local SQLite "
                f"database instead."
            )
            if not self.is_local_store():
                logger.warning(message)
            else:
                logger.debug(message)
            default_store_cfg = GlobalConfiguration().get_default_store()
            assert isinstance(default_store_cfg, SqlZenStoreConfiguration)
            return default_store_cfg.get_metadata_config()

        if metadata_config_pb.HasField("mysql"):
            # If the server returns a MySQL connection config with a hostname
            # that is a Docker or K3D internal hostname that cannot be resolved
            # locally, we need to replace it with localhost. We're assuming
            # that we're running on the host machine and the MySQL server can
            # be accessed via localhost.
            metadata_config_pb.mysql.host = (
                replace_internal_hostname_with_localhost(
                    metadata_config_pb.mysql.host
                )
            )

            if not expand_certs and metadata_config_pb.mysql.HasField(
                "ssl_options"
            ):
                # Save the certificates in a secure location on disk
                secret_folder = Path(
                    GlobalConfiguration().local_stores_path,
                    "certificates",
                )
                for key in ["ssl_key", "ssl_ca", "ssl_cert"]:
                    if not metadata_config_pb.mysql.ssl_options.HasField(
                        key.lstrip("ssl_")
                    ):
                        continue
                    content = getattr(
                        metadata_config_pb.mysql.ssl_options,
                        key.lstrip("ssl_"),
                    )
                    if content and not os.path.isfile(content):
                        fileio.makedirs(str(secret_folder))
                        file_path = Path(secret_folder, f"{key}.pem")
                        with open(file_path, "w") as f:
                            f.write(content)
                        file_path.chmod(0o600)
                        setattr(
                            metadata_config_pb.mysql.ssl_options,
                            key.lstrip("ssl_"),
                            str(file_path),
                        )

        return metadata_config_pb

    # ------
    # Stacks
    # ------

    @track(AnalyticsEvent.REGISTERED_STACK)
    def create_stack(self, stack: StackRequestModel) -> StackResponseModel:
        """Register a new stack.

        Args:
            stack: The stack to register.

        Returns:
            The registered stack.
        """
        return self._create_project_scoped_resource(
            resource=stack,
            route=STACKS,
            response_model=StackResponseModel,
        )

    def get_stack(self, stack_id: UUID) -> StackResponseModel:
        """Get a stack by its unique ID.

        Args:
            stack_id: The ID of the stack to get.

        Returns:
            The stack with the given ID.
        """
        return self._get_resource(
            resource_id=stack_id,
            route=STACKS,
            response_model=StackResponseModel,
        )

    def list_stacks(
        self,
        project_name_or_id: Optional[Union[str, UUID]] = None,
        user_name_or_id: Optional[Union[str, UUID]] = None,
        component_id: Optional[UUID] = None,
        name: Optional[str] = None,
        is_shared: Optional[bool] = None,
    ) -> List[StackResponseModel]:
        """List all stacks matching the given filter criteria.

        Args:
            project_name_or_id: ID or name of the Project containing the stack
            user_name_or_id: Optionally filter stacks by their owner
            component_id: Optionally filter for stacks that contain the
                          component
            name: Optionally filter stacks by their name
            is_shared: Optionally filter out stacks by whether they are shared
                or not
            hydrated: Flag to decide whether to return hydrated models.

        Returns:
            A list of all stacks matching the filter criteria.
        """
        filters = locals()
        filters.pop("self")
        return self._list_resources(
            route=STACKS,
            response_model=StackResponseModel,
            **filters,
        )

    @track(AnalyticsEvent.UPDATED_STACK)
    def update_stack(
        self, stack_id: UUID, stack_update: StackUpdateModel
    ) -> StackResponseModel:
        """Update a stack.


        Args:
            stack_id: The ID of the stack update.
            stack_update: The update request on the stack.

        Returns:
            The updated stack.

        Raises:
            KeyError: if the stack doesn't exist.
        """
        return self._update_resource(
            resource_id=stack_id,
            resource_update=stack_update,
            route=STACKS,
            response_model=StackResponseModel,
        )

    @track(AnalyticsEvent.DELETED_STACK)
    def delete_stack(self, stack_id: UUID) -> None:
        """Delete a stack.

        Args:
            stack_id: The ID of the stack to delete.
        """
        self._delete_resource(
            resource_id=stack_id,
            route=STACKS,
        )

    # ----------------
    # Stack components
    # ----------------

    @track(AnalyticsEvent.REGISTERED_STACK_COMPONENT)
    def create_stack_component(
        self,
        component: ComponentRequestModel,
    ) -> ComponentResponseModel:
        """Create a stack component.

        Args:
            component: The stack component to create.

        Returns:
            The created stack component.
        """
        return self._create_project_scoped_resource(
            resource=component,
            route=STACK_COMPONENTS,
            response_model=ComponentResponseModel,
        )

    def get_stack_component(self, component_id: UUID) -> ComponentResponseModel:
        """Get a stack component by ID.

        Args:
            component_id: The ID of the stack component to get.

        Returns:
            The stack component.
        """
        return self._get_resource(
            resource_id=component_id,
            route=STACK_COMPONENTS,
            response_model=ComponentResponseModel,
        )

    def list_stack_components(
        self,
        project_name_or_id: Optional[Union[str, UUID]] = None,
        user_name_or_id: Optional[Union[str, UUID]] = None,
        type: Optional[str] = None,
        flavor_name: Optional[str] = None,
        name: Optional[str] = None,
        is_shared: Optional[bool] = None,
    ) -> List[ComponentResponseModel]:
        """List all stack components matching the given filter criteria.

        Args:
            project_name_or_id: The ID or name of the Project to which the stack
                components belong
            type: Optionally filter by type of stack component
            flavor_name: Optionally filter by flavor
            user_name_or_id: Optionally filter stack components by the owner
            name: Optionally filter stack component by name
            is_shared: Optionally filter out stack component by whether they are
                shared or not

        Returns:
            A list of all stack components matching the filter criteria.
        """
        filters = locals()
        filters.pop("self")
        return self._list_resources(
            route=STACK_COMPONENTS,
            response_model=ComponentResponseModel,
            **filters,
        )

    @track(AnalyticsEvent.UPDATED_STACK_COMPONENT)
    def update_stack_component(
        self,
        component_id: UUID,
        component_update: ComponentUpdateModel,
    ) -> ComponentResponseModel:
        """Update an existing stack component.

        Args:
            component_id: The ID of the stack component to update.
            component_update: The update to be applied to the stack component.

        Returns:
            The updated stack component.
        """
        return self._update_resource(
            resource_id=component_id,
            resource_update=component_update,
            route=STACK_COMPONENTS,
            response_model=ComponentResponseModel,
        )

    @track(AnalyticsEvent.DELETED_STACK_COMPONENT)
    def delete_stack_component(self, component_id: UUID) -> None:
        """Delete a stack component.

        Args:
            component_id: The ID of the stack component to delete.
        """
        self._delete_resource(
            resource_id=component_id,
            route=STACK_COMPONENTS,
        )

    # -----------------------
    # Stack component flavors
    # -----------------------

    @track(AnalyticsEvent.CREATED_FLAVOR)
    def create_flavor(self, flavor: FlavorRequestModel) -> FlavorResponseModel:
        """Creates a new stack component flavor.

        Args:
            flavor: The stack component flavor to create.

        Returns:
            The newly created flavor.
        """
        return self._create_project_scoped_resource(
            resource=flavor,
            route=FLAVORS,
            response_model=FlavorResponseModel,
        )

    def get_flavor(self, flavor_id: UUID) -> FlavorResponseModel:
        """Get a stack component flavor by ID.

        Args:
            flavor_id: The ID of the stack component flavor to get.

        Returns:
            The stack component flavor.
        """
        return self._get_resource(
            resource_id=flavor_id,
            route=FLAVORS,
            response_model=FlavorResponseModel,
        )

    def list_flavors(
        self,
        project_name_or_id: Optional[Union[str, UUID]] = None,
        user_name_or_id: Optional[Union[str, UUID]] = None,
        component_type: Optional[StackComponentType] = None,
        name: Optional[str] = None,
        is_shared: Optional[bool] = None,
    ) -> List[FlavorResponseModel]:
        """List all stack component flavors matching the given filter criteria.

        Args:
            project_name_or_id: Optionally filter by the Project to which the
                component flavors belong
            user_name_or_id: Optionally filter by the owner
            component_type: Optionally filter by type of stack component
            name: Optionally filter flavors by name
            is_shared: Optionally filter out flavors by whether they are
                shared or not

        Returns:
            List of all the stack component flavors matching the given criteria.
        """
        filters = locals()
        filters.pop("self")
        return self._list_resources(
            route=FLAVORS,
            response_model=FlavorResponseModel,
            **filters,
        )

    @track(AnalyticsEvent.DELETED_FLAVOR)
    def delete_flavor(self, flavor_id: UUID) -> None:
        """Delete a stack component flavor.

        Args:
            flavor_id: The ID of the stack component flavor to delete.
        """
        self._delete_resource(
            resource_id=flavor_id,
            route=FLAVORS,
        )

    # -----
    # Users
    # -----

    @property
    def active_user_name(self) -> str:
        """Gets the active username.

        Returns:
            The active username.
        """
        return self.config.username

    @track(AnalyticsEvent.CREATED_USER)
    def create_user(self, user: UserRequestModel) -> UserResponseModel:
        """Creates a new user.

        Args:
            user: User to be created.

        Returns:
            The newly created user.
        """
        return self._create_resource(
            resource=user,
            route=USERS,
            response_model=UserResponseModel,
        )

    # TODO: Should this be name or id?
    def get_user(self, user_name_or_id: Union[str, UUID]) -> UserResponseModel:
        """Gets a specific user.

        Args:
            user_name_or_id: The name or ID of the user to get.

        Returns:
            The requested user, if it was found.
        """
        return self._get_resource(
            resource_id=user_name_or_id,
            route=USERS,
            response_model=UserResponseModel,
        )

    def get_auth_user(
        self, user_name_or_id: Union[str, UUID]
    ) -> "UserAuthModel":
        """Gets the auth model to a specific user.

        Args:
            user_name_or_id: The name or ID of the user to get.

        Returns:
            The requested user, if it was found.
        """
        raise NotImplementedError(
            "This method is only designed for use"
            " by the server endpoints. It is not designed"
            " to be called from the client side."
        )

    def list_users(self, name: Optional[str] = None) -> List[UserResponseModel]:
        """List all users.

        Args:
            name: Optionally filter by name

        Returns:
            A list of all users.
        """
        filters = locals()
        filters.pop("self")
        return self._list_resources(
            route=USERS,
            response_model=UserResponseModel,
            **filters,
        )

    @track(AnalyticsEvent.UPDATED_USER)
    def update_user(
        self, user_name_or_id: Union[str, UUID], user_update: UserUpdateModel
    ) -> UserResponseModel:
        """Updates an existing user.

        Args:
            user_name_or_id: The id of the user to update.
            user_update: The update to be applied to the user.

        Returns:
            The updated user.
        """
        return self._update_resource(
            resource_id=user_name_or_id,
            resource_update=user_update,
            route=USERS,
            response_model=UserResponseModel,
        )

    @track(AnalyticsEvent.DELETED_USER)
    def delete_user(self, user_name_or_id: Union[str, UUID]) -> None:
        """Deletes a user.

        Args:
            user_name_or_id: The name or ID of the user to delete.
        """
        self._delete_resource(
            resource_id=user_name_or_id,
            route=USERS,
        )

    def user_email_opt_in(
        self,
        user_name_or_id: Union[str, UUID],
        user_opt_in_response: bool,
        email: Optional[str] = None,
    ) -> UserResponseModel:
        """Persist user response to the email prompt.

        Args:
            user_name_or_id: The name or the ID of the user.
            user_opt_in_response: Whether this email should be associated
                with the user id in the telemetry
            email: The users email

        Returns:
            The updated user.
        """
        request = EmailOptInModel(
            email=email, email_opted_in=user_opt_in_response
        )
        route = f"{USERS}/{str(user_name_or_id)}{EMAIL_ANALYTICS}"

        response_body = self.put(route, body=request)
        user = UserResponseModel.parse_obj(response_body)
        return user

    # -----
    # Teams
    # -----

    @track(AnalyticsEvent.CREATED_TEAM)
    def create_team(self, team: TeamRequestModel) -> TeamResponseModel:
        """Creates a new team.

        Args:
            team: The team model to create.

        Returns:
            The newly created team.
        """
        return self._create_resource(
            resource=team,
            route=TEAMS,
            response_model=TeamResponseModel,
        )

    def get_team(self, team_name_or_id: Union[str, UUID]) -> TeamResponseModel:
        """Gets a specific team.

        Args:
            team_name_or_id: Name or ID of the team to get.

        Returns:
            The requested team.
        """
        return self._get_resource(
            resource_id=team_name_or_id,
            route=TEAMS,
            response_model=TeamResponseModel,
        )

    def list_teams(self, name: Optional[str] = None) -> List[TeamResponseModel]:
        """List all teams.

        Args:
            name: Optionally filter by name

        Returns:
            A list of all teams.
        """
        filters = locals()
        filters.pop("self")
        return self._list_resources(
            route=TEAMS,
            response_model=TeamResponseModel,
            **filters,
        )

    @track(AnalyticsEvent.UPDATED_TEAM)
    def update_team(
        self, team_id: UUID, team_update: TeamRequestModel
    ) -> TeamResponseModel:
        """Update an existing team.

        Args:
            team_id: The ID of the team to be updated.
            team_update: The update to be applied to the team.


        Returns:
            The updated team.
        """
        return self._update_resource(
            resource_id=team_id,
            resource_update=team_update,
            route=TEAMS,
            response_model=TeamResponseModel,
        )

    @track(AnalyticsEvent.DELETED_TEAM)
    def delete_team(self, team_name_or_id: Union[str, UUID]) -> None:
        """Deletes a team.

        Args:
            team_name_or_id: Name or ID of the team to delete.
        """
        self._delete_resource(
            resource_id=team_name_or_id,
            route=TEAMS,
        )

    # ---------------
    # Team membership
    # ---------------

    def get_users_for_team(
        self, team_name_or_id: Union[str, UUID]
    ) -> List[UserResponseModel]:
        """Fetches all users of a team.

        Args:
            team_name_or_id: The name or ID of the team for which to get users.

        Raises:
            NotImplementedError: This method is not implemented
        """
        raise NotImplementedError("Not Implemented")

    def get_teams_for_user(
        self, user_name_or_id: Union[str, UUID]
    ) -> List[TeamResponseModel]:
        """Fetches all teams for a user.

        Args:
            user_name_or_id: The name or ID of the user for which to get all
                teams.

        Raises:
            NotImplementedError: This method is not implemented
        """
        raise NotImplementedError("Not Implemented")

    def add_user_to_team(
        self,
        user_name_or_id: Union[str, UUID],
        team_name_or_id: Union[str, UUID],
    ) -> None:
        """Adds a user to a team.

        Args:
            user_name_or_id: Name or ID of the user to add to the team.
            team_name_or_id: Name or ID of the team to which to add the user to.

        Raises:
            NotImplementedError: This method is not implemented
        """
        raise NotImplementedError("Not Implemented")

    def remove_user_from_team(
        self,
        user_name_or_id: Union[str, UUID],
        team_name_or_id: Union[str, UUID],
    ) -> None:
        """Removes a user from a team.

        Args:
            user_name_or_id: Name or ID of the user to remove from the team.
            team_name_or_id: Name or ID of the team from which to remove the
                user.

        Raises:
            NotImplementedError: This method is not implemented
        """
        raise NotImplementedError("Not Implemented")

    # -----
    # Roles
    # -----

    @track(AnalyticsEvent.CREATED_ROLE)
    def create_role(self, role: RoleRequestModel) -> RoleResponseModel:
        """Creates a new role.

        Args:
            role: The role model to create.

        Returns:
            The newly created role.
        """
        return self._create_resource(
            resource=role,
            route=ROLES,
            response_model=RoleResponseModel,
        )

    # TODO: Should it be name or id or just id?
    def get_role(self, role_name_or_id: Union[str, UUID]) -> RoleResponseModel:
        """Gets a specific role.

        Args:
            role_name_or_id: Name or ID of the role to get.

        Returns:
            The requested role.
        """
        return self._get_resource(
            resource_id=role_name_or_id,
            route=ROLES,
            response_model=RoleResponseModel,
        )

    def list_roles(self, name: Optional[str] = None) -> List[RoleResponseModel]:
        """List all roles.

        Args:
            name: Optionally filter by name

        Returns:
            A list of all roles.
        """
        filters = locals()
        filters.pop("self")
        return self._list_resources(
            route=ROLES,
            response_model=RoleResponseModel,
            **filters,
        )

    @track(AnalyticsEvent.UPDATED_ROLE)
    def update_role(
        self, role_id: UUID, role_update: RoleRequestModel
    ) -> RoleResponseModel:
        """Update an existing role.

        Args:
            role_id: The ID of the role to be updated.
            role_update: The update to be applied to the role.

        Returns:
            The updated role.
        """
        return self._update_resource(
            resource_id=role_id,
            resource_update=role_update,
            route=ROLES,
            response_model=RoleResponseModel,
        )

    @track(AnalyticsEvent.DELETED_ROLE)
    def delete_role(self, role_name_or_id: Union[str, UUID]) -> None:
        """Deletes a role.

        Args:
            role_name_or_id: Name or ID of the role to delete.
        """
        self._delete_resource(
            resource_id=role_name_or_id,
            route=ROLES,
        )

    # ----------------
    # Role assignments
    # ----------------

    def list_role_assignments(
        self,
        project_name_or_id: Optional[Union[str, UUID]] = None,
        role_name_or_id: Optional[Union[str, UUID]] = None,
        team_name_or_id: Optional[Union[str, UUID]] = None,
        user_name_or_id: Optional[Union[str, UUID]] = None,
    ) -> List[RoleAssignmentModel]:
        """List all role assignments.

        Args:
            project_name_or_id: If provided, only list assignments for the given
                project
            role_name_or_id: If provided, only list assignments of the given
                role
            team_name_or_id: If provided, only list assignments for the given
                team
            user_name_or_id: If provided, only list assignments for the given
                user

        Returns:
            A list of all role assignments.
        """
        roles: List[RoleAssignmentModel] = []
        if user_name_or_id:
            roles.extend(
                self._list_resources(
                    route=f"{USERS}/{user_name_or_id}{ROLES}",
                    resource_model=RoleAssignmentModel,
                    project_name_or_id=project_name_or_id,
                )
            )
        if team_name_or_id:
            roles.extend(
                self._list_resources(
                    route=f"{TEAMS}/{team_name_or_id}{ROLES}",
                    resource_model=RoleAssignmentModel,
                    project_name_or_id=project_name_or_id,
                )
            )
        return roles

<<<<<<< HEAD
    def get_role_assignment(
        self, role_assignment_id: UUID
    ) -> RoleAssignmentResponseModel:
        """"""
=======
    def assign_role(
        self,
        role_name_or_id: Union[str, UUID],
        user_or_team_name_or_id: Union[str, UUID],
        project_name_or_id: Optional[Union[str, UUID]] = None,
        is_user: bool = True,
    ) -> None:
        """Assigns a role to a user or team, scoped to a specific project.

        Args:
            role_name_or_id: Name or ID of the role to assign.
            user_or_team_name_or_id: Name or ID of the user or team to which to
                assign the role.
            is_user: Whether `user_or_team_id` refers to a user or a team.
            project_name_or_id: Optional Name or ID of a project in which to
                assign the role. If this is not provided, the role will be
                assigned globally.
        """
        path = (
            f"{USERS}/{str(user_or_team_name_or_id)}{ROLES}"
            f"?role_name_or_id={role_name_or_id}"
        )
        logger.debug(f"Sending POST request to {path}...")
        self._request(
            "POST",
            self.url + API + VERSION_1 + path,
            data=json.dumps({}),
        )
>>>>>>> 9a4ac80a

    def delete_role_assignment(self, role_assignment_id: UUID) -> UUID:
        """"""

<<<<<<< HEAD
    def create_role_assignment(
        self, role_assignment: RoleAssignmentRequestModel
    ) -> RoleAssignmentResponseModel:
        """"""
=======
        Args:
            role_name_or_id: ID of the role to revoke.
            user_or_team_name_or_id: Name or ID of the user or team from which
                to revoke the role.
            is_user: Whether `user_or_team_id` refers to a user or a team.
            project_name_or_id: Optional ID of a project in which to revoke
                the role. If this is not provided, the role will be revoked
                globally.
        """
        path = (
            f"{USERS}/{str(user_or_team_name_or_id)}{ROLES}"
            f"/{str(role_name_or_id)}"
        )
        logger.debug(f"Sending POST request to {path}...")
        self._request(
            "DELETE",
            self.url + API + VERSION_1 + path,
            data=json.dumps({}),
        )
>>>>>>> 9a4ac80a

    # --------
    # Projects
    # --------

    @track(AnalyticsEvent.CREATED_PROJECT)
    def create_project(
        self, project: ProjectRequestModel
    ) -> ProjectResponseModel:
        """Creates a new project.

        Args:
            project: The project to create.

        Returns:
            The newly created project.
        """
        return self._create_resource(
            resource=project,
            route=PROJECTS,
            response_model=ProjectResponseModel,
        )

    # TODO: Should this be just the id?
    def get_project(
        self, project_name_or_id: Union[UUID, str]
    ) -> ProjectResponseModel:
        """Get an existing project by name or ID.

        Args:
            project_name_or_id: Name or ID of the project to get.

        Returns:
            The requested project.
        """
        return self._get_resource(
            resource_id=project_name_or_id,
            route=PROJECTS,
            response_model=ProjectResponseModel,
        )

    def list_projects(
        self, name: Optional[str] = None
    ) -> List[ProjectResponseModel]:
        """List all projects.

        Args:
            name: Optionally filter by name

        Returns:
            A list of all projects.
        """
        filters = locals()
        filters.pop("self")
        return self._list_resources(
            route=PROJECTS,
            response_model=ProjectResponseModel,
            **filters,
        )

    @track(AnalyticsEvent.UPDATED_PROJECT)
    def update_project(
        self, project_id: UUID, project_update: ProjectRequestModel
    ) -> ProjectResponseModel:
        """Update an existing project.

        Args:
            project_id: The ID of the project to be updated.
            project_update: The update to be applied to the project.

        Returns:
            The updated project.
        """
        return self._update_resource(
            resource_id=project_id,
            resource_update=project_update,
            route=PROJECTS,
            response_model=ProjectResponseModel,
        )

    @track(AnalyticsEvent.DELETED_PROJECT)
    def delete_project(self, project_name_or_id: Union[str, UUID]) -> None:
        """Deletes a project.

        Args:
            project_name_or_id: Name or ID of the project to delete.
        """
        self._delete_resource(
            resource_id=project_name_or_id,
            route=PROJECTS,
        )

    # ---------
    # Pipelines
    # ---------

    @track(AnalyticsEvent.CREATE_PIPELINE)
    def create_pipeline(
        self, pipeline: PipelineRequestModel
    ) -> PipelineResponseModel:
        """Creates a new pipeline in a project.

        Args:
            pipeline: The pipeline to create.

        Returns:
            The newly created pipeline.
        """
        return self._create_project_scoped_resource(
            resource=pipeline,
            route=PIPELINES,
            response_model=PipelineResponseModel,
        )

    def get_pipeline(self, pipeline_id: UUID) -> PipelineResponseModel:
        """Get a pipeline with a given ID.

        Args:
            pipeline_id: ID of the pipeline.

        Returns:
            The pipeline.
        """
        return self._get_resource(
            resource_id=pipeline_id,
            route=PIPELINES,
            response_model=PipelineResponseModel,
        )

    def list_pipelines(
        self,
        project_name_or_id: Optional[Union[str, UUID]] = None,
        user_name_or_id: Optional[Union[str, UUID]] = None,
        name: Optional[str] = None,
    ) -> List[PipelineResponseModel]:
        """List all pipelines in the project.

        Args:
            project_name_or_id: If provided, only list pipelines in this
            project.
            user_name_or_id: If provided, only list pipelines from this user.
            name: If provided, only list pipelines with this name.

        Returns:
            A list of pipelines.
        """
        filters = locals()
        filters.pop("self")
        return self._list_resources(
            route=PIPELINES,
            response_model=PipelineResponseModel,
            **filters,
        )

    @track(AnalyticsEvent.UPDATE_PIPELINE)
    def update_pipeline(
        self, pipeline_id: UUID, pipeline_update: PipelineResponseModel
    ) -> PipelineResponseModel:
        """Updates a pipeline.

        Args:
            pipeline_id: The ID of the pipeline to be updated.
            pipeline_update: The update to be applied.

        Returns:
            The updated pipeline.
        """
        return self._update_resource(
            resource_id=pipeline_id,
            resource_update=pipeline_update,
            route=PIPELINES,
            response_model=PipelineResponseModel,
        )

    @track(AnalyticsEvent.DELETE_PIPELINE)
    def delete_pipeline(self, pipeline_id: UUID) -> None:
        """Deletes a pipeline.

        Args:
            pipeline_id: The ID of the pipeline to delete.
        """
        self._delete_resource(
            resource_id=pipeline_id,
            route=PIPELINES,
        )

    # --------------
    # Pipeline runs
    # --------------

    def create_run(
        self, pipeline_run: PipelineRunRequestModel
    ) -> PipelineRunResponseModel:
        """Creates a pipeline run.

        Args:
            pipeline_run: The pipeline run to create.

        Returns:
            The created pipeline run.
        """
        return self._create_project_scoped_resource(
            resource=pipeline_run,
            route=RUNS,
        )

    def get_run(self, run_id: UUID) -> PipelineRunResponseModel:
        """Gets a pipeline run.

        Args:
            run_name_or_id: The name or ID of the pipeline run to get.

        Returns:
            The pipeline run.
        """
        return self._get_resource(
            resource_id=run_id,
            route=RUNS,
            response_model=PipelineRunResponseModel,
        )

    def list_runs(
        self,
        project_name_or_id: Optional[Union[str, UUID]] = None,
        stack_id: Optional[UUID] = None,
        component_id: Optional[UUID] = None,
        run_name: Optional[str] = None,
        user_name_or_id: Optional[Union[str, UUID]] = None,
        pipeline_id: Optional[UUID] = None,
        unlisted: bool = False,
    ) -> List[PipelineRunResponseModel]:
        """Gets all pipeline runs.

        Args:
            project_name_or_id: If provided, only return runs for this project.
            stack_id: If provided, only return runs for this stack.
            component_id: Optionally filter for runs that used the
                          component
            run_name: Run name if provided
            user_name_or_id: If provided, only return runs for this user.
            pipeline_id: If provided, only return runs for this pipeline.
            unlisted: If True, only return unlisted runs that are not
                associated with any pipeline (filter by `pipeline_id==None`).

        Returns:
            A list of all pipeline runs.
        """
        filters = locals()
        filters.pop("self")
        return self._list_resources(
            route=RUNS,
            response_model=PipelineRunResponseModel,
            **filters,
        )

    def update_run(
        self, run: PipelineRunRequestModel
    ) -> PipelineRunResponseModel:
        """Updates a pipeline run.

        Args:
            run: The pipeline run to use for the update.

        Returns:
            The updated pipeline run.
        """
        return self._update_resource(
            resource=run,
            route=RUNS,
        )

    # TODO: Figure out what exactly gets returned from this
    def get_run_component_side_effects(
        self,
        run_id: UUID,
        component_id: Optional[UUID] = None,
    ) -> Dict[str, Any]:
        """Gets the side effects for a component in a pipeline run.

        Args:
            run_id: The ID of the pipeline run to get.
            component_id: The ID of the component to get.
        """

    # ------------------
    # Pipeline run steps
    # ------------------

    def create_run_step(
        self, step: StepRunRequestModel
    ) -> StepRunResponseModel:
        """Creates a step.

        Args:
            step: The step to create.

        Returns:
            The created step.
        """
        return self._create_resource(
            resource=step,
            route=STEPS,
        )

    def get_run_step(self, step_id: UUID) -> StepRunResponseModel:
        """Get a step by ID.

        Args:
            step_id: The ID of the step to get.

        Returns:
            The step.
        """
        return self._get_resource(
            resource_id=step_id,
            route=STEPS,
            response_model=StepRunResponseModel,
        )

    def list_run_steps(
        self, run_id: Optional[UUID] = None
    ) -> List[StepRunResponseModel]:
        """Get all run steps.

        Args:
            run_id: If provided, only return steps for this pipeline run.

        Returns:
            A list of all run steps.
        """
        filters = locals()
        filters.pop("self")
        return self._list_resources(
            route=STEPS,
            resource_model=StepRunResponseModel,
            **filters,
        )

    def update_run_step(
        self, step: StepRunRequestModel
    ) -> StepRunResponseModel:
        """Updates a step.

        Args:
            step: The step to update.

        Returns:
            The updated step.
        """
        return self._update_resource(
            resource=step,
            route=STEPS,
        )

    def get_run_step_inputs(
        self, step_id: UUID
    ) -> Dict[str, ArtifactResponseModel]:
        """Get a list of inputs for a specific step.

        Args:
            step_id: The id of the step to get inputs for.

        Returns:
            A dict mapping artifact names to the input artifacts for the step.

        Raises:
            ValueError: if the response from the API is not a dict.
        """
        body = self.get(f"{STEPS}/{str(step_id)}{INPUTS}")
        if not isinstance(body, dict):
            raise ValueError(
                f"Bad API Response. Expected dict, got {type(body)}"
            )
        return {
            name: ArtifactResponseModel.parse_obj(entry)
            for name, entry in body.items()
        }

    # ---------
    # Artifacts
    # ---------

    def create_artifact(
        self, artifact: ArtifactRequestModel
    ) -> ArtifactResponseModel:
        """Creates an artifact.

        Args:
            artifact: The artifact to create.

        Returns:
            The created artifact.
        """
        return self._create_resource(
            resource=artifact,
            route=ARTIFACTS,
        )

    def list_artifacts(
        self,
        artifact_uri: Optional[str] = None,
        parent_step_id: Optional[UUID] = None,
    ) -> List[ArtifactResponseModel]:
        """Lists all artifacts.

        Args:
            artifact_uri: If specified, only artifacts with the given URI will
                be returned.
            parent_step_id: If specified, only artifacts for the given step run
                will be returned.

        Returns:
            A list of all artifacts.
        """
        filters = locals()
        filters.pop("self")
        return self._list_resources(
            route=ARTIFACTS,
            resource_model=ArtifactResponseModel,
            **filters,
        )

    # =======================
    # Internal helper methods
    # =======================

    def _get_auth_token(self) -> str:
        """Get the authentication token for the REST store.

        Returns:
            The authentication token.

        Raises:
            ValueError: if the response from the server isn't in the right format.
        """
        if self._api_token is None:
            response = self._handle_response(
                requests.post(
                    self.url + API + VERSION_1 + LOGIN,
                    data={
                        "username": self.config.username,
                        "password": self.config.password,
                    },
                    verify=self.config.verify_ssl,
                    timeout=self.config.http_timeout,
                )
            )
            if not isinstance(response, dict) or "access_token" not in response:
                raise ValueError(
                    f"Bad API Response. Expected access token dict, got "
                    f"{type(response)}"
                )
            self._api_token = response["access_token"]
        return self._api_token

    @property
    def session(self) -> requests.Session:
        """Authenticate to the ZenML server.

        Returns:
            A requests session with the authentication token.
        """
        if self._session is None:
            if self.config.verify_ssl is False:
                urllib3.disable_warnings(
                    urllib3.exceptions.InsecureRequestWarning
                )

            self._session = requests.Session()
            self._session.verify = self.config.verify_ssl
            token = self._get_auth_token()
            self._session.headers.update({"Authorization": "Bearer " + token})
            logger.debug("Authenticated to ZenML server.")
        return self._session

    @staticmethod
    def _handle_response(response: requests.Response) -> Json:
        """Handle API response, translating http status codes to Exception.

        Args:
            response: The response to handle.

        Returns:
            The parsed response.

        Raises:
            DoesNotExistException: If the response indicates that the
                requested entity does not exist.
            EntityExistsError: If the response indicates that the requested
                entity already exists.
            AuthorizationException: If the response indicates that the request
                is not authorized.
            IllegalOperationError: If the response indicates that the requested
                operation is forbidden.
            KeyError: If the response indicates that the requested entity
                does not exist.
            RuntimeError: If the response indicates that the requested entity
                does not exist.
            StackComponentExistsError: If the response indicates that the
                requested entity already exists.
            StackExistsError: If the response indicates that the requested
                entity already exists.
            ValueError: If the response indicates that the requested entity
                does not exist.
        """
        if 200 <= response.status_code < 300:
            try:
                payload: Json = response.json()
                return payload
            except requests.exceptions.JSONDecodeError:
                raise ValueError(
                    "Bad response from API. Expected json, got\n"
                    f"{response.text}"
                )
        elif response.status_code == 401:
            raise AuthorizationException(
                f"{response.status_code} Client Error: Unauthorized request to "
                f"URL {response.url}: {response.json().get('detail')}"
            )
        elif response.status_code == 403:
            msg = response.json().get("detail", response.text)
            if isinstance(msg, list):
                msg = msg[-1]
            raise IllegalOperationError(msg)
        elif response.status_code == 404:
            if "KeyError" in response.text:
                raise KeyError(
                    response.json().get("detail", (response.text,))[1]
                )
            elif "DoesNotExistException" in response.text:
                message = ": ".join(
                    response.json().get("detail", (response.text,))
                )
                raise DoesNotExistException(message)
            raise DoesNotExistException("Endpoint does not exist.")
        elif response.status_code == 409:
            if "StackComponentExistsError" in response.text:
                raise StackComponentExistsError(
                    message=": ".join(
                        response.json().get("detail", (response.text,))
                    )
                )
            elif "StackExistsError" in response.text:
                raise StackExistsError(
                    message=": ".join(
                        response.json().get("detail", (response.text,))
                    )
                )
            elif "EntityExistsError" in response.text:
                raise EntityExistsError(
                    message=": ".join(
                        response.json().get("detail", (response.text,))
                    )
                )
            else:
                raise ValueError(
                    ": ".join(response.json().get("detail", (response.text,)))
                )
        elif response.status_code == 422:
            raise RuntimeError(
                ": ".join(response.json().get("detail", (response.text,)))
            )
        elif response.status_code == 500:
            raise RuntimeError(response.text)
        else:
            raise RuntimeError(
                "Error retrieving from API. Got response "
                f"{response.status_code} with body:\n{response.text}"
            )

    def _request(
        self,
        method: str,
        url: str,
        params: Optional[Dict[str, Any]] = None,
        **kwargs: Any,
    ) -> Json:
        """Make a request to the REST API.

        Args:
            method: The HTTP method to use.
            url: The URL to request.
            params: The query parameters to pass to the endpoint.
            kwargs: Additional keyword arguments to pass to the request.

        Returns:
            The parsed response.
        """
        params = {k: str(v) for k, v in params.items()} if params else {}
        try:
            return self._handle_response(
                self.session.request(
                    method,
                    url,
                    params=params,
                    verify=self.config.verify_ssl,
                    timeout=self.config.http_timeout,
                    **kwargs,
                )
            )
        except AuthorizationException:
            # The authentication token could have expired; refresh it and try
            # again
            self._session = None
            return self._handle_response(
                self.session.request(
                    method,
                    url,
                    params=params,
                    verify=self.config.verify_ssl,
                    timeout=self.config.http_timeout,
                    **kwargs,
                )
            )

    def get(
        self, path: str, params: Optional[Dict[str, Any]] = None, **kwargs: Any
    ) -> Json:
        """Make a GET request to the given endpoint path.

        Args:
            path: The path to the endpoint.
            params: The query parameters to pass to the endpoint.
            kwargs: Additional keyword arguments to pass to the request.

        Returns:
            The response body.
        """
        logger.debug(f"Sending GET request to {path}...")
        return self._request(
            "GET", self.url + API + VERSION_1 + path, params=params, **kwargs
        )

    def delete(
        self, path: str, params: Optional[Dict[str, Any]] = None, **kwargs: Any
    ) -> Json:
        """Make a DELETE request to the given endpoint path.

        Args:
            path: The path to the endpoint.
            params: The query parameters to pass to the endpoint.
            kwargs: Additional keyword arguments to pass to the request.

        Returns:
            The response body.
        """
        logger.debug(f"Sending DELETE request to {path}...")
        return self._request(
            "DELETE", self.url + API + VERSION_1 + path, params=params, **kwargs
        )

    def post(
        self,
        path: str,
        body: BaseModel,
        params: Optional[Dict[str, Any]] = None,
        **kwargs: Any,
    ) -> Json:
        """Make a POST request to the given endpoint path.

        Args:
            path: The path to the endpoint.
            body: The body to send.
            params: The query parameters to pass to the endpoint.
            kwargs: Additional keyword arguments to pass to the request.

        Returns:
            The response body.
        """
        logger.debug(f"Sending POST request to {path}...")
        return self._request(
            "POST",
            self.url + API + VERSION_1 + path,
            data=body.json(),
            params=params,
            **kwargs,
        )

    def put(
        self,
        path: str,
        body: BaseModel,
        params: Optional[Dict[str, Any]] = None,
        **kwargs: Any,
    ) -> Json:
        """Make a PUT request to the given endpoint path.

        Args:
            path: The path to the endpoint.
            body: The body to send.
            params: The query parameters to pass to the endpoint.
            kwargs: Additional keyword arguments to pass to the request.

        Returns:
            The response body.
        """
        logger.debug(f"Sending PUT request to {path}...")
        return self._request(
            "PUT",
            self.url + API + VERSION_1 + path,
            data=body.json(exclude_unset=True),
            params=params,
            **kwargs,
        )

    def _create_resource(
        self,
        resource: BaseRequestModel,
        response_model: Type[AnyResponseModel],
        route: str,
    ) -> AnyResponseModel:
        """Create a new resource.

        Args:
            resource: The resource to create.
            route: The resource REST API route to use.
            response_model: Optional model to use to deserialize the response
                body. If not provided, the resource class itself will be used.

        Returns:
            The created resource.
        """
        response_body = self.post(f"{route}", body=resource)
        return response_model.parse_obj(response_body)

    def _create_project_scoped_resource(
        self,
        resource: ProjectScopedRequestModel,
        response_model: Type[AnyProjestResponseModel],
        route: str,
    ) -> AnyProjestResponseModel:
        """Create a new project scoped resource.

        Args:
            resource: The resource to create.
            route: The resource REST API route to use.
            response_model: Optional model to use to deserialize the response
                body. If not provided, the resource class itself will be used.

        Returns:
            The created resource.
        """
        return self._create_resource(
            resource=resource,
            response_model=response_model,
            route=f"{PROJECTS}/{str(resource.project)}{route}",
        )

    def _get_resource(
        self,
        resource_id: Union[str, UUID],
        route: str,
        response_model: Type[AnyResponseModel],
    ) -> AnyResponseModel:
        """Retrieve a single resource.

        Args:
            resource_id: The ID of the resource to retrieve.
            route: The resource REST API route to use.
            response_model: Model to use to serialize the response body.

        Returns:
            The retrieved resource.
        """
        body = self.get(f"{route}/{str(resource_id)}")
        return response_model.parse_obj(body)

    def _list_resources(
        self,
        route: str,
        response_model: Type[AnyResponseModel],
        **filters: Any,
    ) -> List[AnyResponseModel]:
        """Retrieve a list of resources filtered by some criteria.

        Args:
            route: The resource REST API route to use.
            resource_model: Model to use to serialize the response body.
            filters: Filter parameters to use in the query.

        Returns:
            List of retrieved resources matching the filter criteria.

        Raises:
            ValueError: If the value returned by the server is not a list.
        """
        # leave out filter params that are not supplied
        params = dict(filter(lambda x: x[1] is not None, filters.items()))
        body = self.get(f"{route}", params=params)
        if not isinstance(body, list):
            raise ValueError(
                f"Bad API Response. Expected list, got {type(body)}"
            )
        return [response_model.parse_obj(entry) for entry in body]

    def _update_resource(
        self,
        resource_id: UUID,
        resource_update: BaseRequestModel,
        response_model: Type[AnyResponseModel],
        route: str,
    ) -> AnyResponseModel:
        """Update an existing resource.

        Args:
            resource_id: The id of the resource to update.
            resource_update: The resource update.
            route: The resource REST API route to use.
            response_model: Optional model to use to deserialize the response
                body. If not provided, the resource class itself will be used.

        Returns:
            The updated resource.
        """
        response_body = self.put(
            f"{route}/{str(resource_id)}", body=resource_update
        )

        return response_model.parse_obj(response_body)

    def _delete_resource(
        self, resource_id: Union[str, UUID], route: str
    ) -> None:
        """Delete a resource.

        Args:
            resource_id: The ID of the resource to delete.
            route: The resource REST API route to use.
        """
        self.delete(f"{route}/{str(resource_id)}")

    def _sync_runs(self) -> None:
        """Syncs runs from MLMD.

        Raises:
            NotImplementedError: This internal method may not be called on a
                `RestZenStore`.
        """
        raise NotImplementedError<|MERGE_RESOLUTION|>--- conflicted
+++ resolved
@@ -72,42 +72,16 @@
 from zenml.logger import get_logger
 from zenml.models import RoleAssignmentModel
 from zenml.models.server_models import ServerModel
-<<<<<<< HEAD
+from zenml.utils.analytics_utils import AnalyticsEvent, track
+from zenml.utils.networking_utils import (
+    replace_internal_hostname_with_localhost,
+    replace_localhost_with_internal_hostname,
+)
 from zenml.new_models import (
     ArtifactRequestModel,
     ComponentRequestModel,
     ComponentResponseModel,
     ComponentUpdateModel,
-=======
-from zenml.utils.analytics_utils import AnalyticsEvent, track
-from zenml.utils.networking_utils import (
-    replace_internal_hostname_with_localhost,
-    replace_localhost_with_internal_hostname,
-)
-from zenml.zen_server.models.base_models import (
-    CreateRequest,
-    CreateResponse,
-    UpdateRequest,
-    UpdateResponse,
-)
-from zenml.zen_server.models.pipeline_models import (
-    CreatePipelineRequest,
-    UpdatePipelineRequest,
-)
-from zenml.zen_server.models.projects_models import (
-    CreateProjectRequest,
-    UpdateProjectRequest,
-)
-from zenml.zen_server.models.stack_models import (
-    CreateStackRequest,
-    UpdateStackRequest,
-)
-from zenml.zen_server.models.user_management_models import (
-    CreateRoleRequest,
-    CreateTeamRequest,
-    CreateUserRequest,
-    CreateUserResponse,
->>>>>>> 9a4ac80a
     EmailOptInModel,
     FlavorRequestModel,
     FlavorResponseModel,
@@ -1167,71 +1141,18 @@
             )
         return roles
 
-<<<<<<< HEAD
     def get_role_assignment(
         self, role_assignment_id: UUID
     ) -> RoleAssignmentResponseModel:
         """"""
-=======
-    def assign_role(
-        self,
-        role_name_or_id: Union[str, UUID],
-        user_or_team_name_or_id: Union[str, UUID],
-        project_name_or_id: Optional[Union[str, UUID]] = None,
-        is_user: bool = True,
-    ) -> None:
-        """Assigns a role to a user or team, scoped to a specific project.
-
-        Args:
-            role_name_or_id: Name or ID of the role to assign.
-            user_or_team_name_or_id: Name or ID of the user or team to which to
-                assign the role.
-            is_user: Whether `user_or_team_id` refers to a user or a team.
-            project_name_or_id: Optional Name or ID of a project in which to
-                assign the role. If this is not provided, the role will be
-                assigned globally.
-        """
-        path = (
-            f"{USERS}/{str(user_or_team_name_or_id)}{ROLES}"
-            f"?role_name_or_id={role_name_or_id}"
-        )
-        logger.debug(f"Sending POST request to {path}...")
-        self._request(
-            "POST",
-            self.url + API + VERSION_1 + path,
-            data=json.dumps({}),
-        )
->>>>>>> 9a4ac80a
 
     def delete_role_assignment(self, role_assignment_id: UUID) -> UUID:
         """"""
 
-<<<<<<< HEAD
     def create_role_assignment(
         self, role_assignment: RoleAssignmentRequestModel
     ) -> RoleAssignmentResponseModel:
         """"""
-=======
-        Args:
-            role_name_or_id: ID of the role to revoke.
-            user_or_team_name_or_id: Name or ID of the user or team from which
-                to revoke the role.
-            is_user: Whether `user_or_team_id` refers to a user or a team.
-            project_name_or_id: Optional ID of a project in which to revoke
-                the role. If this is not provided, the role will be revoked
-                globally.
-        """
-        path = (
-            f"{USERS}/{str(user_or_team_name_or_id)}{ROLES}"
-            f"/{str(role_name_or_id)}"
-        )
-        logger.debug(f"Sending POST request to {path}...")
-        self._request(
-            "DELETE",
-            self.url + API + VERSION_1 + path,
-            data=json.dumps({}),
-        )
->>>>>>> 9a4ac80a
 
     # --------
     # Projects
