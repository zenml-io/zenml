#  Copyright (c) ZenML GmbH 2022. All Rights Reserved.
#
#  Licensed under the Apache License, Version 2.0 (the "License");
#  you may not use this file except in compliance with the License.
#  You may obtain a copy of the License at:
#
#       https://www.apache.org/licenses/LICENSE-2.0
#
#  Unless required by applicable law or agreed to in writing, software
#  distributed under the License is distributed on an "AS IS" BASIS,
#  WITHOUT WARRANTIES OR CONDITIONS OF ANY KIND, either express
#  or implied. See the License for the specific language governing
#  permissions and limitations under the License.
"""REST Zen Store implementation."""
import os
import re
from pathlib import Path, PurePath
from typing import (
    TYPE_CHECKING,
    Any,
    ClassVar,
    Dict,
    List,
    Optional,
    Type,
    TypeVar,
    Union,
)
from urllib.parse import urlparse
from uuid import UUID

import requests
import urllib3
from pydantic import BaseModel, root_validator, validator

import zenml
from zenml.config.global_config import GlobalConfiguration
from zenml.config.store_config import StoreConfiguration
from zenml.constants import (
    API,
    ARTIFACTS,
    CURRENT_USER,
    DISABLE_CLIENT_SERVER_MISMATCH_WARNING,
    ENV_ZENML_DISABLE_CLIENT_SERVER_MISMATCH_WARNING,
    FLAVORS,
    INFO,
    LOGIN,
    PIPELINES,
    PROJECTS,
    ROLE_ASSIGNMENTS,
    ROLES,
    RUNS,
    SCHEDULES,
    STACK_COMPONENTS,
    STACKS,
    STEPS,
    TEAMS,
    USERS,
    VERSION_1,
)
from zenml.enums import ExecutionStatus, StackComponentType, StoreType
from zenml.exceptions import (
    AuthorizationException,
    DoesNotExistException,
    EntityExistsError,
    IllegalOperationError,
    StackComponentExistsError,
    StackExistsError,
)
from zenml.io import fileio
from zenml.logger import get_logger
from zenml.models import (
<<<<<<< HEAD
    ArtifactModel,
    ComponentModel,
    FlavorModel,
    HydratedStackModel,
    PipelineModel,
    PipelineRunModel,
    ProjectModel,
    RoleAssignmentModel,
    RoleModel,
    ScheduleModel,
    StackModel,
    StepRunModel,
    TeamModel,
    UserModel,
=======
    ArtifactRequestModel,
    ArtifactResponseModel,
    ComponentRequestModel,
    ComponentResponseModel,
    ComponentUpdateModel,
    FlavorRequestModel,
    FlavorResponseModel,
    PipelineRequestModel,
    PipelineResponseModel,
    PipelineRunRequestModel,
    PipelineRunResponseModel,
    PipelineRunUpdateModel,
    PipelineUpdateModel,
    ProjectRequestModel,
    ProjectResponseModel,
    ProjectUpdateModel,
    RoleAssignmentRequestModel,
    RoleAssignmentResponseModel,
    RoleRequestModel,
    RoleResponseModel,
    RoleUpdateModel,
    StackRequestModel,
    StackResponseModel,
    StackUpdateModel,
    StepRunRequestModel,
    StepRunResponseModel,
    StepRunUpdateModel,
    TeamRequestModel,
    TeamResponseModel,
    UserRequestModel,
    UserResponseModel,
    UserUpdateModel,
)
from zenml.models.base_models import (
    BaseRequestModel,
    BaseResponseModel,
    ProjectScopedRequestModel,
    ProjectScopedResponseModel,
>>>>>>> 4a9d6980
)
from zenml.models.server_models import ServerModel
from zenml.models.team_models import TeamUpdateModel
from zenml.utils.analytics_utils import AnalyticsEvent, track
from zenml.utils.networking_utils import (
    replace_localhost_with_internal_hostname,
)
from zenml.zen_stores.base_zen_store import BaseZenStore

logger = get_logger(__name__)

if TYPE_CHECKING:
    from zenml.models import UserAuthModel

# type alias for possible json payloads (the Anys are recursive Json instances)
Json = Union[Dict[str, Any], List[Any], str, int, float, bool, None]

AnyRequestModel = TypeVar("AnyRequestModel", bound=BaseRequestModel)
AnyProjestRequestModel = TypeVar(
    "AnyProjestRequestModel", bound=ProjectScopedRequestModel
)

AnyResponseModel = TypeVar("AnyResponseModel", bound=BaseResponseModel)
AnyProjestResponseModel = TypeVar(
    "AnyProjestResponseModel", bound=ProjectScopedResponseModel
)

DEFAULT_HTTP_TIMEOUT = 30


class RestZenStoreConfiguration(StoreConfiguration):
    """REST ZenML store configuration.

    Attributes:
        username: The username to use to connect to the Zen server.
        password: The password to use to connect to the Zen server.
        verify_ssl: Either a boolean, in which case it controls whether we
            verify the server's TLS certificate, or a string, in which case it
            must be a path to a CA bundle to use or the CA bundle value itself.
        http_timeout: The timeout to use for all requests.
    """

    type: StoreType = StoreType.REST
    username: Optional[str] = None
    password: Optional[str] = None
    api_token: Optional[str] = None
    verify_ssl: Union[bool, str] = True
    http_timeout: int = DEFAULT_HTTP_TIMEOUT

    @root_validator
    def validate_credentials(cls, values: Dict[str, Any]) -> Dict[str, Any]:
        """Validates the credentials provided in the values dictionary.

        Args:
            values: A dictionary containing the values to be validated.

        Raises:
            ValueError: If neither api_token nor username is set.

        Returns:
            The values dictionary.
        """
        # Check if the values dictionary contains either an api_token or a
        # username as non-empty strings.
        if values.get("api_token") or values.get("username"):
            return values
        else:
            raise ValueError(
                "Neither api_token nor username is set in the store config."
            )

    @validator("url")
    def validate_url(cls, url: str) -> str:
        """Validates that the URL is a well-formed REST store URL.

        Args:
            url: The URL to be validated.

        Returns:
            The validated URL without trailing slashes.

        Raises:
            ValueError: If the URL is not a well-formed REST store URL.
        """
        url = url.rstrip("/")
        scheme = re.search("^([a-z0-9]+://)", url)
        if scheme is None or scheme.group() not in ("https://", "http://"):
            raise ValueError(
                "Invalid URL for REST store: {url}. Should be in the form "
                "https://hostname[:port] or http://hostname[:port]."
            )

        # When running inside a container, if the URL uses localhost, the
        # target service will not be available. We try to replace localhost
        # with one of the special Docker or K3D internal hostnames.
        url = replace_localhost_with_internal_hostname(url)

        return url

    @validator("verify_ssl")
    def validate_verify_ssl(
        cls, verify_ssl: Union[bool, str]
    ) -> Union[bool, str]:
        """Validates that the verify_ssl either points to a file or is a bool.

        Args:
            verify_ssl: The verify_ssl value to be validated.

        Returns:
            The validated verify_ssl value.
        """
        secret_folder = Path(
            GlobalConfiguration().local_stores_path,
            "certificates",
        )
        if isinstance(verify_ssl, bool) or verify_ssl.startswith(
            str(secret_folder)
        ):
            return verify_ssl

        if os.path.isfile(verify_ssl):
            with open(verify_ssl, "r") as f:
                verify_ssl = f.read()

        fileio.makedirs(str(secret_folder))
        file_path = Path(secret_folder, "ca_bundle.pem")
        with open(file_path, "w") as f:
            f.write(verify_ssl)
        file_path.chmod(0o600)
        verify_ssl = str(file_path)

        return verify_ssl

    @classmethod
    def supports_url_scheme(cls, url: str) -> bool:
        """Check if a URL scheme is supported by this store.

        Args:
            url: The URL to check.

        Returns:
            True if the URL scheme is supported, False otherwise.
        """
        return urlparse(url).scheme in ("http", "https")

    def expand_certificates(self) -> None:
        """Expands the certificates in the verify_ssl field."""
        # Load the certificate values back into the configuration
        if isinstance(self.verify_ssl, str) and os.path.isfile(self.verify_ssl):
            with open(self.verify_ssl, "r") as f:
                self.verify_ssl = f.read()

    @classmethod
    def copy_configuration(
        cls,
        config: "StoreConfiguration",
        config_path: str,
        load_config_path: Optional[PurePath] = None,
    ) -> "StoreConfiguration":
        """Create a copy of the store config using a different path.

        This method is used to create a copy of the store configuration that can
        be loaded using a different configuration path or in the context of a
        new environment, such as a container image.

        The configuration files accompanying the store configuration are also
        copied to the new configuration path (e.g. certificates etc.).

        Args:
            config: The store configuration to copy.
            config_path: new path where the configuration copy will be loaded
                from.
            load_config_path: absolute path that will be used to load the copied
                configuration. This can be set to a value different from
                `config_path` if the configuration copy will be loaded from
                a different environment, e.g. when the configuration is copied
                to a container image and loaded using a different absolute path.
                This will be reflected in the paths and URLs encoded in the
                copied configuration.

        Returns:
            A new store configuration object that reflects the new configuration
            path.
        """
        assert isinstance(config, RestZenStoreConfiguration)
        assert config.api_token is not None
        config = config.copy(exclude={"username", "password"}, deep=True)
        # Load the certificate values back into the configuration
        config.expand_certificates()
        return config

    class Config:
        """Pydantic configuration class."""

        # Don't validate attributes when assigning them. This is necessary
        # because the `verify_ssl` attribute can be expanded to the contents
        # of the certificate file.
        validate_assignment = False
        # Forbid extra attributes set in the class.
        extra = "forbid"


class RestZenStore(BaseZenStore):
    """Store implementation for accessing data from a REST API."""

    config: RestZenStoreConfiguration
    TYPE: ClassVar[StoreType] = StoreType.REST
    CONFIG_TYPE: ClassVar[Type[StoreConfiguration]] = RestZenStoreConfiguration
    _api_token: Optional[str] = None
    _session: Optional[requests.Session] = None

    def _initialize_database(self) -> None:
        """Initialize the database."""
        # don't do anything for a REST store

    # ====================================
    # ZenML Store interface implementation
    # ====================================

    # --------------------------------
    # Initialization and configuration
    # --------------------------------

    def _initialize(self) -> None:
        """Initialize the REST store."""
        client_version = zenml.__version__
        server_version = self.get_store_info().version

        if not DISABLE_CLIENT_SERVER_MISMATCH_WARNING and (
            server_version != client_version
        ):
            logger.warning(
                "Your ZenML client version (%s) does not match the server "
                "version (%s). This version mismatch might lead to errors or "
                "unexpected behavior. \nTo disable this warning message, set "
                "the environment variable `%s=True`",
                client_version,
                server_version,
                ENV_ZENML_DISABLE_CLIENT_SERVER_MISMATCH_WARNING,
            )

    def get_store_info(self) -> ServerModel:
        """Get information about the server.

        Returns:
            Information about the server.
        """
        body = self.get(INFO)
        return ServerModel.parse_obj(body)

    # ------
    # Stacks
    # ------

    @track(AnalyticsEvent.REGISTERED_STACK)
    def create_stack(self, stack: StackRequestModel) -> StackResponseModel:
        """Register a new stack.

        Args:
            stack: The stack to register.

        Returns:
            The registered stack.
        """
        return self._create_project_scoped_resource(
            resource=stack,
            route=STACKS,
            response_model=StackResponseModel,
        )

    def get_stack(self, stack_id: UUID) -> StackResponseModel:
        """Get a stack by its unique ID.

        Args:
            stack_id: The ID of the stack to get.

        Returns:
            The stack with the given ID.
        """
        return self._get_resource(
            resource_id=stack_id,
            route=STACKS,
            response_model=StackResponseModel,
        )

    def list_stacks(
        self,
        project_name_or_id: Optional[Union[str, UUID]] = None,
        user_name_or_id: Optional[Union[str, UUID]] = None,
        component_id: Optional[UUID] = None,
        name: Optional[str] = None,
        is_shared: Optional[bool] = None,
    ) -> List[StackResponseModel]:
        """List all stacks matching the given filter criteria.

        Args:
            project_name_or_id: ID or name of the Project containing the stack
            user_name_or_id: Optionally filter stacks by their owner
            component_id: Optionally filter for stacks that contain the
                          component
            name: Optionally filter stacks by their name
            is_shared: Optionally filter out stacks by whether they are shared
                or not

        Returns:
            A list of all stacks matching the filter criteria.
        """
        filters = locals()
        filters.pop("self")
        return self._list_resources(
            route=STACKS,
            response_model=StackResponseModel,
            **filters,
        )

    @track(AnalyticsEvent.UPDATED_STACK)
    def update_stack(
        self, stack_id: UUID, stack_update: StackUpdateModel
    ) -> StackResponseModel:
        """Update a stack.

        Args:
            stack_id: The ID of the stack update.
            stack_update: The update request on the stack.

        Returns:
            The updated stack.
        """
        return self._update_resource(
            resource_id=stack_id,
            resource_update=stack_update,
            route=STACKS,
            response_model=StackResponseModel,
        )

    @track(AnalyticsEvent.DELETED_STACK)
    def delete_stack(self, stack_id: UUID) -> None:
        """Delete a stack.

        Args:
            stack_id: The ID of the stack to delete.
        """
        self._delete_resource(
            resource_id=stack_id,
            route=STACKS,
        )

    # ----------------
    # Stack components
    # ----------------

    @track(AnalyticsEvent.REGISTERED_STACK_COMPONENT)
    def create_stack_component(
        self,
        component: ComponentRequestModel,
    ) -> ComponentResponseModel:
        """Create a stack component.

        Args:
            component: The stack component to create.

        Returns:
            The created stack component.
        """
        return self._create_project_scoped_resource(
            resource=component,
            route=STACK_COMPONENTS,
            response_model=ComponentResponseModel,
        )

    def get_stack_component(self, component_id: UUID) -> ComponentResponseModel:
        """Get a stack component by ID.

        Args:
            component_id: The ID of the stack component to get.

        Returns:
            The stack component.
        """
        return self._get_resource(
            resource_id=component_id,
            route=STACK_COMPONENTS,
            response_model=ComponentResponseModel,
        )

    def list_stack_components(
        self,
        project_name_or_id: Optional[Union[str, UUID]] = None,
        user_name_or_id: Optional[Union[str, UUID]] = None,
        type: Optional[str] = None,
        flavor_name: Optional[str] = None,
        name: Optional[str] = None,
        is_shared: Optional[bool] = None,
    ) -> List[ComponentResponseModel]:
        """List all stack components matching the given filter criteria.

        Args:
            project_name_or_id: The ID or name of the Project to which the stack
                components belong
            type: Optionally filter by type of stack component
            flavor_name: Optionally filter by flavor
            user_name_or_id: Optionally filter stack components by the owner
            name: Optionally filter stack component by name
            is_shared: Optionally filter out stack component by whether they are
                shared or not

        Returns:
            A list of all stack components matching the filter criteria.
        """
        filters = locals()
        filters.pop("self")
        return self._list_resources(
            route=STACK_COMPONENTS,
            response_model=ComponentResponseModel,
            **filters,
        )

    @track(AnalyticsEvent.UPDATED_STACK_COMPONENT)
    def update_stack_component(
        self,
        component_id: UUID,
        component_update: ComponentUpdateModel,
    ) -> ComponentResponseModel:
        """Update an existing stack component.

        Args:
            component_id: The ID of the stack component to update.
            component_update: The update to be applied to the stack component.

        Returns:
            The updated stack component.
        """
        return self._update_resource(
            resource_id=component_id,
            resource_update=component_update,
            route=STACK_COMPONENTS,
            response_model=ComponentResponseModel,
        )

    @track(AnalyticsEvent.DELETED_STACK_COMPONENT)
    def delete_stack_component(self, component_id: UUID) -> None:
        """Delete a stack component.

        Args:
            component_id: The ID of the stack component to delete.
        """
        self._delete_resource(
            resource_id=component_id,
            route=STACK_COMPONENTS,
        )

    # -----------------------
    # Stack component flavors
    # -----------------------

    @track(AnalyticsEvent.CREATED_FLAVOR)
    def create_flavor(self, flavor: FlavorRequestModel) -> FlavorResponseModel:
        """Creates a new stack component flavor.

        Args:
            flavor: The stack component flavor to create.

        Returns:
            The newly created flavor.
        """
        return self._create_project_scoped_resource(
            resource=flavor,
            route=FLAVORS,
            response_model=FlavorResponseModel,
        )

    def get_flavor(self, flavor_id: UUID) -> FlavorResponseModel:
        """Get a stack component flavor by ID.

        Args:
            flavor_id: The ID of the stack component flavor to get.

        Returns:
            The stack component flavor.
        """
        return self._get_resource(
            resource_id=flavor_id,
            route=FLAVORS,
            response_model=FlavorResponseModel,
        )

    def list_flavors(
        self,
        project_name_or_id: Optional[Union[str, UUID]] = None,
        user_name_or_id: Optional[Union[str, UUID]] = None,
        component_type: Optional[StackComponentType] = None,
        name: Optional[str] = None,
        is_shared: Optional[bool] = None,
    ) -> List[FlavorResponseModel]:
        """List all stack component flavors matching the given filter criteria.

        Args:
            project_name_or_id: Optionally filter by the Project to which the
                component flavors belong
            user_name_or_id: Optionally filter by the owner
            component_type: Optionally filter by type of stack component
            name: Optionally filter flavors by name
            is_shared: Optionally filter out flavors by whether they are
                shared or not

        Returns:
            List of all the stack component flavors matching the given criteria.
        """
        filters = locals()
        filters.pop("self")
        return self._list_resources(
            route=FLAVORS,
            response_model=FlavorResponseModel,
            **filters,
        )

    @track(AnalyticsEvent.DELETED_FLAVOR)
    def delete_flavor(self, flavor_id: UUID) -> None:
        """Delete a stack component flavor.

        Args:
            flavor_id: The ID of the stack component flavor to delete.
        """
        self._delete_resource(
            resource_id=flavor_id,
            route=FLAVORS,
        )

    # -----
    # Users
    # -----

    @property
    def active_user_name(self) -> str:
        """Gets the active username.

        Either the username specified in the config, or the username of the
        currently authenticated user.

        Returns:
            The active username.
        """
        return self.config.username or self._get_active_user().name

    @track(AnalyticsEvent.CREATED_USER)
    def create_user(self, user: UserRequestModel) -> UserResponseModel:
        """Creates a new user.

        Args:
            user: User to be created.

        Returns:
            The newly created user.
        """
        return self._create_resource(
            resource=user,
            route=USERS + "?assign_default_role=False",
            response_model=UserResponseModel,
        )

    def _get_active_user(self) -> UserResponseModel:
        """Gets a specific user.

        Returns:
            The requested user, if it was found.
        """
        body = self.get(f"{CURRENT_USER}")
        return UserResponseModel.parse_obj(body)

    def get_user(self, user_name_or_id: Union[str, UUID]) -> UserResponseModel:
        """Gets a specific user.

        Args:
            user_name_or_id: The name or ID of the user to get.

        Returns:
            The requested user, if it was found.
        """
        return self._get_resource(
            resource_id=user_name_or_id,
            route=USERS,
            response_model=UserResponseModel,
        )

    def get_auth_user(
        self, user_name_or_id: Union[str, UUID]
    ) -> "UserAuthModel":
        """Gets the auth model to a specific user.

        Args:
            user_name_or_id: The name or ID of the user to get.

        Raises:
            NotImplementedError: This method is only available for the
                SQLZenStore.
        """
        raise NotImplementedError(
            "This method is only designed for use"
            " by the server endpoints. It is not designed"
            " to be called from the client side."
        )

    def list_users(self, name: Optional[str] = None) -> List[UserResponseModel]:
        """List all users.

        Args:
            name: Optionally filter by name

        Returns:
            A list of all users.
        """
        filters = locals()
        filters.pop("self")
        return self._list_resources(
            route=USERS,
            response_model=UserResponseModel,
            **filters,
        )

    @track(AnalyticsEvent.UPDATED_USER)
    def update_user(
        self, user_id: UUID, user_update: UserUpdateModel
    ) -> UserResponseModel:
        """Updates an existing user.

        Args:
            user_id: The id of the user to update.
            user_update: The update to be applied to the user.

        Returns:
            The updated user.
        """
        return self._update_resource(
            resource_id=user_id,
            resource_update=user_update,
            route=USERS,
            response_model=UserResponseModel,
        )

    @track(AnalyticsEvent.DELETED_USER)
    def delete_user(self, user_name_or_id: Union[str, UUID]) -> None:
        """Deletes a user.

        Args:
            user_name_or_id: The name or ID of the user to delete.
        """
        self._delete_resource(
            resource_id=user_name_or_id,
            route=USERS,
        )

    # -----
    # Teams
    # -----

    @track(AnalyticsEvent.CREATED_TEAM)
    def create_team(self, team: TeamRequestModel) -> TeamResponseModel:
        """Creates a new team.

        Args:
            team: The team model to create.

        Returns:
            The newly created team.
        """
        return self._create_resource(
            resource=team,
            route=TEAMS,
            response_model=TeamResponseModel,
        )

    def get_team(self, team_name_or_id: Union[str, UUID]) -> TeamResponseModel:
        """Gets a specific team.

        Args:
            team_name_or_id: Name or ID of the team to get.

        Returns:
            The requested team.
        """
        return self._get_resource(
            resource_id=team_name_or_id,
            route=TEAMS,
            response_model=TeamResponseModel,
        )

    def list_teams(self, name: Optional[str] = None) -> List[TeamResponseModel]:
        """List all teams.

        Args:
            name: Optionally filter by name

        Returns:
            A list of all teams.
        """
        filters = locals()
        filters.pop("self")
        return self._list_resources(
            route=TEAMS,
            response_model=TeamResponseModel,
            **filters,
        )

    @track(AnalyticsEvent.UPDATED_TEAM)
    def update_team(
        self, team_id: UUID, team_update: TeamUpdateModel
    ) -> TeamResponseModel:
        """Update an existing team.

        Args:
            team_id: The ID of the team to be updated.
            team_update: The update to be applied to the team.

        Returns:
            The updated team.
        """
        return self._update_resource(
            resource_id=team_id,
            resource_update=team_update,
            route=TEAMS,
            response_model=TeamResponseModel,
        )

    @track(AnalyticsEvent.DELETED_TEAM)
    def delete_team(self, team_name_or_id: Union[str, UUID]) -> None:
        """Deletes a team.

        Args:
            team_name_or_id: Name or ID of the team to delete.
        """
        self._delete_resource(
            resource_id=team_name_or_id,
            route=TEAMS,
        )

    # -----
    # Roles
    # -----

    @track(AnalyticsEvent.CREATED_ROLE)
    def create_role(self, role: RoleRequestModel) -> RoleResponseModel:
        """Creates a new role.

        Args:
            role: The role model to create.

        Returns:
            The newly created role.
        """
        return self._create_resource(
            resource=role,
            route=ROLES,
            response_model=RoleResponseModel,
        )

    def get_role(self, role_name_or_id: Union[str, UUID]) -> RoleResponseModel:
        """Gets a specific role.

        Args:
            role_name_or_id: Name or ID of the role to get.

        Returns:
            The requested role.
        """
        return self._get_resource(
            resource_id=role_name_or_id,
            route=ROLES,
            response_model=RoleResponseModel,
        )

    def list_roles(self, name: Optional[str] = None) -> List[RoleResponseModel]:
        """List all roles.

        Args:
            name: Optionally filter by name

        Returns:
            A list of all roles.
        """
        filters = locals()
        filters.pop("self")
        return self._list_resources(
            route=ROLES,
            response_model=RoleResponseModel,
            **filters,
        )

    @track(AnalyticsEvent.UPDATED_ROLE)
    def update_role(
        self, role_id: UUID, role_update: RoleUpdateModel
    ) -> RoleResponseModel:
        """Update an existing role.

        Args:
            role_id: The ID of the role to be updated.
            role_update: The update to be applied to the role.

        Returns:
            The updated role.
        """
        return self._update_resource(
            resource_id=role_id,
            resource_update=role_update,
            route=ROLES,
            response_model=RoleResponseModel,
        )

    @track(AnalyticsEvent.DELETED_ROLE)
    def delete_role(self, role_name_or_id: Union[str, UUID]) -> None:
        """Deletes a role.

        Args:
            role_name_or_id: Name or ID of the role to delete.
        """
        self._delete_resource(
            resource_id=role_name_or_id,
            route=ROLES,
        )

    # ----------------
    # Role assignments
    # ----------------

    def list_role_assignments(
        self,
        project_name_or_id: Optional[Union[str, UUID]] = None,
        role_name_or_id: Optional[Union[str, UUID]] = None,
        team_name_or_id: Optional[Union[str, UUID]] = None,
        user_name_or_id: Optional[Union[str, UUID]] = None,
    ) -> List[RoleAssignmentResponseModel]:
        """List all role assignments.

        Args:
            project_name_or_id: If provided, only list assignments for the given
                project
            role_name_or_id: If provided, only list assignments of the given
                role
            team_name_or_id: If provided, only list assignments for the given
                team
            user_name_or_id: If provided, only list assignments for the given
                user

        Returns:
            A list of all role assignments.
        """
        return self._list_resources(
            route=f"{ROLE_ASSIGNMENTS}",
            project_name_or_id=project_name_or_id,
            role_name_or_id=role_name_or_id,
            team_name_or_id=team_name_or_id,
            user_name_or_id=user_name_or_id,
            response_model=RoleAssignmentResponseModel,
        )

    def get_role_assignment(
        self, role_assignment_id: UUID
    ) -> RoleAssignmentResponseModel:
        """Get an existing role assignment by name or ID.

        Args:
            role_assignment_id: Name or ID of the role assignment to get.

        Returns:
            The requested project.
        """
        return self._get_resource(
            resource_id=role_assignment_id,
            route=ROLE_ASSIGNMENTS,
            response_model=RoleAssignmentResponseModel,
        )

    def delete_role_assignment(self, role_assignment_id: UUID) -> None:
        """Delete a specific role assignment.

        Args:
            role_assignment_id: The ID of the specific role assignment
        """
        self._delete_resource(
            resource_id=role_assignment_id,
            route=ROLE_ASSIGNMENTS,
        )

    def create_role_assignment(
        self, role_assignment: RoleAssignmentRequestModel
    ) -> RoleAssignmentResponseModel:
        """Creates a new role assignment.

        Args:
            role_assignment: The role assignment to create.

        Returns:
            The newly created project.
        """
        return self._create_resource(
            resource=role_assignment,
            route=ROLE_ASSIGNMENTS,
            response_model=RoleAssignmentResponseModel,
        )

    # --------
    # Projects
    # --------

    @track(AnalyticsEvent.CREATED_PROJECT)
    def create_project(
        self, project: ProjectRequestModel
    ) -> ProjectResponseModel:
        """Creates a new project.

        Args:
            project: The project to create.

        Returns:
            The newly created project.
        """
        return self._create_resource(
            resource=project,
            route=PROJECTS,
            response_model=ProjectResponseModel,
        )

    def get_project(
        self, project_name_or_id: Union[UUID, str]
    ) -> ProjectResponseModel:
        """Get an existing project by name or ID.

        Args:
            project_name_or_id: Name or ID of the project to get.

        Returns:
            The requested project.
        """
        return self._get_resource(
            resource_id=project_name_or_id,
            route=PROJECTS,
            response_model=ProjectResponseModel,
        )

    def list_projects(
        self, name: Optional[str] = None
    ) -> List[ProjectResponseModel]:
        """List all projects.

        Args:
            name: Optionally filter by name

        Returns:
            A list of all projects.
        """
        filters = locals()
        filters.pop("self")
        return self._list_resources(
            route=PROJECTS,
            response_model=ProjectResponseModel,
            **filters,
        )

    @track(AnalyticsEvent.UPDATED_PROJECT)
    def update_project(
        self, project_id: UUID, project_update: ProjectUpdateModel
    ) -> ProjectResponseModel:
        """Update an existing project.

        Args:
            project_id: The ID of the project to be updated.
            project_update: The update to be applied to the project.

        Returns:
            The updated project.
        """
        return self._update_resource(
            resource_id=project_id,
            resource_update=project_update,
            route=PROJECTS,
            response_model=ProjectResponseModel,
        )

    @track(AnalyticsEvent.DELETED_PROJECT)
    def delete_project(self, project_name_or_id: Union[str, UUID]) -> None:
        """Deletes a project.

        Args:
            project_name_or_id: Name or ID of the project to delete.
        """
        self._delete_resource(
            resource_id=project_name_or_id,
            route=PROJECTS,
        )

    # ---------
    # Pipelines
    # ---------

    @track(AnalyticsEvent.CREATE_PIPELINE)
    def create_pipeline(
        self, pipeline: PipelineRequestModel
    ) -> PipelineResponseModel:
        """Creates a new pipeline in a project.

        Args:
            pipeline: The pipeline to create.

        Returns:
            The newly created pipeline.
        """
        return self._create_project_scoped_resource(
            resource=pipeline,
            route=PIPELINES,
            response_model=PipelineResponseModel,
        )

    def get_pipeline(self, pipeline_id: UUID) -> PipelineResponseModel:
        """Get a pipeline with a given ID.

        Args:
            pipeline_id: ID of the pipeline.

        Returns:
            The pipeline.
        """
        return self._get_resource(
            resource_id=pipeline_id,
            route=PIPELINES,
            response_model=PipelineResponseModel,
        )

    def list_pipelines(
        self,
        project_name_or_id: Optional[Union[str, UUID]] = None,
        user_name_or_id: Optional[Union[str, UUID]] = None,
        name: Optional[str] = None,
    ) -> List[PipelineResponseModel]:
        """List all pipelines in the project.

        Args:
            project_name_or_id: If provided, only list pipelines in this
                project.
            user_name_or_id: If provided, only list pipelines from this user.
            name: If provided, only list pipelines with this name.

        Returns:
            A list of pipelines.
        """
        filters = locals()
        filters.pop("self")
        return self._list_resources(
            route=PIPELINES,
            response_model=PipelineResponseModel,
            **filters,
        )

    @track(AnalyticsEvent.UPDATE_PIPELINE)
    def update_pipeline(
        self, pipeline_id: UUID, pipeline_update: PipelineUpdateModel
    ) -> PipelineResponseModel:
        """Updates a pipeline.

        Args:
            pipeline_id: The ID of the pipeline to be updated.
            pipeline_update: The update to be applied.

        Returns:
            The updated pipeline.
        """
        return self._update_resource(
            resource_id=pipeline_id,
            resource_update=pipeline_update,
            route=PIPELINES,
            response_model=PipelineResponseModel,
        )

    @track(AnalyticsEvent.DELETE_PIPELINE)
    def delete_pipeline(self, pipeline_id: UUID) -> None:
        """Deletes a pipeline.

        Args:
            pipeline_id: The ID of the pipeline to delete.
        """
        self._delete_resource(
            resource_id=pipeline_id,
            route=PIPELINES,
        )

    # ---------
    # Schedules
    # ---------

    def create_schedule(self, schedule: ScheduleModel) -> ScheduleModel:
        """Creates a new schedule.

        Args:
            schedule: The schedule to create.

        Returns:
            The newly created schedule.
        """
        return self._create_project_scoped_resource(
            resource=schedule,
            route=SCHEDULES,
        )

    def get_schedule(self, schedule_id: UUID) -> ScheduleModel:
        """Get a schedule with a given ID.

        Args:
            schedule_id: ID of the schedule.

        Returns:
            The schedule.
        """
        return self._get_resource(
            resource_id=schedule_id,
            route=SCHEDULES,
            resource_model=ScheduleModel,
        )

    def list_schedules(
        self,
        project_name_or_id: Optional[Union[str, UUID]] = None,
        user_name_or_id: Optional[Union[str, UUID]] = None,
        pipeline_id: Optional[UUID] = None,
        name: Optional[str] = None,
    ) -> List[ScheduleModel]:
        """List all schedules in the project.

        Args:
            project_name_or_id: If provided, only list schedules in this project.
            user_name_or_id: If provided, only list schedules from this user.
            pipeline_id: If provided, only list schedules for this pipeline.
            name: If provided, only list schedules with this name.

        Returns:
            A list of schedules.
        """
        filters = locals()
        filters.pop("self")
        return self._list_resources(
            route=SCHEDULES,
            resource_model=ScheduleModel,
            **filters,
        )

    def update_schedule(self, schedule: ScheduleModel) -> ScheduleModel:
        """Updates a schedule.

        Args:
            schedule: The schedule to use for the update.

        Returns:
            The updated schedule.
        """
        return self._update_resource(
            resource=schedule,
            route=SCHEDULES,
        )

    # --------------
    # Pipeline runs
    # --------------

    def create_run(
        self, pipeline_run: PipelineRunRequestModel
    ) -> PipelineRunResponseModel:
        """Creates a pipeline run.

        Args:
            pipeline_run: The pipeline run to create.

        Returns:
            The created pipeline run.
        """
        return self._create_project_scoped_resource(
            resource=pipeline_run,
            response_model=PipelineRunResponseModel,
            route=RUNS,
        )

    def get_run(
        self, run_name_or_id: Union[UUID, str]
    ) -> PipelineRunResponseModel:
        """Gets a pipeline run.

        Args:
            run_name_or_id: The name or ID of the pipeline run to get.

        Returns:
            The pipeline run.
        """
        return self._get_resource(
            resource_id=run_name_or_id,
            route=RUNS,
            response_model=PipelineRunResponseModel,
        )

    def get_or_create_run(
        self, pipeline_run: PipelineRunRequestModel
    ) -> PipelineRunResponseModel:
        """Gets or creates a pipeline run.

        If a run with the same ID or name already exists, it is returned.
        Otherwise, a new run is created.

        Args:
            pipeline_run: The pipeline run to get or create.

        Returns:
            The pipeline run.
        """
        return self._create_project_scoped_resource(
            resource=pipeline_run,
            route=RUNS,
            response_model=PipelineRunResponseModel,
            params={"get_if_exists": True},
        )

    def list_runs(
        self,
        name: Optional[str] = None,
        project_name_or_id: Optional[Union[str, UUID]] = None,
        stack_id: Optional[UUID] = None,
        component_id: Optional[UUID] = None,
        user_name_or_id: Optional[Union[str, UUID]] = None,
        pipeline_id: Optional[UUID] = None,
        unlisted: bool = False,
    ) -> List[PipelineRunResponseModel]:
        """Gets all pipeline runs.

        Args:
            project_name_or_id: If provided, only return runs for this project.
            stack_id: If provided, only return runs for this stack.
            component_id: Optionally filter for runs that used the
                          component
            name: Run name if provided
            user_name_or_id: If provided, only return runs for this user.
            pipeline_id: If provided, only return runs for this pipeline.
            unlisted: If True, only return unlisted runs that are not
                associated with any pipeline (filter by `pipeline_id==None`).

        Returns:
            A list of all pipeline runs.
        """
        filters = locals()
        filters.pop("self")
        return self._list_resources(
            route=RUNS,
            response_model=PipelineRunResponseModel,
            **filters,
        )

    def update_run(
        self, run_id: UUID, run_update: PipelineRunUpdateModel
    ) -> PipelineRunResponseModel:
        """Updates a pipeline run.

        Args:
            run_id: The ID of the pipeline run to update.
            run_update: The update to be applied to the pipeline run.


        Returns:
            The updated pipeline run.
        """
        return self._update_resource(
            resource_id=run_id,
            resource_update=run_update,
            response_model=PipelineRunResponseModel,
            route=RUNS,
        )

    # ------------------
    # Pipeline run steps
    # ------------------

    def create_run_step(
        self, step_run: StepRunRequestModel
    ) -> StepRunResponseModel:
        """Creates a step run.

        Args:
            step_run: The step run to create.

        Returns:
            The created step run.
        """
        return self._create_resource(
            resource=step_run,
            response_model=StepRunResponseModel,
            route=STEPS,
        )

    def get_run_step(self, step_run_id: UUID) -> StepRunResponseModel:
        """Get a step run by ID.

        Args:
            step_run_id: The ID of the step run to get.

        Returns:
            The step run.
        """
        return self._get_resource(
            resource_id=step_run_id,
            route=STEPS,
            response_model=StepRunResponseModel,
        )

    def list_run_steps(
        self,
        run_id: Optional[UUID] = None,
        project_id: Optional[UUID] = None,
        cache_key: Optional[str] = None,
        status: Optional[ExecutionStatus] = None,
    ) -> List[StepRunResponseModel]:
        """Get all step runs.

        Args:
            run_id: If provided, only return steps for this pipeline run.
            project_id: If provided, only return step runs in this project.
            cache_key: If provided, only return steps with this cache key.
            status: If provided, only return steps with this status.

        Returns:
            A list of step runs.
        """
        filters = locals()
        filters.pop("self")
        return self._list_resources(
            route=STEPS,
            resource_model=StepRunResponseModel,
            response_model=StepRunResponseModel,
            **filters,
        )

    def update_run_step(
        self,
        step_run_id: UUID,
        step_run_update: StepRunUpdateModel,
    ) -> StepRunResponseModel:
        """Updates a step run.

        Args:
            step_run_id: The ID of the step to update.
            step_run_update: The update to be applied to the step.

        Returns:
            The updated step run.
        """
        return self._update_resource(
            resource_id=step_run_id,
            resource_update=step_run_update,
            response_model=StepRunResponseModel,
            route=STEPS,
        )

    # ---------
    # Artifacts
    # ---------

    def create_artifact(
        self, artifact: ArtifactRequestModel
    ) -> ArtifactResponseModel:
        """Creates an artifact.

        Args:
            artifact: The artifact to create.

        Returns:
            The created artifact.
        """
        return self._create_resource(
            resource=artifact,
            response_model=ArtifactResponseModel,
            route=ARTIFACTS,
        )

    def get_artifact(self, artifact_id: UUID) -> ArtifactResponseModel:
        """Gets an artifact.

        Args:
            artifact_id: The ID of the artifact to get.

        Returns:
            The artifact.
        """
        return self._get_resource(
            resource_id=artifact_id,
            route=ARTIFACTS,
            response_model=ArtifactResponseModel,
        )

    def list_artifacts(
        self,
        artifact_uri: Optional[str] = None,
    ) -> List[ArtifactResponseModel]:
        """Lists all artifacts.

        Args:
            artifact_uri: If specified, only artifacts with the given URI will
                be returned.

        Returns:
            A list of all artifacts.
        """
        filters = locals()
        filters.pop("self")
        return self._list_resources(
            route=ARTIFACTS,
            resource_model=ArtifactResponseModel,
            response_model=ArtifactResponseModel,
            **filters,
        )

    # =======================
    # Internal helper methods
    # =======================

    def _get_auth_token(self) -> str:
        """Get the authentication token for the REST store.

        Returns:
            The authentication token.

        Raises:
            ValueError: if the response from the server isn't in the right
                format.
        """
        if self._api_token is None:
            # Check if the API token is already stored in the config
            if self.config.api_token:
                self._api_token = self.config.api_token
            # Check if the username and password are provided in the config
            elif (
                self.config.username is not None
                and self.config.password is not None
            ):
                response = self._handle_response(
                    requests.post(
                        self.url + API + VERSION_1 + LOGIN,
                        data={
                            "username": self.config.username,
                            "password": self.config.password,
                        },
                        verify=self.config.verify_ssl,
                        timeout=self.config.http_timeout,
                    )
                )
                if (
                    not isinstance(response, dict)
                    or "access_token" not in response
                ):
                    raise ValueError(
                        f"Bad API Response. Expected access token dict, got "
                        f"{type(response)}"
                    )
                self._api_token = response["access_token"]
                self.config.api_token = self._api_token
            else:
                raise ValueError(
                    "No API token or username/password provided. Please "
                    "provide either a token or a username and password in "
                    "the ZenStore config."
                )
        return self._api_token

    @property
    def session(self) -> requests.Session:
        """Authenticate to the ZenML server.

        Returns:
            A requests session with the authentication token.
        """
        if self._session is None:
            if self.config.verify_ssl is False:
                urllib3.disable_warnings(
                    urllib3.exceptions.InsecureRequestWarning
                )

            self._session = requests.Session()
            self._session.verify = self.config.verify_ssl
            token = self._get_auth_token()
            self._session.headers.update({"Authorization": "Bearer " + token})
            logger.debug("Authenticated to ZenML server.")
        return self._session

    @staticmethod
    def _handle_response(response: requests.Response) -> Json:
        """Handle API response, translating http status codes to Exception.

        Args:
            response: The response to handle.

        Returns:
            The parsed response.

        Raises:
            DoesNotExistException: If the response indicates that the
                requested entity does not exist.
            EntityExistsError: If the response indicates that the requested
                entity already exists.
            AuthorizationException: If the response indicates that the request
                is not authorized.
            IllegalOperationError: If the response indicates that the requested
                operation is forbidden.
            KeyError: If the response indicates that the requested entity
                does not exist.
            RuntimeError: If the response indicates that the requested entity
                does not exist.
            StackComponentExistsError: If the response indicates that the
                requested entity already exists.
            StackExistsError: If the response indicates that the requested
                entity already exists.
            ValueError: If the response indicates that the requested entity
                does not exist.
        """
        if 200 <= response.status_code < 300:
            try:
                payload: Json = response.json()
                return payload
            except requests.exceptions.JSONDecodeError:
                raise ValueError(
                    "Bad response from API. Expected json, got\n"
                    f"{response.text}"
                )
        elif response.status_code == 401:
            raise AuthorizationException(
                f"{response.status_code} Client Error: Unauthorized request to "
                f"URL {response.url}: {response.json().get('detail')}"
            )
        elif response.status_code == 403:
            msg = response.json().get("detail", response.text)
            if isinstance(msg, list):
                msg = msg[-1]
            raise IllegalOperationError(msg)
        elif response.status_code == 404:
            if "KeyError" in response.text:
                raise KeyError(
                    response.json().get("detail", (response.text,))[1]
                )
            elif "DoesNotExistException" in response.text:
                message = ": ".join(
                    response.json().get("detail", (response.text,))
                )
                raise DoesNotExistException(message)
            raise DoesNotExistException("Endpoint does not exist.")
        elif response.status_code == 409:
            if "StackComponentExistsError" in response.text:
                raise StackComponentExistsError(
                    message=": ".join(
                        response.json().get("detail", (response.text,))
                    )
                )
            elif "StackExistsError" in response.text:
                raise StackExistsError(
                    message=": ".join(
                        response.json().get("detail", (response.text,))
                    )
                )
            elif "EntityExistsError" in response.text:
                raise EntityExistsError(
                    message=": ".join(
                        response.json().get("detail", (response.text,))
                    )
                )
            else:
                raise ValueError(
                    ": ".join(response.json().get("detail", (response.text,)))
                )
        elif response.status_code == 422:
            msg = response.json().get("detail", response.text)
            if isinstance(msg, list):
                msg = msg[-1]
            raise RuntimeError(msg)
        elif response.status_code == 500:
            raise RuntimeError(response.text)
        else:
            raise RuntimeError(
                "Error retrieving from API. Got response "
                f"{response.status_code} with body:\n{response.text}"
            )

    def _request(
        self,
        method: str,
        url: str,
        params: Optional[Dict[str, Any]] = None,
        **kwargs: Any,
    ) -> Json:
        """Make a request to the REST API.

        Args:
            method: The HTTP method to use.
            url: The URL to request.
            params: The query parameters to pass to the endpoint.
            kwargs: Additional keyword arguments to pass to the request.

        Returns:
            The parsed response.
        """
        params = {k: str(v) for k, v in params.items()} if params else {}
        try:
            return self._handle_response(
                self.session.request(
                    method,
                    url,
                    params=params,
                    verify=self.config.verify_ssl,
                    timeout=self.config.http_timeout,
                    **kwargs,
                )
            )
        except AuthorizationException:
            # The authentication token could have expired; refresh it and try
            # again
            self._session = None
            return self._handle_response(
                self.session.request(
                    method,
                    url,
                    params=params,
                    verify=self.config.verify_ssl,
                    timeout=self.config.http_timeout,
                    **kwargs,
                )
            )

    def get(
        self, path: str, params: Optional[Dict[str, Any]] = None, **kwargs: Any
    ) -> Json:
        """Make a GET request to the given endpoint path.

        Args:
            path: The path to the endpoint.
            params: The query parameters to pass to the endpoint.
            kwargs: Additional keyword arguments to pass to the request.

        Returns:
            The response body.
        """
        logger.debug(f"Sending GET request to {path}...")
        return self._request(
            "GET", self.url + API + VERSION_1 + path, params=params, **kwargs
        )

    def delete(
        self, path: str, params: Optional[Dict[str, Any]] = None, **kwargs: Any
    ) -> Json:
        """Make a DELETE request to the given endpoint path.

        Args:
            path: The path to the endpoint.
            params: The query parameters to pass to the endpoint.
            kwargs: Additional keyword arguments to pass to the request.

        Returns:
            The response body.
        """
        logger.debug(f"Sending DELETE request to {path}...")
        return self._request(
            "DELETE", self.url + API + VERSION_1 + path, params=params, **kwargs
        )

    def post(
        self,
        path: str,
        body: BaseModel,
        params: Optional[Dict[str, Any]] = None,
        **kwargs: Any,
    ) -> Json:
        """Make a POST request to the given endpoint path.

        Args:
            path: The path to the endpoint.
            body: The body to send.
            params: The query parameters to pass to the endpoint.
            kwargs: Additional keyword arguments to pass to the request.

        Returns:
            The response body.
        """
        logger.debug(f"Sending POST request to {path}...")
        return self._request(
            "POST",
            self.url + API + VERSION_1 + path,
            data=body.json(),
            params=params,
            **kwargs,
        )

    def put(
        self,
        path: str,
        body: BaseModel,
        params: Optional[Dict[str, Any]] = None,
        **kwargs: Any,
    ) -> Json:
        """Make a PUT request to the given endpoint path.

        Args:
            path: The path to the endpoint.
            body: The body to send.
            params: The query parameters to pass to the endpoint.
            kwargs: Additional keyword arguments to pass to the request.

        Returns:
            The response body.
        """
        logger.debug(f"Sending PUT request to {path}...")
        return self._request(
            "PUT",
            self.url + API + VERSION_1 + path,
            data=body.json(exclude_unset=True),
            params=params,
            **kwargs,
        )

    def _create_resource(
        self,
        resource: BaseRequestModel,
        response_model: Type[AnyResponseModel],
        route: str,
        params: Optional[Dict[str, Any]] = None,
    ) -> AnyResponseModel:
        """Create a new resource.

        Args:
            resource: The resource to create.
            route: The resource REST API route to use.
            response_model: Optional model to use to deserialize the response
                body. If not provided, the resource class itself will be used.
            params: Optional query parameters to pass to the endpoint.

        Returns:
            The created resource.
        """
        response_body = self.post(f"{route}", body=resource, params=params)
        return response_model.parse_obj(response_body)

    def _create_project_scoped_resource(
        self,
        resource: ProjectScopedRequestModel,
        response_model: Type[AnyProjestResponseModel],
        route: str,
        params: Optional[Dict[str, Any]] = None,
    ) -> AnyProjestResponseModel:
        """Create a new project scoped resource.

        Args:
            resource: The resource to create.
            route: The resource REST API route to use.
            response_model: Optional model to use to deserialize the response
                body. If not provided, the resource class itself will be used.
            params: Optional query parameters to pass to the endpoint.

        Returns:
            The created resource.
        """
        return self._create_resource(
            resource=resource,
            response_model=response_model,
            route=f"{PROJECTS}/{str(resource.project)}{route}",
            params=params,
        )

    def _get_resource(
        self,
        resource_id: Union[str, UUID],
        route: str,
        response_model: Type[AnyResponseModel],
    ) -> AnyResponseModel:
        """Retrieve a single resource.

        Args:
            resource_id: The ID of the resource to retrieve.
            route: The resource REST API route to use.
            response_model: Model to use to serialize the response body.

        Returns:
            The retrieved resource.
        """
        body = self.get(f"{route}/{str(resource_id)}")
        return response_model.parse_obj(body)

    def _list_resources(
        self,
        route: str,
        response_model: Type[AnyResponseModel],
        **filters: Any,
    ) -> List[AnyResponseModel]:
        """Retrieve a list of resources filtered by some criteria.

        Args:
            route: The resource REST API route to use.
            response_model: Model to use to serialize the response body.
            filters: Filter parameters to use in the query.

        Returns:
            List of retrieved resources matching the filter criteria.

        Raises:
            ValueError: If the value returned by the server is not a list.
        """
        # leave out filter params that are not supplied
        params = dict(filter(lambda x: x[1] is not None, filters.items()))
        body = self.get(f"{route}", params=params)
        if not isinstance(body, list):
            raise ValueError(
                f"Bad API Response. Expected list, got {type(body)}"
            )
        return [response_model.parse_obj(entry) for entry in body]

    def _update_resource(
        self,
        resource_id: UUID,
        resource_update: BaseModel,
        response_model: Type[AnyResponseModel],
        route: str,
    ) -> AnyResponseModel:
        """Update an existing resource.

        Args:
            resource_id: The id of the resource to update.
            resource_update: The resource update.
            route: The resource REST API route to use.
            response_model: Optional model to use to deserialize the response
                body. If not provided, the resource class itself will be used.

        Returns:
            The updated resource.
        """
        response_body = self.put(
            f"{route}/{str(resource_id)}", body=resource_update
        )

        return response_model.parse_obj(response_body)

    def _delete_resource(
        self, resource_id: Union[str, UUID], route: str
    ) -> None:
        """Delete a resource.

        Args:
            resource_id: The ID of the resource to delete.
            route: The resource REST API route to use.
        """
        self.delete(f"{route}/{str(resource_id)}")<|MERGE_RESOLUTION|>--- conflicted
+++ resolved
@@ -70,22 +70,6 @@
 from zenml.io import fileio
 from zenml.logger import get_logger
 from zenml.models import (
-<<<<<<< HEAD
-    ArtifactModel,
-    ComponentModel,
-    FlavorModel,
-    HydratedStackModel,
-    PipelineModel,
-    PipelineRunModel,
-    ProjectModel,
-    RoleAssignmentModel,
-    RoleModel,
-    ScheduleModel,
-    StackModel,
-    StepRunModel,
-    TeamModel,
-    UserModel,
-=======
     ArtifactRequestModel,
     ArtifactResponseModel,
     ComponentRequestModel,
@@ -107,6 +91,9 @@
     RoleRequestModel,
     RoleResponseModel,
     RoleUpdateModel,
+    ScheduleRequestModel,
+    ScheduleResponseModel,
+    ScheduleUpdateModel,
     StackRequestModel,
     StackResponseModel,
     StackUpdateModel,
@@ -124,7 +111,6 @@
     BaseResponseModel,
     ProjectScopedRequestModel,
     ProjectScopedResponseModel,
->>>>>>> 4a9d6980
 )
 from zenml.models.server_models import ServerModel
 from zenml.models.team_models import TeamUpdateModel
@@ -1212,7 +1198,9 @@
     # Schedules
     # ---------
 
-    def create_schedule(self, schedule: ScheduleModel) -> ScheduleModel:
+    def create_schedule(
+        self, schedule: ScheduleRequestModel
+    ) -> ScheduleResponseModel:
         """Creates a new schedule.
 
         Args:
@@ -1224,9 +1212,10 @@
         return self._create_project_scoped_resource(
             resource=schedule,
             route=SCHEDULES,
-        )
-
-    def get_schedule(self, schedule_id: UUID) -> ScheduleModel:
+            response_model=ScheduleResponseModel,
+        )
+
+    def get_schedule(self, schedule_id: UUID) -> ScheduleResponseModel:
         """Get a schedule with a given ID.
 
         Args:
@@ -1238,7 +1227,7 @@
         return self._get_resource(
             resource_id=schedule_id,
             route=SCHEDULES,
-            resource_model=ScheduleModel,
+            response_model=ScheduleResponseModel,
         )
 
     def list_schedules(
@@ -1247,7 +1236,7 @@
         user_name_or_id: Optional[Union[str, UUID]] = None,
         pipeline_id: Optional[UUID] = None,
         name: Optional[str] = None,
-    ) -> List[ScheduleModel]:
+    ) -> List[ScheduleResponseModel]:
         """List all schedules in the project.
 
         Args:
@@ -1263,22 +1252,29 @@
         filters.pop("self")
         return self._list_resources(
             route=SCHEDULES,
-            resource_model=ScheduleModel,
+            response_model=ScheduleResponseModel,
             **filters,
         )
 
-    def update_schedule(self, schedule: ScheduleModel) -> ScheduleModel:
+    def update_schedule(
+        self,
+        schedule_id: UUID,
+        schedule_update: ScheduleUpdateModel,
+    ) -> ScheduleResponseModel:
         """Updates a schedule.
 
         Args:
-            schedule: The schedule to use for the update.
+            schedule_id: The ID of the schedule to be updated.
+            schedule_update: The update to be applied.
 
         Returns:
             The updated schedule.
         """
         return self._update_resource(
-            resource=schedule,
+            resource_id=schedule_id,
+            resource_update=schedule_update,
             route=SCHEDULES,
+            response_model=ScheduleResponseModel,
         )
 
     # --------------
