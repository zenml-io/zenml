#  Copyright (c) ZenML GmbH 2022. All Rights Reserved.
#
#  Licensed under the Apache License, Version 2.0 (the "License");
#  you may not use this file except in compliance with the License.
#  You may obtain a copy of the License at:
#
#       https://www.apache.org/licenses/LICENSE-2.0
#
#  Unless required by applicable law or agreed to in writing, software
#  distributed under the License is distributed on an "AS IS" BASIS,
#  WITHOUT WARRANTIES OR CONDITIONS OF ANY KIND, either express
#  or implied. See the License for the specific language governing
#  permissions and limitations under the License.
"""REST Zen Store implementation."""
import os
import re
from pathlib import Path, PurePath
from typing import (
    Any,
    ClassVar,
    Dict,
    List,
    Optional,
    Tuple,
    Type,
    TypeVar,
    Union,
)
from urllib.parse import urlparse
from uuid import UUID

import requests
import urllib3
from pydantic import BaseModel, root_validator, validator

import zenml
from zenml.analytics import source_context
from zenml.config.global_config import GlobalConfiguration
from zenml.config.secrets_store_config import SecretsStoreConfiguration
from zenml.config.store_config import StoreConfiguration
from zenml.constants import (
    API,
    API_KEY_ROTATE,
    API_KEYS,
    API_TOKEN,
    ARTIFACT_VISUALIZATIONS,
    ARTIFACTS,
    CODE_REFERENCES,
    CODE_REPOSITORIES,
    CURRENT_USER,
    DEFAULT_HTTP_TIMEOUT,
    DEVICES,
    DISABLE_CLIENT_SERVER_MISMATCH_WARNING,
    ENV_ZENML_DISABLE_CLIENT_SERVER_MISMATCH_WARNING,
    FLAVORS,
    GET_OR_CREATE,
    INFO,
    LOGIN,
    LOGS,
    MODEL_VERSIONS,
    MODELS,
    PIPELINE_BUILDS,
    PIPELINE_DEPLOYMENTS,
    PIPELINES,
    RUN_METADATA,
    RUNS,
    SCHEDULES,
    SERVICE_ACCOUNTS,
    SERVICE_CONNECTOR_CLIENT,
    SERVICE_CONNECTOR_RESOURCES,
    SERVICE_CONNECTOR_TYPES,
    SERVICE_CONNECTOR_VERIFY,
    SERVICE_CONNECTORS,
    STACK_COMPONENTS,
    STACKS,
    STEPS,
<<<<<<< HEAD
=======
    TAGS,
    TEAM_ROLE_ASSIGNMENTS,
    TEAMS,
    USER_ROLE_ASSIGNMENTS,
>>>>>>> e17f4d3a
    USERS,
    VERSION_1,
    WORKSPACES,
)
from zenml.enums import (
    ModelStages,
    OAuthGrantTypes,
    SecretsStoreType,
    StoreType,
)
from zenml.exceptions import (
    AuthorizationException,
)
from zenml.io import fileio
from zenml.logger import get_logger
from zenml.models import (
    APIKeyFilter,
    APIKeyRequest,
    APIKeyResponse,
    APIKeyRotateRequest,
    APIKeyUpdate,
    ArtifactFilter,
    ArtifactRequest,
    ArtifactResponse,
    ArtifactVisualizationResponse,
    BaseFilter,
    BaseRequest,
    BaseRequestModel,
    BaseResponse,
    BaseResponseModel,
    CodeReferenceResponse,
    CodeRepositoryFilter,
    CodeRepositoryRequest,
    CodeRepositoryResponse,
    CodeRepositoryUpdate,
    ComponentFilter,
    ComponentRequest,
    ComponentResponse,
    ComponentUpdate,
    FlavorFilter,
    FlavorRequest,
    FlavorResponse,
    FlavorUpdate,
    LogsResponse,
    ModelFilterModel,
    ModelRequestModel,
    ModelResponseModel,
    ModelUpdateModel,
    ModelVersionArtifactFilterModel,
    ModelVersionArtifactRequestModel,
    ModelVersionArtifactResponseModel,
    ModelVersionFilterModel,
    ModelVersionPipelineRunFilterModel,
    ModelVersionPipelineRunRequestModel,
    ModelVersionPipelineRunResponseModel,
    ModelVersionRequestModel,
    ModelVersionResponseModel,
    ModelVersionUpdateModel,
<<<<<<< HEAD
    OAuthDeviceFilterModel,
    OAuthDeviceResponseModel,
    OAuthDeviceUpdateModel,
    PipelineBuildFilterModel,
    PipelineBuildRequestModel,
    PipelineBuildResponseModel,
    PipelineDeploymentFilterModel,
    PipelineDeploymentRequestModel,
    PipelineDeploymentResponseModel,
    PipelineFilterModel,
    PipelineRequestModel,
    PipelineResponseModel,
    PipelineRunFilterModel,
    PipelineRunRequestModel,
    PipelineRunResponseModel,
    PipelineRunUpdateModel,
    PipelineUpdateModel,
    RunMetadataRequestModel,
    RunMetadataResponseModel,
    ScheduleRequestModel,
    ScheduleResponseModel,
    ScheduleUpdateModel,
    ServiceConnectorFilterModel,
    ServiceConnectorRequestModel,
=======
    OAuthDeviceFilter,
    OAuthDeviceResponse,
    OAuthDeviceUpdate,
    Page,
    PipelineBuildFilter,
    PipelineBuildRequest,
    PipelineBuildResponse,
    PipelineDeploymentFilter,
    PipelineDeploymentRequest,
    PipelineDeploymentResponse,
    PipelineFilter,
    PipelineRequest,
    PipelineResponse,
    PipelineRunFilter,
    PipelineRunRequest,
    PipelineRunResponse,
    PipelineRunUpdate,
    PipelineUpdate,
    RoleFilter,
    RoleRequest,
    RoleResponse,
    RoleUpdate,
    RunMetadataFilter,
    RunMetadataRequest,
    RunMetadataResponse,
    ScheduleFilter,
    ScheduleRequest,
    ScheduleResponse,
    ScheduleUpdate,
    ServerModel,
    ServiceAccountFilter,
    ServiceAccountRequest,
    ServiceAccountResponse,
    ServiceAccountUpdate,
    ServiceConnectorFilter,
    ServiceConnectorRequest,
>>>>>>> e17f4d3a
    ServiceConnectorResourcesModel,
    ServiceConnectorResponse,
    ServiceConnectorTypeModel,
<<<<<<< HEAD
    ServiceConnectorUpdateModel,
    StackFilterModel,
    StackRequestModel,
    StackResponseModel,
    StackUpdateModel,
    StepRunFilterModel,
    StepRunRequestModel,
    StepRunResponseModel,
    StepRunUpdateModel,
    UserFilterModel,
    UserRequestModel,
    UserResponseModel,
    UserUpdateModel,
    WorkspaceFilterModel,
    WorkspaceResponseModel,
)
from zenml.models.base_models import (
    BaseRequestModel,
    BaseResponseModel,
=======
    ServiceConnectorUpdate,
    StackFilter,
    StackRequest,
    StackResponse,
    StackUpdate,
    StepRunFilter,
    StepRunRequest,
    StepRunResponse,
    StepRunUpdate,
    TagFilterModel,
    TagRequestModel,
    TagResponseModel,
    TagUpdateModel,
    TeamFilter,
    TeamRequest,
    TeamResponse,
    TeamRoleAssignmentFilter,
    TeamRoleAssignmentRequest,
    TeamRoleAssignmentResponse,
    TeamUpdate,
    UserFilter,
    UserRequest,
    UserResponse,
    UserRoleAssignmentFilter,
    UserRoleAssignmentRequest,
    UserRoleAssignmentResponse,
    UserUpdate,
    WorkspaceFilter,
    WorkspaceRequest,
    WorkspaceResponse,
    WorkspaceScopedRequest,
>>>>>>> e17f4d3a
    WorkspaceScopedRequestModel,
    WorkspaceUpdate,
)
<<<<<<< HEAD
from zenml.models.page_model import Page
from zenml.models.run_metadata_models import RunMetadataFilterModel
from zenml.models.schedule_model import ScheduleFilterModel
from zenml.models.server_models import ServerModel
=======
>>>>>>> e17f4d3a
from zenml.service_connectors.service_connector_registry import (
    service_connector_registry,
)
from zenml.utils.networking_utils import (
    replace_localhost_with_internal_hostname,
)
from zenml.zen_server.exceptions import exception_from_response
from zenml.zen_stores.base_zen_store import BaseZenStore
from zenml.zen_stores.secrets_stores.rest_secrets_store import (
    RestSecretsStoreConfiguration,
)

logger = get_logger(__name__)

# type alias for possible json payloads (the Anys are recursive Json instances)
Json = Union[Dict[str, Any], List[Any], str, int, float, bool, None]


AnyRequestModel = TypeVar(
    "AnyRequestModel", bound=Union[BaseRequest, BaseRequestModel]
)
AnyResponseModel = TypeVar(
    "AnyResponseModel",
    bound=Union[BaseResponse, BaseResponseModel],  # type: ignore[type-arg]
)
AnyWorkspaceScopedRequestModel = TypeVar(
    "AnyWorkspaceScopedRequestModel",
    bound=Union[WorkspaceScopedRequestModel, WorkspaceScopedRequest],
)


class RestZenStoreConfiguration(StoreConfiguration):
    """REST ZenML store configuration.

    Attributes:
        type: The type of the store.
        secrets_store: The configuration of the secrets store to use.
            This defaults to a REST secrets store that extends the REST ZenML
            store.
        username: The username to use to connect to the Zen server.
        password: The password to use to connect to the Zen server.
        api_key: The service account API key to use to connect to the Zen
            server.
        api_token: The API token to use to connect to the Zen server. Generated
            by the client and stored in the configuration file on the first
            login and every time the API key is refreshed.
        verify_ssl: Either a boolean, in which case it controls whether we
            verify the server's TLS certificate, or a string, in which case it
            must be a path to a CA bundle to use or the CA bundle value itself.
        http_timeout: The timeout to use for all requests.

    """

    type: StoreType = StoreType.REST

    secrets_store: Optional[SecretsStoreConfiguration] = None

    username: Optional[str] = None
    password: Optional[str] = None
    api_key: Optional[str] = None
    api_token: Optional[str] = None
    verify_ssl: Union[bool, str] = True
    http_timeout: int = DEFAULT_HTTP_TIMEOUT

    @validator("secrets_store")
    def validate_secrets_store(
        cls, secrets_store: Optional[SecretsStoreConfiguration]
    ) -> SecretsStoreConfiguration:
        """Ensures that the secrets store uses an associated REST secrets store.

        Args:
            secrets_store: The secrets store config to be validated.

        Returns:
            The validated secrets store config.

        Raises:
            ValueError: If the secrets store is not of type REST.
        """
        if secrets_store is None:
            secrets_store = RestSecretsStoreConfiguration()
        elif secrets_store.type != SecretsStoreType.REST:
            raise ValueError(
                "The secrets store associated with a REST zen store must be "
                f"of type REST, but is of type {secrets_store.type}."
            )

        return secrets_store

    @root_validator
    def validate_credentials(cls, values: Dict[str, Any]) -> Dict[str, Any]:
        """Validates the credentials provided in the values dictionary.

        Args:
            values: A dictionary containing the values to be validated.

        Raises:
            ValueError: If neither api_token nor username nor api_key is set.

        Returns:
            The values dictionary.
        """
        # Check if the values dictionary contains either an API token, an API
        # key or a username as non-empty strings.
        if (
            values.get("api_token")
            or values.get("username")
            or values.get("api_key")
        ):
            return values
        raise ValueError(
            "Neither api_token nor username nor api_key is set in the "
            "store config."
        )

    @validator("url")
    def validate_url(cls, url: str) -> str:
        """Validates that the URL is a well-formed REST store URL.

        Args:
            url: The URL to be validated.

        Returns:
            The validated URL without trailing slashes.

        Raises:
            ValueError: If the URL is not a well-formed REST store URL.
        """
        url = url.rstrip("/")
        scheme = re.search("^([a-z0-9]+://)", url)
        if scheme is None or scheme.group() not in ("https://", "http://"):
            raise ValueError(
                "Invalid URL for REST store: {url}. Should be in the form "
                "https://hostname[:port] or http://hostname[:port]."
            )

        # When running inside a container, if the URL uses localhost, the
        # target service will not be available. We try to replace localhost
        # with one of the special Docker or K3D internal hostnames.
        url = replace_localhost_with_internal_hostname(url)

        return url

    @validator("verify_ssl")
    def validate_verify_ssl(
        cls, verify_ssl: Union[bool, str]
    ) -> Union[bool, str]:
        """Validates that the verify_ssl either points to a file or is a bool.

        Args:
            verify_ssl: The verify_ssl value to be validated.

        Returns:
            The validated verify_ssl value.
        """
        secret_folder = Path(
            GlobalConfiguration().local_stores_path,
            "certificates",
        )
        if isinstance(verify_ssl, bool) or verify_ssl.startswith(
            str(secret_folder)
        ):
            return verify_ssl

        if os.path.isfile(verify_ssl):
            with open(verify_ssl, "r") as f:
                verify_ssl = f.read()

        fileio.makedirs(str(secret_folder))
        file_path = Path(secret_folder, "ca_bundle.pem")
        with open(file_path, "w") as f:
            f.write(verify_ssl)
        file_path.chmod(0o600)
        verify_ssl = str(file_path)

        return verify_ssl

    @classmethod
    def supports_url_scheme(cls, url: str) -> bool:
        """Check if a URL scheme is supported by this store.

        Args:
            url: The URL to check.

        Returns:
            True if the URL scheme is supported, False otherwise.
        """
        return urlparse(url).scheme in ("http", "https")

    def expand_certificates(self) -> None:
        """Expands the certificates in the verify_ssl field."""
        # Load the certificate values back into the configuration
        if isinstance(self.verify_ssl, str) and os.path.isfile(
            self.verify_ssl
        ):
            with open(self.verify_ssl, "r") as f:
                self.verify_ssl = f.read()

    @classmethod
    def copy_configuration(
        cls,
        config: "StoreConfiguration",
        config_path: str,
        load_config_path: Optional[PurePath] = None,
    ) -> "StoreConfiguration":
        """Create a copy of the store config using a different path.

        This method is used to create a copy of the store configuration that can
        be loaded using a different configuration path or in the context of a
        new environment, such as a container image.

        The configuration files accompanying the store configuration are also
        copied to the new configuration path (e.g. certificates etc.).

        Args:
            config: The store configuration to copy.
            config_path: new path where the configuration copy will be loaded
                from.
            load_config_path: absolute path that will be used to load the copied
                configuration. This can be set to a value different from
                `config_path` if the configuration copy will be loaded from
                a different environment, e.g. when the configuration is copied
                to a container image and loaded using a different absolute path.
                This will be reflected in the paths and URLs encoded in the
                copied configuration.

        Returns:
            A new store configuration object that reflects the new configuration
            path.
        """
        assert isinstance(config, RestZenStoreConfiguration)
        assert config.api_token is not None or config.api_key is not None
        config = config.copy(exclude={"username", "password"}, deep=True)
        # Load the certificate values back into the configuration
        config.expand_certificates()
        return config

    class Config:
        """Pydantic configuration class."""

        # Don't validate attributes when assigning them. This is necessary
        # because the `verify_ssl` attribute can be expanded to the contents
        # of the certificate file.
        validate_assignment = False
        # Forbid extra attributes set in the class.
        extra = "forbid"


class RestZenStore(BaseZenStore):
    """Store implementation for accessing data from a REST API."""

    config: RestZenStoreConfiguration
    TYPE: ClassVar[StoreType] = StoreType.REST
    CONFIG_TYPE: ClassVar[Type[StoreConfiguration]] = RestZenStoreConfiguration
    _api_token: Optional[str] = None
    _session: Optional[requests.Session] = None

    def _initialize_database(self) -> None:
        """Initialize the database."""
        # don't do anything for a REST store

    def _create_default_stack(
        self,
        workspace_id: UUID,
    ) -> StackResponseModel:
        workspace = self.get_workspace(workspace_id)

        raise RuntimeError(
            f"Unable to create default stack in workspace "
            f"{workspace.name}."
        )

    def _create_default_workspace(self) -> WorkspaceResponseModel:
        raise RuntimeError(
            f"Unable to create default workspace "
            f"{self._default_workspace_name}."
        )

    # ====================================
    # ZenML Store interface implementation
    # ====================================

    # --------------------------------
    # Initialization and configuration
    # --------------------------------

    def _initialize(self) -> None:
        """Initialize the REST store."""
        client_version = zenml.__version__
        server_version = self.get_store_info().version

        if not DISABLE_CLIENT_SERVER_MISMATCH_WARNING and (
            server_version != client_version
        ):
            logger.warning(
                "Your ZenML client version (%s) does not match the server "
                "version (%s). This version mismatch might lead to errors or "
                "unexpected behavior. \nTo disable this warning message, set "
                "the environment variable `%s=True`",
                client_version,
                server_version,
                ENV_ZENML_DISABLE_CLIENT_SERVER_MISMATCH_WARNING,
            )

    def get_store_info(self) -> ServerModel:
        """Get information about the server.

        Returns:
            Information about the server.
        """
        body = self.get(INFO)
        return ServerModel.parse_obj(body)

    def get_deployment_id(self) -> UUID:
        """Get the ID of the deployment.

        Returns:
            The ID of the deployment.
        """
        return self.get_store_info().id

    # ----------------------------- API Keys -----------------------------

    def create_api_key(
        self, service_account_id: UUID, api_key: APIKeyRequest
    ) -> APIKeyResponse:
        """Create a new API key for a service account.

        Args:
            service_account_id: The ID of the service account for which to
                create the API key.
            api_key: The API key to create.

        Returns:
            The created API key.
        """
        return self._create_resource(
            resource=api_key,
            route=f"{SERVICE_ACCOUNTS}/{str(service_account_id)}{API_KEYS}",
            response_model=APIKeyResponse,
        )

    def get_api_key(
        self,
        service_account_id: UUID,
        api_key_name_or_id: Union[str, UUID],
        hydrate: bool = True,
    ) -> APIKeyResponse:
        """Get an API key for a service account.

        Args:
            service_account_id: The ID of the service account for which to fetch
                the API key.
            api_key_name_or_id: The name or ID of the API key to get.
            hydrate: Flag deciding whether to hydrate the output model(s)
                by including metadata fields in the response.

        Returns:
            The API key with the given ID.
        """
        return self._get_resource(
            resource_id=api_key_name_or_id,
            route=f"{SERVICE_ACCOUNTS}/{str(service_account_id)}{API_KEYS}",
            response_model=APIKeyResponse,
            params={"hydrate": hydrate},
        )

    def set_api_key(self, api_key: str) -> None:
        """Set the API key to use for authentication.

        Args:
            api_key: The API key to use for authentication.
        """
        self.config.api_key = api_key
        self.clear_session()
        GlobalConfiguration()._write_config()

    def list_api_keys(
        self,
        service_account_id: UUID,
        filter_model: APIKeyFilter,
        hydrate: bool = False,
    ) -> Page[APIKeyResponse]:
        """List all API keys for a service account matching the given filter criteria.

        Args:
            service_account_id: The ID of the service account for which to list
                the API keys.
            filter_model: All filter parameters including pagination
                params
            hydrate: Flag deciding whether to hydrate the output model(s)
                by including metadata fields in the response.

        Returns:
            A list of all API keys matching the filter criteria.
        """
        return self._list_paginated_resources(
            route=f"{SERVICE_ACCOUNTS}/{str(service_account_id)}{API_KEYS}",
            response_model=APIKeyResponse,
            filter_model=filter_model,
            params={"hydrate": hydrate},
        )

    def update_api_key(
        self,
        service_account_id: UUID,
        api_key_name_or_id: Union[str, UUID],
        api_key_update: APIKeyUpdate,
    ) -> APIKeyResponse:
        """Update an API key for a service account.

        Args:
            service_account_id: The ID of the service account for which to
                update the API key.
            api_key_name_or_id: The name or ID of the API key to update.
            api_key_update: The update request on the API key.

        Returns:
            The updated API key.
        """
        return self._update_resource(
            resource_id=api_key_name_or_id,
            resource_update=api_key_update,
            route=f"{SERVICE_ACCOUNTS}/{str(service_account_id)}{API_KEYS}",
            response_model=APIKeyResponse,
        )

    def rotate_api_key(
        self,
        service_account_id: UUID,
        api_key_name_or_id: Union[str, UUID],
        rotate_request: APIKeyRotateRequest,
    ) -> APIKeyResponse:
        """Rotate an API key for a service account.

        Args:
            service_account_id: The ID of the service account for which to
                rotate the API key.
            api_key_name_or_id: The name or ID of the API key to rotate.
            rotate_request: The rotate request on the API key.

        Returns:
            The updated API key.
        """
        response_body = self.put(
            f"{SERVICE_ACCOUNTS}/{str(service_account_id)}{API_KEYS}/{str(api_key_name_or_id)}{API_KEY_ROTATE}",
            body=rotate_request,
        )
        return APIKeyResponse.parse_obj(response_body)

    def delete_api_key(
        self,
        service_account_id: UUID,
        api_key_name_or_id: Union[str, UUID],
    ) -> None:
        """Delete an API key for a service account.

        Args:
            service_account_id: The ID of the service account for which to
                delete the API key.
            api_key_name_or_id: The name or ID of the API key to delete.
        """
        self._delete_resource(
            resource_id=api_key_name_or_id,
            route=f"{SERVICE_ACCOUNTS}/{str(service_account_id)}{API_KEYS}",
        )

    # ----------------------------- Artifacts -----------------------------

    def create_artifact(self, artifact: ArtifactRequest) -> ArtifactResponse:
        """Creates an artifact.

        Args:
            artifact: The artifact to create.

        Returns:
            The created artifact.
        """
        return self._create_resource(
            resource=artifact,
            response_model=ArtifactResponse,
            route=ARTIFACTS,
        )

    def get_artifact(
        self, artifact_id: UUID, hydrate: bool = True
    ) -> ArtifactResponse:
        """Gets an artifact.

        Args:
            artifact_id: The ID of the artifact to get.
            hydrate: Flag deciding whether to hydrate the output model(s)
                by including metadata fields in the response.

        Returns:
            The artifact.
        """
        return self._get_resource(
            resource_id=artifact_id,
            route=ARTIFACTS,
            response_model=ArtifactResponse,
            params={"hydrate": hydrate},
        )

    def list_artifacts(
        self,
        artifact_filter_model: ArtifactFilter,
        hydrate: bool = False,
    ) -> Page[ArtifactResponse]:
        """List all artifacts matching the given filter criteria.

        Args:
            artifact_filter_model: All filter parameters including pagination
                params.
            hydrate: Flag deciding whether to hydrate the output model(s)
                by including metadata fields in the response.

        Returns:
            A list of all artifacts matching the filter criteria.
        """
        return self._list_paginated_resources(
            route=ARTIFACTS,
            response_model=ArtifactResponse,
            filter_model=artifact_filter_model,
            params={"hydrate": hydrate},
        )

    def delete_artifact(self, artifact_id: UUID) -> None:
        """Deletes an artifact.

        Args:
            artifact_id: The ID of the artifact to delete.
        """
        self._delete_resource(resource_id=artifact_id, route=ARTIFACTS)

    # ------------------------ Artifact Visualizations ------------------------

    def get_artifact_visualization(
        self, artifact_visualization_id: UUID, hydrate: bool = True
    ) -> ArtifactVisualizationResponse:
        """Gets an artifact visualization.

        Args:
            artifact_visualization_id: The ID of the artifact visualization to
                get.
            hydrate: Flag deciding whether to hydrate the output model(s)
                by including metadata fields in the response.

        Returns:
            The artifact visualization.
        """
        return self._get_resource(
            resource_id=artifact_visualization_id,
            route=ARTIFACT_VISUALIZATIONS,
            response_model=ArtifactVisualizationResponse,
            params={"hydrate": hydrate},
        )

    # ------------------------ Code References ------------------------

    def get_code_reference(
        self, code_reference_id: UUID, hydrate: bool = True
    ) -> CodeReferenceResponse:
        """Gets a code reference.

        Args:
            code_reference_id: The ID of the code reference to get.
            hydrate: Flag deciding whether to hydrate the output model(s)
                by including metadata fields in the response.

        Returns:
            The code reference.
        """
        return self._get_resource(
            resource_id=code_reference_id,
            route=CODE_REFERENCES,
            response_model=CodeReferenceResponse,
            params={"hydrate": hydrate},
        )

    # --------------------------- Code Repositories ---------------------------

    def create_code_repository(
        self, code_repository: CodeRepositoryRequest
    ) -> CodeRepositoryResponse:
        """Creates a new code repository.

        Args:
            code_repository: Code repository to be created.

        Returns:
            The newly created code repository.
        """
        return self._create_workspace_scoped_resource(
            resource=code_repository,
            response_model=CodeRepositoryResponse,
            route=CODE_REPOSITORIES,
        )

    def get_code_repository(
        self, code_repository_id: UUID, hydrate: bool = True
    ) -> CodeRepositoryResponse:
        """Gets a specific code repository.

        Args:
            code_repository_id: The ID of the code repository to get.
            hydrate: Flag deciding whether to hydrate the output model(s)
                by including metadata fields in the response.

        Returns:
            The requested code repository, if it was found.
        """
        return self._get_resource(
            resource_id=code_repository_id,
            route=CODE_REPOSITORIES,
            response_model=CodeRepositoryResponse,
            params={"hydrate": hydrate},
        )

    def list_code_repositories(
        self,
        filter_model: CodeRepositoryFilter,
        hydrate: bool = False,
    ) -> Page[CodeRepositoryResponse]:
        """List all code repositories.

        Args:
            filter_model: All filter parameters including pagination
                params.
            hydrate: Flag deciding whether to hydrate the output model(s)
                by including metadata fields in the response.

        Returns:
            A page of all code repositories.
        """
        return self._list_paginated_resources(
            route=CODE_REPOSITORIES,
            response_model=CodeRepositoryResponse,
            filter_model=filter_model,
            params={"hydrate": hydrate},
        )

    def update_code_repository(
        self, code_repository_id: UUID, update: CodeRepositoryUpdate
    ) -> CodeRepositoryResponse:
        """Updates an existing code repository.

        Args:
            code_repository_id: The ID of the code repository to update.
            update: The update to be applied to the code repository.

        Returns:
            The updated code repository.
        """
        return self._update_resource(
            resource_id=code_repository_id,
            resource_update=update,
            response_model=CodeRepositoryResponse,
            route=CODE_REPOSITORIES,
        )

    def delete_code_repository(self, code_repository_id: UUID) -> None:
        """Deletes a code repository.

        Args:
            code_repository_id: The ID of the code repository to delete.
        """
        self._delete_resource(
            resource_id=code_repository_id, route=CODE_REPOSITORIES
        )

    # ----------------------------- Components -----------------------------

    def create_stack_component(
        self,
        component: ComponentRequest,
    ) -> ComponentResponse:
        """Create a stack component.

        Args:
            component: The stack component to create.

        Returns:
            The created stack component.
        """
        return self._create_workspace_scoped_resource(
            resource=component,
            route=STACK_COMPONENTS,
            response_model=ComponentResponse,
        )

    def get_stack_component(
        self, component_id: UUID, hydrate: bool = True
    ) -> ComponentResponse:
        """Get a stack component by ID.

        Args:
            component_id: The ID of the stack component to get.
            hydrate: Flag deciding whether to hydrate the output model(s)
                by including metadata fields in the response.

        Returns:
            The stack component.
        """
        return self._get_resource(
            resource_id=component_id,
            route=STACK_COMPONENTS,
            response_model=ComponentResponse,
            params={"hydrate": hydrate},
        )

    def list_stack_components(
        self,
        component_filter_model: ComponentFilter,
        hydrate: bool = False,
    ) -> Page[ComponentResponse]:
        """List all stack components matching the given filter criteria.

        Args:
            component_filter_model: All filter parameters including pagination
                params.
            hydrate: Flag deciding whether to hydrate the output model(s)
                by including metadata fields in the response.

        Returns:
            A list of all stack components matching the filter criteria.
        """
        return self._list_paginated_resources(
            route=STACK_COMPONENTS,
            response_model=ComponentResponse,
            filter_model=component_filter_model,
            params={"hydrate": hydrate},
        )

    def update_stack_component(
        self,
        component_id: UUID,
        component_update: ComponentUpdate,
    ) -> ComponentResponse:
        """Update an existing stack component.

        Args:
            component_id: The ID of the stack component to update.
            component_update: The update to be applied to the stack component.

        Returns:
            The updated stack component.
        """
        return self._update_resource(
            resource_id=component_id,
            resource_update=component_update,
            route=STACK_COMPONENTS,
            response_model=ComponentResponse,
        )

    def delete_stack_component(self, component_id: UUID) -> None:
        """Delete a stack component.

        Args:
            component_id: The ID of the stack component to delete.
        """
        self._delete_resource(
            resource_id=component_id,
            route=STACK_COMPONENTS,
        )

    #  ----------------------------- Flavors -----------------------------

    def create_flavor(self, flavor: FlavorRequest) -> FlavorResponse:
        """Creates a new stack component flavor.

        Args:
            flavor: The stack component flavor to create.

        Returns:
            The newly created flavor.
        """
        return self._create_resource(
            resource=flavor,
            route=FLAVORS,
            response_model=FlavorResponse,
        )

    def get_flavor(
        self, flavor_id: UUID, hydrate: bool = True
    ) -> FlavorResponse:
        """Get a stack component flavor by ID.

        Args:
            flavor_id: The ID of the stack component flavor to get.
            hydrate: Flag deciding whether to hydrate the output model(s)
                by including metadata fields in the response.

        Returns:
            The stack component flavor.
        """
        return self._get_resource(
            resource_id=flavor_id,
            route=FLAVORS,
            response_model=FlavorResponse,
            params={"hydrate": hydrate},
        )

    def list_flavors(
        self,
        flavor_filter_model: FlavorFilter,
        hydrate: bool = False,
    ) -> Page[FlavorResponse]:
        """List all stack component flavors matching the given filter criteria.

        Args:
            flavor_filter_model: All filter parameters including pagination
                params
            hydrate: Flag deciding whether to hydrate the output model(s)
                by including metadata fields in the response.

        Returns:
            List of all the stack component flavors matching the given criteria.
        """
        return self._list_paginated_resources(
            route=FLAVORS,
            response_model=FlavorResponse,
            filter_model=flavor_filter_model,
            params={"hydrate": hydrate},
        )

    def update_flavor(
        self, flavor_id: UUID, flavor_update: FlavorUpdate
    ) -> FlavorResponse:
        """Updates an existing user.

        Args:
            flavor_id: The id of the flavor to update.
            flavor_update: The update to be applied to the flavor.

        Returns:
            The updated flavor.
        """
        return self._update_resource(
            resource_id=flavor_id,
            resource_update=flavor_update,
            route=FLAVORS,
            response_model=FlavorResponse,
        )

    def delete_flavor(self, flavor_id: UUID) -> None:
        """Delete a stack component flavor.

        Args:
            flavor_id: The ID of the stack component flavor to delete.
        """
        self._delete_resource(
            resource_id=flavor_id,
            route=FLAVORS,
        )

    # ------------------------ Logs ------------------------

    def get_logs(self, logs_id: UUID, hydrate: bool = True) -> LogsResponse:
        """Gets logs with the given ID.

        Args:
            logs_id: The ID of the logs to get.
            hydrate: Flag deciding whether to hydrate the output model(s)
                by including metadata fields in the response.

        Returns:
            The logs.
        """
        return self._get_resource(
            resource_id=logs_id,
            route=LOGS,
            response_model=LogsResponse,
            params={"hydrate": hydrate},
        )

    # ----------------------------- Pipelines -----------------------------

    def create_pipeline(self, pipeline: PipelineRequest) -> PipelineResponse:
        """Creates a new pipeline in a workspace.

        Args:
            pipeline: The pipeline to create.

        Returns:
            The newly created pipeline.
        """
        return self._create_workspace_scoped_resource(
            resource=pipeline,
            route=PIPELINES,
            response_model=PipelineResponse,
        )

    def get_pipeline(
        self, pipeline_id: UUID, hydrate: bool = True
    ) -> PipelineResponse:
        """Get a pipeline with a given ID.

        Args:
            pipeline_id: ID of the pipeline.
            hydrate: Flag deciding whether to hydrate the output model(s)
                by including metadata fields in the response.

        Returns:
            The pipeline.
        """
        return self._get_resource(
            resource_id=pipeline_id,
            route=PIPELINES,
            response_model=PipelineResponse,
            params={"hydrate": hydrate},
        )

    def list_pipelines(
        self,
        pipeline_filter_model: PipelineFilter,
        hydrate: bool = False,
    ) -> Page[PipelineResponse]:
        """List all pipelines matching the given filter criteria.

        Args:
            pipeline_filter_model: All filter parameters including pagination
                params.
            hydrate: Flag deciding whether to hydrate the output model(s)
                by including metadata fields in the response.

        Returns:
            A list of all pipelines matching the filter criteria.
        """
        return self._list_paginated_resources(
            route=PIPELINES,
            response_model=PipelineResponse,
            filter_model=pipeline_filter_model,
            params={"hydrate": hydrate},
        )

    def update_pipeline(
        self, pipeline_id: UUID, pipeline_update: PipelineUpdate
    ) -> PipelineResponse:
        """Updates a pipeline.

        Args:
            pipeline_id: The ID of the pipeline to be updated.
            pipeline_update: The update to be applied.

        Returns:
            The updated pipeline.
        """
        return self._update_resource(
            resource_id=pipeline_id,
            resource_update=pipeline_update,
            route=PIPELINES,
            response_model=PipelineResponse,
        )

    def delete_pipeline(self, pipeline_id: UUID) -> None:
        """Deletes a pipeline.

        Args:
            pipeline_id: The ID of the pipeline to delete.
        """
        self._delete_resource(
            resource_id=pipeline_id,
            route=PIPELINES,
        )

<<<<<<< HEAD
    # --------
    # Workspaces
    # --------

    # def create_workspace(
    #     self, workspace: WorkspaceRequestModel
    # ) -> WorkspaceResponseModel:
    #     """Creates a new workspace.

    #     Args:
    #         workspace: The workspace to create.

    #     Returns:
    #         The newly created workspace.
    #     """
    #     return self._create_resource(
    #         resource=workspace,
    #         route=WORKSPACES,
    #         response_model=WorkspaceResponseModel,
    #     )
=======
    # --------------------------- Pipeline Builds ---------------------------

    def create_build(
        self,
        build: PipelineBuildRequest,
    ) -> PipelineBuildResponse:
        """Creates a new build in a workspace.

        Args:
            build: The build to create.

        Returns:
            The newly created build.
        """
        return self._create_workspace_scoped_resource(
            resource=build,
            route=PIPELINE_BUILDS,
            response_model=PipelineBuildResponse,
        )

    def get_build(
        self, build_id: UUID, hydrate: bool = True
    ) -> PipelineBuildResponse:
        """Get a build with a given ID.

        Args:
            build_id: ID of the build.
            hydrate: Flag deciding whether to hydrate the output model(s)
                by including metadata fields in the response.

        Returns:
            The build.
        """
        return self._get_resource(
            resource_id=build_id,
            route=PIPELINE_BUILDS,
            response_model=PipelineBuildResponse,
            params={"hydrate": hydrate},
        )

    def list_builds(
        self,
        build_filter_model: PipelineBuildFilter,
        hydrate: bool = False,
    ) -> Page[PipelineBuildResponse]:
        """List all builds matching the given filter criteria.

        Args:
            build_filter_model: All filter parameters including pagination
                params.
            hydrate: Flag deciding whether to hydrate the output model(s)
                by including metadata fields in the response.

        Returns:
            A page of all builds matching the filter criteria.
        """
        return self._list_paginated_resources(
            route=PIPELINE_BUILDS,
            response_model=PipelineBuildResponse,
            filter_model=build_filter_model,
            params={"hydrate": hydrate},
        )

    def delete_build(self, build_id: UUID) -> None:
        """Deletes a build.

        Args:
            build_id: The ID of the build to delete.
        """
        self._delete_resource(
            resource_id=build_id,
            route=PIPELINE_BUILDS,
        )

        # ----------------------
        # Pipeline Deployments
        # ----------------------

    # -------------------------- Pipeline Deployments --------------------------

    def create_deployment(
        self,
        deployment: PipelineDeploymentRequest,
    ) -> PipelineDeploymentResponse:
        """Creates a new deployment in a workspace.

        Args:
            deployment: The deployment to create.

        Returns:
            The newly created deployment.
        """
        return self._create_workspace_scoped_resource(
            resource=deployment,
            route=PIPELINE_DEPLOYMENTS,
            response_model=PipelineDeploymentResponse,
        )

    def get_deployment(
        self, deployment_id: UUID, hydrate: bool = True
    ) -> PipelineDeploymentResponse:
        """Get a deployment with a given ID.

        Args:
            deployment_id: ID of the deployment.
            hydrate: Flag deciding whether to hydrate the output model(s)
                by including metadata fields in the response.

        Returns:
            The deployment.
        """
        return self._get_resource(
            resource_id=deployment_id,
            route=PIPELINE_DEPLOYMENTS,
            response_model=PipelineDeploymentResponse,
            params={"hydrate": hydrate},
        )

    def list_deployments(
        self,
        deployment_filter_model: PipelineDeploymentFilter,
        hydrate: bool = False,
    ) -> Page[PipelineDeploymentResponse]:
        """List all deployments matching the given filter criteria.

        Args:
            deployment_filter_model: All filter parameters including pagination
                params.
            hydrate: Flag deciding whether to hydrate the output model(s)
                by including metadata fields in the response.

        Returns:
            A page of all deployments matching the filter criteria.
        """
        return self._list_paginated_resources(
            route=PIPELINE_DEPLOYMENTS,
            response_model=PipelineDeploymentResponse,
            filter_model=deployment_filter_model,
            params={"hydrate": hydrate},
        )

    def delete_deployment(self, deployment_id: UUID) -> None:
        """Deletes a deployment.

        Args:
            deployment_id: The ID of the deployment to delete.
        """
        self._delete_resource(
            resource_id=deployment_id,
            route=PIPELINE_DEPLOYMENTS,
        )

    # ----------------------------- Pipeline runs -----------------------------

    def create_run(
        self, pipeline_run: PipelineRunRequest
    ) -> PipelineRunResponse:
        """Creates a pipeline run.

        Args:
            pipeline_run: The pipeline run to create.

        Returns:
            The created pipeline run.
        """
        return self._create_workspace_scoped_resource(
            resource=pipeline_run,
            response_model=PipelineRunResponse,
            route=RUNS,
        )

    def get_run(
        self, run_name_or_id: Union[UUID, str], hydrate: bool = True
    ) -> PipelineRunResponse:
        """Gets a pipeline run.

        Args:
            run_name_or_id: The name or ID of the pipeline run to get.
            hydrate: Flag deciding whether to hydrate the output model(s)
                by including metadata fields in the response.

        Returns:
            The pipeline run.
        """
        return self._get_resource(
            resource_id=run_name_or_id,
            route=RUNS,
            response_model=PipelineRunResponse,
            params={"hydrate": hydrate},
        )

    def list_runs(
        self,
        runs_filter_model: PipelineRunFilter,
        hydrate: bool = False,
    ) -> Page[PipelineRunResponse]:
        """List all pipeline runs matching the given filter criteria.

        Args:
            runs_filter_model: All filter parameters including pagination
                params.
            hydrate: Flag deciding whether to hydrate the output model(s)
                by including metadata fields in the response.

        Returns:
            A list of all pipeline runs matching the filter criteria.
        """
        return self._list_paginated_resources(
            route=RUNS,
            response_model=PipelineRunResponse,
            filter_model=runs_filter_model,
            params={"hydrate": hydrate},
        )

    def update_run(
        self, run_id: UUID, run_update: PipelineRunUpdate
    ) -> PipelineRunResponse:
        """Updates a pipeline run.

        Args:
            run_id: The ID of the pipeline run to update.
            run_update: The update to be applied to the pipeline run.


        Returns:
            The updated pipeline run.
        """
        return self._update_resource(
            resource_id=run_id,
            resource_update=run_update,
            response_model=PipelineRunResponse,
            route=RUNS,
        )

    def delete_run(self, run_id: UUID) -> None:
        """Deletes a pipeline run.

        Args:
            run_id: The ID of the pipeline run to delete.
        """
        self._delete_resource(
            resource_id=run_id,
            route=RUNS,
        )

    def get_or_create_run(
        self, pipeline_run: PipelineRunRequest
    ) -> Tuple[PipelineRunResponse, bool]:
        """Gets or creates a pipeline run.

        If a run with the same ID or name already exists, it is returned.
        Otherwise, a new run is created.

        Args:
            pipeline_run: The pipeline run to get or create.

        Returns:
            The pipeline run, and a boolean indicating whether the run was
            created or not.
        """
        return self._get_or_create_workspace_scoped_resource(
            resource=pipeline_run,
            route=RUNS,
            response_model=PipelineRunResponse,
        )

    # ----------------------------- Roles -----------------------------

    def create_role(self, role: RoleRequest) -> RoleResponse:
        """Creates a new role.

        Args:
            role: The role model to create.

        Returns:
            The newly created role.
        """
        return self._create_resource(
            resource=role,
            route=ROLES,
            response_model=RoleResponse,
        )

    def get_role(
        self, role_name_or_id: Union[str, UUID], hydrate: bool = True
    ) -> RoleResponse:
        """Gets a specific role.

        Args:
            role_name_or_id: Name or ID of the role to get.
            hydrate: Flag deciding whether to hydrate the output model(s)
                by including metadata fields in the response.

        Returns:
            The requested role.
        """
        return self._get_resource(
            resource_id=role_name_or_id,
            route=ROLES,
            response_model=RoleResponse,
            params={"hydrate": hydrate},
        )

    def list_roles(
        self,
        role_filter_model: RoleFilter,
        hydrate: bool = False,
    ) -> Page[RoleResponse]:
        """List all roles matching the given filter criteria.

        Args:
            role_filter_model: All filter parameters including pagination
                params.
            hydrate: Flag deciding whether to hydrate the output model(s)
                by including metadata fields in the response.

        Returns:
            A list of all roles matching the filter criteria.
        """
        return self._list_paginated_resources(
            route=ROLES,
            response_model=RoleResponse,
            filter_model=role_filter_model,
            params={"hydrate": hydrate},
        )

    def update_role(
        self, role_id: UUID, role_update: RoleUpdate
    ) -> RoleResponse:
        """Update an existing role.

        Args:
            role_id: The ID of the role to be updated.
            role_update: The update to be applied to the role.

        Returns:
            The updated role.
        """
        return self._update_resource(
            resource_id=role_id,
            resource_update=role_update,
            route=ROLES,
            response_model=RoleResponse,
        )
>>>>>>> e17f4d3a

    def delete_role(self, role_name_or_id: Union[str, UUID]) -> None:
        """Deletes a role.

        Args:
            role_name_or_id: Name or ID of the role to delete.
        """
        self._delete_resource(
            resource_id=role_name_or_id,
            route=ROLES,
        )

    # ----------------------------- Run Metadata -----------------------------

    def create_run_metadata(
        self, run_metadata: RunMetadataRequest
    ) -> List[RunMetadataResponse]:
        """Creates run metadata.

        Args:
            run_metadata: The run metadata to create.

        Returns:
            The created run metadata.
        """
        route = f"{WORKSPACES}/{str(run_metadata.workspace)}{RUN_METADATA}"
        response_body = self.post(f"{route}", body=run_metadata)
        result: List[RunMetadataResponse] = []
        if isinstance(response_body, list):
            for metadata in response_body or []:
                result.append(RunMetadataResponse.parse_obj(metadata))
        return result

<<<<<<< HEAD
    # def update_workspace(
    #     self, workspace_id: UUID, workspace_update: WorkspaceUpdateModel
    # ) -> WorkspaceResponseModel:
    #     """Update an existing workspace.

    #     Args:
    #         workspace_id: The ID of the workspace to be updated.
    #         workspace_update: The update to be applied to the workspace.

    #     Returns:
    #         The updated workspace.
    #     """
    #     return self._update_resource(
    #         resource_id=workspace_id,
    #         resource_update=workspace_update,
    #         route=WORKSPACES,
    #         response_model=WorkspaceResponseModel,
    #     )

    # def delete_workspace(self, workspace_name_or_id: Union[str, UUID]) -> None:
    #     """Deletes a workspace.

    #     Args:
    #         workspace_name_or_id: Name or ID of the workspace to delete.
    #     """
    #     self._delete_resource(
    #         resource_id=workspace_name_or_id,
    #         route=WORKSPACES,
    #     )
=======
    def get_run_metadata(
        self, run_metadata_id: UUID, hydrate: bool = True
    ) -> RunMetadataResponse:
        """Gets run metadata with the given ID.

        Args:
            run_metadata_id: The ID of the run metadata to get.
            hydrate: Flag deciding whether to hydrate the output model(s)
                by including metadata fields in the response.

        Returns:
            The run metadata.
        """
        return self._get_resource(
            resource_id=run_metadata_id,
            route=RUN_METADATA,
            response_model=RunMetadataResponse,
            params={"hydrate": hydrate},
        )

    def list_run_metadata(
        self,
        run_metadata_filter_model: RunMetadataFilter,
        hydrate: bool = False,
    ) -> Page[RunMetadataResponse]:
        """List run metadata.

        Args:
            run_metadata_filter_model: All filter parameters including
                pagination params.
            hydrate: Flag deciding whether to hydrate the output model(s)
                by including metadata fields in the response.

        Returns:
            The run metadata.
        """
        return self._list_paginated_resources(
            route=RUN_METADATA,
            response_model=RunMetadataResponse,
            filter_model=run_metadata_filter_model,
            params={"hydrate": hydrate},
        )
>>>>>>> e17f4d3a

    # ----------------------------- Schedules -----------------------------

    def create_schedule(self, schedule: ScheduleRequest) -> ScheduleResponse:
        """Creates a new schedule.

        Args:
            schedule: The schedule to create.

        Returns:
            The newly created schedule.
        """
        return self._create_workspace_scoped_resource(
            resource=schedule,
            route=SCHEDULES,
            response_model=ScheduleResponse,
        )

    def get_schedule(
        self, schedule_id: UUID, hydrate: bool = True
    ) -> ScheduleResponse:
        """Get a schedule with a given ID.

        Args:
            schedule_id: ID of the schedule.
            hydrate: Flag deciding whether to hydrate the output model(s)
                by including metadata fields in the response.

        Returns:
            The schedule.
        """
        return self._get_resource(
            resource_id=schedule_id,
            route=SCHEDULES,
            response_model=ScheduleResponse,
            params={"hydrate": hydrate},
        )

    def list_schedules(
        self,
        schedule_filter_model: ScheduleFilter,
        hydrate: bool = False,
    ) -> Page[ScheduleResponse]:
        """List all schedules in the workspace.

        Args:
            schedule_filter_model: All filter parameters including pagination
                params
            hydrate: Flag deciding whether to hydrate the output model(s)
                by including metadata fields in the response.

        Returns:
            A list of schedules.
        """
        return self._list_paginated_resources(
            route=SCHEDULES,
            response_model=ScheduleResponse,
            filter_model=schedule_filter_model,
            params={"hydrate": hydrate},
        )

    def update_schedule(
        self,
        schedule_id: UUID,
        schedule_update: ScheduleUpdate,
    ) -> ScheduleResponse:
        """Updates a schedule.

        Args:
            schedule_id: The ID of the schedule to be updated.
            schedule_update: The update to be applied.

        Returns:
            The updated schedule.
        """
        return self._update_resource(
            resource_id=schedule_id,
            resource_update=schedule_update,
            route=SCHEDULES,
            response_model=ScheduleResponse,
        )

    def delete_schedule(self, schedule_id: UUID) -> None:
        """Deletes a schedule.

        Args:
            schedule_id: The ID of the schedule to delete.
        """
        self._delete_resource(
            resource_id=schedule_id,
            route=SCHEDULES,
        )

    # --------------------------- Service Accounts ---------------------------

    def create_service_account(
        self, service_account: ServiceAccountRequest
    ) -> ServiceAccountResponse:
        """Creates a new service account.

        Args:
            service_account: Service account to be created.

        Returns:
            The newly created service account.
        """
        return self._create_resource(
            resource=service_account,
            route=SERVICE_ACCOUNTS,
            response_model=ServiceAccountResponse,
        )

    def get_service_account(
        self,
        service_account_name_or_id: Union[str, UUID],
        hydrate: bool = True,
    ) -> ServiceAccountResponse:
        """Gets a specific service account.

        Args:
            service_account_name_or_id: The name or ID of the service account to
                get.
            hydrate: Flag deciding whether to hydrate the output model(s)
                by including metadata fields in the response.

        Returns:
            The requested service account, if it was found.
        """
        return self._get_resource(
            resource_id=service_account_name_or_id,
            route=SERVICE_ACCOUNTS,
            response_model=ServiceAccountResponse,
            params={"hydrate": hydrate},
        )

    def list_service_accounts(
        self, filter_model: ServiceAccountFilter, hydrate: bool = False
    ) -> Page[ServiceAccountResponse]:
        """List all service accounts.

        Args:
            filter_model: All filter parameters including pagination
                params.
            hydrate: Flag deciding whether to hydrate the output model(s)
                by including metadata fields in the response.

        Returns:
            A list of filtered service accounts.
        """
        return self._list_paginated_resources(
            route=SERVICE_ACCOUNTS,
            response_model=ServiceAccountResponse,
            filter_model=filter_model,
            params={"hydrate": hydrate},
        )

    def update_service_account(
        self,
        service_account_name_or_id: Union[str, UUID],
        service_account_update: ServiceAccountUpdate,
    ) -> ServiceAccountResponse:
        """Updates an existing service account.

        Args:
            service_account_name_or_id: The name or the ID of the service
                account to update.
            service_account_update: The update to be applied to the service
                account.

        Returns:
            The updated service account.
        """
        return self._update_resource(
            resource_id=service_account_name_or_id,
            resource_update=service_account_update,
            route=SERVICE_ACCOUNTS,
            response_model=ServiceAccountResponse,
        )

    def delete_service_account(
        self,
        service_account_name_or_id: Union[str, UUID],
    ) -> None:
        """Delete a service account.

        Args:
            service_account_name_or_id: The name or the ID of the service
                account to delete.
        """
        self._delete_resource(
            resource_id=service_account_name_or_id,
            route=SERVICE_ACCOUNTS,
        )

    # --------------------------- Service Connectors ---------------------------

    def create_service_connector(
        self, service_connector: ServiceConnectorRequest
    ) -> ServiceConnectorResponse:
        """Creates a new service connector.

        Args:
            service_connector: Service connector to be created.

        Returns:
            The newly created service connector.
        """
        connector_model = self._create_workspace_scoped_resource(
            resource=service_connector,
            route=SERVICE_CONNECTORS,
            response_model=ServiceConnectorResponse,
        )
        self._populate_connector_type(connector_model)
        return connector_model

    def get_service_connector(
        self, service_connector_id: UUID, hydrate: bool = True
    ) -> ServiceConnectorResponse:
        """Gets a specific service connector.

        Args:
            service_connector_id: The ID of the service connector to get.
            hydrate: Flag deciding whether to hydrate the output model(s)
                by including metadata fields in the response.

        Returns:
            The requested service connector, if it was found.
        """
        connector_model = self._get_resource(
            resource_id=service_connector_id,
            route=SERVICE_CONNECTORS,
            response_model=ServiceConnectorResponse,
            params={"expand_secrets": False, "hydrate": hydrate},
        )
        self._populate_connector_type(connector_model)
        return connector_model

    def list_service_connectors(
        self,
        filter_model: ServiceConnectorFilter,
        hydrate: bool = False,
    ) -> Page[ServiceConnectorResponse]:
        """List all service connectors.

        Args:
            filter_model: All filter parameters including pagination
                params.
            hydrate: Flag deciding whether to hydrate the output model(s)
                by including metadata fields in the response.

        Returns:
            A page of all service connectors.
        """
        connector_models = self._list_paginated_resources(
            route=SERVICE_CONNECTORS,
            response_model=ServiceConnectorResponse,
            filter_model=filter_model,
            params={"expand_secrets": False, "hydrate": hydrate},
        )
        self._populate_connector_type(*connector_models.items)
        return connector_models

    def update_service_connector(
        self, service_connector_id: UUID, update: ServiceConnectorUpdate
    ) -> ServiceConnectorResponse:
        """Updates an existing service connector.

        The update model contains the fields to be updated. If a field value is
        set to None in the model, the field is not updated, but there are
        special rules concerning some fields:

        * the `configuration` and `secrets` fields together represent a full
        valid configuration update, not just a partial update. If either is
        set (i.e. not None) in the update, their values are merged together and
        will replace the existing configuration and secrets values.
        * the `resource_id` field value is also a full replacement value: if set
        to `None`, the resource ID is removed from the service connector.
        * the `expiration_seconds` field value is also a full replacement value:
        if set to `None`, the expiration is removed from the service connector.
        * the `secret_id` field value in the update is ignored, given that
        secrets are managed internally by the ZenML store.
        * the `labels` field is also a full labels update: if set (i.e. not
        `None`), all existing labels are removed and replaced by the new labels
        in the update.

        Args:
            service_connector_id: The ID of the service connector to update.
            update: The update to be applied to the service connector.

        Returns:
            The updated service connector.
        """
        connector_model = self._update_resource(
            resource_id=service_connector_id,
            resource_update=update,
            response_model=ServiceConnectorResponse,
            route=SERVICE_CONNECTORS,
        )
        self._populate_connector_type(connector_model)
        return connector_model

    def delete_service_connector(self, service_connector_id: UUID) -> None:
        """Deletes a service connector.

        Args:
            service_connector_id: The ID of the service connector to delete.
        """
        self._delete_resource(
            resource_id=service_connector_id, route=SERVICE_CONNECTORS
        )

    def _populate_connector_type(
        self,
        *connector_models: Union[
            ServiceConnectorResponse, ServiceConnectorResourcesModel
        ],
    ) -> None:
        """Populates or updates the connector type of the given connector or resource models.

        If the connector type is not locally available, the connector type
        field is left as is. The local and remote flags of the connector type
        are updated accordingly.

        Args:
            connector_models: The service connector or resource models to
                populate.
        """
        for service_connector in connector_models:
            # Mark the remote connector type as being only remotely available
            if not isinstance(service_connector.connector_type, str):
                service_connector.connector_type.local = False
                service_connector.connector_type.remote = True

            if not service_connector_registry.is_registered(
                service_connector.type
            ):
                continue

            connector_type = (
                service_connector_registry.get_service_connector_type(
                    service_connector.type
                )
            )
            connector_type.local = True
            if not isinstance(service_connector.connector_type, str):
                connector_type.remote = True

            # TODO: Normally, this could have been handled with setter
            #   functions over the connector type property in the response
            #   model. However, pydantic breaks property setter functions.
            #   We can find a more elegant solution here.
            if isinstance(service_connector, ServiceConnectorResponse):
                service_connector.set_connector_type(connector_type)
            elif isinstance(service_connector, ServiceConnectorResourcesModel):
                service_connector.connector_type = connector_type
            else:
                TypeError(
                    "The service connector must be an instance of either"
                    "`ServiceConnectorResponse` or "
                    "`ServiceConnectorResourcesModel`."
                )

    def verify_service_connector_config(
        self,
        service_connector: ServiceConnectorRequest,
        list_resources: bool = True,
    ) -> ServiceConnectorResourcesModel:
        """Verifies if a service connector configuration has access to resources.

        Args:
            service_connector: The service connector configuration to verify.
            list_resources: If True, the list of all resources accessible
                through the service connector and matching the supplied resource
                type and ID are returned.

        Returns:
            The list of resources that the service connector configuration has
            access to.
        """
        response_body = self.post(
            f"{SERVICE_CONNECTORS}{SERVICE_CONNECTOR_VERIFY}",
            body=service_connector,
            params={"list_resources": list_resources},
        )

        resources = ServiceConnectorResourcesModel.parse_obj(response_body)
        self._populate_connector_type(resources)
        return resources

    def verify_service_connector(
        self,
        service_connector_id: UUID,
        resource_type: Optional[str] = None,
        resource_id: Optional[str] = None,
        list_resources: bool = True,
    ) -> ServiceConnectorResourcesModel:
        """Verifies if a service connector instance has access to one or more resources.

        Args:
            service_connector_id: The ID of the service connector to verify.
            resource_type: The type of resource to verify access to.
            resource_id: The ID of the resource to verify access to.
            list_resources: If True, the list of all resources accessible
                through the service connector and matching the supplied resource
                type and ID are returned.

        Returns:
            The list of resources that the service connector has access to,
            scoped to the supplied resource type and ID, if provided.
        """
        params: Dict[str, Any] = {"list_resources": list_resources}
        if resource_type:
            params["resource_type"] = resource_type
        if resource_id:
            params["resource_id"] = resource_id
        response_body = self.put(
            f"{SERVICE_CONNECTORS}/{str(service_connector_id)}{SERVICE_CONNECTOR_VERIFY}",
            params=params,
        )

        resources = ServiceConnectorResourcesModel.parse_obj(response_body)
        self._populate_connector_type(resources)
        return resources

    def get_service_connector_client(
        self,
        service_connector_id: UUID,
        resource_type: Optional[str] = None,
        resource_id: Optional[str] = None,
    ) -> ServiceConnectorResponse:
        """Get a service connector client for a service connector and given resource.

        Args:
            service_connector_id: The ID of the base service connector to use.
            resource_type: The type of resource to get a client for.
            resource_id: The ID of the resource to get a client for.

        Returns:
            A service connector client that can be used to access the given
            resource.
        """
        params = {}
        if resource_type:
            params["resource_type"] = resource_type
        if resource_id:
            params["resource_id"] = resource_id
        response_body = self.get(
            f"{SERVICE_CONNECTORS}/{str(service_connector_id)}{SERVICE_CONNECTOR_CLIENT}",
            params=params,
        )

        connector = ServiceConnectorResponse.parse_obj(response_body)
        self._populate_connector_type(connector)
        return connector

    def list_service_connector_resources(
        self,
        user_name_or_id: Union[str, UUID],
        workspace_name_or_id: Union[str, UUID],
        connector_type: Optional[str] = None,
        resource_type: Optional[str] = None,
        resource_id: Optional[str] = None,
    ) -> List[ServiceConnectorResourcesModel]:
        """List resources that can be accessed by service connectors.

        Args:
            user_name_or_id: The name or ID of the user to scope to.
            workspace_name_or_id: The name or ID of the workspace to scope to.
            connector_type: The type of service connector to scope to.
            resource_type: The type of resource to scope to.
            resource_id: The ID of the resource to scope to.

        Returns:
            The matching list of resources that available service
            connectors have access to.
        """
        params = {}
        if connector_type:
            params["connector_type"] = connector_type
        if resource_type:
            params["resource_type"] = resource_type
        if resource_id:
            params["resource_id"] = resource_id
        response_body = self.get(
            f"{WORKSPACES}/{workspace_name_or_id}{SERVICE_CONNECTORS}{SERVICE_CONNECTOR_RESOURCES}",
            params=params,
        )

        assert isinstance(response_body, list)
        resource_list = [
            ServiceConnectorResourcesModel.parse_obj(item)
            for item in response_body
        ]

        self._populate_connector_type(*resource_list)

        # For service connectors with types that are only locally available,
        # we need to retrieve the resource list locally
        for idx, resources in enumerate(resource_list):
            if isinstance(resources.connector_type, str):
                # Skip connector types that are neither locally nor remotely
                # available
                continue
            if resources.connector_type.remote:
                # Skip connector types that are remotely available
                continue

            # Retrieve the resource list locally
            assert resources.id is not None
            connector = self.get_service_connector(resources.id)
            connector_instance = (
                service_connector_registry.instantiate_connector(
                    model=connector
                )
            )

            try:
                local_resources = connector_instance.verify(
                    resource_type=resource_type,
                    resource_id=resource_id,
                )
            except (ValueError, AuthorizationException) as e:
                logger.error(
                    f'Failed to fetch {resource_type or "available"} '
                    f"resources from service connector {connector.name}/"
                    f"{connector.id}: {e}"
                )
                continue

            resource_list[idx] = local_resources

        return resource_list

    def list_service_connector_types(
        self,
        connector_type: Optional[str] = None,
        resource_type: Optional[str] = None,
        auth_method: Optional[str] = None,
    ) -> List[ServiceConnectorTypeModel]:
        """Get a list of service connector types.

        Args:
            connector_type: Filter by connector type.
            resource_type: Filter by resource type.
            auth_method: Filter by authentication method.

        Returns:
            List of service connector types.
        """
        params = {}
        if connector_type:
            params["connector_type"] = connector_type
        if resource_type:
            params["resource_type"] = resource_type
        if auth_method:
            params["auth_method"] = auth_method
        response_body = self.get(
            SERVICE_CONNECTOR_TYPES,
            params=params,
        )

        assert isinstance(response_body, list)
        remote_connector_types = [
            ServiceConnectorTypeModel.parse_obj(item) for item in response_body
        ]

        # Mark the remote connector types as being only remotely available
        for c in remote_connector_types:
            c.local = False
            c.remote = True

        local_connector_types = (
            service_connector_registry.list_service_connector_types(
                connector_type=connector_type,
                resource_type=resource_type,
                auth_method=auth_method,
            )
        )

        # Add the connector types in the local registry to the list of
        # connector types available remotely. Overwrite those that have
        # the same connector type but mark them as being remotely available.
        connector_types_map = {
            connector_type.connector_type: connector_type
            for connector_type in remote_connector_types
        }

        for connector in local_connector_types:
            if connector.connector_type in connector_types_map:
                connector.remote = True
            connector_types_map[connector.connector_type] = connector

        return list(connector_types_map.values())

    def get_service_connector_type(
        self,
        connector_type: str,
    ) -> ServiceConnectorTypeModel:
        """Returns the requested service connector type.

        Args:
            connector_type: the service connector type identifier.

        Returns:
            The requested service connector type.
        """
        # Use the local registry to get the service connector type, if it
        # exists.
        local_connector_type: Optional[ServiceConnectorTypeModel] = None
        if service_connector_registry.is_registered(connector_type):
            local_connector_type = (
                service_connector_registry.get_service_connector_type(
                    connector_type
                )
            )
        try:
            response_body = self.get(
                f"{SERVICE_CONNECTOR_TYPES}/{connector_type}",
            )
            remote_connector_type = ServiceConnectorTypeModel.parse_obj(
                response_body
            )
            if local_connector_type:
                # If locally available, return the local connector type but
                # mark it as being remotely available.
                local_connector_type.remote = True
                return local_connector_type

            # Mark the remote connector type as being only remotely available
            remote_connector_type.local = False
            remote_connector_type.remote = True

            return remote_connector_type
        except KeyError:
            # If the service connector type is not found, check the local
            # registry.
            return service_connector_registry.get_service_connector_type(
                connector_type
            )

    # ----------------------------- Stacks -----------------------------

    def create_stack(self, stack: StackRequest) -> StackResponse:
        """Register a new stack.

        Args:
            stack: The stack to register.

        Returns:
            The registered stack.
        """
        return self._create_workspace_scoped_resource(
            resource=stack,
            route=STACKS,
            response_model=StackResponse,
        )

    def get_stack(self, stack_id: UUID, hydrate: bool = True) -> StackResponse:
        """Get a stack by its unique ID.

        Args:
            stack_id: The ID of the stack to get.
            hydrate: Flag deciding whether to hydrate the output model(s)
                by including metadata fields in the response.

        Returns:
            The stack with the given ID.
        """
        return self._get_resource(
            resource_id=stack_id,
            route=STACKS,
            response_model=StackResponse,
            params={"hydrate": hydrate},
        )

    def list_stacks(
        self, stack_filter_model: StackFilter, hydrate: bool = False
    ) -> Page[StackResponse]:
        """List all stacks matching the given filter criteria.

        Args:
            stack_filter_model: All filter parameters including pagination
                params.
            hydrate: Flag deciding whether to hydrate the output model(s)
                by including metadata fields in the response.

        Returns:
            A list of all stacks matching the filter criteria.
        """
        return self._list_paginated_resources(
            route=STACKS,
            response_model=StackResponse,
            filter_model=stack_filter_model,
            params={"hydrate": hydrate},
        )

    def update_stack(
        self, stack_id: UUID, stack_update: StackUpdate
    ) -> StackResponse:
        """Update a stack.

        Args:
            stack_id: The ID of the stack update.
            stack_update: The update request on the stack.

        Returns:
            The updated stack.
        """
        return self._update_resource(
            resource_id=stack_id,
            resource_update=stack_update,
            route=STACKS,
            response_model=StackResponse,
        )

    def delete_stack(self, stack_id: UUID) -> None:
        """Delete a stack.

        Args:
            stack_id: The ID of the stack to delete.
        """
        self._delete_resource(
            resource_id=stack_id,
            route=STACKS,
        )

    # ----------------------------- Step runs -----------------------------

    def create_run_step(self, step_run: StepRunRequest) -> StepRunResponse:
        """Creates a step run.

        Args:
            step_run: The step run to create.

        Returns:
            The created step run.
        """
        return self._create_resource(
            resource=step_run,
            response_model=StepRunResponse,
            route=STEPS,
        )

    def get_run_step(
        self, step_run_id: UUID, hydrate: bool = True
    ) -> StepRunResponse:
        """Get a step run by ID.

        Args:
            step_run_id: The ID of the step run to get.
            hydrate: Flag deciding whether to hydrate the output model(s)
                by including metadata fields in the response.

        Returns:
            The step run.
        """
        return self._get_resource(
            resource_id=step_run_id,
            route=STEPS,
            response_model=StepRunResponse,
            params={"hydrate": hydrate},
        )

    def list_run_steps(
        self,
        step_run_filter_model: StepRunFilter,
        hydrate: bool = False,
    ) -> Page[StepRunResponse]:
        """List all step runs matching the given filter criteria.

        Args:
            step_run_filter_model: All filter parameters including pagination
                params.
            hydrate: Flag deciding whether to hydrate the output model(s)
                by including metadata fields in the response.

        Returns:
            A list of all step runs matching the filter criteria.
        """
        return self._list_paginated_resources(
            route=STEPS,
            response_model=StepRunResponse,
            filter_model=step_run_filter_model,
            params={"hydrate": hydrate},
        )

    def update_run_step(
        self,
        step_run_id: UUID,
        step_run_update: StepRunUpdate,
    ) -> StepRunResponse:
        """Updates a step run.

        Args:
            step_run_id: The ID of the step to update.
            step_run_update: The update to be applied to the step.

        Returns:
            The updated step run.
        """
        return self._update_resource(
            resource_id=step_run_id,
            resource_update=step_run_update,
            response_model=StepRunResponse,
            route=STEPS,
        )

    # ----------------------------- Teams -----------------------------

    def create_team(self, team: TeamRequest) -> TeamResponse:
        """Creates a new team.

        Args:
            team: The team model to create.

        Returns:
            The newly created team.
        """
        return self._create_resource(
            resource=team,
            route=TEAMS,
            response_model=TeamResponse,
        )

    def get_team(
        self, team_name_or_id: Union[str, UUID], hydrate: bool = True
    ) -> TeamResponse:
        """Gets a specific team.

        Args:
            team_name_or_id: Name or ID of the team to get.
            hydrate: Flag deciding whether to hydrate the output model(s)
                by including metadata fields in the response.

        Returns:
            The requested team.
        """
        return self._get_resource(
            resource_id=team_name_or_id,
            route=TEAMS,
            response_model=TeamResponse,
            params={"hydrate": hydrate},
        )

    def list_teams(
        self,
        team_filter_model: TeamFilter,
        hydrate: bool = False,
    ) -> Page[TeamResponse]:
        """List all teams matching the given filter criteria.

        Args:
            team_filter_model: All filter parameters including pagination
                params.
            hydrate: Flag deciding whether to hydrate the output model(s)
                by including metadata fields in the response.

        Returns:
            A list of all teams matching the filter criteria.
        """
        return self._list_paginated_resources(
            route=TEAMS,
            response_model=TeamResponse,
            filter_model=team_filter_model,
            params={"hydrate": hydrate},
        )

    def update_team(
        self, team_id: UUID, team_update: TeamUpdate
    ) -> TeamResponse:
        """Update an existing team.

        Args:
            team_id: The ID of the team to be updated.
            team_update: The update to be applied to the team.

        Returns:
            The updated team.
        """
        return self._update_resource(
            resource_id=team_id,
            resource_update=team_update,
            route=TEAMS,
            response_model=TeamResponse,
        )

    def delete_team(self, team_name_or_id: Union[str, UUID]) -> None:
        """Deletes a team.

        Args:
            team_name_or_id: Name or ID of the team to delete.
        """
        self._delete_resource(
            resource_id=team_name_or_id,
            route=TEAMS,
        )

    # -------------------------- Team role assignments -------------------------

    def create_team_role_assignment(
        self, team_role_assignment: TeamRoleAssignmentRequest
    ) -> TeamRoleAssignmentResponse:
        """Creates a new team role assignment.

        Args:
            team_role_assignment: The role assignment model to create.

        Returns:
            The newly created role assignment.
        """
        return self._create_resource(
            resource=team_role_assignment,
            route=TEAM_ROLE_ASSIGNMENTS,
            response_model=TeamRoleAssignmentResponse,
        )

    def get_team_role_assignment(
        self, team_role_assignment_id: UUID, hydrate: bool = True
    ) -> TeamRoleAssignmentResponse:
        """Gets a specific role assignment.

        Args:
            team_role_assignment_id: ID of the role assignment to get.
            hydrate: Flag deciding whether to hydrate the output model(s)
                by including metadata fields in the response.

        Returns:
            The requested role assignment.
        """
        return self._get_resource(
            resource_id=team_role_assignment_id,
            route=TEAM_ROLE_ASSIGNMENTS,
            response_model=TeamRoleAssignmentResponse,
            params={"hydrate": hydrate},
        )

    def list_team_role_assignments(
        self,
        team_role_assignment_filter_model: TeamRoleAssignmentFilter,
        hydrate: bool = False,
    ) -> Page[TeamRoleAssignmentResponse]:
        """List all roles assignments matching the given filter criteria.

        Args:
            team_role_assignment_filter_model: All filter parameters including
                pagination params.
            hydrate: Flag deciding whether to hydrate the output model(s)
                by including metadata fields in the response.

        Returns:
            A list of all roles assignments matching the filter criteria.
        """
        return self._list_paginated_resources(
            route=TEAM_ROLE_ASSIGNMENTS,
            response_model=TeamRoleAssignmentResponse,
            filter_model=team_role_assignment_filter_model,
            params={"hydrate": hydrate},
        )

    def delete_team_role_assignment(
        self, team_role_assignment_id: UUID
    ) -> None:
        """Delete a specific role assignment.

        Args:
            team_role_assignment_id: The ID of the specific role assignment
        """
        self._delete_resource(
            resource_id=team_role_assignment_id,
            route=TEAM_ROLE_ASSIGNMENTS,
        )

    # ----------------------------- Users -----------------------------

    def create_user(self, user: UserRequest) -> UserResponse:
        """Creates a new user.

        Args:
            user: User to be created.

        Returns:
            The newly created user.
        """
        return self._create_resource(
            resource=user,
            route=USERS + "?assign_default_role=False",
            response_model=UserResponse,
        )

    def get_user(
        self,
        user_name_or_id: Optional[Union[str, UUID]] = None,
        include_private: bool = False,
        hydrate: bool = True,
    ) -> UserResponse:
        """Gets a specific user, when no id is specified get the active user.

        The `include_private` parameter is ignored here as it is handled
        implicitly by the /current-user endpoint that is queried when no
        user_name_or_id is set. Raises a KeyError in case a user with that id
        does not exist.

        Args:
            user_name_or_id: The name or ID of the user to get.
            include_private: Whether to include private user information.
            hydrate: Flag deciding whether to hydrate the output model(s)
                by including metadata fields in the response.

        Returns:
            The requested user, if it was found.
        """
        if user_name_or_id:
            return self._get_resource(
                resource_id=user_name_or_id,
                route=USERS,
                response_model=UserResponse,
                params={"hydrate": hydrate},
            )
        else:
            body = self.get(CURRENT_USER, params={"hydrate": hydrate})
            return UserResponse.parse_obj(body)

    def list_users(
        self,
        user_filter_model: UserFilter,
        hydrate: bool = False,
    ) -> Page[UserResponse]:
        """List all users.

        Args:
            user_filter_model: All filter parameters including pagination
                params.
            hydrate: Flag deciding whether to hydrate the output model(s)
                by including metadata fields in the response.

        Returns:
            A list of all users.
        """
        return self._list_paginated_resources(
            route=USERS,
            response_model=UserResponse,
            filter_model=user_filter_model,
            params={"hydrate": hydrate},
        )

    def update_user(
        self, user_id: UUID, user_update: UserUpdate
    ) -> UserResponse:
        """Updates an existing user.

        Args:
            user_id: The id of the user to update.
            user_update: The update to be applied to the user.

        Returns:
            The updated user.
        """
        return self._update_resource(
            resource_id=user_id,
            resource_update=user_update,
            route=USERS,
            response_model=UserResponse,
        )

    def delete_user(self, user_name_or_id: Union[str, UUID]) -> None:
        """Deletes a user.

        Args:
            user_name_or_id: The name or ID of the user to delete.
        """
        self._delete_resource(
            resource_id=user_name_or_id,
            route=USERS,
        )

    # ------------------------- User role assignments -------------------------
    def create_user_role_assignment(
        self, user_role_assignment: UserRoleAssignmentRequest
    ) -> UserRoleAssignmentResponse:
        """Creates a new role assignment.

        Args:
            user_role_assignment: The role assignment to create.

        Returns:
            The newly created workspace.
        """
        return self._create_resource(
            resource=user_role_assignment,
            route=USER_ROLE_ASSIGNMENTS,
            response_model=UserRoleAssignmentResponse,
        )

    def get_user_role_assignment(
        self, user_role_assignment_id: UUID, hydrate: bool = True
    ) -> UserRoleAssignmentResponse:
        """Get an existing role assignment by name or ID.

        Args:
            user_role_assignment_id: Name or ID of the role assignment to get.
            hydrate: Flag deciding whether to hydrate the output model(s)
                by including metadata fields in the response.

        Returns:
            The requested workspace.
        """
        return self._get_resource(
            resource_id=user_role_assignment_id,
            route=USER_ROLE_ASSIGNMENTS,
            response_model=UserRoleAssignmentResponse,
            params={"hydrate": hydrate},
        )

    def list_user_role_assignments(
        self,
        user_role_assignment_filter_model: UserRoleAssignmentFilter,
        hydrate: bool = False,
    ) -> Page[UserRoleAssignmentResponse]:
        """List all roles assignments matching the given filter criteria.

        Args:
            user_role_assignment_filter_model: All filter parameters including
                pagination params.
            hydrate: Flag deciding whether to hydrate the output model(s)
                by including metadata fields in the response.

        Returns:
            A list of all roles assignments matching the filter criteria.
        """
        return self._list_paginated_resources(
            route=USER_ROLE_ASSIGNMENTS,
            response_model=UserRoleAssignmentResponse,
            filter_model=user_role_assignment_filter_model,
            params={"hydrate": hydrate},
        )

    def delete_user_role_assignment(
        self, user_role_assignment_id: UUID
    ) -> None:
        """Delete a specific role assignment.

        Args:
            user_role_assignment_id: The ID of the specific role assignment
        """
        self._delete_resource(
            resource_id=user_role_assignment_id,
            route=USER_ROLE_ASSIGNMENTS,
        )

    # ----------------------------- Workspaces -----------------------------

    def create_workspace(
        self, workspace: WorkspaceRequest
    ) -> WorkspaceResponse:
        """Creates a new workspace.

        Args:
            workspace: The workspace to create.

        Returns:
            The newly created workspace.
        """
        return self._create_resource(
            resource=workspace,
            route=WORKSPACES,
            response_model=WorkspaceResponse,
        )

    def get_workspace(
        self, workspace_name_or_id: Union[UUID, str], hydrate: bool = True
    ) -> WorkspaceResponse:
        """Get an existing workspace by name or ID.

        Args:
            workspace_name_or_id: Name or ID of the workspace to get.
            hydrate: Flag deciding whether to hydrate the output model(s)
                by including metadata fields in the response.

        Returns:
            The requested workspace.
        """
        return self._get_resource(
            resource_id=workspace_name_or_id,
            route=WORKSPACES,
            response_model=WorkspaceResponse,
            params={"hydrate": hydrate},
        )

    def list_workspaces(
        self,
        workspace_filter_model: WorkspaceFilter,
        hydrate: bool = False,
    ) -> Page[WorkspaceResponse]:
        """List all workspace matching the given filter criteria.

        Args:
            workspace_filter_model: All filter parameters including pagination
                params.
            hydrate: Flag deciding whether to hydrate the output model(s)
                by including metadata fields in the response.

        Returns:
            A list of all workspace matching the filter criteria.
        """
        return self._list_paginated_resources(
            route=WORKSPACES,
            response_model=WorkspaceResponse,
            filter_model=workspace_filter_model,
            params={"hydrate": hydrate},
        )

    def update_workspace(
        self, workspace_id: UUID, workspace_update: WorkspaceUpdate
    ) -> WorkspaceResponse:
        """Update an existing workspace.

        Args:
            workspace_id: The ID of the workspace to be updated.
            workspace_update: The update to be applied to the workspace.

        Returns:
            The updated workspace.
        """
        return self._update_resource(
            resource_id=workspace_id,
            resource_update=workspace_update,
            route=WORKSPACES,
            response_model=WorkspaceResponse,
        )

    def delete_workspace(self, workspace_name_or_id: Union[str, UUID]) -> None:
        """Deletes a workspace.

        Args:
            workspace_name_or_id: Name or ID of the workspace to delete.
        """
        self._delete_resource(
            resource_id=workspace_name_or_id,
            route=WORKSPACES,
        )

    #########
    # Model
    #########

    def create_model(self, model: ModelRequestModel) -> ModelResponseModel:
        """Creates a new model.

        Args:
            model: the Model to be created.

        Returns:
            The newly created model.
        """
        return self._create_workspace_scoped_resource(
            resource=model,
            response_model=ModelResponseModel,
            route=MODELS,
        )

    def delete_model(self, model_name_or_id: Union[str, UUID]) -> None:
        """Deletes a model.

        Args:
            model_name_or_id: name or id of the model to be deleted.
        """
        self._delete_resource(resource_id=model_name_or_id, route=MODELS)

    def update_model(
        self,
        model_id: UUID,
        model_update: ModelUpdateModel,
    ) -> ModelResponseModel:
        """Updates an existing model.

        Args:
            model_id: UUID of the model to be updated.
            model_update: the Model to be updated.

        Returns:
            The updated model.
        """
        return self._update_resource(
            resource_id=model_id,
            resource_update=model_update,
            route=MODELS,
            response_model=ModelResponseModel,
        )

    def get_model(
        self, model_name_or_id: Union[str, UUID]
    ) -> ModelResponseModel:
        """Get an existing model.

        Args:
            model_name_or_id: name or id of the model to be retrieved.

        Returns:
            The model of interest.
        """
        return self._get_resource(
            resource_id=model_name_or_id,
            route=MODELS,
            response_model=ModelResponseModel,
        )

    def list_models(
        self,
        model_filter_model: ModelFilterModel,
    ) -> Page[ModelResponseModel]:
        """Get all models by filter.

        Args:
            model_filter_model: All filter parameters including pagination
                params.

        Returns:
            A page of all models.
        """
        return self._list_paginated_resources(
            route=MODELS,
            response_model=ModelResponseModel,
            filter_model=model_filter_model,
        )

    #################
    # Model Versions
    #################

    def create_model_version(
        self, model_version: ModelVersionRequestModel
    ) -> ModelVersionResponseModel:
        """Creates a new model version.

        Args:
            model_version: the Model Version to be created.

        Returns:
            The newly created model version.
        """
        return self._create_workspace_scoped_resource(
            resource=model_version,
            response_model=ModelVersionResponseModel,
            route=f"{MODELS}/{model_version.model}{MODEL_VERSIONS}",
        )

    def delete_model_version(
        self,
        model_name_or_id: Union[str, UUID],
        model_version_name_or_id: Union[str, UUID],
    ) -> None:
        """Deletes a model version.

        Args:
            model_name_or_id: name or id of the model containing the model
                version.
            model_version_name_or_id: name or id of the model version to be
                deleted.
        """
        self._delete_resource(
            resource_id=model_version_name_or_id,
            route=f"{MODELS}/{model_name_or_id}{MODEL_VERSIONS}",
        )

    def get_model_version(
        self,
        model_name_or_id: Union[str, UUID],
        model_version_name_or_number_or_id: Optional[
            Union[str, int, UUID, ModelStages]
        ] = None,
    ) -> ModelVersionResponseModel:
        """Get an existing model version.

        Args:
            model_name_or_id: name or id of the model containing the
                model version.
            model_version_name_or_number_or_id: name, id, stage or number of
                the model version to be retrieved. If skipped - latest is
                retrieved.

        Returns:
            The model version of interest.
        """
        return self._get_resource(
            resource_id=model_version_name_or_number_or_id
            or ModelStages.LATEST,
            route=f"{MODELS}/{model_name_or_id}{MODEL_VERSIONS}",
            response_model=ModelVersionResponseModel,
            params={
                "is_number": isinstance(
                    model_version_name_or_number_or_id, int
                )
            },
        )

    def list_model_versions(
        self,
        model_name_or_id: Union[str, UUID],
        model_version_filter_model: ModelVersionFilterModel,
    ) -> Page[ModelVersionResponseModel]:
        """Get all model versions by filter.

        Args:
            model_name_or_id: name or id of the model containing the
                model versions.
            model_version_filter_model: All filter parameters including
                pagination params.

        Returns:
            A page of all model versions.
        """
        return self._list_paginated_resources(
            route=f"{MODELS}/{model_name_or_id}{MODEL_VERSIONS}",
            response_model=ModelVersionResponseModel,
            filter_model=model_version_filter_model,
        )

    def update_model_version(
        self,
        model_version_id: UUID,
        model_version_update_model: ModelVersionUpdateModel,
    ) -> ModelVersionResponseModel:
        """Get all model versions by filter.

        Args:
            model_version_id: The ID of model version to be updated.
            model_version_update_model: The model version to be updated.

        Returns:
            An updated model version.

        """
        return self._update_resource(
            resource_id=model_version_id,
            resource_update=model_version_update_model,
            route=f"{MODELS}/{model_version_update_model.model}{MODEL_VERSIONS}",
            response_model=ModelVersionResponseModel,
        )

    ###########################
    # Model Versions Artifacts
    ###########################

    def create_model_version_artifact_link(
        self, model_version_artifact_link: ModelVersionArtifactRequestModel
    ) -> ModelVersionArtifactResponseModel:
        """Creates a new model version link.

        Args:
            model_version_artifact_link: the Model Version to Artifact Link
                to be created.

        Returns:
            The newly created model version to artifact link.
        """
        return self._create_workspace_scoped_resource(
            resource=model_version_artifact_link,
            response_model=ModelVersionArtifactResponseModel,
            route=f"{MODELS}/{model_version_artifact_link.model}{MODEL_VERSIONS}/{model_version_artifact_link.model_version}{ARTIFACTS}",
        )

    def list_model_version_artifact_links(
        self,
        model_name_or_id: Union[str, UUID],
        model_version_name_or_id: Union[str, UUID],
        model_version_artifact_link_filter_model: ModelVersionArtifactFilterModel,
    ) -> Page[ModelVersionArtifactResponseModel]:
        """Get all model version to artifact links by filter.

        Args:
            model_name_or_id: name or ID of the model containing the model
                version.
            model_version_name_or_id: name or ID of the model version containing
                the link.
            model_version_artifact_link_filter_model: All filter parameters
                including pagination params.

        Returns:
            A page of all model version to artifact links.
        """
        return self._list_paginated_resources(
            route=f"{MODELS}/{model_name_or_id}{MODEL_VERSIONS}/{model_version_name_or_id}{ARTIFACTS}",
            response_model=ModelVersionArtifactResponseModel,
            filter_model=model_version_artifact_link_filter_model,
        )

    def delete_model_version_artifact_link(
        self,
        model_name_or_id: Union[str, UUID],
        model_version_name_or_id: Union[str, UUID],
        model_version_artifact_link_name_or_id: Union[str, UUID],
    ) -> None:
        """Deletes a model version to artifact link.

        Args:
            model_name_or_id: name or ID of the model containing the model
                version.
            model_version_name_or_id: name or ID of the model version
                containing the link.
            model_version_artifact_link_name_or_id: name or ID of the model
                version to artifact link to be deleted.
        """
        self._delete_resource(
            resource_id=model_version_artifact_link_name_or_id,
            route=f"{MODELS}/{model_name_or_id}{MODEL_VERSIONS}/{model_version_name_or_id}{ARTIFACTS}",
        )

    ###############################
    # Model Versions Pipeline Runs
    ###############################

    def create_model_version_pipeline_run_link(
        self,
        model_version_pipeline_run_link: ModelVersionPipelineRunRequestModel,
    ) -> ModelVersionPipelineRunResponseModel:
        """Creates a new model version to pipeline run link.

        Args:
            model_version_pipeline_run_link: the Model Version to Pipeline Run
                Link to be created.

        Returns:
            - If Model Version to Pipeline Run Link already exists - returns
                the existing link.
            - Otherwise, returns the newly created model version to pipeline
                run link.
        """
        return self._create_workspace_scoped_resource(
            resource=model_version_pipeline_run_link,
            response_model=ModelVersionPipelineRunResponseModel,
            route=f"{MODELS}/{model_version_pipeline_run_link.model}{MODEL_VERSIONS}/{model_version_pipeline_run_link.model_version}{RUNS}",
        )

    def list_model_version_pipeline_run_links(
        self,
        model_name_or_id: Union[str, UUID],
        model_version_name_or_id: Union[str, UUID],
        model_version_pipeline_run_link_filter_model: ModelVersionPipelineRunFilterModel,
    ) -> Page[ModelVersionPipelineRunResponseModel]:
        """Get all model version to pipeline run links by filter.

        Args:
            model_name_or_id: name or ID of the model containing the model version.
            model_version_name_or_id: name or ID of the model version containing the link.
            model_version_pipeline_run_link_filter_model: All filter parameters including pagination
                params.

        Returns:
            A page of all model version to pipeline run links.
        """
        return self._list_paginated_resources(
            route=f"{MODELS}/{model_name_or_id}{MODEL_VERSIONS}/{model_version_name_or_id}{RUNS}",
            response_model=ModelVersionPipelineRunResponseModel,
            filter_model=model_version_pipeline_run_link_filter_model,
        )

    def delete_model_version_pipeline_run_link(
        self,
        model_name_or_id: Union[str, UUID],
        model_version_name_or_id: Union[str, UUID],
        model_version_pipeline_run_link_name_or_id: Union[str, UUID],
    ) -> None:
        """Deletes a model version to pipeline run link.

        Args:
            model_name_or_id: name or ID of the model containing the model
                version.
            model_version_name_or_id: name or ID of the model version
                containing the link.
            model_version_pipeline_run_link_name_or_id: name or ID of the model
                version to pipeline run link to be deleted.
        """
        self._delete_resource(
            resource_id=model_version_pipeline_run_link_name_or_id,
            route=f"{MODELS}/{model_name_or_id}{MODEL_VERSIONS}/{model_version_name_or_id}{RUNS}",
        )

    # ---------------------------- Devices ----------------------------

    def get_authorized_device(
        self, device_id: UUID, hydrate: bool = True
    ) -> OAuthDeviceResponse:
        """Gets a specific OAuth 2.0 authorized device.

        Args:
            device_id: The ID of the device to get.
            hydrate: Flag deciding whether to hydrate the output model(s)
                by including metadata fields in the response.

        Returns:
            The requested device, if it was found.
        """
        return self._get_resource(
            resource_id=device_id,
            route=DEVICES,
            response_model=OAuthDeviceResponse,
            params={"hydrate": hydrate},
        )

    def list_authorized_devices(
        self, filter_model: OAuthDeviceFilter, hydrate: bool = False
    ) -> Page[OAuthDeviceResponse]:
        """List all OAuth 2.0 authorized devices for a user.

        Args:
            filter_model: All filter parameters including pagination
                params.
            hydrate: Flag deciding whether to hydrate the output model(s)
                by including metadata fields in the response.

        Returns:
            A page of all matching OAuth 2.0 authorized devices.
        """
        return self._list_paginated_resources(
            route=DEVICES,
            response_model=OAuthDeviceResponse,
            filter_model=filter_model,
            params={"hydrate": hydrate},
        )

    def update_authorized_device(
        self, device_id: UUID, update: OAuthDeviceUpdate
    ) -> OAuthDeviceResponse:
        """Updates an existing OAuth 2.0 authorized device for internal use.

        Args:
            device_id: The ID of the device to update.
            update: The update to be applied to the device.

        Returns:
            The updated OAuth 2.0 authorized device.
        """
        return self._update_resource(
            resource_id=device_id,
            resource_update=update,
            response_model=OAuthDeviceResponse,
            route=DEVICES,
        )

    def delete_authorized_device(self, device_id: UUID) -> None:
        """Deletes an OAuth 2.0 authorized device.

        Args:
            device_id: The ID of the device to delete.
        """
        self._delete_resource(resource_id=device_id, route=DEVICES)

    # -------------------
    # Pipeline API Tokens
    # -------------------

    def get_api_token(
        self,
        pipeline_id: Optional[UUID] = None,
        schedule_id: Optional[UUID] = None,
        expires_minutes: Optional[int] = None,
    ) -> str:
        """Get an API token for a workload.

        Args:
            pipeline_id: The ID of the pipeline to get a token for.
            schedule_id: The ID of the schedule to get a token for.
            expires_minutes: The number of minutes for which the token should
                be valid. If not provided, the token will be valid indefinitely.

        Returns:
            The API token.

        Raises:
            ValueError: if the server response is not valid.
        """
        params: Dict[str, Any] = {}
        if pipeline_id:
            params["pipeline_id"] = pipeline_id
        if schedule_id:
            params["schedule_id"] = schedule_id
        if expires_minutes:
            params["expires_minutes"] = expires_minutes
        response_body = self.get(API_TOKEN, params=params)
        if not isinstance(response_body, str):
            raise ValueError(
                f"Bad API Response. Expected API token, got "
                f"{type(response_body)}"
            )
        return response_body

    #################
    # Tags
    #################

    def create_tag(self, tag: TagRequestModel) -> TagResponseModel:
        """Creates a new tag.

        Args:
            tag: the tag to be created.

        Returns:
            The newly created tag.
        """
        return self._create_resource(
            resource=tag,
            response_model=TagResponseModel,
            route=TAGS,
        )

    def delete_tag(
        self,
        tag_name_or_id: Union[str, UUID],
    ) -> None:
        """Deletes a tag.

        Args:
            tag_name_or_id: name or id of the tag to delete.
        """
        self._delete_resource(resource_id=tag_name_or_id, route=TAGS)

    def get_tag(
        self,
        tag_name_or_id: Union[str, UUID],
    ) -> TagResponseModel:
        """Get an existing tag.

        Args:
            tag_name_or_id: name or id of the tag to be retrieved.

        Returns:
            The tag of interest.
        """
        return self._get_resource(
            resource_id=tag_name_or_id,
            route=TAGS,
            response_model=TagResponseModel,
        )

    def list_tags(
        self,
        tag_filter_model: TagFilterModel,
    ) -> Page[TagResponseModel]:
        """Get all tags by filter.

        Args:
            tag_filter_model: All filter parameters including pagination params.

        Returns:
            A page of all tags.
        """
        return self._list_paginated_resources(
            route=TAGS,
            response_model=TagResponseModel,
            filter_model=tag_filter_model,
        )

    def update_tag(
        self,
        tag_name_or_id: Union[str, UUID],
        tag_update_model: TagUpdateModel,
    ) -> TagResponseModel:
        """Update tag.

        Args:
            tag_name_or_id: name or id of the tag to be updated.
            tag_update_model: Tag to use for the update.

        Returns:
            An updated tag.
        """
        tag = self.get_tag(tag_name_or_id)
        return self._update_resource(
            resource_id=tag.id,
            resource_update=tag_update_model,
            route=TAGS,
            response_model=TagResponseModel,
        )

    # =======================
    # Internal helper methods
    # =======================

    def _get_auth_token(self) -> str:
        """Get the authentication token for the REST store.

        Returns:
            The authentication token.

        Raises:
            ValueError: if the response from the server isn't in the right
                format.
        """
        if self._api_token is None:
            # Check if the API token is already stored in the config
            if self.config.api_token:
                self._api_token = self.config.api_token
            # Check if the username and password are provided in the config
            elif (
                self.config.username is not None
                and self.config.password is not None
                or self.config.api_key is not None
            ):
                data: Optional[Dict[str, str]] = None
                if self.config.api_key is not None:
                    data = {
                        "grant_type": OAuthGrantTypes.ZENML_API_KEY.value,
                        "password": self.config.api_key,
                    }
                elif (
                    self.config.username is not None
                    and self.config.password is not None
                ):
                    data = {
                        "grant_type": OAuthGrantTypes.OAUTH_PASSWORD.value,
                        "username": self.config.username,
                        "password": self.config.password,
                    }

                response = self._handle_response(
                    requests.post(
                        self.url + API + VERSION_1 + LOGIN,
                        data=data,
                        verify=self.config.verify_ssl,
                        timeout=self.config.http_timeout,
                    )
                )
                if (
                    not isinstance(response, dict)
                    or "access_token" not in response
                ):
                    raise ValueError(
                        f"Bad API Response. Expected access token dict, got "
                        f"{type(response)}"
                    )
                self._api_token = response["access_token"]
                self.config.api_token = self._api_token
            else:
                raise ValueError(
                    "No API token, API key or username/password provided. "
                    "Please provide either an API token, an API key or a "
                    "username and password in the ZenML config."
                )
        return self._api_token

    @property
    def session(self) -> requests.Session:
        """Authenticate to the ZenML server.

        Returns:
            A requests session with the authentication token.
        """
        if self._session is None:
            if self.config.verify_ssl is False:
                urllib3.disable_warnings(
                    urllib3.exceptions.InsecureRequestWarning
                )

            self._session = requests.Session()
            self._session.verify = self.config.verify_ssl
            token = self._get_auth_token()
            self._session.headers.update({"Authorization": "Bearer " + token})
            logger.debug("Authenticated to ZenML server.")
        return self._session

    def clear_session(self) -> None:
        """Clear the authentication session and any cached API tokens."""
        self._session = None
        self._api_token = None
        # Clear the configured API token only if it's possible to fetch a new
        # one from the server using other credentials (username/password or
        # service account API key).
        if (
            self.config.username is not None
            and self.config.password is not None
            or self.config.api_key is not None
        ):
            self.config.api_token = None

    @staticmethod
    def _handle_response(response: requests.Response) -> Json:
        """Handle API response, translating http status codes to Exception.

        Args:
            response: The response to handle.

        Returns:
            The parsed response.

        Raises:
            ValueError: if the response is not in the right format.
            RuntimeError: if an error response is received from the server
                and a more specific exception cannot be determined.
            exc: the exception converted from an error response, if one
                is returned from the server.
        """
        if 200 <= response.status_code < 300:
            try:
                payload: Json = response.json()
                return payload
            except requests.exceptions.JSONDecodeError:
                raise ValueError(
                    "Bad response from API. Expected json, got\n"
                    f"{response.text}"
                )
        elif response.status_code >= 400:
            exc = exception_from_response(response)
            if exc is not None:
                raise exc
            else:
                raise RuntimeError(
                    f"{response.status_code} HTTP Error received from server: "
                    f"{response.text}"
                )
        else:
            raise RuntimeError(
                "Error retrieving from API. Got response "
                f"{response.status_code} with body:\n{response.text}"
            )

    def _request(
        self,
        method: str,
        url: str,
        params: Optional[Dict[str, Any]] = None,
        **kwargs: Any,
    ) -> Json:
        """Make a request to the REST API.

        Args:
            method: The HTTP method to use.
            url: The URL to request.
            params: The query parameters to pass to the endpoint.
            kwargs: Additional keyword arguments to pass to the request.

        Returns:
            The parsed response.

        Raises:
            AuthorizationException: if the request fails due to an expired
                authentication token.
        """
        params = {k: str(v) for k, v in params.items()} if params else {}

        self.session.headers.update(
            {source_context.name: source_context.get().value}
        )

        try:
            return self._handle_response(
                self.session.request(
                    method,
                    url,
                    params=params,
                    verify=self.config.verify_ssl,
                    timeout=self.config.http_timeout,
                    **kwargs,
                )
            )
        except AuthorizationException:
            # The authentication token could have expired; refresh it and try
            # again. This will clear any cached token and trigger a new
            # authentication flow.
            self.clear_session()
            logger.info("Authentication token expired; refreshing...")

        try:
            return self._handle_response(
                self.session.request(
                    method,
                    url,
                    params=params,
                    verify=self.config.verify_ssl,
                    timeout=self.config.http_timeout,
                    **kwargs,
                )
            )
        except AuthorizationException:
            logger.info(
                "Your authentication token has expired. Please re-authenticate."
            )
            raise

    def get(
        self, path: str, params: Optional[Dict[str, Any]] = None, **kwargs: Any
    ) -> Json:
        """Make a GET request to the given endpoint path.

        Args:
            path: The path to the endpoint.
            params: The query parameters to pass to the endpoint.
            kwargs: Additional keyword arguments to pass to the request.

        Returns:
            The response body.
        """
        logger.debug(f"Sending GET request to {path}...")
        return self._request(
            "GET", self.url + API + VERSION_1 + path, params=params, **kwargs
        )

    def delete(
        self, path: str, params: Optional[Dict[str, Any]] = None, **kwargs: Any
    ) -> Json:
        """Make a DELETE request to the given endpoint path.

        Args:
            path: The path to the endpoint.
            params: The query parameters to pass to the endpoint.
            kwargs: Additional keyword arguments to pass to the request.

        Returns:
            The response body.
        """
        logger.debug(f"Sending DELETE request to {path}...")
        return self._request(
            "DELETE",
            self.url + API + VERSION_1 + path,
            params=params,
            **kwargs,
        )

    def post(
        self,
        path: str,
        body: BaseModel,
        params: Optional[Dict[str, Any]] = None,
        **kwargs: Any,
    ) -> Json:
        """Make a POST request to the given endpoint path.

        Args:
            path: The path to the endpoint.
            body: The body to send.
            params: The query parameters to pass to the endpoint.
            kwargs: Additional keyword arguments to pass to the request.

        Returns:
            The response body.
        """
        logger.debug(f"Sending POST request to {path}...")
        return self._request(
            "POST",
            self.url + API + VERSION_1 + path,
            data=body.json(),
            params=params,
            **kwargs,
        )

    def put(
        self,
        path: str,
        body: Optional[BaseModel] = None,
        params: Optional[Dict[str, Any]] = None,
        **kwargs: Any,
    ) -> Json:
        """Make a PUT request to the given endpoint path.

        Args:
            path: The path to the endpoint.
            body: The body to send.
            params: The query parameters to pass to the endpoint.
            kwargs: Additional keyword arguments to pass to the request.

        Returns:
            The response body.
        """
        logger.debug(f"Sending PUT request to {path}...")
        data = body.json(exclude_unset=True) if body else None
        return self._request(
            "PUT",
            self.url + API + VERSION_1 + path,
            data=data,
            params=params,
            **kwargs,
        )

    # TODO: In the helper functions below here, there are a few ignored
    #   mypy issues. This is mainly due to AnyResponse being bound to two
    #   different classes. Once the 'BaseResponseModel's are replaced with
    #   'BaseResponse's, we need to remove the ignore and reevaluate them.
    def _create_resource(
        self,
        resource: AnyRequestModel,
        response_model: Type[AnyResponseModel],
        route: str,
        params: Optional[Dict[str, Any]] = None,
    ) -> AnyResponseModel:
        """Create a new resource.

        Args:
            resource: The resource to create.
            route: The resource REST API route to use.
            response_model: Optional model to use to deserialize the response
                body. If not provided, the resource class itself will be used.
            params: Optional query parameters to pass to the endpoint.

        Returns:
            The created resource.
        """
        response_body = self.post(f"{route}", body=resource, params=params)
        return response_model.parse_obj(  # type: ignore[return-value]
            response_body
        )

    def _create_workspace_scoped_resource(
        self,
        resource: AnyWorkspaceScopedRequestModel,
        response_model: Type[AnyResponseModel],
        route: str,
        params: Optional[Dict[str, Any]] = None,
    ) -> AnyResponseModel:
        """Create a new workspace scoped resource.

        Args:
            resource: The resource to create.
            route: The resource REST API route to use.
            response_model: Optional model to use to deserialize the response
                body. If not provided, the resource class itself will be used.
            params: Optional query parameters to pass to the endpoint.

        Returns:
            The created resource.
        """
        return self._create_resource(
            resource=resource,
            response_model=response_model,
            route=f"{WORKSPACES}/{str(resource.workspace)}{route}",
            params=params,
        )

    def _get_or_create_resource(
        self,
        resource: AnyRequestModel,
        response_model: Type[AnyResponseModel],
        route: str,
        params: Optional[Dict[str, Any]] = None,
    ) -> Tuple[AnyResponseModel, bool]:
        """Get or create a resource.

        Args:
            resource: The resource to get or create.
            route: The resource REST API route to use.
            response_model: Optional model to use to deserialize the response
                body. If not provided, the resource class itself will be used.
            params: Optional query parameters to pass to the endpoint.

        Returns:
            The created resource, and a boolean indicating whether the resource
            was created or not.

        Raises:
            ValueError: If the response body is not a list with 2 elements
                where the first element is the resource and the second element
                a boolean indicating whether the resource was created or not.
        """
        response_body = self.post(
            f"{route}{GET_OR_CREATE}",
            body=resource,
            params=params,
        )
        if not isinstance(response_body, list):
            raise ValueError(
                f"Expected a list response from the {route}{GET_OR_CREATE} "
                f"endpoint but got {type(response_body)} instead."
            )
        if len(response_body) != 2:
            raise ValueError(
                f"Expected a list response with 2 elements from the "
                f"{route}{GET_OR_CREATE} endpoint but got {len(response_body)} "
                f"elements instead."
            )
        model_json, was_created = response_body
        if not isinstance(was_created, bool):
            raise ValueError(
                f"Expected a boolean as the second element of the list "
                f"response from the {route}{GET_OR_CREATE} endpoint but got "
                f"{type(was_created)} instead."
            )
        return response_model.parse_obj(model_json), was_created  # type: ignore[return-value]

    def _get_or_create_workspace_scoped_resource(
        self,
        resource: AnyWorkspaceScopedRequestModel,
        response_model: Type[AnyResponseModel],
        route: str,
        params: Optional[Dict[str, Any]] = None,
    ) -> Tuple[AnyResponseModel, bool]:
        """Get or create a workspace scoped resource.

        Args:
            resource: The resource to get or create.
            route: The resource REST API route to use.
            response_model: Optional model to use to deserialize the response
                body. If not provided, the resource class itself will be used.
            params: Optional query parameters to pass to the endpoint.

        Returns:
            The created resource, and a boolean indicating whether the resource
            was created or not.
        """
        return self._get_or_create_resource(
            resource=resource,
            response_model=response_model,
            route=f"{WORKSPACES}/{str(resource.workspace)}{route}",
            params=params,
        )

    def _get_resource(
        self,
        resource_id: Union[str, int, UUID],
        route: str,
        response_model: Type[AnyResponseModel],
        params: Optional[Dict[str, Any]] = None,
    ) -> AnyResponseModel:
        """Retrieve a single resource.

        Args:
            resource_id: The ID of the resource to retrieve.
            route: The resource REST API route to use.
            response_model: Model to use to serialize the response body.
            params: Optional query parameters to pass to the endpoint.

        Returns:
            The retrieved resource.
        """
        body = self.get(f"{route}/{str(resource_id)}", params=params)
        return response_model.parse_obj(body)  # type: ignore[return-value]

    def _list_paginated_resources(
        self,
        route: str,
        response_model: Type[AnyResponseModel],
        filter_model: BaseFilter,
        params: Optional[Dict[str, Any]] = None,
    ) -> Page[AnyResponseModel]:
        """Retrieve a list of resources filtered by some criteria.

        Args:
            route: The resource REST API route to use.
            response_model: Model to use to serialize the response body.
            filter_model: The filter model to use for the list query.
            params: Optional query parameters to pass to the endpoint.

        Returns:
            List of retrieved resources matching the filter criteria.

        Raises:
            ValueError: If the value returned by the server is not a list.
        """
        # leave out filter params that are not supplied
        params = params or {}
        params.update(filter_model.dict(exclude_none=True))
        body = self.get(f"{route}", params=params)
        if not isinstance(body, dict):
            raise ValueError(
                f"Bad API Response. Expected list, got {type(body)}"
            )
        # The initial page of items will be of type BaseResponseModel
        page_of_items: Page[AnyResponseModel] = Page.parse_obj(body)
        # So these items will be parsed into their correct types like here
        page_of_items.items = [
            response_model.parse_obj(generic_item)  # type: ignore[misc]
            for generic_item in page_of_items.items
        ]
        return page_of_items

    def _list_resources(
        self,
        route: str,
        response_model: Type[AnyResponseModel],
        **filters: Any,
    ) -> List[AnyResponseModel]:
        """Retrieve a list of resources filtered by some criteria.

        Args:
            route: The resource REST API route to use.
            response_model: Model to use to serialize the response body.
            filters: Filter parameters to use in the query.

        Returns:
            List of retrieved resources matching the filter criteria.

        Raises:
            ValueError: If the value returned by the server is not a list.
        """
        # leave out filter params that are not supplied
        params = dict(filter(lambda x: x[1] is not None, filters.items()))
        body = self.get(f"{route}", params=params)
        if not isinstance(body, list):
            raise ValueError(
                f"Bad API Response. Expected list, got {type(body)}"
            )
        return [response_model.parse_obj(entry) for entry in body]  # type: ignore[misc]

    def _update_resource(
        self,
        resource_id: Union[str, int, UUID],
        resource_update: BaseModel,
        response_model: Type[AnyResponseModel],
        route: str,
        params: Optional[Dict[str, Any]] = None,
    ) -> AnyResponseModel:
        """Update an existing resource.

        Args:
            resource_id: The id of the resource to update.
            resource_update: The resource update.
            response_model: Optional model to use to deserialize the response
                body. If not provided, the resource class itself will be used.
            route: The resource REST API route to use.
            params: Optional query parameters to pass to the endpoint.

        Returns:
            The updated resource.
        """
        response_body = self.put(
            f"{route}/{str(resource_id)}", body=resource_update, params=params
        )

        return response_model.parse_obj(  # type: ignore[return-value]
            response_body
        )

    def _delete_resource(
        self, resource_id: Union[str, UUID], route: str
    ) -> None:
        """Delete a resource.

        Args:
            resource_id: The ID of the resource to delete.
            route: The resource REST API route to use.
        """
        self.delete(f"{route}/{str(resource_id)}")<|MERGE_RESOLUTION|>--- conflicted
+++ resolved
@@ -74,13 +74,7 @@
     STACK_COMPONENTS,
     STACKS,
     STEPS,
-<<<<<<< HEAD
-=======
     TAGS,
-    TEAM_ROLE_ASSIGNMENTS,
-    TEAMS,
-    USER_ROLE_ASSIGNMENTS,
->>>>>>> e17f4d3a
     USERS,
     VERSION_1,
     WORKSPACES,
@@ -139,32 +133,6 @@
     ModelVersionRequestModel,
     ModelVersionResponseModel,
     ModelVersionUpdateModel,
-<<<<<<< HEAD
-    OAuthDeviceFilterModel,
-    OAuthDeviceResponseModel,
-    OAuthDeviceUpdateModel,
-    PipelineBuildFilterModel,
-    PipelineBuildRequestModel,
-    PipelineBuildResponseModel,
-    PipelineDeploymentFilterModel,
-    PipelineDeploymentRequestModel,
-    PipelineDeploymentResponseModel,
-    PipelineFilterModel,
-    PipelineRequestModel,
-    PipelineResponseModel,
-    PipelineRunFilterModel,
-    PipelineRunRequestModel,
-    PipelineRunResponseModel,
-    PipelineRunUpdateModel,
-    PipelineUpdateModel,
-    RunMetadataRequestModel,
-    RunMetadataResponseModel,
-    ScheduleRequestModel,
-    ScheduleResponseModel,
-    ScheduleUpdateModel,
-    ServiceConnectorFilterModel,
-    ServiceConnectorRequestModel,
-=======
     OAuthDeviceFilter,
     OAuthDeviceResponse,
     OAuthDeviceUpdate,
@@ -183,10 +151,6 @@
     PipelineRunResponse,
     PipelineRunUpdate,
     PipelineUpdate,
-    RoleFilter,
-    RoleRequest,
-    RoleResponse,
-    RoleUpdate,
     RunMetadataFilter,
     RunMetadataRequest,
     RunMetadataResponse,
@@ -201,31 +165,9 @@
     ServiceAccountUpdate,
     ServiceConnectorFilter,
     ServiceConnectorRequest,
->>>>>>> e17f4d3a
     ServiceConnectorResourcesModel,
     ServiceConnectorResponse,
     ServiceConnectorTypeModel,
-<<<<<<< HEAD
-    ServiceConnectorUpdateModel,
-    StackFilterModel,
-    StackRequestModel,
-    StackResponseModel,
-    StackUpdateModel,
-    StepRunFilterModel,
-    StepRunRequestModel,
-    StepRunResponseModel,
-    StepRunUpdateModel,
-    UserFilterModel,
-    UserRequestModel,
-    UserResponseModel,
-    UserUpdateModel,
-    WorkspaceFilterModel,
-    WorkspaceResponseModel,
-)
-from zenml.models.base_models import (
-    BaseRequestModel,
-    BaseResponseModel,
-=======
     ServiceConnectorUpdate,
     StackFilter,
     StackRequest,
@@ -239,35 +181,15 @@
     TagRequestModel,
     TagResponseModel,
     TagUpdateModel,
-    TeamFilter,
-    TeamRequest,
-    TeamResponse,
-    TeamRoleAssignmentFilter,
-    TeamRoleAssignmentRequest,
-    TeamRoleAssignmentResponse,
-    TeamUpdate,
     UserFilter,
     UserRequest,
     UserResponse,
-    UserRoleAssignmentFilter,
-    UserRoleAssignmentRequest,
-    UserRoleAssignmentResponse,
     UserUpdate,
     WorkspaceFilter,
-    WorkspaceRequest,
     WorkspaceResponse,
     WorkspaceScopedRequest,
->>>>>>> e17f4d3a
     WorkspaceScopedRequestModel,
-    WorkspaceUpdate,
 )
-<<<<<<< HEAD
-from zenml.models.page_model import Page
-from zenml.models.run_metadata_models import RunMetadataFilterModel
-from zenml.models.schedule_model import ScheduleFilterModel
-from zenml.models.server_models import ServerModel
-=======
->>>>>>> e17f4d3a
 from zenml.service_connectors.service_connector_registry import (
     service_connector_registry,
 )
@@ -532,7 +454,7 @@
     def _create_default_stack(
         self,
         workspace_id: UUID,
-    ) -> StackResponseModel:
+    ) -> StackResponse:
         workspace = self.get_workspace(workspace_id)
 
         raise RuntimeError(
@@ -540,7 +462,7 @@
             f"{workspace.name}."
         )
 
-    def _create_default_workspace(self) -> WorkspaceResponseModel:
+    def _create_default_workspace(self) -> WorkspaceResponse:
         raise RuntimeError(
             f"Unable to create default workspace "
             f"{self._default_workspace_name}."
@@ -1234,28 +1156,6 @@
             route=PIPELINES,
         )
 
-<<<<<<< HEAD
-    # --------
-    # Workspaces
-    # --------
-
-    # def create_workspace(
-    #     self, workspace: WorkspaceRequestModel
-    # ) -> WorkspaceResponseModel:
-    #     """Creates a new workspace.
-
-    #     Args:
-    #         workspace: The workspace to create.
-
-    #     Returns:
-    #         The newly created workspace.
-    #     """
-    #     return self._create_resource(
-    #         resource=workspace,
-    #         route=WORKSPACES,
-    #         response_model=WorkspaceResponseModel,
-    #     )
-=======
     # --------------------------- Pipeline Builds ---------------------------
 
     def create_build(
@@ -1520,97 +1420,6 @@
             resource=pipeline_run,
             route=RUNS,
             response_model=PipelineRunResponse,
-        )
-
-    # ----------------------------- Roles -----------------------------
-
-    def create_role(self, role: RoleRequest) -> RoleResponse:
-        """Creates a new role.
-
-        Args:
-            role: The role model to create.
-
-        Returns:
-            The newly created role.
-        """
-        return self._create_resource(
-            resource=role,
-            route=ROLES,
-            response_model=RoleResponse,
-        )
-
-    def get_role(
-        self, role_name_or_id: Union[str, UUID], hydrate: bool = True
-    ) -> RoleResponse:
-        """Gets a specific role.
-
-        Args:
-            role_name_or_id: Name or ID of the role to get.
-            hydrate: Flag deciding whether to hydrate the output model(s)
-                by including metadata fields in the response.
-
-        Returns:
-            The requested role.
-        """
-        return self._get_resource(
-            resource_id=role_name_or_id,
-            route=ROLES,
-            response_model=RoleResponse,
-            params={"hydrate": hydrate},
-        )
-
-    def list_roles(
-        self,
-        role_filter_model: RoleFilter,
-        hydrate: bool = False,
-    ) -> Page[RoleResponse]:
-        """List all roles matching the given filter criteria.
-
-        Args:
-            role_filter_model: All filter parameters including pagination
-                params.
-            hydrate: Flag deciding whether to hydrate the output model(s)
-                by including metadata fields in the response.
-
-        Returns:
-            A list of all roles matching the filter criteria.
-        """
-        return self._list_paginated_resources(
-            route=ROLES,
-            response_model=RoleResponse,
-            filter_model=role_filter_model,
-            params={"hydrate": hydrate},
-        )
-
-    def update_role(
-        self, role_id: UUID, role_update: RoleUpdate
-    ) -> RoleResponse:
-        """Update an existing role.
-
-        Args:
-            role_id: The ID of the role to be updated.
-            role_update: The update to be applied to the role.
-
-        Returns:
-            The updated role.
-        """
-        return self._update_resource(
-            resource_id=role_id,
-            resource_update=role_update,
-            route=ROLES,
-            response_model=RoleResponse,
-        )
->>>>>>> e17f4d3a
-
-    def delete_role(self, role_name_or_id: Union[str, UUID]) -> None:
-        """Deletes a role.
-
-        Args:
-            role_name_or_id: Name or ID of the role to delete.
-        """
-        self._delete_resource(
-            resource_id=role_name_or_id,
-            route=ROLES,
         )
 
     # ----------------------------- Run Metadata -----------------------------
@@ -1634,37 +1443,6 @@
                 result.append(RunMetadataResponse.parse_obj(metadata))
         return result
 
-<<<<<<< HEAD
-    # def update_workspace(
-    #     self, workspace_id: UUID, workspace_update: WorkspaceUpdateModel
-    # ) -> WorkspaceResponseModel:
-    #     """Update an existing workspace.
-
-    #     Args:
-    #         workspace_id: The ID of the workspace to be updated.
-    #         workspace_update: The update to be applied to the workspace.
-
-    #     Returns:
-    #         The updated workspace.
-    #     """
-    #     return self._update_resource(
-    #         resource_id=workspace_id,
-    #         resource_update=workspace_update,
-    #         route=WORKSPACES,
-    #         response_model=WorkspaceResponseModel,
-    #     )
-
-    # def delete_workspace(self, workspace_name_or_id: Union[str, UUID]) -> None:
-    #     """Deletes a workspace.
-
-    #     Args:
-    #         workspace_name_or_id: Name or ID of the workspace to delete.
-    #     """
-    #     self._delete_resource(
-    #         resource_id=workspace_name_or_id,
-    #         route=WORKSPACES,
-    #     )
-=======
     def get_run_metadata(
         self, run_metadata_id: UUID, hydrate: bool = True
     ) -> RunMetadataResponse:
@@ -1707,7 +1485,6 @@
             filter_model=run_metadata_filter_model,
             params={"hydrate": hydrate},
         )
->>>>>>> e17f4d3a
 
     # ----------------------------- Schedules -----------------------------
 
@@ -2515,171 +2292,6 @@
             route=STEPS,
         )
 
-    # ----------------------------- Teams -----------------------------
-
-    def create_team(self, team: TeamRequest) -> TeamResponse:
-        """Creates a new team.
-
-        Args:
-            team: The team model to create.
-
-        Returns:
-            The newly created team.
-        """
-        return self._create_resource(
-            resource=team,
-            route=TEAMS,
-            response_model=TeamResponse,
-        )
-
-    def get_team(
-        self, team_name_or_id: Union[str, UUID], hydrate: bool = True
-    ) -> TeamResponse:
-        """Gets a specific team.
-
-        Args:
-            team_name_or_id: Name or ID of the team to get.
-            hydrate: Flag deciding whether to hydrate the output model(s)
-                by including metadata fields in the response.
-
-        Returns:
-            The requested team.
-        """
-        return self._get_resource(
-            resource_id=team_name_or_id,
-            route=TEAMS,
-            response_model=TeamResponse,
-            params={"hydrate": hydrate},
-        )
-
-    def list_teams(
-        self,
-        team_filter_model: TeamFilter,
-        hydrate: bool = False,
-    ) -> Page[TeamResponse]:
-        """List all teams matching the given filter criteria.
-
-        Args:
-            team_filter_model: All filter parameters including pagination
-                params.
-            hydrate: Flag deciding whether to hydrate the output model(s)
-                by including metadata fields in the response.
-
-        Returns:
-            A list of all teams matching the filter criteria.
-        """
-        return self._list_paginated_resources(
-            route=TEAMS,
-            response_model=TeamResponse,
-            filter_model=team_filter_model,
-            params={"hydrate": hydrate},
-        )
-
-    def update_team(
-        self, team_id: UUID, team_update: TeamUpdate
-    ) -> TeamResponse:
-        """Update an existing team.
-
-        Args:
-            team_id: The ID of the team to be updated.
-            team_update: The update to be applied to the team.
-
-        Returns:
-            The updated team.
-        """
-        return self._update_resource(
-            resource_id=team_id,
-            resource_update=team_update,
-            route=TEAMS,
-            response_model=TeamResponse,
-        )
-
-    def delete_team(self, team_name_or_id: Union[str, UUID]) -> None:
-        """Deletes a team.
-
-        Args:
-            team_name_or_id: Name or ID of the team to delete.
-        """
-        self._delete_resource(
-            resource_id=team_name_or_id,
-            route=TEAMS,
-        )
-
-    # -------------------------- Team role assignments -------------------------
-
-    def create_team_role_assignment(
-        self, team_role_assignment: TeamRoleAssignmentRequest
-    ) -> TeamRoleAssignmentResponse:
-        """Creates a new team role assignment.
-
-        Args:
-            team_role_assignment: The role assignment model to create.
-
-        Returns:
-            The newly created role assignment.
-        """
-        return self._create_resource(
-            resource=team_role_assignment,
-            route=TEAM_ROLE_ASSIGNMENTS,
-            response_model=TeamRoleAssignmentResponse,
-        )
-
-    def get_team_role_assignment(
-        self, team_role_assignment_id: UUID, hydrate: bool = True
-    ) -> TeamRoleAssignmentResponse:
-        """Gets a specific role assignment.
-
-        Args:
-            team_role_assignment_id: ID of the role assignment to get.
-            hydrate: Flag deciding whether to hydrate the output model(s)
-                by including metadata fields in the response.
-
-        Returns:
-            The requested role assignment.
-        """
-        return self._get_resource(
-            resource_id=team_role_assignment_id,
-            route=TEAM_ROLE_ASSIGNMENTS,
-            response_model=TeamRoleAssignmentResponse,
-            params={"hydrate": hydrate},
-        )
-
-    def list_team_role_assignments(
-        self,
-        team_role_assignment_filter_model: TeamRoleAssignmentFilter,
-        hydrate: bool = False,
-    ) -> Page[TeamRoleAssignmentResponse]:
-        """List all roles assignments matching the given filter criteria.
-
-        Args:
-            team_role_assignment_filter_model: All filter parameters including
-                pagination params.
-            hydrate: Flag deciding whether to hydrate the output model(s)
-                by including metadata fields in the response.
-
-        Returns:
-            A list of all roles assignments matching the filter criteria.
-        """
-        return self._list_paginated_resources(
-            route=TEAM_ROLE_ASSIGNMENTS,
-            response_model=TeamRoleAssignmentResponse,
-            filter_model=team_role_assignment_filter_model,
-            params={"hydrate": hydrate},
-        )
-
-    def delete_team_role_assignment(
-        self, team_role_assignment_id: UUID
-    ) -> None:
-        """Delete a specific role assignment.
-
-        Args:
-            team_role_assignment_id: The ID of the specific role assignment
-        """
-        self._delete_resource(
-            resource_id=team_role_assignment_id,
-            route=TEAM_ROLE_ASSIGNMENTS,
-        )
-
     # ----------------------------- Users -----------------------------
 
     def create_user(self, user: UserRequest) -> UserResponse:
@@ -2783,98 +2395,24 @@
             route=USERS,
         )
 
-    # ------------------------- User role assignments -------------------------
-    def create_user_role_assignment(
-        self, user_role_assignment: UserRoleAssignmentRequest
-    ) -> UserRoleAssignmentResponse:
-        """Creates a new role assignment.
-
-        Args:
-            user_role_assignment: The role assignment to create.
-
-        Returns:
-            The newly created workspace.
-        """
-        return self._create_resource(
-            resource=user_role_assignment,
-            route=USER_ROLE_ASSIGNMENTS,
-            response_model=UserRoleAssignmentResponse,
-        )
-
-    def get_user_role_assignment(
-        self, user_role_assignment_id: UUID, hydrate: bool = True
-    ) -> UserRoleAssignmentResponse:
-        """Get an existing role assignment by name or ID.
-
-        Args:
-            user_role_assignment_id: Name or ID of the role assignment to get.
-            hydrate: Flag deciding whether to hydrate the output model(s)
-                by including metadata fields in the response.
-
-        Returns:
-            The requested workspace.
-        """
-        return self._get_resource(
-            resource_id=user_role_assignment_id,
-            route=USER_ROLE_ASSIGNMENTS,
-            response_model=UserRoleAssignmentResponse,
-            params={"hydrate": hydrate},
-        )
-
-    def list_user_role_assignments(
-        self,
-        user_role_assignment_filter_model: UserRoleAssignmentFilter,
-        hydrate: bool = False,
-    ) -> Page[UserRoleAssignmentResponse]:
-        """List all roles assignments matching the given filter criteria.
-
-        Args:
-            user_role_assignment_filter_model: All filter parameters including
-                pagination params.
-            hydrate: Flag deciding whether to hydrate the output model(s)
-                by including metadata fields in the response.
-
-        Returns:
-            A list of all roles assignments matching the filter criteria.
-        """
-        return self._list_paginated_resources(
-            route=USER_ROLE_ASSIGNMENTS,
-            response_model=UserRoleAssignmentResponse,
-            filter_model=user_role_assignment_filter_model,
-            params={"hydrate": hydrate},
-        )
-
-    def delete_user_role_assignment(
-        self, user_role_assignment_id: UUID
-    ) -> None:
-        """Delete a specific role assignment.
-
-        Args:
-            user_role_assignment_id: The ID of the specific role assignment
-        """
-        self._delete_resource(
-            resource_id=user_role_assignment_id,
-            route=USER_ROLE_ASSIGNMENTS,
-        )
-
     # ----------------------------- Workspaces -----------------------------
 
-    def create_workspace(
-        self, workspace: WorkspaceRequest
-    ) -> WorkspaceResponse:
-        """Creates a new workspace.
-
-        Args:
-            workspace: The workspace to create.
-
-        Returns:
-            The newly created workspace.
-        """
-        return self._create_resource(
-            resource=workspace,
-            route=WORKSPACES,
-            response_model=WorkspaceResponse,
-        )
+    # def create_workspace(
+    #     self, workspace: WorkspaceRequest
+    # ) -> WorkspaceResponse:
+    #     """Creates a new workspace.
+
+    #     Args:
+    #         workspace: The workspace to create.
+
+    #     Returns:
+    #         The newly created workspace.
+    #     """
+    #     return self._create_resource(
+    #         resource=workspace,
+    #         route=WORKSPACES,
+    #         response_model=WorkspaceResponse,
+    #     )
 
     def get_workspace(
         self, workspace_name_or_id: Union[UUID, str], hydrate: bool = True
@@ -2919,35 +2457,35 @@
             params={"hydrate": hydrate},
         )
 
-    def update_workspace(
-        self, workspace_id: UUID, workspace_update: WorkspaceUpdate
-    ) -> WorkspaceResponse:
-        """Update an existing workspace.
-
-        Args:
-            workspace_id: The ID of the workspace to be updated.
-            workspace_update: The update to be applied to the workspace.
-
-        Returns:
-            The updated workspace.
-        """
-        return self._update_resource(
-            resource_id=workspace_id,
-            resource_update=workspace_update,
-            route=WORKSPACES,
-            response_model=WorkspaceResponse,
-        )
-
-    def delete_workspace(self, workspace_name_or_id: Union[str, UUID]) -> None:
-        """Deletes a workspace.
-
-        Args:
-            workspace_name_or_id: Name or ID of the workspace to delete.
-        """
-        self._delete_resource(
-            resource_id=workspace_name_or_id,
-            route=WORKSPACES,
-        )
+    # def update_workspace(
+    #     self, workspace_id: UUID, workspace_update: WorkspaceUpdate
+    # ) -> WorkspaceResponse:
+    #     """Update an existing workspace.
+
+    #     Args:
+    #         workspace_id: The ID of the workspace to be updated.
+    #         workspace_update: The update to be applied to the workspace.
+
+    #     Returns:
+    #         The updated workspace.
+    #     """
+    #     return self._update_resource(
+    #         resource_id=workspace_id,
+    #         resource_update=workspace_update,
+    #         route=WORKSPACES,
+    #         response_model=WorkspaceResponse,
+    #     )
+
+    # def delete_workspace(self, workspace_name_or_id: Union[str, UUID]) -> None:
+    #     """Deletes a workspace.
+
+    #     Args:
+    #         workspace_name_or_id: Name or ID of the workspace to delete.
+    #     """
+    #     self._delete_resource(
+    #         resource_id=workspace_name_or_id,
+    #         route=WORKSPACES,
+    #     )
 
     #########
     # Model
