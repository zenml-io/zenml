--- conflicted
+++ resolved
@@ -18,7 +18,11 @@
 
 from zenml.enums import ModelStages
 from zenml.models import (
-<<<<<<< HEAD
+    APIKeyFilterModel,
+    APIKeyRequestModel,
+    APIKeyResponseModel,
+    APIKeyRotateRequestModel,
+    APIKeyUpdateModel,
     ArtifactFilter,
     ArtifactRequest,
     ArtifactResponse,
@@ -37,28 +41,6 @@
     FlavorResponse,
     FlavorUpdate,
     LogsResponse,
-=======
-    APIKeyFilterModel,
-    APIKeyRequestModel,
-    APIKeyResponseModel,
-    APIKeyRotateRequestModel,
-    APIKeyUpdateModel,
-    ArtifactFilterModel,
-    ArtifactRequestModel,
-    ArtifactResponseModel,
-    CodeRepositoryFilterModel,
-    CodeRepositoryRequestModel,
-    CodeRepositoryResponseModel,
-    CodeRepositoryUpdateModel,
-    ComponentFilterModel,
-    ComponentRequestModel,
-    ComponentResponseModel,
-    ComponentUpdateModel,
-    FlavorFilterModel,
-    FlavorRequestModel,
-    FlavorResponseModel,
-    FlavorUpdateModel,
->>>>>>> 4076cee8
     ModelFilterModel,
     ModelRequestModel,
     ModelResponseModel,
@@ -76,7 +58,6 @@
     OAuthDeviceFilterModel,
     OAuthDeviceResponseModel,
     OAuthDeviceUpdateModel,
-<<<<<<< HEAD
     Page,
     PipelineBuildFilter,
     PipelineBuildRequest,
@@ -104,38 +85,12 @@
     ScheduleResponse,
     ScheduleUpdate,
     ServerModel,
-    ServiceConnectorFilter,
-    ServiceConnectorRequest,
-=======
-    PipelineBuildFilterModel,
-    PipelineBuildRequestModel,
-    PipelineBuildResponseModel,
-    PipelineDeploymentFilterModel,
-    PipelineDeploymentRequestModel,
-    PipelineDeploymentResponseModel,
-    PipelineFilterModel,
-    PipelineRequestModel,
-    PipelineResponseModel,
-    PipelineRunFilterModel,
-    PipelineRunRequestModel,
-    PipelineRunResponseModel,
-    PipelineRunUpdateModel,
-    PipelineUpdateModel,
-    RoleFilterModel,
-    RoleRequestModel,
-    RoleResponseModel,
-    RoleUpdateModel,
-    RunMetadataRequestModel,
-    RunMetadataResponseModel,
-    ScheduleRequestModel,
-    ScheduleResponseModel,
     ServiceAccountFilterModel,
     ServiceAccountRequestModel,
     ServiceAccountResponseModel,
     ServiceAccountUpdateModel,
-    ServiceConnectorFilterModel,
-    ServiceConnectorRequestModel,
->>>>>>> 4076cee8
+    ServiceConnectorFilter,
+    ServiceConnectorRequest,
     ServiceConnectorResourcesModel,
     ServiceConnectorResponse,
     ServiceConnectorTypeModel,
@@ -716,228 +671,7 @@
             KeyError: if the pipeline doesn't exist.
         """
 
-<<<<<<< HEAD
     # -------------------- Pipeline builds --------------------
-=======
-    # ----------------
-    # Service Accounts
-    # ----------------
-
-    @abstractmethod
-    def create_service_account(
-        self, service_account: ServiceAccountRequestModel
-    ) -> ServiceAccountResponseModel:
-        """Creates a new service account.
-
-        Args:
-            service_account: Service account to be created.
-
-        Returns:
-            The newly created service account.
-
-        Raises:
-            EntityExistsError: If a user or service account with the given name
-                already exists.
-        """
-
-    @abstractmethod
-    def get_service_account(
-        self,
-        service_account_name_or_id: Union[str, UUID],
-    ) -> ServiceAccountResponseModel:
-        """Gets a specific service account.
-
-        Args:
-            service_account_name_or_id: The name or ID of the service account to
-                get.
-
-        Returns:
-            The requested service account, if it was found.
-
-        Raises:
-            KeyError: If no service account with the given name or ID exists.
-        """
-
-    @abstractmethod
-    def list_service_accounts(
-        self, filter_model: ServiceAccountFilterModel
-    ) -> Page[ServiceAccountResponseModel]:
-        """List all service accounts.
-
-        Args:
-            filter_model: All filter parameters including pagination
-                params.
-
-        Returns:
-            A list of filtered service accounts.
-        """
-
-    @abstractmethod
-    def update_service_account(
-        self,
-        service_account_name_or_id: Union[str, UUID],
-        service_account_update: ServiceAccountUpdateModel,
-    ) -> ServiceAccountResponseModel:
-        """Updates an existing service account.
-
-        Args:
-            service_account_name_or_id: The name or the ID of the service
-                account to update.
-            service_account_update: The update to be applied to the service
-                account.
-
-        Returns:
-            The updated service account.
-
-        Raises:
-            KeyError: If no service account with the given name exists.
-        """
-
-    @abstractmethod
-    def delete_service_account(
-        self,
-        service_account_name_or_id: Union[str, UUID],
-    ) -> None:
-        """Delete a service account.
-
-        Args:
-            service_account_name_or_id: The name or the ID of the service
-                account to delete.
-
-        Raises:
-            IllegalOperationError: if the service account has already been used
-                to create other resources.
-        """
-
-    # --------
-    # API Keys
-    # --------
-
-    @abstractmethod
-    def create_api_key(
-        self, service_account_id: UUID, api_key: APIKeyRequestModel
-    ) -> APIKeyResponseModel:
-        """Create a new API key for a service account.
-
-        Args:
-            service_account_id: The ID of the service account for which to
-                create the API key.
-            api_key: The API key to create.
-
-        Returns:
-            The created API key.
-
-        Raises:
-            KeyError: If the service account doesn't exist.
-            EntityExistsError: If an API key with the same name is already
-                configured for the same service account.
-        """
-
-    @abstractmethod
-    def get_api_key(
-        self, service_account_id: UUID, api_key_name_or_id: Union[str, UUID]
-    ) -> APIKeyResponseModel:
-        """Get an API key for a service account.
-
-        Args:
-            service_account_id: The ID of the service account for which to fetch
-                the API key.
-            api_key_name_or_id: The name or ID of the API key to get.
-
-        Returns:
-            The API key with the given ID.
-
-        Raises:
-            KeyError: if an API key with the given name or ID is not configured
-                for the given service account.
-        """
-
-    @abstractmethod
-    def list_api_keys(
-        self, service_account_id: UUID, filter_model: APIKeyFilterModel
-    ) -> Page[APIKeyResponseModel]:
-        """List all API keys for a service account matching the given filter criteria.
-
-        Args:
-            service_account_id: The ID of the service account for which to list
-                the API keys.
-            filter_model: All filter parameters including pagination
-                params
-
-        Returns:
-            A list of all API keys matching the filter criteria.
-        """
-
-    @abstractmethod
-    def update_api_key(
-        self,
-        service_account_id: UUID,
-        api_key_name_or_id: Union[str, UUID],
-        api_key_update: APIKeyUpdateModel,
-    ) -> APIKeyResponseModel:
-        """Update an API key for a service account.
-
-        Args:
-            service_account_id: The ID of the service account for which to update
-                the API key.
-            api_key_name_or_id: The name or ID of the API key to update.
-            api_key_update: The update request on the API key.
-
-        Returns:
-            The updated API key.
-
-        Raises:
-            KeyError: if an API key with the given name or ID is not configured
-                for the given service account.
-            EntityExistsError: if the API key update would result in a name
-                conflict with an existing API key for the same service account.
-        """
-
-    @abstractmethod
-    def rotate_api_key(
-        self,
-        service_account_id: UUID,
-        api_key_name_or_id: Union[str, UUID],
-        rotate_request: APIKeyRotateRequestModel,
-    ) -> APIKeyResponseModel:
-        """Rotate an API key for a service account.
-
-        Args:
-            service_account_id: The ID of the service account for which to
-                rotate the API key.
-            api_key_name_or_id: The name or ID of the API key to rotate.
-            rotate_request: The rotate request on the API key.
-
-        Returns:
-            The updated API key.
-
-        Raises:
-            KeyError: if an API key with the given name or ID is not configured
-                for the given service account.
-        """
-
-    @abstractmethod
-    def delete_api_key(
-        self,
-        service_account_id: UUID,
-        api_key_name_or_id: Union[str, UUID],
-    ) -> None:
-        """Delete an API key for a service account.
-
-        Args:
-            service_account_id: The ID of the service account for which to
-                delete the API key.
-            api_key_name_or_id: The name or ID of the API key to delete.
-
-        Raises:
-            KeyError: if an API key with the given name or ID is not configured
-                for the given service account.
-        """
-
-    # -----
-    # Teams
-    # -----
->>>>>>> 4076cee8
 
     @abstractmethod
     def create_build(
@@ -2440,4 +2174,219 @@
 
         Raises:
             KeyError: If no device with the given ID exists.
+        """
+
+    # --------
+    # API Keys
+    # --------
+
+    @abstractmethod
+    def create_api_key(
+        self, service_account_id: UUID, api_key: APIKeyRequestModel
+    ) -> APIKeyResponseModel:
+        """Create a new API key for a service account.
+
+        Args:
+            service_account_id: The ID of the service account for which to
+                create the API key.
+            api_key: The API key to create.
+
+        Returns:
+            The created API key.
+
+        Raises:
+            KeyError: If the service account doesn't exist.
+            EntityExistsError: If an API key with the same name is already
+                configured for the same service account.
+        """
+
+    @abstractmethod
+    def get_api_key(
+        self, service_account_id: UUID, api_key_name_or_id: Union[str, UUID]
+    ) -> APIKeyResponseModel:
+        """Get an API key for a service account.
+
+        Args:
+            service_account_id: The ID of the service account for which to fetch
+                the API key.
+            api_key_name_or_id: The name or ID of the API key to get.
+
+        Returns:
+            The API key with the given ID.
+
+        Raises:
+            KeyError: if an API key with the given name or ID is not configured
+                for the given service account.
+        """
+
+    @abstractmethod
+    def list_api_keys(
+        self, service_account_id: UUID, filter_model: APIKeyFilterModel
+    ) -> Page[APIKeyResponseModel]:
+        """List all API keys for a service account matching the given filter criteria.
+
+        Args:
+            service_account_id: The ID of the service account for which to list
+                the API keys.
+            filter_model: All filter parameters including pagination
+                params
+
+        Returns:
+            A list of all API keys matching the filter criteria.
+        """
+
+    @abstractmethod
+    def update_api_key(
+        self,
+        service_account_id: UUID,
+        api_key_name_or_id: Union[str, UUID],
+        api_key_update: APIKeyUpdateModel,
+    ) -> APIKeyResponseModel:
+        """Update an API key for a service account.
+
+        Args:
+            service_account_id: The ID of the service account for which to update
+                the API key.
+            api_key_name_or_id: The name or ID of the API key to update.
+            api_key_update: The update request on the API key.
+
+        Returns:
+            The updated API key.
+
+        Raises:
+            KeyError: if an API key with the given name or ID is not configured
+                for the given service account.
+            EntityExistsError: if the API key update would result in a name
+                conflict with an existing API key for the same service account.
+        """
+
+    @abstractmethod
+    def rotate_api_key(
+        self,
+        service_account_id: UUID,
+        api_key_name_or_id: Union[str, UUID],
+        rotate_request: APIKeyRotateRequestModel,
+    ) -> APIKeyResponseModel:
+        """Rotate an API key for a service account.
+
+        Args:
+            service_account_id: The ID of the service account for which to
+                rotate the API key.
+            api_key_name_or_id: The name or ID of the API key to rotate.
+            rotate_request: The rotate request on the API key.
+
+        Returns:
+            The updated API key.
+
+        Raises:
+            KeyError: if an API key with the given name or ID is not configured
+                for the given service account.
+        """
+
+    @abstractmethod
+    def delete_api_key(
+        self,
+        service_account_id: UUID,
+        api_key_name_or_id: Union[str, UUID],
+    ) -> None:
+        """Delete an API key for a service account.
+
+        Args:
+            service_account_id: The ID of the service account for which to
+                delete the API key.
+            api_key_name_or_id: The name or ID of the API key to delete.
+
+        Raises:
+            KeyError: if an API key with the given name or ID is not configured
+                for the given service account.
+        """
+
+    # ----------------
+    # Service Accounts
+    # ----------------
+
+    @abstractmethod
+    def create_service_account(
+        self, service_account: ServiceAccountRequestModel
+    ) -> ServiceAccountResponseModel:
+        """Creates a new service account.
+
+        Args:
+            service_account: Service account to be created.
+
+        Returns:
+            The newly created service account.
+
+        Raises:
+            EntityExistsError: If a user or service account with the given name
+                already exists.
+        """
+
+    @abstractmethod
+    def get_service_account(
+        self,
+        service_account_name_or_id: Union[str, UUID],
+    ) -> ServiceAccountResponseModel:
+        """Gets a specific service account.
+
+        Args:
+            service_account_name_or_id: The name or ID of the service account to
+                get.
+
+        Returns:
+            The requested service account, if it was found.
+
+        Raises:
+            KeyError: If no service account with the given name or ID exists.
+        """
+
+    @abstractmethod
+    def list_service_accounts(
+        self, filter_model: ServiceAccountFilterModel
+    ) -> Page[ServiceAccountResponseModel]:
+        """List all service accounts.
+
+        Args:
+            filter_model: All filter parameters including pagination
+                params.
+
+        Returns:
+            A list of filtered service accounts.
+        """
+
+    @abstractmethod
+    def update_service_account(
+        self,
+        service_account_name_or_id: Union[str, UUID],
+        service_account_update: ServiceAccountUpdateModel,
+    ) -> ServiceAccountResponseModel:
+        """Updates an existing service account.
+
+        Args:
+            service_account_name_or_id: The name or the ID of the service
+                account to update.
+            service_account_update: The update to be applied to the service
+                account.
+
+        Returns:
+            The updated service account.
+
+        Raises:
+            KeyError: If no service account with the given name exists.
+        """
+
+    @abstractmethod
+    def delete_service_account(
+        self,
+        service_account_name_or_id: Union[str, UUID],
+    ) -> None:
+        """Delete a service account.
+
+        Args:
+            service_account_name_or_id: The name or the ID of the service
+                account to delete.
+
+        Raises:
+            IllegalOperationError: if the service account has already been used
+                to create other resources.
         """