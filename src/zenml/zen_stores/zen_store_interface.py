#  Copyright (c) ZenML GmbH 2022. All Rights Reserved.
#
#  Licensed under the Apache License, Version 2.0 (the "License");
#  you may not use this file except in compliance with the License.
#  You may obtain a copy of the License at:
#
#       https://www.apache.org/licenses/LICENSE-2.0
#
#  Unless required by applicable law or agreed to in writing, software
#  distributed under the License is distributed on an "AS IS" BASIS,
#  WITHOUT WARRANTIES OR CONDITIONS OF ANY KIND, either express
#  or implied. See the License for the specific language governing
#  permissions and limitations under the License.
"""ZenML Store interface."""
from abc import ABC, abstractmethod
from typing import TYPE_CHECKING, List, Optional, Union
from uuid import UUID

from zenml.enums import StackComponentType
<<<<<<< HEAD
=======
from zenml.models import (
    ArtifactModel,
    ComponentModel,
    FlavorModel,
    HydratedStackModel,
    PipelineModel,
    PipelineRunModel,
    ProjectModel,
    RoleAssignmentModel,
    RoleModel,
    StackModel,
    StepRunModel,
    TeamModel,
    UserModel,
)
>>>>>>> ad9d2093
from zenml.models.server_models import ServerModel
from zenml.new_models import (
    ProjectRequestModel,
    ProjectResponseModel,
    RoleAssignmentRequestModel,
    RoleAssignmentResponseModel,
    RoleRequestModel,
    RoleResponseModel,
    TeamRequestModel,
    TeamResponseModel,
    UserRequestModel,
    UserResponseModel,
)
from zenml.new_models.artifact_models import ArtifactResponseModel
from zenml.new_models.component_models import (
    ComponentRequestModel,
    ComponentResponseModel,
)
from zenml.new_models.flavor_models import (
    FlavorRequestModel,
    FlavorResponseModel,
)
from zenml.new_models.pipeline_models import (
    PipelineRequestModel,
    PipelineResponseModel,
)
from zenml.new_models.pipeline_run_models import PipelineRunResponseModel
from zenml.new_models.stack_models import StackRequestModel, StackResponseModel
from zenml.new_models.step_run_models import StepRunResponseModel

if TYPE_CHECKING:
    from ml_metadata.proto.metadata_store_pb2 import (
        ConnectionConfig,
        MetadataStoreClientConfig,
    )


class ZenStoreInterface(ABC):
    """ZenML store interface.

    All ZenML stores must implement the methods in this interface.

    The methods in this interface are organized in the following way:

     * they are grouped into categories based on the type of resource
       that they operate on (e.g. stacks, stack components, etc.)

     * each category has a set of CRUD methods (create, read, update, delete)
       that operate on the resources in that category. The order of the methods
       in each category should be:

       * create methods - store a new resource. These methods
         should fill in generated fields (e.g. UUIDs, creation timestamps) in
         the resource and return the updated resource.
       * get methods - retrieve a single existing resource identified by a
         unique key or identifier from the store. These methods should always
         return a resource and raise an exception if the resource does not
         exist.
       * list methods - retrieve a list of resources from the store. These
         methods should accept a set of filter parameters that can be used to
         filter the list of resources retrieved from the store.
       * update methods - update an existing resource in the store. These
         methods should expect the updated resource to be correctly identified
         by its unique key or identifier and raise an exception if the resource
         does not exist.
       * delete methods - delete an existing resource from the store. These
         methods should expect the resource to be correctly identified by its
         unique key or identifier. If the resource does not exist,
         an exception should be raised.

    Best practices for implementing and keeping this interface clean and easy to
    maintain and extend:

      * keep methods organized by resource type and ordered by CRUD operation
      * for resources with multiple keys, don't implement multiple get or list
      methods here if the same functionality can be achieved by a single get or
      list method. Instead, implement them in the BaseZenStore class and have
      them call the generic get or list method in this interface.
      * keep the logic required to convert between ZenML domain Model classes
      and internal store representations outside the ZenML domain Model classes
      * methods for resources that have two or more unique keys (e.g. a Project
      is uniquely identified by its name as well as its UUID) should reflect
      that in the method variants and/or method arguments:
        * methods that take in a resource identifier as argument should accept
        all variants of the identifier (e.g. `project_name_or_uuid` for methods
        that get/list/update/delete Projects)
        * if a compound key is involved, separate get methods should be
        implemented (e.g. `get_pipeline` to get a pipeline by ID and
        `get_pipeline_in_project` to get a pipeline by its name and the ID of
        the project it belongs to)
      * methods for resources that are scoped as children of other resources
      (e.g. a Stack is always owned by a Project) should reflect the
      key(s) of the parent resource in the provided methods and method
      arguments:
        * create methods should take the parent resource UUID(s) as an argument
        (e.g. `create_stack` takes in the project ID)
        * get methods should be provided to retrieve a resource by the compound
        key that includes the parent resource key(s)
        * list methods should feature optional filter arguments that reflect
        the parent resource key(s)
    """

    # ---------------------------------
    # Initialization and configuration
    # ---------------------------------

    @abstractmethod
    def _initialize(self) -> None:
        """Initialize the store.

        This method is called immediately after the store is created. It should
        be used to set up the backend (database, connection etc.).
        """

    @abstractmethod
    def get_store_info(self) -> ServerModel:
        """Get information about the store.

        Returns:
            Information about the store.
        """

    # ------------
    # TFX Metadata
    # ------------

    @abstractmethod
    def get_metadata_config(
        self, expand_certs: bool = False
    ) -> Union["ConnectionConfig", "MetadataStoreClientConfig"]:
        """Get the TFX metadata config of this ZenStore.

        Args:
            expand_certs: Whether to expand the certificate paths in the
                connection config to their value.

        Returns:
            The TFX metadata config of this ZenStore.
        """

    # ------
    # Stacks
    # ------

    @abstractmethod
    def create_stack(self, stack: StackRequestModel) -> StackResponseModel:
        """Create a new stack.

        Args:
            stack: The stack to create.

        Returns:
            The created stack.

        Raises:
            StackExistsError: If a stack with the same name is already owned
                by this user in this project.
        """

    @abstractmethod
    def get_stack(self, stack_id: UUID) -> StackResponseModel:
        """Get a stack by its unique ID.

        Args:
            stack_id: The ID of the stack to get.

        Returns:
            The stack with the given ID.

        Raises:
            KeyError: if the stack doesn't exist.
        """

    @abstractmethod
    def list_stacks(
        self,
        project_name_or_id: Optional[Union[str, UUID]] = None,
        user_name_or_id: Optional[Union[str, UUID]] = None,
        component_id: Optional[UUID] = None,
        name: Optional[str] = None,
        is_shared: Optional[bool] = None,
<<<<<<< HEAD
    ) -> List[StackResponseModel]:
=======
        hydrated: bool = False,
    ) -> Union[List[StackModel], List[HydratedStackModel]]:
>>>>>>> ad9d2093
        """List all stacks matching the given filter criteria.

        Args:
            project_name_or_id: ID or name of the Project containing the stack
            user_name_or_id: Optionally filter stacks by their owner
            component_id: Optionally filter for stacks that contain the
                          component
            name: Optionally filter stacks by their name
            is_shared: Optionally filter out stacks by whether they are shared
                or not
            hydrated: Flag to decide whether to return hydrated models


        Returns:
            A list of all stacks matching the filter criteria.

        Raises:
            KeyError: if the project doesn't exist.
        """

    @abstractmethod
    def update_stack(
        self, stack_id: UUID, stack_update: StackRequestModel
    ) -> StackResponseModel:
        """Update a stack.

        Args:
            stack_id: The ID of the stack update.
            stack_update: The update request on the stack.

        Returns:
            The updated stack.

        Raises:
            KeyError: if the stack doesn't exist.
        """

    @abstractmethod
    def delete_stack(self, stack_id: UUID) -> None:
        """Delete a stack.

        Args:
            stack_id: The ID of the stack to delete.

        Raises:
            KeyError: if the stack doesn't exist.
        """

    # ----------------
    # Stack components
    # ----------------

    @abstractmethod
    def create_stack_component(
        self, component: ComponentRequestModel
    ) -> ComponentResponseModel:
        """Create a stack component.

        Args:
            component: The stack component to create.

        Returns:
            The created stack component.

        Raises:
            StackComponentExistsError: If a stack component with the same name
                and type is already owned by this user in this project.
        """

    @abstractmethod
    def list_stack_components(
        self,
        project_name_or_id: Optional[Union[str, UUID]] = None,
        user_name_or_id: Optional[Union[str, UUID]] = None,
        type: Optional[str] = None,
        flavor_name: Optional[str] = None,
        name: Optional[str] = None,
        is_shared: Optional[bool] = None,
    ) -> List[ComponentResponseModel]:
        """List all stack components matching the given filter criteria.

        Args:
            project_name_or_id: The ID or name of the Project to which the stack
                components belong
            user_name_or_id: Optionally filter stack components by the owner
            type: Optionally filter by type of stack component
            flavor_name: Optionally filter by flavor
            name: Optionally filter stack component by name
            is_shared: Optionally filter out stack component by whether they are
                shared or not

        Returns:
            A list of all stack components matching the filter criteria.

        Raises:
            KeyError: if the project doesn't exist.
        """

    @abstractmethod
    def get_stack_component(self, component_id: UUID) -> ComponentResponseModel:
        """Get a stack component by ID.

        Args:
            component_id: The ID of the stack component to get.

        Returns:
            The stack component.

        Raises:
            KeyError: if the stack component doesn't exist.
        """

    @abstractmethod
    def update_stack_component(
        self,
        component_id: UUID,
        component_update: ComponentRequestModel,
    ) -> ComponentResponseModel:
        """Update an existing stack component.

        Args:
            component_id: The ID of the stack component to update.
            component_update: The update to be applied to the stack component.

        Returns:
            The updated stack component.

        Raises:
            KeyError: if the stack component doesn't exist.
        """

    @abstractmethod
    def delete_stack_component(self, component_id: UUID) -> None:
        """Delete a stack component.

        Args:
            component_id: The ID of the stack component to delete.

        Raises:
            KeyError: if the stack component doesn't exist.
            ValueError: if the stack component is part of one or more stacks.
        """

    # -----------------------
    # Stack component flavors
    # -----------------------

    @abstractmethod
    def create_flavor(
        self,
        flavor: FlavorRequestModel,
    ) -> FlavorResponseModel:
        """Creates a new stack component flavor.

        Args:
            flavor: The stack component flavor to create.

        Returns:
            The newly created flavor.

        Raises:
            EntityExistsError: If a flavor with the same name and type
                is already owned by this user in this project.
        """

    @abstractmethod
    def get_flavor(self, name_id_or_prefix: str) -> FlavorResponseModel:
        """Get a stack component flavor by ID.

        Args:
            name_id_or_prefix: The name, ID or prefix to the id of the flavor
                to get.

        Returns:
            The stack component flavor.

        Raises:
            KeyError: if the stack component flavor doesn't exist.
        """

    @abstractmethod
    def list_flavors(
        self,
        project_name_or_id: Optional[Union[str, UUID]] = None,
        user_name_or_id: Optional[Union[str, UUID]] = None,
        component_type: Optional[StackComponentType] = None,
        name: Optional[str] = None,
        is_shared: Optional[bool] = None,
    ) -> List[FlavorResponseModel]:
        """List all stack component flavors matching the given filter criteria.

        Args:
            project_name_or_id: Optionally filter by the Project to which the
                component flavors belong
            user_name_or_id: Optionally filter by the owner
            component_type: Optionally filter by type of stack component
            name: Optionally filter flavors by name
            is_shared: Optionally filter out flavors by whether they are
                shared or not

        Returns:
            List of all the stack component flavors matching the given criteria.

        Raises:
            KeyError: if the project doesn't exist.
        """

    @abstractmethod
    def delete_flavor(self, flavor_id: UUID) -> None:
        """Delete a stack component flavor.

        Args:
            flavor_id: The ID of the stack component flavor to delete.

        Raises:
            KeyError: if the stack component flavor doesn't exist.
        """

    # -----
    # Users
    # -----
    # TODO: Should it be moved to the BaseZenStore?
    @property
    @abstractmethod
    def active_user_name(self) -> str:
        """Gets the active username.

        Returns:
            The active username.
        """

    @abstractmethod
    def create_user(self, user: UserRequestModel) -> UserResponseModel:
        """Creates a new user.

        Args:
            user: User to be created.

        Returns:
            The newly created user.

        Raises:
            EntityExistsError: If a user with the given name already exists.
        """

    @abstractmethod
    def get_user(self, user_name_or_id: Union[str, UUID]) -> UserResponseModel:
        """Gets a specific user.

        Args:
            user_name_or_id: The name or ID of the user to get.

        Returns:
            The requested user, if it was found.

        Raises:
            KeyError: If no user with the given name or ID exists.
        """

    @abstractmethod
    def list_users(self) -> List[UserResponseModel]:
        """List all users.

        Returns:
            A list of all users.
        """

    @abstractmethod
    def update_user(
        self, user_name_or_id: UUID, user_update: UserRequestModel
    ) -> UserResponseModel:
        """Updates an existing user.

        Args:
            user_name_or_id: The id of the user to update.
            user_update: The update to be applied to the user.

        Returns:
            The updated user.

        Raises:
            KeyError: If no user with the given name exists.
        """

    @abstractmethod
    def delete_user(self, user_name_or_id: Union[str, UUID]) -> None:
        """Deletes a user.

        Args:
            user_name_or_id: The name or ID of the user to delete.

        Raises:
            KeyError: If no user with the given ID exists.
        """

    # -----
    # Teams
    # -----

    @abstractmethod
    def create_team(self, team: TeamRequestModel) -> TeamResponseModel:
        """Creates a new team.

        Args:
            team: The team model to create.

        Returns:
            The newly created team.
        """

    @abstractmethod
    def get_team(self, team_name_or_id: Union[str, UUID]) -> TeamResponseModel:
        """Gets a specific team.

        Args:
            team_name_or_id: Name or ID of the team to get.

        Returns:
            The requested team.

        Raises:
            KeyError: If no team with the given name or ID exists.
        """

    @abstractmethod
    def list_teams(self) -> List[TeamResponseModel]:
        """List all teams.

        Returns:
            A list of all teams.
        """

    @abstractmethod
    def update_team(
        self, team_name_or_id: UUID, team_update: TeamRequestModel
    ) -> TeamResponseModel:
        """Update an existing team.

        Args:
            team_name_or_id: The ID or the of the team to be updated.
            team_update: The update to be applied to the team.

        Returns:
            The updated team.

        Raises:
            KeyError: if the team does not exist.
        """

    @abstractmethod
    def delete_team(self, team_name_or_id: Union[str, UUID]) -> None:
        """Deletes a team.

        Args:
            team_name_or_id: Name or ID of the team to delete.

        Raises:
            KeyError: If no team with the given ID exists.
        """

    # -----
    # Roles
    # -----

    @abstractmethod
    def create_role(self, role: RoleRequestModel) -> RoleResponseModel:
        """Creates a new role.

        Args:
            role: The role model to create.

        Returns:
            The newly created role.

        Raises:
            EntityExistsError: If a role with the given name already exists.
        """

    @abstractmethod
    def get_role(self, role_name_or_id: Union[str, UUID]) -> RoleResponseModel:
        """Gets a specific role.

        Args:
            role_name_or_id: Name or ID of the role to get.

        Returns:
            The requested role.

        Raises:
            KeyError: If no role with the given name exists.
        """

    @abstractmethod
    def list_roles(self) -> List[RoleResponseModel]:
        """List all roles.

        Returns:
            A list of all roles.
        """

    @abstractmethod
    def update_role(
        self, role_id: UUID, role_update: RoleRequestModel
    ) -> RoleResponseModel:
        """Update an existing role.

        Args:
            role_id: The ID of the role to be updated.
            role_update: The update to be applied to the role.

        Returns:
            The updated role.

        Raises:
            KeyError: if the role does not exist.
        """

    @abstractmethod
    def delete_role(self, role_name_or_id: Union[str, UUID]) -> None:
        """Deletes a role.

        Args:
            role_name_or_id: Name or ID of the role to delete.

        Raises:
            KeyError: If no role with the given ID exists.
        """

    # ----------------
    # Role assignments
    # ----------------
    @abstractmethod
    def create_role_assignment(
        self, role_assignment: RoleAssignmentRequestModel
    ) -> RoleAssignmentResponseModel:
        """"""

    @abstractmethod
    def get_role_assignment(
        self, role_assignment_id: UUID
    ) -> RoleAssignmentResponseModel:
        """"""

    @abstractmethod
    def delete_role_assignment(self, role_assignment_id: UUID) -> UUID:
        """"""

    @abstractmethod
    def list_role_assignments(
        self,
        project_name_or_id: Optional[Union[str, UUID]] = None,
        team_name_or_id: Optional[Union[str, UUID]] = None,
        user_name_or_id: Optional[Union[str, UUID]] = None,
    ) -> List[RoleAssignmentResponseModel]:
        """List all role assignments.

        Args:
            project_name_or_id: If provided, only list assignments for the given
                project
            team_name_or_id: If provided, only list assignments for the given
                team
            user_name_or_id: If provided, only list assignments for the given
                user

        Returns:
            A list of all role assignments.
        """

    # --------
    # Projects
    # --------

    @abstractmethod
    def create_project(
        self, project: ProjectRequestModel
    ) -> ProjectResponseModel:
        """Creates a new project.

        Args:
            project: The project to create.

        Returns:
            The newly created project.

        Raises:
            EntityExistsError: If a project with the given name already exists.
        """

    @abstractmethod
    def get_project(
        self, project_name_or_id: Union[UUID, str]
    ) -> ProjectResponseModel:
        """Get an existing project by name or ID.

        Args:
            project_name_or_id: Name or ID of the project to get.

        Returns:
            The requested project.

        Raises:
            KeyError: If there is no such project.
        """

    @abstractmethod
    def list_projects(self) -> List[ProjectResponseModel]:
        """List all projects.

        Returns:
            A list of all projects.
        """

    @abstractmethod
    def update_project(
        self, project_id: UUID, project_update: ProjectRequestModel
    ) -> ProjectResponseModel:
        """Update an existing project.

        Args:
            project_id: The ID of the project to be updated.
            project_update: The update to be applied to the project.

        Returns:
            The updated project.

        Raises:
            KeyError: if the project does not exist.
        """

    @abstractmethod
    def delete_project(self, project_name_or_id: Union[str, UUID]) -> None:
        """Deletes a project.

        Args:
            project_name_or_id: Name or ID of the project to delete.

        Raises:
            KeyError: If no project with the given name exists.
        """

    # ---------
    # Pipelines
    # ---------
    @abstractmethod
    def create_pipeline(
        self,
        pipeline: PipelineRequestModel,
    ) -> PipelineResponseModel:
        """Creates a new pipeline in a project.

        Args:
            pipeline: The pipeline to create.

        Returns:
            The newly created pipeline.

        Raises:
            KeyError: if the project does not exist.
            EntityExistsError: If an identical pipeline already exists.
        """

    @abstractmethod
    def get_pipeline(self, pipeline_id: UUID) -> PipelineResponseModel:
        """Get a pipeline with a given ID.

        Args:
            pipeline_id: ID of the pipeline.

        Returns:
            The pipeline.

        Raises:
            KeyError: if the pipeline does not exist.
        """

    @abstractmethod
    def list_pipelines(
        self,
        project_name_or_id: Optional[Union[str, UUID]] = None,
        user_name_or_id: Optional[Union[str, UUID]] = None,
        name: Optional[str] = None,
    ) -> List[PipelineResponseModel]:
        """List all pipelines in the project.

        Args:
            project_name_or_id: If provided, only list pipelines in this project.
            user_name_or_id: If provided, only list pipelines from this user.
            name: If provided, only list pipelines with this name.

        Returns:
            A list of pipelines.

        Raises:
            KeyError: if the project does not exist.
        """

    @abstractmethod
    def update_pipeline(
        self, pipeline_id: UUID, pipeline_update: PipelineRequestModel
    ) -> PipelineResponseModel:
        """Updates a pipeline.

        Args:
            pipeline_id: The ID of the pipeline to be updated.
            pipeline_update: The update to be applied.

        Returns:
            The updated pipeline.

        Raises:
            KeyError: if the pipeline doesn't exist.
        """

    @abstractmethod
    def delete_pipeline(self, pipeline_id: UUID) -> None:
        """Deletes a pipeline.

        Args:
            pipeline_id: The ID of the pipeline to delete.

        Raises:
            KeyError: if the pipeline doesn't exist.
        """

    # --------------
    # Pipeline runs
    # --------------

    @abstractmethod
<<<<<<< HEAD
    def get_run(self, run_id: UUID) -> PipelineRunResponseModel:
        """Gets a pipeline run.
=======
    def create_run(self, pipeline_run: PipelineRunModel) -> PipelineRunModel:
        """Creates a pipeline run.
>>>>>>> ad9d2093

        Args:
            pipeline_run: The pipeline run to create.

        Returns:
            The created pipeline run.

        Raises:
            EntityExistsError: If an identical pipeline run already exists.
            KeyError: If the pipeline does not exist.
        """

<<<<<<< HEAD
=======
    @abstractmethod
    def get_run(self, run_name_or_id: Union[str, UUID]) -> PipelineRunModel:
        """Gets a pipeline run.

        Args:
            run_name_or_id: The name or ID of the pipeline run to get.

        Returns:
            The pipeline run.

        Raises:
            KeyError: if the pipeline run doesn't exist.
        """

>>>>>>> ad9d2093
    @abstractmethod
    def list_runs(
        self,
        project_name_or_id: Optional[Union[str, UUID]] = None,
        stack_id: Optional[UUID] = None,
        component_id: Optional[UUID] = None,
        run_name: Optional[str] = None,
        user_name_or_id: Optional[Union[str, UUID]] = None,
        pipeline_id: Optional[UUID] = None,
        unlisted: bool = False,
    ) -> List[PipelineRunResponseModel]:
        """Gets all pipeline runs.

        Args:
            project_name_or_id: If provided, only return runs for this project.
            stack_id: If provided, only return runs for this stack.
            component_id: Optionally filter for runs that used the
                          component
            run_name: Run name if provided
            user_name_or_id: If provided, only return runs for this user.
            pipeline_id: If provided, only return runs for this pipeline.
            unlisted: If True, only return unlisted runs that are not
                associated with any pipeline (filter by `pipeline_id==None`).

        Returns:
            A list of all pipeline runs.
        """

<<<<<<< HEAD
=======
    @abstractmethod
    def update_run(self, run: PipelineRunModel) -> PipelineRunModel:
        """Updates a pipeline run.

        Args:
            run: The pipeline run to use for the update.

        Returns:
            The updated pipeline run.

        Raises:
            KeyError: if the pipeline run doesn't exist.
        """

    # TODO: Figure out what exactly gets returned from this
    @abstractmethod
    def get_run_component_side_effects(
        self,
        run_id: UUID,
        component_id: Optional[UUID] = None,
    ) -> Dict[str, Any]:
        """Gets the side effects for a component in a pipeline run.

        Args:
            run_id: The ID of the pipeline run to get.
            component_id: The ID of the component to get.

        Returns:
            The side effects for the component in the pipeline run.

        Raises:
            KeyError: if the pipeline run doesn't exist.
        """

>>>>>>> ad9d2093
    # ------------------
    # Pipeline run steps
    # ------------------

    @abstractmethod
<<<<<<< HEAD
    def get_run_step(self, step_id: UUID) -> StepRunResponseModel:
=======
    def create_run_step(self, step: StepRunModel) -> StepRunModel:
        """Creates a step.

        Args:
            step: The step to create.

        Returns:
            The created step.

        Raises:
            EntityExistsError: if the step already exists.
            KeyError: if the pipeline run doesn't exist.
        """

    @abstractmethod
    def get_run_step(self, step_id: UUID) -> StepRunModel:
>>>>>>> ad9d2093
        """Get a step by ID.

        Args:
            step_id: The ID of the step to get.

        Returns:
            The step.

        Raises:
            KeyError: if the step doesn't exist.
        """

    @abstractmethod
<<<<<<< HEAD
    def list_run_steps(self, run_id: UUID) -> List[StepRunResponseModel]:
        """Gets all steps in a pipeline run.
=======
    def list_run_steps(
        self, run_id: Optional[UUID] = None
    ) -> List[StepRunModel]:
        """Get all run steps.

        Args:
            run_id: If provided, only return steps for this pipeline run.

        Returns:
            A list of all run steps.
        """

    @abstractmethod
    def update_run_step(self, step: StepRunModel) -> StepRunModel:
        """Updates a step.

        Args:
            step: The step to update.

        Returns:
            The updated step.

        Raises:
            KeyError: if the step doesn't exist.
        """

    @abstractmethod
    def get_run_step_inputs(self, step_id: UUID) -> Dict[str, ArtifactModel]:
        """Get a list of inputs for a specific step.

        Args:
            step_id: The id of the step to get inputs for.

        Returns:
            A dict mapping artifact names to the input artifacts for the step.
        """

    # ---------
    # Artifacts
    # ---------

    @abstractmethod
    def create_artifact(self, artifact: ArtifactModel) -> ArtifactModel:
        """Creates an artifact.
>>>>>>> ad9d2093

        Args:
            artifact: The artifact to create.

        Returns:
            The created artifact.

        Raises:
            KeyError: if the parent step doesn't exist.
        """

    # ---------
    # Artifacts
    # ---------

    @abstractmethod
    def list_artifacts(
<<<<<<< HEAD
        self, artifact_uri: Optional[str] = None
    ) -> List[ArtifactResponseModel]:
=======
        self,
        artifact_uri: Optional[str] = None,
        parent_step_id: Optional[UUID] = None,
    ) -> List[ArtifactModel]:
>>>>>>> ad9d2093
        """Lists all artifacts.

        Args:
            artifact_uri: If specified, only artifacts with the given URI will
                be returned.
            parent_step_id: If specified, only artifacts for the given step run
                will be returned.

        Returns:
            A list of all artifacts.
        """

    # ------------------------
    # Internal utility methods
    # ------------------------
    @abstractmethod
    def _sync_runs(self) -> None:
        """Syncs runs from MLMD."""<|MERGE_RESOLUTION|>--- conflicted
+++ resolved
@@ -13,28 +13,10 @@
 #  permissions and limitations under the License.
 """ZenML Store interface."""
 from abc import ABC, abstractmethod
-from typing import TYPE_CHECKING, List, Optional, Union
+from typing import TYPE_CHECKING, List, Optional, Union, Dict, Any
 from uuid import UUID
 
-from zenml.enums import StackComponentType
-<<<<<<< HEAD
-=======
-from zenml.models import (
-    ArtifactModel,
-    ComponentModel,
-    FlavorModel,
-    HydratedStackModel,
-    PipelineModel,
-    PipelineRunModel,
-    ProjectModel,
-    RoleAssignmentModel,
-    RoleModel,
-    StackModel,
-    StepRunModel,
-    TeamModel,
-    UserModel,
-)
->>>>>>> ad9d2093
+from zenml.enums import StackComponentType, ExecutionStatus
 from zenml.models.server_models import ServerModel
 from zenml.new_models import (
     ProjectRequestModel,
@@ -48,7 +30,8 @@
     UserRequestModel,
     UserResponseModel,
 )
-from zenml.new_models.artifact_models import ArtifactResponseModel
+from zenml.new_models.artifact_models import ArtifactResponseModel, \
+    ArtifactRequestModel
 from zenml.new_models.component_models import (
     ComponentRequestModel,
     ComponentResponseModel,
@@ -61,9 +44,11 @@
     PipelineRequestModel,
     PipelineResponseModel,
 )
-from zenml.new_models.pipeline_run_models import PipelineRunResponseModel
+from zenml.new_models.pipeline_run_models import PipelineRunResponseModel, \
+    PipelineRunRequestModel
 from zenml.new_models.stack_models import StackRequestModel, StackResponseModel
-from zenml.new_models.step_run_models import StepRunResponseModel
+from zenml.new_models.step_run_models import StepRunResponseModel, \
+    StepRunRequestModel
 
 if TYPE_CHECKING:
     from ml_metadata.proto.metadata_store_pb2 import (
@@ -216,12 +201,7 @@
         component_id: Optional[UUID] = None,
         name: Optional[str] = None,
         is_shared: Optional[bool] = None,
-<<<<<<< HEAD
     ) -> List[StackResponseModel]:
-=======
-        hydrated: bool = False,
-    ) -> Union[List[StackModel], List[HydratedStackModel]]:
->>>>>>> ad9d2093
         """List all stacks matching the given filter criteria.
 
         Args:
@@ -851,13 +831,8 @@
     # --------------
 
     @abstractmethod
-<<<<<<< HEAD
-    def get_run(self, run_id: UUID) -> PipelineRunResponseModel:
-        """Gets a pipeline run.
-=======
-    def create_run(self, pipeline_run: PipelineRunModel) -> PipelineRunModel:
+    def create_run(self, pipeline_run: PipelineRunRequestModel) -> PipelineRunResponseModel:
         """Creates a pipeline run.
->>>>>>> ad9d2093
 
         Args:
             pipeline_run: The pipeline run to create.
@@ -870,10 +845,8 @@
             KeyError: If the pipeline does not exist.
         """
 
-<<<<<<< HEAD
-=======
-    @abstractmethod
-    def get_run(self, run_name_or_id: Union[str, UUID]) -> PipelineRunModel:
+    @abstractmethod
+    def get_run(self, run_name_or_id: Union[str, UUID]) -> PipelineRunResponseModel:
         """Gets a pipeline run.
 
         Args:
@@ -886,7 +859,6 @@
             KeyError: if the pipeline run doesn't exist.
         """
 
->>>>>>> ad9d2093
     @abstractmethod
     def list_runs(
         self,
@@ -915,10 +887,8 @@
             A list of all pipeline runs.
         """
 
-<<<<<<< HEAD
-=======
-    @abstractmethod
-    def update_run(self, run: PipelineRunModel) -> PipelineRunModel:
+    @abstractmethod
+    def update_run(self, run: PipelineRunRequestModel) -> PipelineRunResponseModel:
         """Updates a pipeline run.
 
         Args:
@@ -951,16 +921,12 @@
             KeyError: if the pipeline run doesn't exist.
         """
 
->>>>>>> ad9d2093
     # ------------------
     # Pipeline run steps
     # ------------------
 
     @abstractmethod
-<<<<<<< HEAD
-    def get_run_step(self, step_id: UUID) -> StepRunResponseModel:
-=======
-    def create_run_step(self, step: StepRunModel) -> StepRunModel:
+    def create_run_step(self, step: StepRunRequestModel) -> StepRunResponseModel:
         """Creates a step.
 
         Args:
@@ -975,8 +941,7 @@
         """
 
     @abstractmethod
-    def get_run_step(self, step_id: UUID) -> StepRunModel:
->>>>>>> ad9d2093
+    def get_run_step(self, step_id: UUID) -> StepRunResponseModel:
         """Get a step by ID.
 
         Args:
@@ -990,24 +955,51 @@
         """
 
     @abstractmethod
-<<<<<<< HEAD
+    def get_run_step_outputs(self, step_id: UUID) -> Dict[str, ArtifactResponseModel]:
+        """Get a list of outputs for a specific step.
+
+        Args:
+            step_id: The id of the step to get outputs for.
+
+        Returns:
+            A dict mapping artifact names to the output artifacts for the step.
+        """
+
+    @abstractmethod
+    def get_run_step_inputs(self, step_id: UUID) -> Dict[str, ArtifactResponseModel]:
+        """Get a list of inputs for a specific step.
+
+        Args:
+            step_id: The id of the step to get inputs for.
+
+        Returns:
+            A dict mapping artifact names to the input artifacts for the step.
+        """
+
+    @abstractmethod
+    def get_run_step_status(self, step_id: UUID) -> ExecutionStatus:
+        """Gets the execution status of a single step.
+
+        Args:
+            step_id: The ID of the step to get the status for.
+
+        Returns:
+            ExecutionStatus: The status of the step.
+        """
+
+    @abstractmethod
     def list_run_steps(self, run_id: UUID) -> List[StepRunResponseModel]:
         """Gets all steps in a pipeline run.
-=======
-    def list_run_steps(
-        self, run_id: Optional[UUID] = None
-    ) -> List[StepRunModel]:
-        """Get all run steps.
-
-        Args:
-            run_id: If provided, only return steps for this pipeline run.
+
+        Args:
+            run_id: The ID of the pipeline run for which to list runs.
 
         Returns:
             A list of all run steps.
         """
 
     @abstractmethod
-    def update_run_step(self, step: StepRunModel) -> StepRunModel:
+    def update_run_step(self, step: StepRunRequestModel) -> StepRunResponseModel:
         """Updates a step.
 
         Args:
@@ -1021,7 +1013,7 @@
         """
 
     @abstractmethod
-    def get_run_step_inputs(self, step_id: UUID) -> Dict[str, ArtifactModel]:
+    def get_run_step_inputs(self, step_id: UUID) -> Dict[str, ArtifactResponseModel]:
         """Get a list of inputs for a specific step.
 
         Args:
@@ -1030,15 +1022,13 @@
         Returns:
             A dict mapping artifact names to the input artifacts for the step.
         """
-
     # ---------
     # Artifacts
     # ---------
 
     @abstractmethod
-    def create_artifact(self, artifact: ArtifactModel) -> ArtifactModel:
+    def create_artifact(self, artifact: ArtifactRequestModel) -> ArtifactResponseModel:
         """Creates an artifact.
->>>>>>> ad9d2093
 
         Args:
             artifact: The artifact to create.
@@ -1050,21 +1040,12 @@
             KeyError: if the parent step doesn't exist.
         """
 
-    # ---------
-    # Artifacts
-    # ---------
-
     @abstractmethod
     def list_artifacts(
-<<<<<<< HEAD
-        self, artifact_uri: Optional[str] = None
-    ) -> List[ArtifactResponseModel]:
-=======
         self,
         artifact_uri: Optional[str] = None,
         parent_step_id: Optional[UUID] = None,
-    ) -> List[ArtifactModel]:
->>>>>>> ad9d2093
+    ) -> List[ArtifactResponseModel]:
         """Lists all artifacts.
 
         Args:
