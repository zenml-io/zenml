#  Copyright (c) ZenML GmbH 2022. All Rights Reserved.
#
#  Licensed under the Apache License, Version 2.0 (the "License");
#  you may not use this file except in compliance with the License.
#  You may obtain a copy of the License at:
#
#       https://www.apache.org/licenses/LICENSE-2.0
#
#  Unless required by applicable law or agreed to in writing, software
#  distributed under the License is distributed on an "AS IS" BASIS,
#  WITHOUT WARRANTIES OR CONDITIONS OF ANY KIND, either express
#  or implied. See the License for the specific language governing
#  permissions and limitations under the License.
"""SQL Zen Store implementation."""

import base64
import json
import logging
import math
import os
import re
import sys
from datetime import datetime
from functools import lru_cache
from pathlib import Path, PurePath
from typing import (
    Any,
    Callable,
    ClassVar,
    Dict,
    ForwardRef,
    List,
    Optional,
    Tuple,
    Type,
    TypeVar,
    Union,
    cast,
)
from uuid import UUID

import pymysql
from pydantic import SecretStr, root_validator, validator
from sqlalchemy import asc, desc, func, text
from sqlalchemy.engine import URL, Engine, make_url
from sqlalchemy.exc import (
    ArgumentError,
    IntegrityError,
    NoResultFound,
    OperationalError,
)
from sqlalchemy.orm import noload
<<<<<<< HEAD
from sqlmodel import Session, create_engine, or_, select
=======
from sqlmodel import Session, SQLModel, and_, create_engine, or_, select
>>>>>>> 3f06da99
from sqlmodel.sql.expression import Select, SelectOfScalar

from zenml.analytics.enums import AnalyticsEvent
from zenml.analytics.utils import track_decorator
from zenml.config.global_config import GlobalConfiguration
from zenml.config.secrets_store_config import SecretsStoreConfiguration
from zenml.config.store_config import StoreConfiguration
from zenml.constants import (
    ENV_ZENML_DISABLE_DATABASE_MIGRATION,
    TEXT_FIELD_MAX_LENGTH,
)
from zenml.enums import (
    LoggingLevels,
    ModelStages,
    SecretScope,
    SorterOps,
    StackComponentType,
    StepRunInputArtifactType,
    StepRunOutputArtifactType,
    StoreType,
    TaggableResourceTypes,
)
from zenml.exceptions import (
    AuthorizationException,
    EntityExistsError,
    IllegalOperationError,
    StackComponentExistsError,
    StackExistsError,
)
from zenml.io import fileio
from zenml.logger import get_console_handler, get_logger, get_logging_level
from zenml.models import (
    APIKeyFilter,
    APIKeyInternalResponse,
    APIKeyInternalUpdate,
    APIKeyRequest,
    APIKeyResponse,
    APIKeyRotateRequest,
    APIKeyUpdate,
    ArtifactFilter,
    ArtifactRequest,
    ArtifactResponse,
    ArtifactVisualizationResponse,
    BaseFilter,
    BaseResponse,
    BaseResponseModel,
    CodeReferenceRequest,
    CodeReferenceResponse,
    CodeRepositoryFilter,
    CodeRepositoryRequest,
    CodeRepositoryResponse,
    CodeRepositoryUpdate,
    ComponentFilter,
    ComponentRequest,
    ComponentResponse,
    ComponentUpdate,
    FlavorFilter,
    FlavorRequest,
    FlavorResponse,
    FlavorUpdate,
    LogsResponse,
    ModelFilterModel,
    ModelRequestModel,
    ModelResponseModel,
    ModelUpdateModel,
    ModelVersionArtifactFilterModel,
    ModelVersionArtifactRequestModel,
    ModelVersionArtifactResponseModel,
    ModelVersionFilterModel,
    ModelVersionPipelineRunFilterModel,
    ModelVersionPipelineRunRequestModel,
    ModelVersionPipelineRunResponseModel,
    ModelVersionRequestModel,
    ModelVersionResponseModel,
    ModelVersionUpdateModel,
    OAuthDeviceFilter,
    OAuthDeviceInternalRequest,
    OAuthDeviceInternalResponse,
    OAuthDeviceInternalUpdate,
    OAuthDeviceResponse,
    OAuthDeviceUpdate,
    Page,
    PipelineBuildFilter,
    PipelineBuildRequest,
    PipelineBuildResponse,
    PipelineDeploymentFilter,
    PipelineDeploymentRequest,
    PipelineDeploymentResponse,
    PipelineFilter,
    PipelineRequest,
    PipelineResponse,
    PipelineRunFilter,
    PipelineRunRequest,
    PipelineRunResponse,
    PipelineRunUpdate,
    PipelineUpdate,
    RoleFilter,
    RoleRequest,
    RoleResponse,
    RoleUpdate,
    RunMetadataFilter,
    RunMetadataRequest,
    RunMetadataResponse,
    ScheduleFilter,
    ScheduleRequest,
    ScheduleResponse,
    ScheduleUpdate,
    SecretFilterModel,
    SecretRequestModel,
    SecretUpdateModel,
    ServerDatabaseType,
    ServerModel,
    ServiceAccountFilter,
    ServiceAccountRequest,
    ServiceAccountResponse,
    ServiceAccountUpdate,
    ServiceConnectorFilter,
    ServiceConnectorRequest,
    ServiceConnectorResourcesModel,
    ServiceConnectorResponse,
    ServiceConnectorTypeModel,
    ServiceConnectorUpdate,
    StackFilter,
    StackRequest,
    StackResponse,
    StackUpdate,
    StepRunFilter,
    StepRunRequest,
    StepRunResponse,
    StepRunUpdate,
    TagFilterModel,
    TagRequestModel,
    TagResourceRequestModel,
    TagResourceResponseModel,
    TagResponseModel,
    TagUpdateModel,
    TeamFilter,
    TeamRequest,
    TeamResponse,
    TeamRoleAssignmentFilter,
    TeamRoleAssignmentRequest,
    TeamRoleAssignmentResponse,
    TeamUpdate,
    UserAuthModel,
    UserFilter,
    UserRequest,
    UserResponse,
    UserRoleAssignmentFilter,
    UserRoleAssignmentRequest,
    UserRoleAssignmentResponse,
    UserUpdate,
    WorkspaceFilter,
    WorkspaceRequest,
    WorkspaceResponse,
    WorkspaceUpdate,
)
<<<<<<< HEAD
from zenml.models.artifact_models import ArtifactUpdateModel
from zenml.models.constants import TEXT_FIELD_MAX_LENGTH
=======
>>>>>>> 3f06da99
from zenml.service_connectors.service_connector_registry import (
    service_connector_registry,
)
from zenml.stack.flavor_registry import FlavorRegistry
from zenml.utils import uuid_utils
from zenml.utils.enum_utils import StrEnum
from zenml.utils.networking_utils import (
    replace_localhost_with_internal_hostname,
)
from zenml.utils.string_utils import random_str
from zenml.zen_stores.base_zen_store import (
    DEFAULT_ADMIN_ROLE,
    DEFAULT_GUEST_ROLE,
    DEFAULT_STACK_COMPONENT_NAME,
    DEFAULT_STACK_NAME,
    BaseZenStore,
)
from zenml.zen_stores.enums import StoreEvent
from zenml.zen_stores.migrations.alembic import (
    ZENML_ALEMBIC_START_REVISION,
    Alembic,
)
from zenml.zen_stores.schemas import (
    APIKeySchema,
    ArtifactSchema,
    BaseSchema,
    CodeReferenceSchema,
    CodeRepositorySchema,
    FlavorSchema,
    IdentitySchema,
    ModelSchema,
    ModelVersionArtifactSchema,
    ModelVersionPipelineRunSchema,
    ModelVersionSchema,
    NamedSchema,
    OAuthDeviceSchema,
    PipelineBuildSchema,
    PipelineDeploymentSchema,
    PipelineRunSchema,
    PipelineSchema,
    RolePermissionSchema,
    RoleSchema,
    RunMetadataSchema,
    ScheduleSchema,
    ServiceConnectorSchema,
    StackComponentSchema,
    StackCompositionSchema,
    StackSchema,
    StepRunInputArtifactSchema,
    StepRunOutputArtifactSchema,
    StepRunParentsSchema,
    StepRunSchema,
    TagResourceSchema,
    TagSchema,
    TeamRoleAssignmentSchema,
    TeamSchema,
    UserRoleAssignmentSchema,
    UserSchema,
    WorkspaceSchema,
)
from zenml.zen_stores.schemas.artifact_visualization_schemas import (
    ArtifactVisualizationSchema,
)
from zenml.zen_stores.schemas.logs_schemas import LogsSchema
from zenml.zen_stores.secrets_stores.sql_secrets_store import (
    SqlSecretsStoreConfiguration,
)

AnyNamedSchema = TypeVar("AnyNamedSchema", bound=NamedSchema)
AnySchema = TypeVar("AnySchema", bound=BaseSchema)
B = TypeVar(
    "B",
    bound=Union[BaseResponse, BaseResponseModel],  # type: ignore[type-arg]
)

# Enable SQL compilation caching to remove the https://sqlalche.me/e/14/cprf
# warning
SelectOfScalar.inherit_cache = True
Select.inherit_cache = True

logger = get_logger(__name__)

ZENML_SQLITE_DB_FILENAME = "zenml.db"


def _is_mysql_missing_database_error(error: OperationalError) -> bool:
    """Checks if the given error is due to a missing database.

    Args:
        error: The error to check.

    Returns:
        If the error because the MySQL database doesn't exist.
    """
    from pymysql.constants.ER import BAD_DB_ERROR

    if not isinstance(error.orig, pymysql.err.OperationalError):
        return False

    error_code = cast(int, error.orig.args[0])
    return error_code == BAD_DB_ERROR


class SQLDatabaseDriver(StrEnum):
    """SQL database drivers supported by the SQL ZenML store."""

    MYSQL = "mysql"
    SQLITE = "sqlite"


class SqlZenStoreConfiguration(StoreConfiguration):
    """SQL ZenML store configuration.

    Attributes:
        type: The type of the store.
        secrets_store: The configuration of the secrets store to use.
            This defaults to a SQL secrets store that extends the SQL ZenML
            store.
        driver: The SQL database driver.
        database: database name. If not already present on the server, it will
            be created automatically on first access.
        username: The database username.
        password: The database password.
        ssl_ca: certificate authority certificate. Required for SSL
            enabled authentication if the CA certificate is not part of the
            certificates shipped by the operating system.
        ssl_cert: client certificate. Required for SSL enabled
            authentication if client certificates are used.
        ssl_key: client certificate private key. Required for SSL
            enabled if client certificates are used.
        ssl_verify_server_cert: set to verify the identity of the server
            against the provided server certificate.
        pool_size: The maximum number of connections to keep in the SQLAlchemy
            pool.
        max_overflow: The maximum number of connections to allow in the
            SQLAlchemy pool in addition to the pool_size.
        pool_pre_ping: Enable emitting a test statement on the SQL connection
            at the start of each connection pool checkout, to test that the
            database connection is still viable.
    """

    type: StoreType = StoreType.SQL

    secrets_store: Optional[SecretsStoreConfiguration] = None

    driver: Optional[SQLDatabaseDriver] = None
    database: Optional[str] = None
    username: Optional[str] = None
    password: Optional[str] = None
    ssl_ca: Optional[str] = None
    ssl_cert: Optional[str] = None
    ssl_key: Optional[str] = None
    ssl_verify_server_cert: bool = False
    pool_size: int = 20
    max_overflow: int = 20
    pool_pre_ping: bool = True

    @validator("secrets_store")
    def validate_secrets_store(
        cls, secrets_store: Optional[SecretsStoreConfiguration]
    ) -> SecretsStoreConfiguration:
        """Ensures that the secrets store is initialized with a default SQL secrets store.

        Args:
            secrets_store: The secrets store config to be validated.

        Returns:
            The validated secrets store config.
        """
        if secrets_store is None:
            secrets_store = SqlSecretsStoreConfiguration()

        return secrets_store

    @root_validator(pre=True)
    def _remove_grpc_attributes(cls, values: Dict[str, Any]) -> Dict[str, Any]:
        """Removes old GRPC attributes.

        Args:
            values: All model attribute values.

        Returns:
            The model attribute values
        """
        grpc_attribute_keys = [
            "grpc_metadata_host",
            "grpc_metadata_port",
            "grpc_metadata_ssl_ca",
            "grpc_metadata_ssl_key",
            "grpc_metadata_ssl_cert",
        ]
        grpc_values = [values.pop(key, None) for key in grpc_attribute_keys]
        if any(grpc_values):
            logger.warning(
                "The GRPC attributes %s are unused and will be removed soon. "
                "Please remove them from SQLZenStore configuration. This will "
                "become an error in future versions of ZenML."
            )

        return values

    @root_validator
    def _validate_url(cls, values: Dict[str, Any]) -> Dict[str, Any]:
        """Validate the SQL URL.

        The validator also moves the MySQL username, password and database
        parameters from the URL into the other configuration arguments, if they
        are present in the URL.

        Args:
            values: The values to validate.

        Returns:
            The validated values.

        Raises:
            ValueError: If the URL is invalid or the SQL driver is not
                supported.
        """
        url = values.get("url")
        if url is None:
            return values

        # When running inside a container, if the URL uses localhost, the
        # target service will not be available. We try to replace localhost
        # with one of the special Docker or K3D internal hostnames.
        url = replace_localhost_with_internal_hostname(url)

        try:
            sql_url = make_url(url)
        except ArgumentError as e:
            raise ValueError(
                "Invalid SQL URL `%s`: %s. The URL must be in the format "
                "`driver://[[username:password@]hostname:port]/database["
                "?<extra-args>]`.",
                url,
                str(e),
            )

        if sql_url.drivername not in SQLDatabaseDriver.values():
            raise ValueError(
                "Invalid SQL driver value `%s`: The driver must be one of: %s.",
                url,
                ", ".join(SQLDatabaseDriver.values()),
            )
        values["driver"] = SQLDatabaseDriver(sql_url.drivername)
        if sql_url.drivername == SQLDatabaseDriver.SQLITE:
            if (
                sql_url.username
                or sql_url.password
                or sql_url.query
                or sql_url.database is None
            ):
                raise ValueError(
                    "Invalid SQLite URL `%s`: The URL must be in the "
                    "format `sqlite:///path/to/database.db`.",
                    url,
                )
            if values.get("username") or values.get("password"):
                raise ValueError(
                    "Invalid SQLite configuration: The username and password "
                    "must not be set",
                    url,
                )
            values["database"] = sql_url.database
        elif sql_url.drivername == SQLDatabaseDriver.MYSQL:
            if sql_url.username:
                values["username"] = sql_url.username
                sql_url = sql_url._replace(username=None)
            if sql_url.password:
                values["password"] = sql_url.password
                sql_url = sql_url._replace(password=None)
            if sql_url.database:
                values["database"] = sql_url.database
                sql_url = sql_url._replace(database=None)
            if sql_url.query:
                for k, v in sql_url.query.items():
                    if k == "ssl_ca":
                        values["ssl_ca"] = v
                    elif k == "ssl_cert":
                        values["ssl_cert"] = v
                    elif k == "ssl_key":
                        values["ssl_key"] = v
                    elif k == "ssl_verify_server_cert":
                        values["ssl_verify_server_cert"] = v
                    else:
                        raise ValueError(
                            "Invalid MySQL URL query parameter `%s`: The "
                            "parameter must be one of: ssl_ca, ssl_cert, "
                            "ssl_key, or ssl_verify_server_cert.",
                            k,
                        )
                sql_url = sql_url._replace(query={})

            database = values.get("database")
            if (
                not values.get("username")
                or not values.get("password")
                or not database
            ):
                raise ValueError(
                    "Invalid MySQL configuration: The username, password and "
                    "database must be set in the URL or as configuration "
                    "attributes",
                )

            regexp = r"^[^\\/?%*:|\"<>.-]{1,64}$"
            match = re.match(regexp, database)
            if not match:
                raise ValueError(
                    f"The database name does not conform to the required "
                    f"format "
                    f"rules ({regexp}): {database}"
                )

            # Save the certificates in a secure location on disk
            secret_folder = Path(
                GlobalConfiguration().local_stores_path,
                "certificates",
            )
            for key in ["ssl_key", "ssl_ca", "ssl_cert"]:
                content = values.get(key)
                if content and not os.path.isfile(content):
                    fileio.makedirs(str(secret_folder))
                    file_path = Path(secret_folder, f"{key}.pem")
                    with open(file_path, "w") as f:
                        f.write(content)
                    file_path.chmod(0o600)
                    values[key] = str(file_path)

        values["url"] = str(sql_url)
        return values

    @staticmethod
    def get_local_url(path: str) -> str:
        """Get a local SQL url for a given local path.

        Args:
            path: The path to the local sqlite file.

        Returns:
            The local SQL url for the given path.
        """
        return f"sqlite:///{path}/{ZENML_SQLITE_DB_FILENAME}"

    @classmethod
    def supports_url_scheme(cls, url: str) -> bool:
        """Check if a URL scheme is supported by this store.

        Args:
            url: The URL to check.

        Returns:
            True if the URL scheme is supported, False otherwise.
        """
        return make_url(url).drivername in SQLDatabaseDriver.values()

    def expand_certificates(self) -> None:
        """Expands the certificates in the verify_ssl field."""
        # Load the certificate values back into the configuration
        for key in ["ssl_key", "ssl_ca", "ssl_cert"]:
            file_path = getattr(self, key, None)
            if file_path and os.path.isfile(file_path):
                with open(file_path, "r") as f:
                    setattr(self, key, f.read())

    @classmethod
    def copy_configuration(
        cls,
        config: "StoreConfiguration",
        config_path: str,
        load_config_path: Optional[PurePath] = None,
    ) -> "StoreConfiguration":
        """Copy the store config using a different configuration path.

        This method is used to create a copy of the store configuration that can
        be loaded using a different configuration path or in the context of a
        new environment, such as a container image.

        The configuration files accompanying the store configuration are also
        copied to the new configuration path (e.g. certificates etc.).

        Args:
            config: The store configuration to copy.
            config_path: new path where the configuration copy will be loaded
                from.
            load_config_path: absolute path that will be used to load the copied
                configuration. This can be set to a value different from
                `config_path` if the configuration copy will be loaded from
                a different environment, e.g. when the configuration is copied
                to a container image and loaded using a different absolute path.
                This will be reflected in the paths and URLs encoded in the
                copied configuration.

        Returns:
            A new store configuration object that reflects the new configuration
            path.
        """
        assert isinstance(config, SqlZenStoreConfiguration)
        config = config.copy()

        if config.driver == SQLDatabaseDriver.MYSQL:
            # Load the certificate values back into the configuration
            config.expand_certificates()

        elif config.driver == SQLDatabaseDriver.SQLITE:
            if load_config_path:
                config.url = cls.get_local_url(str(load_config_path))
            else:
                config.url = cls.get_local_url(config_path)

        return config

    def get_sqlmodel_config(
        self,
    ) -> Tuple[str, Dict[str, Any], Dict[str, Any]]:
        """Get the SQLModel engine configuration for the SQL ZenML store.

        Returns:
            The URL and connection arguments for the SQLModel engine.

        Raises:
            NotImplementedError: If the SQL driver is not supported.
        """
        sql_url = make_url(self.url)
        sqlalchemy_connect_args: Dict[str, Any] = {}
        engine_args = {}
        if sql_url.drivername == SQLDatabaseDriver.SQLITE:
            assert self.database is not None
            # The following default value is needed for sqlite to avoid the
            # Error:
            #   sqlite3.ProgrammingError: SQLite objects created in a thread can
            #   only be used in that same thread.
            sqlalchemy_connect_args = {"check_same_thread": False}
        elif sql_url.drivername == SQLDatabaseDriver.MYSQL:
            # all these are guaranteed by our root validator
            assert self.database is not None
            assert self.username is not None
            assert self.password is not None
            assert sql_url.host is not None

            engine_args = {
                "pool_size": self.pool_size,
                "max_overflow": self.max_overflow,
                "pool_pre_ping": self.pool_pre_ping,
            }

            sql_url = sql_url._replace(
                drivername="mysql+pymysql",
                username=self.username,
                password=self.password,
                database=self.database,
            )

            sqlalchemy_ssl_args: Dict[str, Any] = {}

            # Handle SSL params
            for key in ["ssl_key", "ssl_ca", "ssl_cert"]:
                ssl_setting = getattr(self, key)
                if not ssl_setting:
                    continue
                if not os.path.isfile(ssl_setting):
                    logger.warning(
                        f"Database SSL setting `{key}` is not a file. "
                    )
                sqlalchemy_ssl_args[key.lstrip("ssl_")] = ssl_setting
            if len(sqlalchemy_ssl_args) > 0:
                sqlalchemy_ssl_args[
                    "check_hostname"
                ] = self.ssl_verify_server_cert
                sqlalchemy_connect_args["ssl"] = sqlalchemy_ssl_args
        else:
            raise NotImplementedError(
                f"SQL driver `{sql_url.drivername}` is not supported."
            )

        return str(sql_url), sqlalchemy_connect_args, engine_args

    class Config:
        """Pydantic configuration class."""

        # Don't validate attributes when assigning them. This is necessary
        # because the certificate attributes can be expanded to the contents
        # of the certificate files.
        validate_assignment = False
        # Forbid extra attributes set in the class.
        extra = "forbid"


class SqlZenStore(BaseZenStore):
    """Store Implementation that uses SQL database backend.

    Attributes:
        config: The configuration of the SQL ZenML store.
        skip_migrations: Whether to skip migrations when initializing the store.
        TYPE: The type of the store.
        CONFIG_TYPE: The type of the store configuration.
        _engine: The SQLAlchemy engine.
    """

    config: SqlZenStoreConfiguration
    skip_migrations: bool = False
    TYPE: ClassVar[StoreType] = StoreType.SQL
    CONFIG_TYPE: ClassVar[Type[StoreConfiguration]] = SqlZenStoreConfiguration

    _engine: Optional[Engine] = None
    _alembic: Optional[Alembic] = None

    @property
    def engine(self) -> Engine:
        """The SQLAlchemy engine.

        Returns:
            The SQLAlchemy engine.

        Raises:
            ValueError: If the store is not initialized.
        """
        if not self._engine:
            raise ValueError("Store not initialized")
        return self._engine

    @property
    def alembic(self) -> Alembic:
        """The Alembic wrapper.

        Returns:
            The Alembic wrapper.

        Raises:
            ValueError: If the store is not initialized.
        """
        if not self._alembic:
            raise ValueError("Store not initialized")
        return self._alembic

    @classmethod
    def filter_and_paginate(
        cls,
        session: Session,
        query: Union[Select[AnySchema], SelectOfScalar[AnySchema]],
        table: Type[AnySchema],
        filter_model: BaseFilter,
        custom_schema_to_model_conversion: Optional[
            Callable[[AnySchema], B]
        ] = None,
        custom_fetch: Optional[
            Callable[
                [
                    Session,
                    Union[Select[AnySchema], SelectOfScalar[AnySchema]],
                    BaseFilter,
                ],
                List[AnySchema],
            ]
        ] = None,
        hydrate: bool = False,
    ) -> Page[B]:
        """Given a query, return a Page instance with a list of filtered Models.

        Args:
            session: The SQLModel Session
            query: The query to execute
            table: The table to select from
            filter_model: The filter to use, including pagination and sorting
            custom_schema_to_model_conversion: Callable to convert the schema
                into a model. This is used if the Model contains additional
                data that is not explicitly stored as a field or relationship
                on the model.
            custom_fetch: Custom callable to use to fetch items from the
                database for a given query. This is used if the items fetched
                from the database need to be processed differently (e.g. to
                perform additional filtering). The callable should take a
                `Session`, a `Select` query and a `BaseFilterModel` filter as
                arguments and return a `List` of items.
            hydrate: Flag deciding whether to hydrate the output model(s)
                by including metadata fields in the response.

        Returns:
            The Domain Model representation of the DB resource

        Raises:
            ValueError: if the filtered page number is out of bounds.
            RuntimeError: if the schema does not have a `to_model` method.
        """
        query = filter_model.apply_filter(query=query, table=table)

        # Get the total amount of items in the database for a given query
        if custom_fetch:
            total = len(custom_fetch(session, query, filter_model))
        else:
            total = session.scalar(
                select([func.count("*")]).select_from(
                    query.options(noload("*")).subquery()
                )
            )

        # Sorting
        column, operand = filter_model.sorting_params
        if operand == SorterOps.DESCENDING:
            query = query.order_by(desc(getattr(table, column)))
        else:
            query = query.order_by(asc(getattr(table, column)))

        # Get the total amount of pages in the database for a given query
        if total == 0:
            total_pages = 1
        else:
            total_pages = math.ceil(total / filter_model.size)

        if filter_model.page > total_pages:
            raise ValueError(
                f"Invalid page {filter_model.page}. The requested page size is "
                f"{filter_model.size} and there are a total of {total} items "
                f"for this query. The maximum page value therefore is "
                f"{total_pages}."
            )

        # Get a page of the actual data
        item_schemas: List[AnySchema]
        if custom_fetch:
            item_schemas = custom_fetch(session, query, filter_model)
            # select the items in the current page
            item_schemas = item_schemas[
                filter_model.offset : filter_model.offset + filter_model.size
            ]
        else:
            item_schemas = (
                session.exec(
                    query.limit(filter_model.size).offset(filter_model.offset)
                )
                .unique()
                .all()
            )

        # Convert this page of items from schemas to models.
        items: List[B] = []
        for schema in item_schemas:
            # If a custom conversion function is provided, use it.
            if custom_schema_to_model_conversion:
                items.append(custom_schema_to_model_conversion(schema))
                continue
            # Otherwise, try to use the `to_model` method of the schema.
            to_model = getattr(schema, "to_model", None)
            if callable(to_model):
                items.append(to_model(hydrate=hydrate))
                continue
            # If neither of the above work, raise an error.
            raise RuntimeError(
                f"Cannot convert schema `{schema.__class__.__name__}` to model "
                "since it does not have a `to_model` method."
            )

        return Page[B](
            total=total,
            total_pages=total_pages,
            items=items,
            index=filter_model.page,
            max_size=filter_model.size,
        )

    # ====================================
    # ZenML Store interface implementation
    # ====================================

    # --------------------------------
    # Initialization and configuration
    # --------------------------------

    def _initialize(self) -> None:
        """Initialize the SQL store.

        Raises:
            OperationalError: If connecting to the database failed.
        """
        logger.debug("Initializing SqlZenStore at %s", self.config.url)

        url, connect_args, engine_args = self.config.get_sqlmodel_config()
        self._engine = create_engine(
            url=url, connect_args=connect_args, **engine_args
        )

        # SQLite: As long as the parent directory exists, SQLAlchemy will
        # automatically create the database.
        if (
            self.config.driver == SQLDatabaseDriver.SQLITE
            and self.config.database
            and not fileio.exists(self.config.database)
        ):
            fileio.makedirs(os.path.dirname(self.config.database))

        # MySQL: We might need to create the database manually.
        # To do so, we create a new engine that connects to the `mysql` database
        # and then create the desired database.
        # See https://stackoverflow.com/a/8977109
        if (
            self.config.driver == SQLDatabaseDriver.MYSQL
            and self.config.database
        ):
            try:
                self._engine.connect()
            except OperationalError as e:
                logger.debug(
                    "Failed to connect to mysql database `%s`.",
                    self._engine.url.database,
                )

                if _is_mysql_missing_database_error(e):
                    self._create_mysql_database(
                        url=self._engine.url,
                        connect_args=connect_args,
                        engine_args=engine_args,
                    )
                else:
                    raise

        self._alembic = Alembic(self.engine)
        if (
            not self.skip_migrations
            and ENV_ZENML_DISABLE_DATABASE_MIGRATION not in os.environ
        ):
            self.migrate_database()

    def _create_mysql_database(
        self,
        url: URL,
        connect_args: Dict[str, Any],
        engine_args: Dict[str, Any],
    ) -> None:
        """Creates a mysql database.

        Args:
            url: The URL of the database to create.
            connect_args: Connect arguments for the SQLAlchemy engine.
            engine_args: Additional initialization arguments for the SQLAlchemy
                engine
        """
        logger.info("Trying to create database %s.", url.database)
        master_url = url._replace(database=None)
        master_engine = create_engine(
            url=master_url, connect_args=connect_args, **engine_args
        )
        query = f"CREATE DATABASE IF NOT EXISTS {self.config.database}"
        try:
            connection = master_engine.connect()
            connection.execute(text(query))
        finally:
            connection.close()

    def migrate_database(self) -> None:
        """Migrate the database to the head as defined by the python package."""
        alembic_logger = logging.getLogger("alembic")

        # remove all existing handlers
        while len(alembic_logger.handlers):
            alembic_logger.removeHandler(alembic_logger.handlers[0])

        logging_level = get_logging_level()

        # suppress alembic info logging if the zenml logging level is not debug
        if logging_level == LoggingLevels.DEBUG:
            alembic_logger.setLevel(logging.DEBUG)
        else:
            alembic_logger.setLevel(logging.WARNING)

        alembic_logger.addHandler(get_console_handler())

        # We need to account for 3 distinct cases here:
        # 1. the database is completely empty (not initialized)
        # 2. the database is not empty, but has never been migrated with alembic
        #   before (i.e. was created with SQLModel back when alembic wasn't
        #   used)
        # 3. the database is not empty and has been migrated with alembic before
        revisions = self.alembic.current_revisions()
        if len(revisions) >= 1:
            if len(revisions) > 1:
                logger.warning(
                    "The ZenML database has more than one migration head "
                    "revision. This is not expected and might indicate a "
                    "database migration problem. Please raise an issue on "
                    "GitHub if you encounter this."
                )
            # Case 3: the database has been migrated with alembic before. Just
            # upgrade to the latest revision.
            self.alembic.upgrade()
        else:
            if self.alembic.db_is_empty():
                # Case 1: the database is empty. We can just create the
                # tables from scratch with alembic.
                self.alembic.upgrade()
            else:
                # Case 2: the database is not empty, but has never been
                # migrated with alembic before. We need to create the alembic
                # version table, initialize it with the first revision where we
                # introduced alembic and then upgrade to the latest revision.
                self.alembic.stamp(ZENML_ALEMBIC_START_REVISION)
                self.alembic.upgrade()

        # If an alembic migration took place, all non-custom flavors are purged
        #  and the FlavorRegistry recreates all in-built and integration
        #  flavors in the db.
        revisions_afterwards = self.alembic.current_revisions()

        if revisions != revisions_afterwards:
            self._sync_flavors()

    def _sync_flavors(self) -> None:
        """Purge all in-built and integration flavors from the DB and sync."""
        FlavorRegistry().register_flavors(store=self)

    def get_store_info(self) -> ServerModel:
        """Get information about the store.

        Returns:
            Information about the store.
        """
        model = super().get_store_info()
        sql_url = make_url(self.config.url)
        model.database_type = ServerDatabaseType(sql_url.drivername)
        # Fetch the deployment ID from the database and use it to replace
        # the one fetched from the global configuration
        model.id = self.get_deployment_id()

        return model

    def get_deployment_id(self) -> UUID:
        """Get the ID of the deployment.

        Returns:
            The ID of the deployment.

        Raises:
            KeyError: If the deployment ID could not be loaded from the
                database.
        """
        # Fetch the deployment ID from the database
        with Session(self.engine) as session:
            identity = session.exec(select(IdentitySchema)).first()

            if identity is None:
                raise KeyError(
                    "The deployment ID could not be loaded from the database."
                )
            return identity.id

    # ------------------------- API Keys -------------------------

    def _get_api_key(
        self,
        service_account_id: UUID,
        api_key_name_or_id: Union[str, UUID],
        session: Session,
    ) -> APIKeySchema:
        """Helper method to fetch an API key by name or ID.

        Args:
            service_account_id: The ID of the service account for which to
                fetch the API key.
            api_key_name_or_id: The name or ID of the API key to get.
            session: The database session to use for the query.

        Returns:
            The requested API key.

        Raises:
            KeyError: if the name or ID does not identify an API key that is
                configured for the given service account.
        """
        # Fetch the service account, to make sure it exists
        service_account = self._get_account_schema(
            service_account_id, session=session, service_account=True
        )

        if uuid_utils.is_valid_uuid(api_key_name_or_id):
            filter_params = APIKeySchema.id == api_key_name_or_id
        else:
            filter_params = APIKeySchema.name == api_key_name_or_id

        api_key = session.exec(
            select(APIKeySchema)
            .where(filter_params)
            .where(APIKeySchema.service_account_id == service_account.id)
        ).first()

        if api_key is None:
            raise KeyError(
                f"An API key with ID or name '{api_key_name_or_id}' is not "
                f"configured for service account with ID "
                f"'{service_account_id}'."
            )
        return api_key

    def create_api_key(
        self, service_account_id: UUID, api_key: APIKeyRequest
    ) -> APIKeyResponse:
        """Create a new API key for a service account.

        Args:
            service_account_id: The ID of the service account for which to
                create the API key.
            api_key: The API key to create.

        Returns:
            The created API key.

        Raises:
            EntityExistsError: If an API key with the same name is already
                configured for the same service account.
        """
        with Session(self.engine) as session:
            # Fetch the service account
            service_account = self._get_account_schema(
                service_account_id, session=session, service_account=True
            )

            # Check if a key with the same name already exists for the same
            # service account
            try:
                self._get_api_key(
                    service_account_id=service_account.id,
                    api_key_name_or_id=api_key.name,
                    session=session,
                )
                raise EntityExistsError(
                    f"Unable to register API key with name '{api_key.name}': "
                    "Found an existing API key with the same name configured "
                    f"for the same '{service_account.name}' service account."
                )
            except KeyError:
                pass

            new_api_key, key_value = APIKeySchema.from_request(
                service_account_id=service_account.id,
                request=api_key,
            )
            session.add(new_api_key)
            session.commit()

            api_key_model = new_api_key.to_model(hydrate=True)
            api_key_model.set_key(key_value)
            return api_key_model

    def get_api_key(
        self,
        service_account_id: UUID,
        api_key_name_or_id: Union[str, UUID],
        hydrate: bool = True,
    ) -> APIKeyResponse:
        """Get an API key for a service account.

        Args:
            service_account_id: The ID of the service account for which to fetch
                the API key.
            api_key_name_or_id: The name or ID of the API key to get.
            hydrate: Flag deciding whether to hydrate the output model(s)
                by including metadata fields in the response.

        Returns:
            The API key with the given ID.
        """
        with Session(self.engine) as session:
            api_key = self._get_api_key(
                service_account_id=service_account_id,
                api_key_name_or_id=api_key_name_or_id,
                session=session,
            )
            return api_key.to_model(hydrate=hydrate)

    def get_internal_api_key(
        self, api_key_id: UUID, hydrate: bool = True
    ) -> APIKeyInternalResponse:
        """Get internal details for an API key by its unique ID.

        Args:
            api_key_id: The ID of the API key to get.
            hydrate: Flag deciding whether to hydrate the output model(s)
                by including metadata fields in the response.

        Returns:
            The internal details for the API key with the given ID.

        Raises:
            KeyError: if the API key doesn't exist.
        """
        with Session(self.engine) as session:
            api_key = session.exec(
                select(APIKeySchema).where(APIKeySchema.id == api_key_id)
            ).first()
            if api_key is None:
                raise KeyError(f"API key with ID {api_key_id} not found.")
            return api_key.to_internal_model(hydrate=hydrate)

    def list_api_keys(
        self,
        service_account_id: UUID,
        filter_model: APIKeyFilter,
        hydrate: bool = False,
    ) -> Page[APIKeyResponse]:
        """List all API keys for a service account matching the given filter criteria.

        Args:
            service_account_id: The ID of the service account for which to list
                the API keys.
            filter_model: All filter parameters including pagination
                params.
            hydrate: Flag deciding whether to hydrate the output model(s)
                by including metadata fields in the response.

        Returns:
            A list of all API keys matching the filter criteria.
        """
        with Session(self.engine) as session:
            # Fetch the service account
            service_account = self._get_account_schema(
                service_account_id, session=session, service_account=True
            )

            filter_model.set_service_account(service_account.id)
            query = select(APIKeySchema)
            return self.filter_and_paginate(
                session=session,
                query=query,
                table=APIKeySchema,
                filter_model=filter_model,
                hydrate=hydrate,
            )

    def update_api_key(
        self,
        service_account_id: UUID,
        api_key_name_or_id: Union[str, UUID],
        api_key_update: APIKeyUpdate,
    ) -> APIKeyResponse:
        """Update an API key for a service account.

        Args:
            service_account_id: The ID of the service account for which to update
                the API key.
            api_key_name_or_id: The name or ID of the API key to update.
            api_key_update: The update request on the API key.

        Returns:
            The updated API key.

        Raises:
            EntityExistsError: if the API key update would result in a name
                conflict with an existing API key for the same service account.
        """
        with Session(self.engine) as session:
            api_key = self._get_api_key(
                service_account_id=service_account_id,
                api_key_name_or_id=api_key_name_or_id,
                session=session,
            )

            if api_key_update.name and api_key.name != api_key_update.name:
                # Check if a key with the new name already exists for the same
                # service account
                try:
                    self._get_api_key(
                        service_account_id=service_account_id,
                        api_key_name_or_id=api_key_update.name,
                        session=session,
                    )

                    raise EntityExistsError(
                        f"Unable to update API key with name "
                        f"'{api_key_update.name}': Found an existing API key "
                        "with the same name configured for the same "
                        f"'{api_key.service_account.name}' service account."
                    )
                except KeyError:
                    pass

            api_key.update(update=api_key_update)
            session.add(api_key)
            session.commit()

            # Refresh the Model that was just created
            session.refresh(api_key)
            return api_key.to_model(hydrate=True)

    def update_internal_api_key(
        self, api_key_id: UUID, api_key_update: APIKeyInternalUpdate
    ) -> APIKeyResponse:
        """Update an API key with internal details.

        Args:
            api_key_id: The ID of the API key.
            api_key_update: The update request on the API key.

        Returns:
            The updated API key.

        Raises:
            KeyError: if the API key doesn't exist.
        """
        with Session(self.engine) as session:
            api_key = session.exec(
                select(APIKeySchema).where(APIKeySchema.id == api_key_id)
            ).first()

            if not api_key:
                raise KeyError(f"API key with ID {api_key_id} not found.")

            api_key.internal_update(update=api_key_update)
            session.add(api_key)
            session.commit()

            # Refresh the Model that was just created
            session.refresh(api_key)
            return api_key.to_model(hydrate=True)

    def rotate_api_key(
        self,
        service_account_id: UUID,
        api_key_name_or_id: Union[str, UUID],
        rotate_request: APIKeyRotateRequest,
    ) -> APIKeyResponse:
        """Rotate an API key for a service account.

        Args:
            service_account_id: The ID of the service account for which to
                rotate the API key.
            api_key_name_or_id: The name or ID of the API key to rotate.
            rotate_request: The rotate request on the API key.

        Returns:
            The updated API key.
        """
        with Session(self.engine) as session:
            api_key = self._get_api_key(
                service_account_id=service_account_id,
                api_key_name_or_id=api_key_name_or_id,
                session=session,
            )

            _, new_key = api_key.rotate(rotate_request)
            session.add(api_key)
            session.commit()

            # Refresh the Model that was just created
            session.refresh(api_key)
            api_key_model = api_key.to_model()
            api_key_model.set_key(new_key)

            return api_key_model

    def delete_api_key(
        self,
        service_account_id: UUID,
        api_key_name_or_id: Union[str, UUID],
    ) -> None:
        """Delete an API key for a service account.

        Args:
            service_account_id: The ID of the service account for which to
                delete the API key.
            api_key_name_or_id: The name or ID of the API key to delete.
        """
        with Session(self.engine) as session:
            api_key = self._get_api_key(
                service_account_id=service_account_id,
                api_key_name_or_id=api_key_name_or_id,
                session=session,
            )

            session.delete(api_key)
            session.commit()

    # ----------------------------- Artifacts -----------------------------

    def create_artifact(self, artifact: ArtifactRequest) -> ArtifactResponse:
        """Creates an artifact.

        Args:
            artifact: The artifact to create.

        Returns:
            The created artifact.
        """
        with Session(self.engine) as session:
            # Save artifact.
            artifact_schema = ArtifactSchema.from_request(artifact)
            session.add(artifact_schema)

            # Save visualizations of the artifact.
            if artifact.visualizations:
                for vis in artifact.visualizations:
                    vis_schema = ArtifactVisualizationSchema.from_model(
                        artifact_visualization_request=vis,
                        artifact_id=artifact_schema.id,
                    )
                    session.add(vis_schema)

            session.commit()
            return artifact_schema.to_model(hydrate=True)

    def get_artifact(
        self, artifact_id: UUID, hydrate: bool = True
    ) -> ArtifactResponse:
        """Gets an artifact.

        Args:
            artifact_id: The ID of the artifact to get.
            hydrate: Flag deciding whether to hydrate the output model(s)
                by including metadata fields in the response.

        Returns:
            The artifact.

        Raises:
            KeyError: if the artifact doesn't exist.
        """
        with Session(self.engine) as session:
            artifact = session.exec(
                select(ArtifactSchema).where(ArtifactSchema.id == artifact_id)
            ).first()
            if artifact is None:
                raise KeyError(
                    f"Unable to get artifact with ID {artifact_id}: "
                    f"No artifact with this ID found."
                )
            return artifact.to_model(hydrate=hydrate)

    def list_artifacts(
        self,
        artifact_filter_model: ArtifactFilter,
        hydrate: bool = False,
    ) -> Page[ArtifactResponse]:
        """List all artifacts matching the given filter criteria.

        Args:
            artifact_filter_model: All filter parameters including pagination
                params.
            hydrate: Flag deciding whether to hydrate the output model(s)
                by including metadata fields in the response.

        Returns:
            A list of all artifacts matching the filter criteria.
        """
        with Session(self.engine) as session:
            query = select(ArtifactSchema)
            if artifact_filter_model.only_unused:
                query = query.where(
                    ArtifactSchema.id.notin_(  # type: ignore[attr-defined]
                        select(StepRunOutputArtifactSchema.artifact_id)
                    )
                )
                query = query.where(
                    ArtifactSchema.id.notin_(  # type: ignore[attr-defined]
                        select(StepRunInputArtifactSchema.artifact_id)
                    )
                )
            return self.filter_and_paginate(
                session=session,
                query=query,
                table=ArtifactSchema,
                filter_model=artifact_filter_model,
                hydrate=hydrate,
            )

    def delete_artifact(self, artifact_id: UUID) -> None:
        """Deletes an artifact.

        Args:
            artifact_id: The ID of the artifact to delete.

        Raises:
            KeyError: if the artifact doesn't exist.
        """
        with Session(self.engine) as session:
            artifact = session.exec(
                select(ArtifactSchema).where(ArtifactSchema.id == artifact_id)
            ).first()
            if artifact is None:
                raise KeyError(
                    f"Unable to delete artifact with ID {artifact_id}: "
                    f"No artifact with this ID found."
                )
            session.delete(artifact)
            session.commit()

    # ------------------------ Artifact Visualizations ------------------------

    def get_artifact_visualization(
        self, artifact_visualization_id: UUID, hydrate: bool = True
    ) -> ArtifactVisualizationResponse:
        """Gets an artifact visualization.

        Args:
            artifact_visualization_id: The ID of the artifact visualization to
                get.
            hydrate: Flag deciding whether to hydrate the output model(s)
                by including metadata fields in the response.

        Returns:
            The artifact visualization.

        Raises:
            KeyError: if the code reference doesn't exist.
        """
        with Session(self.engine) as session:
            artifact_visualization = session.exec(
                select(ArtifactVisualizationSchema).where(
                    ArtifactVisualizationSchema.id == artifact_visualization_id
                )
            ).first()
            if artifact_visualization is None:
                raise KeyError(
                    f"Unable to get artifact visualization with ID "
                    f"{artifact_visualization_id}: "
                    f"No artifact visualization with this ID found."
                )
            return artifact_visualization.to_model(hydrate=hydrate)

    # ------------------------ Code References ------------------------

    def get_code_reference(
        self, code_reference_id: UUID, hydrate: bool = True
    ) -> CodeReferenceResponse:
        """Gets a code reference.

        Args:
            code_reference_id: The ID of the code reference to get.
            hydrate: Flag deciding whether to hydrate the output model(s)
                by including metadata fields in the response.

        Returns:
            The code reference.

        Raises:
            KeyError: if the code reference doesn't exist.
        """
        with Session(self.engine) as session:
            code_reference = session.exec(
                select(CodeReferenceSchema).where(
                    CodeRepositorySchema.id == code_reference_id
                )
            ).first()
            if code_reference is None:
                raise KeyError(
                    f"Unable to get code reference with ID "
                    f"{code_reference_id}: "
                    f"No code reference with this ID found."
                )
            return code_reference.to_model(hydrate=hydrate)

    # --------------------------- Code Repositories ---------------------------

    def create_code_repository(
        self, code_repository: CodeRepositoryRequest
    ) -> CodeRepositoryResponse:
        """Creates a new code repository.

        Args:
            code_repository: Code repository to be created.

        Returns:
            The newly created code repository.

        Raises:
            EntityExistsError: If a code repository with the given name already
                exists.
        """
        with Session(self.engine) as session:
            existing_repo = session.exec(
                select(CodeRepositorySchema)
                .where(CodeRepositorySchema.name == code_repository.name)
                .where(
                    CodeRepositorySchema.workspace_id
                    == code_repository.workspace
                )
            ).first()
            if existing_repo is not None:
                raise EntityExistsError(
                    f"Unable to create code repository in workspace "
                    f"'{code_repository.workspace}': A code repository with "
                    "this name already exists."
                )

            new_repo = CodeRepositorySchema.from_request(code_repository)
            session.add(new_repo)
            session.commit()
            session.refresh(new_repo)

            return new_repo.to_model(hydrate=True)

    def get_code_repository(
        self, code_repository_id: UUID, hydrate: bool = True
    ) -> CodeRepositoryResponse:
        """Gets a specific code repository.

        Args:
            code_repository_id: The ID of the code repository to get.
            hydrate: Flag deciding whether to hydrate the output model(s)
                by including metadata fields in the response.

        Returns:
            The requested code repository, if it was found.

        Raises:
            KeyError: If no code repository with the given ID exists.
        """
        with Session(self.engine) as session:
            repo = session.exec(
                select(CodeRepositorySchema).where(
                    CodeRepositorySchema.id == code_repository_id
                )
            ).first()
            if repo is None:
                raise KeyError(
                    f"Unable to get code repository with ID "
                    f"'{code_repository_id}': No code repository with this "
                    "ID found."
                )

            return repo.to_model(hydrate=hydrate)

    def list_code_repositories(
        self,
        filter_model: CodeRepositoryFilter,
        hydrate: bool = False,
    ) -> Page[CodeRepositoryResponse]:
        """List all code repositories.

        Args:
            filter_model: All filter parameters including pagination
                params.
            hydrate: Flag deciding whether to hydrate the output model(s)
                by including metadata fields in the response.

        Returns:
            A page of all code repositories.
        """
        with Session(self.engine) as session:
            query = select(CodeRepositorySchema)
            return self.filter_and_paginate(
                session=session,
                query=query,
                table=CodeRepositorySchema,
                filter_model=filter_model,
                hydrate=hydrate,
            )

    def update_code_repository(
        self, code_repository_id: UUID, update: CodeRepositoryUpdate
    ) -> CodeRepositoryResponse:
        """Updates an existing code repository.

        Args:
            code_repository_id: The ID of the code repository to update.
            update: The update to be applied to the code repository.

        Returns:
            The updated code repository.

        Raises:
            KeyError: If no code repository with the given name exists.
        """
        with Session(self.engine) as session:
            existing_repo = session.exec(
                select(CodeRepositorySchema).where(
                    CodeRepositorySchema.id == code_repository_id
                )
            ).first()
            if existing_repo is None:
                raise KeyError(
                    f"Unable to update code repository with ID "
                    f"{code_repository_id}: No code repository with this ID "
                    "found."
                )

            existing_repo.update(update)

            session.add(existing_repo)
            session.commit()

            return existing_repo.to_model(hydrate=True)

    def delete_code_repository(self, code_repository_id: UUID) -> None:
        """Deletes a code repository.

        Args:
            code_repository_id: The ID of the code repository to delete.

        Raises:
            KeyError: If no code repository with the given ID exists.
        """
        with Session(self.engine) as session:
            existing_repo = session.exec(
                select(CodeRepositorySchema).where(
                    CodeRepositorySchema.id == code_repository_id
                )
            ).first()
            if existing_repo is None:
                raise KeyError(
                    f"Unable to delete code repository with ID "
                    f"{code_repository_id}: No code repository with this ID "
                    "found."
                )

            session.delete(existing_repo)
            session.commit()

    # ----------------------------- Components -----------------------------

    @track_decorator(AnalyticsEvent.REGISTERED_STACK_COMPONENT)
    def create_stack_component(
        self,
        component: ComponentRequest,
    ) -> ComponentResponse:
        """Create a stack component.

        Args:
            component: The stack component to create.

        Returns:
            The created stack component.

        Raises:
            KeyError: if the stack component references a non-existent
                connector.
        """
        with Session(self.engine) as session:
            self._fail_if_component_with_name_type_exists_for_user(
                name=component.name,
                component_type=component.type,
                user_id=component.user,
                workspace_id=component.workspace,
                session=session,
            )

            if component.is_shared:
                self._fail_if_component_with_name_type_already_shared(
                    name=component.name,
                    component_type=component.type,
                    workspace_id=component.workspace,
                    session=session,
                )

            service_connector: Optional[ServiceConnectorSchema] = None
            if component.connector:
                service_connector = session.exec(
                    select(ServiceConnectorSchema).where(
                        ServiceConnectorSchema.id == component.connector
                    )
                ).first()

                if service_connector is None:
                    raise KeyError(
                        f"Service connector with ID {component.connector} not "
                        "found."
                    )

            # Create the component
            new_component = StackComponentSchema(
                name=component.name,
                workspace_id=component.workspace,
                user_id=component.user,
                is_shared=component.is_shared,
                component_spec_path=component.component_spec_path,
                type=component.type,
                flavor=component.flavor,
                configuration=base64.b64encode(
                    json.dumps(component.configuration).encode("utf-8")
                ),
                labels=base64.b64encode(
                    json.dumps(component.labels).encode("utf-8")
                ),
                connector=service_connector,
                connector_resource_id=component.connector_resource_id,
            )

            session.add(new_component)
            session.commit()

            session.refresh(new_component)

            return new_component.to_model(hydrate=True)

    def get_stack_component(
        self, component_id: UUID, hydrate: bool = True
    ) -> ComponentResponse:
        """Get a stack component by ID.

        Args:
            component_id: The ID of the stack component to get.
            hydrate: Flag deciding whether to hydrate the output model(s)
                by including metadata fields in the response.

        Returns:
            The stack component.

        Raises:
            KeyError: if the stack component doesn't exist.
        """
        with Session(self.engine) as session:
            stack_component = session.exec(
                select(StackComponentSchema).where(
                    StackComponentSchema.id == component_id
                )
            ).first()

            if stack_component is None:
                raise KeyError(
                    f"Stack component with ID {component_id} not found."
                )

            return stack_component.to_model(hydrate=hydrate)

    def list_stack_components(
        self,
        component_filter_model: ComponentFilter,
        hydrate: bool = False,
    ) -> Page[ComponentResponse]:
        """List all stack components matching the given filter criteria.

        Args:
            component_filter_model: All filter parameters including pagination
                params.
            hydrate: Flag deciding whether to hydrate the output model(s)
                by including metadata fields in the response.

        Returns:
            A list of all stack components matching the filter criteria.
        """
        with Session(self.engine) as session:
            query = select(StackComponentSchema)
            paged_components: Page[
                ComponentResponse
            ] = self.filter_and_paginate(
                session=session,
                query=query,
                table=StackComponentSchema,
                filter_model=component_filter_model,
                hydrate=hydrate,
            )
            return paged_components

    def update_stack_component(
        self, component_id: UUID, component_update: ComponentUpdate
    ) -> ComponentResponse:
        """Update an existing stack component.

        Args:
            component_id: The ID of the stack component to update.
            component_update: The update to be applied to the stack component.

        Returns:
            The updated stack component.

        Raises:
            KeyError: if the stack component doesn't exist.
            IllegalOperationError: if the stack component is a default stack
                component.
        """
        with Session(self.engine) as session:
            existing_component = session.exec(
                select(StackComponentSchema).where(
                    StackComponentSchema.id == component_id
                )
            ).first()

            if existing_component is None:
                raise KeyError(
                    f"Unable to update component with id "
                    f"'{component_id}': Found no"
                    f"existing component with this id."
                )

            if (
                existing_component.name == DEFAULT_STACK_COMPONENT_NAME
                and existing_component.type
                in [
                    StackComponentType.ORCHESTRATOR,
                    StackComponentType.ARTIFACT_STORE,
                ]
            ):
                raise IllegalOperationError(
                    f"The default {existing_component.type} cannot be modified."
                )

            # In case of a renaming update, make sure no component of the same
            # type already exists with that name
            if component_update.name:
                if (
                    existing_component.name != component_update.name
                    and existing_component.user_id is not None
                ):
                    self._fail_if_component_with_name_type_exists_for_user(
                        name=component_update.name,
                        component_type=existing_component.type,
                        workspace_id=existing_component.workspace_id,
                        user_id=existing_component.user_id,
                        session=session,
                    )

            # Check if component update makes the component a shared component,
            # In that case check if a component with the same name, type are
            # already shared within the workspace
            if component_update.is_shared:
                if (
                    not existing_component.is_shared
                    and component_update.is_shared
                ):
                    self._fail_if_component_with_name_type_already_shared(
                        name=component_update.name or existing_component.name,
                        component_type=existing_component.type,
                        workspace_id=existing_component.workspace_id,
                        session=session,
                    )

            existing_component.update(component_update=component_update)

            if component_update.connector:
                service_connector = session.exec(
                    select(ServiceConnectorSchema).where(
                        ServiceConnectorSchema.id == component_update.connector
                    )
                ).first()

                if service_connector is None:
                    raise KeyError(
                        "Service connector with ID "
                        f"{component_update.connector} not found."
                    )
                existing_component.connector = service_connector
                existing_component.connector_resource_id = (
                    component_update.connector_resource_id
                )
            else:
                existing_component.connector = None
                existing_component.connector_resource_id = None

            session.add(existing_component)
            session.commit()

            return existing_component.to_model(hydrate=True)

    def delete_stack_component(self, component_id: UUID) -> None:
        """Delete a stack component.

        Args:
            component_id: The id of the stack component to delete.

        Raises:
            KeyError: if the stack component doesn't exist.
            IllegalOperationError: if the stack component is part of one or
                more stacks, or if it's a default stack component.
        """
        with Session(self.engine) as session:
            try:
                stack_component = session.exec(
                    select(StackComponentSchema).where(
                        StackComponentSchema.id == component_id
                    )
                ).one()

                if stack_component is None:
                    raise KeyError(f"Stack with ID {component_id} not found.")
                if (
                    stack_component.name == DEFAULT_STACK_COMPONENT_NAME
                    and stack_component.type
                    in [
                        StackComponentType.ORCHESTRATOR,
                        StackComponentType.ARTIFACT_STORE,
                    ]
                ):
                    raise IllegalOperationError(
                        f"The default {stack_component.type} cannot be deleted."
                    )

                if len(stack_component.stacks) > 0:
                    raise IllegalOperationError(
                        f"Stack Component `{stack_component.name}` of type "
                        f"`{stack_component.type} cannot be "
                        f"deleted as it is part of "
                        f"{len(stack_component.stacks)} stacks. "
                        f"Before deleting this stack "
                        f"component, make sure to remove it "
                        f"from all stacks."
                    )
                else:
                    session.delete(stack_component)
            except NoResultFound as error:
                raise KeyError from error

            session.commit()

    def count_stack_components(self, workspace_id: Optional[UUID]) -> int:
        """Count all components, optionally within a workspace scope.

        Args:
            workspace_id: The workspace to use for counting components

        Returns:
            The number of components in the workspace.
        """
        return self._count_entity(
            schema=StackComponentSchema, workspace_id=workspace_id
        )

    @staticmethod
    def _fail_if_component_with_name_type_exists_for_user(
        name: str,
        component_type: StackComponentType,
        workspace_id: UUID,
        user_id: UUID,
        session: Session,
    ) -> None:
        """Raise an exception if a Component with same name/type exists.

        Args:
            name: The name of the component
            component_type: The type of the component
            workspace_id: The ID of the workspace
            user_id: The ID of the user
            session: The Session

        Returns:
            None

        Raises:
            StackComponentExistsError: If a component with the given name and
                                       type is already owned by the user
        """
        assert user_id
        # Check if component with the same domain key (name, type, workspace,
        # owner) already exists
        existing_domain_component = session.exec(
            select(StackComponentSchema)
            .where(StackComponentSchema.name == name)
            .where(StackComponentSchema.workspace_id == workspace_id)
            .where(StackComponentSchema.user_id == user_id)
            .where(StackComponentSchema.type == component_type)
        ).first()
        if existing_domain_component is not None:
            # Theoretically the user schema is optional, in this case there is
            #  no way that it will be None
            assert existing_domain_component.user
            raise StackComponentExistsError(
                f"Unable to register '{component_type.value}' component "
                f"with name '{name}': Found an existing "
                f"component with the same name and type in the same "
                f" workspace, '{existing_domain_component.workspace.name}', "
                f"owned by the same user, "
                f"'{existing_domain_component.user.name}'."
            )
        return None

    @staticmethod
    def _fail_if_component_with_name_type_already_shared(
        name: str,
        component_type: StackComponentType,
        workspace_id: UUID,
        session: Session,
    ) -> None:
        """Raise an exception if a Component with same name/type already shared.

        Args:
            name: The name of the component
            component_type: The type of the component
            workspace_id: The ID of the workspace
            session: The Session

        Raises:
            StackComponentExistsError: If a component with the given name and
                type is already shared by a user
        """
        # Check if component with the same name, type is already shared
        # within the workspace
        is_shared = True
        existing_shared_component = session.exec(
            select(StackComponentSchema)
            .where(StackComponentSchema.name == name)
            .where(StackComponentSchema.workspace_id == workspace_id)
            .where(StackComponentSchema.type == component_type)
            .where(StackComponentSchema.is_shared == is_shared)
        ).first()
        if existing_shared_component is not None:
            raise StackComponentExistsError(
                f"Unable to shared component of type '{component_type.value}' "
                f"with name '{name}': Found an existing shared "
                f"component with the same name and type in workspace "
                f"'{workspace_id}'."
            )

    # -------------------------- Devices -------------------------

    def create_authorized_device(
        self, device: OAuthDeviceInternalRequest
    ) -> OAuthDeviceInternalResponse:
        """Creates a new OAuth 2.0 authorized device.

        Args:
            device: The device to be created.

        Returns:
            The newly created device.

        Raises:
            EntityExistsError: If a device for the same client ID already
                exists.
        """
        with Session(self.engine) as session:
            existing_device = session.exec(
                select(OAuthDeviceSchema).where(
                    OAuthDeviceSchema.client_id == device.client_id
                )
            ).first()
            if existing_device is not None:
                raise EntityExistsError(
                    f"Unable to create device with client ID "
                    f"'{device.client_id}': A device with this client ID "
                    "already exists."
                )

            (
                new_device,
                user_code,
                device_code,
            ) = OAuthDeviceSchema.from_request(device)
            session.add(new_device)
            session.commit()
            session.refresh(new_device)

            device_model = new_device.to_internal_model(hydrate=True)
            # Replace the hashed user code with the original user code
            device_model.user_code = user_code
            # Replace the hashed device code with the original device code
            device_model.device_code = device_code

            return device_model

    def get_authorized_device(
        self, device_id: UUID, hydrate: bool = True
    ) -> OAuthDeviceResponse:
        """Gets a specific OAuth 2.0 authorized device.

        Args:
            device_id: The ID of the device to get.
            hydrate: Flag deciding whether to hydrate the output model(s)
                by including metadata fields in the response.

        Returns:
            The requested device, if it was found.

        Raises:
            KeyError: If no device with the given ID exists.
        """
        with Session(self.engine) as session:
            device = session.exec(
                select(OAuthDeviceSchema).where(
                    OAuthDeviceSchema.id == device_id
                )
            ).first()
            if device is None:
                raise KeyError(
                    f"Unable to get device with ID {device_id}: No device with "
                    "this ID found."
                )

            return device.to_model(hydrate=hydrate)

    def get_internal_authorized_device(
        self,
        device_id: Optional[UUID] = None,
        client_id: Optional[UUID] = None,
        hydrate: bool = True,
    ) -> OAuthDeviceInternalResponse:
        """Gets a specific OAuth 2.0 authorized device for internal use.

        Args:
            client_id: The client ID of the device to get.
            device_id: The ID of the device to get.
            hydrate: Flag deciding whether to hydrate the output model(s)
                by including metadata fields in the response.

        Returns:
            The requested device, if it was found.

        Raises:
            KeyError: If no device with the given client ID exists.
            ValueError: If neither device ID nor client ID are provided.
        """
        with Session(self.engine) as session:
            if device_id is not None:
                device = session.exec(
                    select(OAuthDeviceSchema).where(
                        OAuthDeviceSchema.id == device_id
                    )
                ).first()
            elif client_id is not None:
                device = session.exec(
                    select(OAuthDeviceSchema).where(
                        OAuthDeviceSchema.client_id == client_id
                    )
                ).first()
            else:
                raise ValueError(
                    "Either device ID or client ID must be provided."
                )
            if device is None:
                raise KeyError(
                    f"Unable to get device with client ID {client_id}: No "
                    "device with this client ID found."
                )

            return device.to_internal_model(hydrate=hydrate)

    def list_authorized_devices(
        self,
        filter_model: OAuthDeviceFilter,
        hydrate: bool = False,
    ) -> Page[OAuthDeviceResponse]:
        """List all OAuth 2.0 authorized devices for a user.

        Args:
            filter_model: All filter parameters including pagination
                params.
            hydrate: Flag deciding whether to hydrate the output model(s)
                by including metadata fields in the response.

        Returns:
            A page of all matching OAuth 2.0 authorized devices.
        """
        with Session(self.engine) as session:
            query = select(OAuthDeviceSchema)
            return self.filter_and_paginate(
                session=session,
                query=query,
                table=OAuthDeviceSchema,
                filter_model=filter_model,
                hydrate=hydrate,
            )

    def update_authorized_device(
        self, device_id: UUID, update: OAuthDeviceUpdate
    ) -> OAuthDeviceResponse:
        """Updates an existing OAuth 2.0 authorized device for internal use.

        Args:
            device_id: The ID of the device to update.
            update: The update to be applied to the device.

        Returns:
            The updated OAuth 2.0 authorized device.

        Raises:
            KeyError: If no device with the given ID exists.
        """
        with Session(self.engine) as session:
            existing_device = session.exec(
                select(OAuthDeviceSchema).where(
                    OAuthDeviceSchema.id == device_id
                )
            ).first()
            if existing_device is None:
                raise KeyError(
                    f"Unable to update device with ID {device_id}: No "
                    "device with this ID found."
                )

            existing_device.update(update)

            session.add(existing_device)
            session.commit()

            return existing_device.to_model(hydrate=True)

    def update_internal_authorized_device(
        self, device_id: UUID, update: OAuthDeviceInternalUpdate
    ) -> OAuthDeviceInternalResponse:
        """Updates an existing OAuth 2.0 authorized device.

        Args:
            device_id: The ID of the device to update.
            update: The update to be applied to the device.

        Returns:
            The updated OAuth 2.0 authorized device.

        Raises:
            KeyError: If no device with the given ID exists.
        """
        with Session(self.engine) as session:
            existing_device = session.exec(
                select(OAuthDeviceSchema).where(
                    OAuthDeviceSchema.id == device_id
                )
            ).first()
            if existing_device is None:
                raise KeyError(
                    f"Unable to update device with ID {device_id}: No device "
                    "with this ID found."
                )

            (
                _,
                user_code,
                device_code,
            ) = existing_device.internal_update(update)

            session.add(existing_device)
            session.commit()

            device_model = existing_device.to_internal_model(hydrate=True)
            if user_code:
                # Replace the hashed user code with the original user code
                device_model.user_code = user_code

            if device_code:
                # Replace the hashed device code with the original device code
                device_model.device_code = device_code

            return device_model

    def delete_authorized_device(self, device_id: UUID) -> None:
        """Deletes an OAuth 2.0 authorized device.

        Args:
            device_id: The ID of the device to delete.

        Raises:
            KeyError: If no device with the given ID exists.
        """
        with Session(self.engine) as session:
            existing_device = session.exec(
                select(OAuthDeviceSchema).where(
                    OAuthDeviceSchema.id == device_id
                )
            ).first()
            if existing_device is None:
                raise KeyError(
                    f"Unable to delete device with ID {device_id}: No device "
                    "with this ID found."
                )

            session.delete(existing_device)
            session.commit()

    def delete_expired_authorized_devices(self) -> None:
        """Deletes all expired OAuth 2.0 authorized devices."""
        with Session(self.engine) as session:
            expired_devices = session.exec(
                select(OAuthDeviceSchema).where(OAuthDeviceSchema.user is None)
            ).all()
            for device in expired_devices:
                # Delete devices that have expired
                if (
                    device.expires is not None
                    and device.expires < datetime.now()
                    and device.user_id is None
                ):
                    session.delete(device)
            session.commit()

    # ----------------------------- Flavors -----------------------------

    @track_decorator(AnalyticsEvent.CREATED_FLAVOR)
    def create_flavor(self, flavor: FlavorRequest) -> FlavorResponse:
        """Creates a new stack component flavor.

        Args:
            flavor: The stack component flavor to create.

        Returns:
            The newly created flavor.

        Raises:
            EntityExistsError: If a flavor with the same name and type
                is already owned by this user in this workspace.
            ValueError: In case the config_schema string exceeds the max length.
        """
        with Session(self.engine) as session:
            # Check if flavor with the same domain key (name, type, workspace,
            # owner) already exists
            existing_flavor = session.exec(
                select(FlavorSchema)
                .where(FlavorSchema.name == flavor.name)
                .where(FlavorSchema.type == flavor.type)
                .where(FlavorSchema.workspace_id == flavor.workspace)
                .where(FlavorSchema.user_id == flavor.user)
            ).first()

            if existing_flavor is not None:
                raise EntityExistsError(
                    f"Unable to register '{flavor.type.value}' flavor "
                    f"with name '{flavor.name}': Found an existing "
                    f"flavor with the same name and type in the same "
                    f"'{flavor.workspace}' workspace owned by the same "
                    f"'{flavor.user}' user."
                )

            config_schema = json.dumps(flavor.config_schema)

            if len(config_schema) > TEXT_FIELD_MAX_LENGTH:
                raise ValueError(
                    "Json representation of configuration schema"
                    "exceeds max length."
                )

            else:
                new_flavor = FlavorSchema(
                    name=flavor.name,
                    type=flavor.type,
                    source=flavor.source,
                    config_schema=config_schema,
                    integration=flavor.integration,
                    connector_type=flavor.connector_type,
                    connector_resource_type=flavor.connector_resource_type,
                    connector_resource_id_attr=flavor.connector_resource_id_attr,
                    workspace_id=flavor.workspace,
                    user_id=flavor.user,
                    logo_url=flavor.logo_url,
                    docs_url=flavor.docs_url,
                    sdk_docs_url=flavor.sdk_docs_url,
                    is_custom=flavor.is_custom,
                )
                session.add(new_flavor)
                session.commit()

                return new_flavor.to_model(hydrate=True)

    def get_flavor(
        self, flavor_id: UUID, hydrate: bool = True
    ) -> FlavorResponse:
        """Get a flavor by ID.

        Args:
            flavor_id: The ID of the flavor to fetch.
            hydrate: Flag deciding whether to hydrate the output model(s)
                by including metadata fields in the response.

        Returns:
            The stack component flavor.

        Raises:
            KeyError: if the stack component flavor doesn't exist.
        """
        with Session(self.engine) as session:
            flavor_in_db = session.exec(
                select(FlavorSchema).where(FlavorSchema.id == flavor_id)
            ).first()
            if flavor_in_db is None:
                raise KeyError(f"Flavor with ID {flavor_id} not found.")
            return flavor_in_db.to_model(hydrate=hydrate)

    def list_flavors(
        self,
        flavor_filter_model: FlavorFilter,
        hydrate: bool = False,
    ) -> Page[FlavorResponse]:
        """List all stack component flavors matching the given filter criteria.

        Args:
            flavor_filter_model: All filter parameters including pagination
                params.
            hydrate: Flag deciding whether to hydrate the output model(s)
                by including metadata fields in the response.

        Returns:
            List of all the stack component flavors matching the given criteria.
        """
        with Session(self.engine) as session:
            query = select(FlavorSchema)
            return self.filter_and_paginate(
                session=session,
                query=query,
                table=FlavorSchema,
                filter_model=flavor_filter_model,
                hydrate=hydrate,
            )

    def update_flavor(
        self, flavor_id: UUID, flavor_update: FlavorUpdate
    ) -> FlavorResponse:
        """Updates an existing user.

        Args:
            flavor_id: The id of the flavor to update.
            flavor_update: The update to be applied to the flavor.

        Returns:
            The updated flavor.

        Raises:
            KeyError: If no flavor with the given id exists.
        """
        with Session(self.engine) as session:
            existing_flavor = session.exec(
                select(FlavorSchema).where(FlavorSchema.id == flavor_id)
            ).first()

            if not existing_flavor:
                raise KeyError(f"Flavor with ID {flavor_id} not found.")

            existing_flavor.update(flavor_update=flavor_update)
            session.add(existing_flavor)
            session.commit()

            # Refresh the Model that was just created
            session.refresh(existing_flavor)
            return existing_flavor.to_model(hydrate=True)

    def delete_flavor(self, flavor_id: UUID) -> None:
        """Delete a flavor.

        Args:
            flavor_id: The id of the flavor to delete.

        Raises:
            KeyError: if the flavor doesn't exist.
            IllegalOperationError: if the flavor is used by a stack component.
        """
        with Session(self.engine) as session:
            try:
                flavor_in_db = session.exec(
                    select(FlavorSchema).where(FlavorSchema.id == flavor_id)
                ).one()

                if flavor_in_db is None:
                    raise KeyError(f"Flavor with ID {flavor_id} not found.")
                components_of_flavor = session.exec(
                    select(StackComponentSchema).where(
                        StackComponentSchema.flavor == flavor_in_db.name
                    )
                ).all()
                if len(components_of_flavor) > 0:
                    raise IllegalOperationError(
                        f"Stack Component `{flavor_in_db.name}` of type "
                        f"`{flavor_in_db.type} cannot be "
                        f"deleted as it is used by "
                        f"{len(components_of_flavor)} "
                        f"components. Before deleting this "
                        f"flavor, make sure to delete all "
                        f"associated components."
                    )
                else:
                    session.delete(flavor_in_db)
                    session.commit()
            except NoResultFound as error:
                raise KeyError from error

    # ------------------------ Logs ------------------------

    def get_logs(self, logs_id: UUID, hydrate: bool = True) -> LogsResponse:
        """Gets logs with the given ID.

        Args:
            logs_id: The ID of the logs to get.
            hydrate: Flag deciding whether to hydrate the output model(s)
                by including metadata fields in the response.

        Returns:
            The logs.

        Raises:
            KeyError: if the logs doesn't exist.
        """
        with Session(self.engine) as session:
            logs = session.exec(
                select(LogsSchema).where(LogsSchema.id == logs_id)
            ).first()
            if logs is None:
                raise KeyError(
                    f"Unable to get logs with ID "
                    f"{logs_id}: "
                    f"No logs with this ID found."
                )
            return logs.to_model(hydrate=hydrate)

    # ----------------------------- Pipelines -----------------------------

    @track_decorator(AnalyticsEvent.CREATE_PIPELINE)
    def create_pipeline(
        self,
        pipeline: PipelineRequest,
    ) -> PipelineResponse:
        """Creates a new pipeline in a workspace.

        Args:
            pipeline: The pipeline to create.

        Returns:
            The newly created pipeline.

        Raises:
            EntityExistsError: If an identical pipeline already exists.
        """
        with Session(self.engine) as session:
            # Check if pipeline with the given name already exists
            existing_pipeline = session.exec(
                select(PipelineSchema)
                .where(PipelineSchema.name == pipeline.name)
                .where(PipelineSchema.version == pipeline.version)
                .where(PipelineSchema.workspace_id == pipeline.workspace)
            ).first()
            if existing_pipeline is not None:
                raise EntityExistsError(
                    f"Unable to create pipeline in workspace "
                    f"'{pipeline.workspace}': A pipeline with this name and "
                    f"version already exists."
                )

            # Create the pipeline
            new_pipeline = PipelineSchema.from_request(pipeline)
            session.add(new_pipeline)
            session.commit()
            session.refresh(new_pipeline)

            return new_pipeline.to_model(hydrate=True)

    def get_pipeline(
        self, pipeline_id: UUID, hydrate: bool = True
    ) -> PipelineResponse:
        """Get a pipeline with a given ID.

        Args:
            pipeline_id: ID of the pipeline.
            hydrate: Flag deciding whether to hydrate the output model(s)
                by including metadata fields in the response.

        Returns:
            The pipeline.

        Raises:
            KeyError: if the pipeline does not exist.
        """
        with Session(self.engine) as session:
            # Check if pipeline with the given ID exists
            pipeline = session.exec(
                select(PipelineSchema).where(PipelineSchema.id == pipeline_id)
            ).first()
            if pipeline is None:
                raise KeyError(
                    f"Unable to get pipeline with ID '{pipeline_id}': "
                    "No pipeline with this ID found."
                )

            return pipeline.to_model(hydrate=hydrate)

    def list_pipelines(
        self,
        pipeline_filter_model: PipelineFilter,
        hydrate: bool = False,
    ) -> Page[PipelineResponse]:
        """List all pipelines matching the given filter criteria.

        Args:
            pipeline_filter_model: All filter parameters including pagination
                params.
            hydrate: Flag deciding whether to hydrate the output model(s)
                by including metadata fields in the response.

        Returns:
            A list of all pipelines matching the filter criteria.
        """
        with Session(self.engine) as session:
            query = select(PipelineSchema)
            return self.filter_and_paginate(
                session=session,
                query=query,
                table=PipelineSchema,
                filter_model=pipeline_filter_model,
                hydrate=hydrate,
            )

    def count_pipelines(self, workspace_id: Optional[UUID]) -> int:
        """Count all pipelines, optionally within a workspace scope.

        Args:
            workspace_id: The workspace to use for counting pipelines

        Returns:
            The number of pipelines in the workspace.
        """
        return self._count_entity(
            schema=PipelineSchema, workspace_id=workspace_id
        )

    def update_pipeline(
        self,
        pipeline_id: UUID,
        pipeline_update: PipelineUpdate,
    ) -> PipelineResponse:
        """Updates a pipeline.

        Args:
            pipeline_id: The ID of the pipeline to be updated.
            pipeline_update: The update to be applied.

        Returns:
            The updated pipeline.

        Raises:
            KeyError: if the pipeline doesn't exist.
        """
        with Session(self.engine) as session:
            # Check if pipeline with the given ID exists
            existing_pipeline = session.exec(
                select(PipelineSchema).where(PipelineSchema.id == pipeline_id)
            ).first()
            if existing_pipeline is None:
                raise KeyError(
                    f"Unable to update pipeline with ID {pipeline_id}: "
                    f"No pipeline with this ID found."
                )

            # Update the pipeline
            existing_pipeline.update(pipeline_update)

            session.add(existing_pipeline)
            session.commit()

            return existing_pipeline.to_model(hydrate=True)

    def delete_pipeline(self, pipeline_id: UUID) -> None:
        """Deletes a pipeline.

        Args:
            pipeline_id: The ID of the pipeline to delete.

        Raises:
            KeyError: if the pipeline doesn't exist.
        """
        with Session(self.engine) as session:
            # Check if pipeline with the given ID exists
            pipeline = session.exec(
                select(PipelineSchema).where(PipelineSchema.id == pipeline_id)
            ).first()
            if pipeline is None:
                raise KeyError(
                    f"Unable to delete pipeline with ID {pipeline_id}: "
                    f"No pipeline with this ID found."
                )

            session.delete(pipeline)
            session.commit()

    # --------------------------- Pipeline Builds ---------------------------

    def create_build(
        self,
        build: PipelineBuildRequest,
    ) -> PipelineBuildResponse:
        """Creates a new build in a workspace.

        Args:
            build: The build to create.

        Returns:
            The newly created build.
        """
        with Session(self.engine) as session:
            # Create the build
            new_build = PipelineBuildSchema.from_request(build)
            session.add(new_build)
            session.commit()
            session.refresh(new_build)

            return new_build.to_model(hydrate=True)

    def get_build(
        self, build_id: UUID, hydrate: bool = True
    ) -> PipelineBuildResponse:
        """Get a build with a given ID.

        Args:
            build_id: ID of the build.
            hydrate: Flag deciding whether to hydrate the output model(s)
                by including metadata fields in the response.

        Returns:
            The build.

        Raises:
            KeyError: If the build does not exist.
        """
        with Session(self.engine) as session:
            # Check if build with the given ID exists
            build = session.exec(
                select(PipelineBuildSchema).where(
                    PipelineBuildSchema.id == build_id
                )
            ).first()
            if build is None:
                raise KeyError(
                    f"Unable to get build with ID '{build_id}': "
                    "No build with this ID found."
                )

            return build.to_model(hydrate=hydrate)

    def list_builds(
        self,
        build_filter_model: PipelineBuildFilter,
        hydrate: bool = False,
    ) -> Page[PipelineBuildResponse]:
        """List all builds matching the given filter criteria.

        Args:
            build_filter_model: All filter parameters including pagination
                params.
            hydrate: Flag deciding whether to hydrate the output model(s)
                by including metadata fields in the response.

        Returns:
            A page of all builds matching the filter criteria.
        """
        with Session(self.engine) as session:
            query = select(PipelineBuildSchema)
            return self.filter_and_paginate(
                session=session,
                query=query,
                table=PipelineBuildSchema,
                filter_model=build_filter_model,
                hydrate=hydrate,
            )

    def delete_build(self, build_id: UUID) -> None:
        """Deletes a build.

        Args:
            build_id: The ID of the build to delete.

        Raises:
            KeyError: if the build doesn't exist.
        """
        with Session(self.engine) as session:
            # Check if build with the given ID exists
            build = session.exec(
                select(PipelineBuildSchema).where(
                    PipelineBuildSchema.id == build_id
                )
            ).first()
            if build is None:
                raise KeyError(
                    f"Unable to delete build with ID {build_id}: "
                    f"No build with this ID found."
                )

            session.delete(build)
            session.commit()

    # -------------------------- Pipeline Deployments --------------------------

    def create_deployment(
        self,
        deployment: PipelineDeploymentRequest,
    ) -> PipelineDeploymentResponse:
        """Creates a new deployment in a workspace.

        Args:
            deployment: The deployment to create.

        Returns:
            The newly created deployment.
        """
        with Session(self.engine) as session:
            code_reference_id = self._create_or_reuse_code_reference(
                session=session,
                workspace_id=deployment.workspace,
                code_reference=deployment.code_reference,
            )

            new_deployment = PipelineDeploymentSchema.from_request(
                deployment, code_reference_id=code_reference_id
            )
            session.add(new_deployment)
            session.commit()
            session.refresh(new_deployment)

            return new_deployment.to_model(hydrate=True)

    def get_deployment(
        self, deployment_id: UUID, hydrate: bool = True
    ) -> PipelineDeploymentResponse:
        """Get a deployment with a given ID.

        Args:
            deployment_id: ID of the deployment.
            hydrate: Flag deciding whether to hydrate the output model(s)
                by including metadata fields in the response.

        Returns:
            The deployment.

        Raises:
            KeyError: If the deployment does not exist.
        """
        with Session(self.engine) as session:
            # Check if deployment with the given ID exists
            deployment = session.exec(
                select(PipelineDeploymentSchema).where(
                    PipelineDeploymentSchema.id == deployment_id
                )
            ).first()
            if deployment is None:
                raise KeyError(
                    f"Unable to get deployment with ID '{deployment_id}': "
                    "No deployment with this ID found."
                )

            return deployment.to_model(hydrate=hydrate)

    def list_deployments(
        self,
        deployment_filter_model: PipelineDeploymentFilter,
        hydrate: bool = False,
    ) -> Page[PipelineDeploymentResponse]:
        """List all deployments matching the given filter criteria.

        Args:
            deployment_filter_model: All filter parameters including pagination
                params.
            hydrate: Flag deciding whether to hydrate the output model(s)
                by including metadata fields in the response.

        Returns:
            A page of all deployments matching the filter criteria.
        """
        with Session(self.engine) as session:
            query = select(PipelineDeploymentSchema)
            return self.filter_and_paginate(
                session=session,
                query=query,
                table=PipelineDeploymentSchema,
                filter_model=deployment_filter_model,
                hydrate=hydrate,
            )

    def delete_deployment(self, deployment_id: UUID) -> None:
        """Deletes a deployment.

        Args:
            deployment_id: The ID of the deployment to delete.

        Raises:
            KeyError: If the deployment doesn't exist.
        """
        with Session(self.engine) as session:
            # Check if build with the given ID exists
            deployment = session.exec(
                select(PipelineDeploymentSchema).where(
                    PipelineDeploymentSchema.id == deployment_id
                )
            ).first()
            if deployment is None:
                raise KeyError(
                    f"Unable to delete deployment with ID {deployment_id}: "
                    f"No deployment with this ID found."
                )

            session.delete(deployment)
            session.commit()

    # ----------------------------- Pipeline runs -----------------------------

    def create_run(
        self, pipeline_run: PipelineRunRequest
    ) -> PipelineRunResponse:
        """Creates a pipeline run.

        Args:
            pipeline_run: The pipeline run to create.

        Returns:
            The created pipeline run.

        Raises:
            EntityExistsError: If an identical pipeline run already exists.
        """
        with Session(self.engine) as session:
            # Check if pipeline run with same name already exists.
            existing_domain_run = session.exec(
                select(PipelineRunSchema).where(
                    PipelineRunSchema.name == pipeline_run.name
                )
            ).first()
            if existing_domain_run is not None:
                raise EntityExistsError(
                    f"Unable to create pipeline run: A pipeline run with name "
                    f"'{pipeline_run.name}' already exists."
                )

            # Check if pipeline run with same ID already exists.
            existing_id_run = session.exec(
                select(PipelineRunSchema).where(
                    PipelineRunSchema.id == pipeline_run.id
                )
            ).first()
            if existing_id_run is not None:
                raise EntityExistsError(
                    f"Unable to create pipeline run: A pipeline run with ID "
                    f"'{pipeline_run.id}' already exists."
                )

            # Create the pipeline run
            new_run = PipelineRunSchema.from_request(pipeline_run)
            session.add(new_run)
            session.commit()

            return new_run.to_model(hydrate=True)

    def get_run(
        self, run_name_or_id: Union[str, UUID], hydrate: bool = True
    ) -> PipelineRunResponse:
        """Gets a pipeline run.

        Args:
            run_name_or_id: The name or ID of the pipeline run to get.
            hydrate: Flag deciding whether to hydrate the output model(s)
                by including metadata fields in the response.

        Returns:
            The pipeline run.
        """
        with Session(self.engine) as session:
            return self._get_run_schema(
                run_name_or_id, session=session
            ).to_model(hydrate=hydrate)

    def list_runs(
        self,
        runs_filter_model: PipelineRunFilter,
        hydrate: bool = False,
    ) -> Page[PipelineRunResponse]:
        """List all pipeline runs matching the given filter criteria.

        Args:
            runs_filter_model: All filter parameters including pagination
                params.
            hydrate: Flag deciding whether to hydrate the output model(s)
                by including metadata fields in the response.

        Returns:
            A list of all pipeline runs matching the filter criteria.
        """
        with Session(self.engine) as session:
            query = select(PipelineRunSchema)
            return self.filter_and_paginate(
                session=session,
                query=query,
                table=PipelineRunSchema,
                filter_model=runs_filter_model,
                hydrate=hydrate,
            )

    def update_run(
        self, run_id: UUID, run_update: PipelineRunUpdate
    ) -> PipelineRunResponse:
        """Updates a pipeline run.

        Args:
            run_id: The ID of the pipeline run to update.
            run_update: The update to be applied to the pipeline run.

        Returns:
            The updated pipeline run.

        Raises:
            KeyError: if the pipeline run doesn't exist.
        """
        with Session(self.engine) as session:
            # Check if pipeline run with the given ID exists
            existing_run = session.exec(
                select(PipelineRunSchema).where(PipelineRunSchema.id == run_id)
            ).first()
            if existing_run is None:
                raise KeyError(
                    f"Unable to update pipeline run with ID {run_id}: "
                    f"No pipeline run with this ID found."
                )

            # Update the pipeline run
            existing_run.update(run_update=run_update)
            session.add(existing_run)
            session.commit()

            session.refresh(existing_run)
            return existing_run.to_model(hydrate=True)

    def delete_run(self, run_id: UUID) -> None:
        """Deletes a pipeline run.

        Args:
            run_id: The ID of the pipeline run to delete.

        Raises:
            KeyError: if the pipeline run doesn't exist.
        """
        with Session(self.engine) as session:
            # Check if pipeline run with the given ID exists
            existing_run = session.exec(
                select(PipelineRunSchema).where(PipelineRunSchema.id == run_id)
            ).first()
            if existing_run is None:
                raise KeyError(
                    f"Unable to delete pipeline run with ID {run_id}: "
                    f"No pipeline run with this ID found."
                )

            # Delete the pipeline run
            session.delete(existing_run)
            session.commit()

    def get_or_create_run(
        self, pipeline_run: PipelineRunRequest
    ) -> Tuple[PipelineRunResponse, bool]:
        """Gets or creates a pipeline run.

        If a run with the same ID or name already exists, it is returned.
        Otherwise, a new run is created.

        Args:
            pipeline_run: The pipeline run to get or create.

        Returns:
            The pipeline run, and a boolean indicating whether the run was
            created or not.
        """
        # We want to have the 'create' statement in the try block since running
        # it first will reduce concurrency issues.
        try:
            return self.create_run(pipeline_run), True
        except (EntityExistsError, IntegrityError):
            # Catch both `EntityExistsError`` and `IntegrityError`` exceptions
            # since either one can be raised by the database when trying
            # to create a new pipeline run with duplicate ID or name.
            try:
                return self.get_run(pipeline_run.id), False
            except KeyError:
                return self.get_run(pipeline_run.name), False

    def count_runs(self, workspace_id: Optional[UUID]) -> int:
        """Count all pipeline runs, optionally within a workspace scope.

        Args:
            workspace_id: The workspace to use for counting pipeline runs

        Returns:
            The number of pipeline runs in the workspace.
        """
        return self._count_entity(
            schema=PipelineRunSchema, workspace_id=workspace_id
        )

    # ----------------------------- Roles -----------------------------

    def create_role(self, role: RoleRequest) -> RoleResponse:
        """Creates a new role.

        Args:
            role: The role model to create.

        Returns:
            The newly created role.

        Raises:
            EntityExistsError: If a role with the given name already exists.
        """
        with Session(self.engine) as session:
            # Check if role with the given name already exists
            existing_role = session.exec(
                select(RoleSchema).where(RoleSchema.name == role.name)
            ).first()
            if existing_role is not None:
                raise EntityExistsError(
                    f"Unable to create role '{role.name}': Role already exists."
                )

            # Create role
            role_schema = RoleSchema.from_request(role)
            session.add(role_schema)
            session.commit()
            # Add all permissions
            for p in role.permissions:
                session.add(
                    RolePermissionSchema(name=p, role_id=role_schema.id)
                )

            session.commit()
            return role_schema.to_model(hydrate=True)

    def get_role(
        self, role_name_or_id: Union[str, UUID], hydrate: bool = True
    ) -> RoleResponse:
        """Gets a specific role.

        Args:
            role_name_or_id: Name or ID of the role to get.
            hydrate: Flag deciding whether to hydrate the output model(s)
                by including metadata fields in the response.

        Returns:
            The requested role.
        """
        with Session(self.engine) as session:
            role = self._get_role_schema(role_name_or_id, session=session)
            return role.to_model(hydrate=hydrate)

    def list_roles(
        self,
        role_filter_model: RoleFilter,
        hydrate: bool = False,
    ) -> Page[RoleResponse]:
        """List all roles matching the given filter criteria.

        Args:
            role_filter_model: All filter parameters including pagination
                params.
            hydrate: Flag deciding whether to hydrate the output model(s)
                by including metadata fields in the response.

        Returns:
            A list of all roles matching the filter criteria.
        """
        with Session(self.engine) as session:
            query = select(RoleSchema)
            return self.filter_and_paginate(
                session=session,
                query=query,
                table=RoleSchema,
                filter_model=role_filter_model,
                hydrate=hydrate,
            )

    def update_role(
        self, role_id: UUID, role_update: RoleUpdate
    ) -> RoleResponse:
        """Update an existing role.

        Args:
            role_id: The ID of the role to be updated.
            role_update: The update to be applied to the role.

        Returns:
            The updated role.

        Raises:
            KeyError: if the role does not exist.
            IllegalOperationError: if the role is a system role.
        """
        with Session(self.engine) as session:
            existing_role = session.exec(
                select(RoleSchema).where(RoleSchema.id == role_id)
            ).first()

            if existing_role is None:
                raise KeyError(
                    f"Unable to update role with id "
                    f"'{role_id}': Found no"
                    f"existing roles with this id."
                )

            if existing_role.name in [DEFAULT_ADMIN_ROLE, DEFAULT_GUEST_ROLE]:
                raise IllegalOperationError(
                    f"The built-in role '{existing_role.name}' cannot be "
                    f"updated."
                )

            # The relationship table for roles behaves different from the other
            #  ones. As such the required updates on the permissions have to be
            #  done manually.
            if "permissions" in role_update.__fields_set__:
                existing_permissions = {
                    p.name for p in existing_role.permissions
                }

                diff = existing_permissions.symmetric_difference(
                    role_update.permissions
                )

                for permission in diff:
                    if permission not in role_update.permissions:
                        permission_to_delete = session.exec(
                            select(RolePermissionSchema)
                            .where(RolePermissionSchema.name == permission)
                            .where(
                                RolePermissionSchema.role_id
                                == existing_role.id
                            )
                        ).one_or_none()
                        session.delete(permission_to_delete)

                    elif permission not in existing_permissions:
                        session.add(
                            RolePermissionSchema(
                                name=permission, role_id=existing_role.id
                            )
                        )

            # Update the role
            existing_role.update(role_update=role_update)
            session.add(existing_role)
            session.commit()

            session.commit()

            # Refresh the Model that was just created
            session.refresh(existing_role)
            return existing_role.to_model(hydrate=True)

    def delete_role(self, role_name_or_id: Union[str, UUID]) -> None:
        """Deletes a role.

        Args:
            role_name_or_id: Name or ID of the role to delete.

        Raises:
            IllegalOperationError: If the role is still assigned to users or
                the role is one of the built-in roles.
        """
        with Session(self.engine) as session:
            role = self._get_role_schema(role_name_or_id, session=session)
            if role.name in [DEFAULT_ADMIN_ROLE, DEFAULT_GUEST_ROLE]:
                raise IllegalOperationError(
                    f"The built-in role '{role.name}' cannot be deleted."
                )
            user_role = session.exec(
                select(UserRoleAssignmentSchema).where(
                    UserRoleAssignmentSchema.role_id == role.id
                )
            ).all()
            team_role = session.exec(
                select(TeamRoleAssignmentSchema).where(
                    TeamRoleAssignmentSchema.role_id == role.id
                )
            ).all()

            if len(user_role) > 0 or len(team_role) > 0:
                raise IllegalOperationError(
                    f"Role `{role.name}` of type cannot be "
                    f"deleted as it is in use by multiple users and teams. "
                    f"Before deleting this role make sure to remove all "
                    f"instances where this role is used."
                )
            else:
                # Delete role
                session.delete(role)
                session.commit()

    # ----------------------------- Run Metadata -----------------------------

    def create_run_metadata(
        self, run_metadata: RunMetadataRequest
    ) -> List[RunMetadataResponse]:
        """Creates run metadata.

        Args:
            run_metadata: The run metadata to create.

        Returns:
            The created run metadata.
        """
        return_value: List[RunMetadataResponse] = []
        with Session(self.engine) as session:
            for key, value in run_metadata.values.items():
                type_ = run_metadata.types[key]
                run_metadata_schema = RunMetadataSchema(
                    workspace_id=run_metadata.workspace,
                    user_id=run_metadata.user,
                    pipeline_run_id=run_metadata.pipeline_run_id,
                    step_run_id=run_metadata.step_run_id,
                    artifact_id=run_metadata.artifact_id,
                    stack_component_id=run_metadata.stack_component_id,
                    key=key,
                    value=json.dumps(value),
                    type=type_,
                )
                session.add(run_metadata_schema)
                session.commit()
                return_value.append(run_metadata_schema.to_model(hydrate=True))
        return return_value

    def get_run_metadata(
        self, run_metadata_id: UUID, hydrate: bool = True
    ) -> RunMetadataResponse:
        """Gets run metadata with the given ID.

        Args:
            run_metadata_id: The ID of the run metadata to get.
            hydrate: Flag deciding whether to hydrate the output model(s)
                by including metadata fields in the response.

        Returns:
            The run metadata.

        Raises:
            KeyError: if the run metadata doesn't exist.
        """
        with Session(self.engine) as session:
            run_metadata = session.exec(
                select(RunMetadataSchema).where(
                    RunMetadataSchema.id == run_metadata_id
                )
            ).first()
            if run_metadata is None:
                raise KeyError(
                    f"Unable to get run metadata with ID "
                    f"{run_metadata_id}: "
                    f"No run metadata with this ID found."
                )
            return run_metadata.to_model(hydrate=hydrate)

    def list_run_metadata(
        self,
        run_metadata_filter_model: RunMetadataFilter,
        hydrate: bool = False,
    ) -> Page[RunMetadataResponse]:
        """List run metadata.

        Args:
            run_metadata_filter_model: All filter parameters including
                pagination params.
            hydrate: Flag deciding whether to hydrate the output model(s)
                by including metadata fields in the response.

        Returns:
            The run metadata.
        """
        with Session(self.engine) as session:
            query = select(RunMetadataSchema)
            return self.filter_and_paginate(
                session=session,
                query=query,
                table=RunMetadataSchema,
                filter_model=run_metadata_filter_model,
                hydrate=hydrate,
            )

    # ----------------------------- Schedules -----------------------------

    def create_schedule(self, schedule: ScheduleRequest) -> ScheduleResponse:
        """Creates a new schedule.

        Args:
            schedule: The schedule to create.

        Returns:
            The newly created schedule.
        """
        with Session(self.engine) as session:
            new_schedule = ScheduleSchema.from_request(schedule)
            session.add(new_schedule)
            session.commit()
            return new_schedule.to_model(hydrate=True)

    def get_schedule(
        self, schedule_id: UUID, hydrate: bool = True
    ) -> ScheduleResponse:
        """Get a schedule with a given ID.

        Args:
            schedule_id: ID of the schedule.
            hydrate: Flag deciding whether to hydrate the output model(s)
                by including metadata fields in the response.

        Returns:
            The schedule.

        Raises:
            KeyError: if the schedule does not exist.
        """
        with Session(self.engine) as session:
            # Check if schedule with the given ID exists
            schedule = session.exec(
                select(ScheduleSchema).where(ScheduleSchema.id == schedule_id)
            ).first()
            if schedule is None:
                raise KeyError(
                    f"Unable to get schedule with ID '{schedule_id}': "
                    "No schedule with this ID found."
                )
            return schedule.to_model(hydrate=hydrate)

    def list_schedules(
        self,
        schedule_filter_model: ScheduleFilter,
        hydrate: bool = False,
    ) -> Page[ScheduleResponse]:
        """List all schedules in the workspace.

        Args:
            schedule_filter_model: All filter parameters including pagination
                params
            hydrate: Flag deciding whether to hydrate the output model(s)
                by including metadata fields in the response.

        Returns:
            A list of schedules.
        """
        with Session(self.engine) as session:
            query = select(ScheduleSchema)
            return self.filter_and_paginate(
                session=session,
                query=query,
                table=ScheduleSchema,
                filter_model=schedule_filter_model,
                hydrate=hydrate,
            )

    def update_schedule(
        self,
        schedule_id: UUID,
        schedule_update: ScheduleUpdate,
    ) -> ScheduleResponse:
        """Updates a schedule.

        Args:
            schedule_id: The ID of the schedule to be updated.
            schedule_update: The update to be applied.

        Returns:
            The updated schedule.

        Raises:
            KeyError: if the schedule doesn't exist.
        """
        with Session(self.engine) as session:
            # Check if schedule with the given ID exists
            existing_schedule = session.exec(
                select(ScheduleSchema).where(ScheduleSchema.id == schedule_id)
            ).first()
            if existing_schedule is None:
                raise KeyError(
                    f"Unable to update schedule with ID {schedule_id}: "
                    f"No schedule with this ID found."
                )

            # Update the schedule
            existing_schedule = existing_schedule.update(schedule_update)
            session.add(existing_schedule)
            session.commit()
            return existing_schedule.to_model(hydrate=True)

    def delete_schedule(self, schedule_id: UUID) -> None:
        """Deletes a schedule.

        Args:
            schedule_id: The ID of the schedule to delete.

        Raises:
            KeyError: if the schedule doesn't exist.
        """
        with Session(self.engine) as session:
            # Check if schedule with the given ID exists
            schedule = session.exec(
                select(ScheduleSchema).where(ScheduleSchema.id == schedule_id)
            ).first()
            if schedule is None:
                raise KeyError(
                    f"Unable to delete schedule with ID {schedule_id}: "
                    f"No schedule with this ID found."
                )

            # Delete the schedule
            session.delete(schedule)
            session.commit()

    # ------------------------- Service Accounts -------------------------

    def create_service_account(
        self, service_account: ServiceAccountRequest
    ) -> ServiceAccountResponse:
        """Creates a new service account.

        Args:
            service_account: Service account to be created.

        Returns:
            The newly created service account.

        Raises:
            EntityExistsError: If a user or service account with the given name
                already exists.
        """
        with Session(self.engine) as session:
            # Check if a service account with the given name already
            # exists
            try:
                self._get_account_schema(
                    service_account.name, session=session, service_account=True
                )
                raise EntityExistsError(
                    f"Unable to create service account with name "
                    f"'{service_account.name}': Found existing service "
                    "account with this name."
                )
            except KeyError:
                pass

            # Create the service account
            new_account = UserSchema.from_service_account_request(
                service_account
            )
            session.add(new_account)
            session.commit()

            return new_account.to_service_account_model(hydrate=True)

    def get_service_account(
        self,
        service_account_name_or_id: Union[str, UUID],
        hydrate: bool = True,
    ) -> ServiceAccountResponse:
        """Gets a specific service account.

        Raises a KeyError in case a service account with that id does not exist.

        Args:
            service_account_name_or_id: The name or ID of the service account to
                get.
            hydrate: Flag deciding whether to hydrate the output model(s)
                by including metadata fields in the response.

        Returns:
            The requested service account, if it was found.
        """
        with Session(self.engine) as session:
            account = self._get_account_schema(
                service_account_name_or_id,
                session=session,
                service_account=True,
            )

            return account.to_service_account_model(hydrate=hydrate)

    def list_service_accounts(
        self,
        filter_model: ServiceAccountFilter,
        hydrate: bool = False,
    ) -> Page[ServiceAccountResponse]:
        """List all service accounts.

        Args:
            filter_model: All filter parameters including pagination
                params.
            hydrate: Flag deciding whether to hydrate the output model(s)
                by including metadata fields in the response.

        Returns:
            A list of filtered service accounts.
        """
        with Session(self.engine) as session:
            query = select(UserSchema)
            paged_service_accounts: Page[
                ServiceAccountResponse
            ] = self.filter_and_paginate(
                session=session,
                query=query,
                table=UserSchema,
                filter_model=filter_model,
                custom_schema_to_model_conversion=lambda user: user.to_service_account_model(
                    hydrate=hydrate
                ),
                hydrate=hydrate,
            )
            return paged_service_accounts

    def update_service_account(
        self,
        service_account_name_or_id: Union[str, UUID],
        service_account_update: ServiceAccountUpdate,
    ) -> ServiceAccountResponse:
        """Updates an existing service account.

        Args:
            service_account_name_or_id: The name or the ID of the service
                account to update.
            service_account_update: The update to be applied to the service
                account.

        Returns:
            The updated service account.

        Raises:
            EntityExistsError: If a user or service account with the given name
                already exists.
        """
        with Session(self.engine) as session:
            existing_service_account = self._get_account_schema(
                service_account_name_or_id,
                session=session,
                service_account=True,
            )

            if (
                service_account_update.name is not None
                and service_account_update.name
                != existing_service_account.name
            ):
                try:
                    self._get_account_schema(
                        service_account_update.name,
                        session=session,
                        service_account=True,
                    )
                    raise EntityExistsError(
                        f"Unable to update service account with name "
                        f"'{service_account_update.name}': Found an existing "
                        "service account with this name."
                    )
                except KeyError:
                    pass

            existing_service_account.update_service_account(
                service_account_update=service_account_update
            )
            session.add(existing_service_account)
            session.commit()

            # Refresh the Model that was just created
            session.refresh(existing_service_account)
            return existing_service_account.to_service_account_model(
                hydrate=True
            )

    def delete_service_account(
        self,
        service_account_name_or_id: Union[str, UUID],
    ) -> None:
        """Delete a service account.

        Args:
            service_account_name_or_id: The name or the ID of the service
                account to delete.

        Raises:
            IllegalOperationError: if the service account has already been used
                to create other resources.
        """
        with Session(self.engine) as session:
            service_account = self._get_account_schema(
                service_account_name_or_id,
                session=session,
                service_account=True,
            )
            # Check if the service account has any resources associated with it
            # and raise an error if it does.
            if self._account_owns_resources(service_account, session=session):
                raise IllegalOperationError(
                    "The service account has already been used to create "
                    "other resources that it now owns and therefore cannot be "
                    "deleted. Please delete all resources owned by the service "
                    "account or consider deactivating it instead."
                )

            session.delete(service_account)
            session.commit()

    # --------------------------- Service Connectors ---------------------------

    @track_decorator(AnalyticsEvent.CREATED_SERVICE_CONNECTOR)
    def create_service_connector(
        self, service_connector: ServiceConnectorRequest
    ) -> ServiceConnectorResponse:
        """Creates a new service connector.

        Args:
            service_connector: Service connector to be created.

        Returns:
            The newly created service connector.

        Raises:
            Exception: If anything goes wrong during the creation of the
                service connector.
        """
        # If the connector type is locally available, we validate the request
        # against the connector type schema before storing it in the database
        if service_connector_registry.is_registered(service_connector.type):
            connector_type = (
                service_connector_registry.get_service_connector_type(
                    service_connector.type
                )
            )
            service_connector.validate_and_configure_resources(
                connector_type=connector_type,
                resource_types=service_connector.resource_types,
                resource_id=service_connector.resource_id,
                configuration=service_connector.configuration,
                secrets=service_connector.secrets,
            )

        with Session(self.engine) as session:
            self._fail_if_service_connector_with_name_exists_for_user(
                name=service_connector.name,
                user_id=service_connector.user,
                workspace_id=service_connector.workspace,
                session=session,
            )

            if service_connector.is_shared:
                self._fail_if_service_connector_with_name_already_shared(
                    name=service_connector.name,
                    workspace_id=service_connector.workspace,
                    session=session,
                )

            # Create the secret
            secret_id = self._create_connector_secret(
                connector_name=service_connector.name,
                user=service_connector.user,
                workspace=service_connector.workspace,
                is_shared=service_connector.is_shared,
                secrets=service_connector.secrets,
            )
            try:
                # Create the service connector
                new_service_connector = ServiceConnectorSchema.from_request(
                    service_connector,
                    secret_id=secret_id,
                )

                session.add(new_service_connector)
                session.commit()

                session.refresh(new_service_connector)
            except Exception:
                # Delete the secret if it was created
                if secret_id and self.secrets_store:
                    try:
                        self.secrets_store.delete_secret(secret_id)
                    except Exception:
                        # Ignore any errors that occur while deleting the
                        # secret
                        pass

                raise

            connector = new_service_connector.to_model(hydrate=True)
            self._populate_connector_type(connector)
            return connector

    def get_service_connector(
        self, service_connector_id: UUID, hydrate: bool = True
    ) -> ServiceConnectorResponse:
        """Gets a specific service connector.

        Args:
            service_connector_id: The ID of the service connector to get.
            hydrate: Flag deciding whether to hydrate the output model(s)
                by including metadata fields in the response.

        Returns:
            The requested service connector, if it was found.

        Raises:
            KeyError: If no service connector with the given ID exists.
        """
        with Session(self.engine) as session:
            service_connector = session.exec(
                select(ServiceConnectorSchema).where(
                    ServiceConnectorSchema.id == service_connector_id
                )
            ).first()

            if service_connector is None:
                raise KeyError(
                    f"Service connector with ID {service_connector_id} not "
                    "found."
                )

            connector = service_connector.to_model(hydrate=hydrate)
            self._populate_connector_type(connector)
            return connector

    def list_service_connectors(
        self,
        filter_model: ServiceConnectorFilter,
        hydrate: bool = False,
    ) -> Page[ServiceConnectorResponse]:
        """List all service connectors.

        Args:
            filter_model: All filter parameters including pagination
                params.
            hydrate: Flag deciding whether to hydrate the output model(s)
                by including metadata fields in the response.

        Returns:
            A page of all service connectors.
        """

        def fetch_connectors(
            session: Session,
            query: Union[
                Select[ServiceConnectorSchema],
                SelectOfScalar[ServiceConnectorSchema],
            ],
            filter_model: BaseFilter,
        ) -> List[ServiceConnectorSchema]:
            """Custom fetch function for connector filtering and pagination.

            Applies resource type and label filters to the query.

            Args:
                session: The database session.
                query: The query to filter.
                filter_model: The filter model.

            Returns:
                The filtered and paginated results.
            """
            assert isinstance(filter_model, ServiceConnectorFilter)
            items = self._list_filtered_service_connectors(
                session=session, query=query, filter_model=filter_model
            )

            return items

        with Session(self.engine) as session:
            query = select(ServiceConnectorSchema)
            paged_connectors: Page[
                ServiceConnectorResponse
            ] = self.filter_and_paginate(
                session=session,
                query=query,
                table=ServiceConnectorSchema,
                filter_model=filter_model,
                custom_fetch=fetch_connectors,
                hydrate=hydrate,
            )

            self._populate_connector_type(*paged_connectors.items)
            return paged_connectors

    def update_service_connector(
        self, service_connector_id: UUID, update: ServiceConnectorUpdate
    ) -> ServiceConnectorResponse:
        """Updates an existing service connector.

        The update model contains the fields to be updated. If a field value is
        set to None in the model, the field is not updated, but there are
        special rules concerning some fields:

        * the `configuration` and `secrets` fields together represent a full
        valid configuration update, not just a partial update. If either is
        set (i.e. not None) in the update, their values are merged together and
        will replace the existing configuration and secrets values.
        * the `resource_id` field value is also a full replacement value: if set
        to `None`, the resource ID is removed from the service connector.
        * the `expiration_seconds` field value is also a full replacement value:
        if set to `None`, the expiration is removed from the service connector.
        * the `secret_id` field value in the update is ignored, given that
        secrets are managed internally by the ZenML store.
        * the `labels` field is also a full labels update: if set (i.e. not
        `None`), all existing labels are removed and replaced by the new labels
        in the update.

        Args:
            service_connector_id: The ID of the service connector to update.
            update: The update to be applied to the service connector.

        Returns:
            The updated service connector.

        Raises:
            KeyError: If no service connector with the given ID exists.
            IllegalOperationError: If the service connector is referenced by
                one or more stack components and the update would change the
                connector type, resource type or resource ID.
        """
        with Session(self.engine) as session:
            existing_connector = session.exec(
                select(ServiceConnectorSchema).where(
                    ServiceConnectorSchema.id == service_connector_id
                )
            ).first()

            if existing_connector is None:
                raise KeyError(
                    f"Unable to update service connector with ID "
                    f"'{service_connector_id}': Found no existing service "
                    "connector with this ID."
                )

            # In case of a renaming update, make sure no service connector uses
            # that name already
            if update.name:
                if (
                    existing_connector.name != update.name
                    and existing_connector.user_id is not None
                ):
                    self._fail_if_service_connector_with_name_exists_for_user(
                        name=update.name,
                        workspace_id=existing_connector.workspace_id,
                        user_id=existing_connector.user_id,
                        session=session,
                    )

            # Check if service connector update makes the service connector a
            # shared service connector
            # In that case, check if a service connector with the same name is
            # already shared within the workspace
            if update.is_shared is not None:
                if not existing_connector.is_shared and update.is_shared:
                    self._fail_if_service_connector_with_name_already_shared(
                        name=update.name or existing_connector.name,
                        workspace_id=existing_connector.workspace_id,
                        session=session,
                    )

            existing_connector_model = existing_connector.to_model(
                hydrate=True
            )

            if len(existing_connector.components):
                # If the service connector is already used in one or more
                # stack components, the update is no longer allowed to change
                # the service connector's authentication method, connector type,
                # resource type, or resource ID
                if (
                    update.connector_type
                    and update.type != existing_connector_model.connector_type
                ):
                    raise IllegalOperationError(
                        "The service type of a service connector that is "
                        "already actively used in one or more stack components "
                        "cannot be changed."
                    )

                if (
                    update.auth_method
                    and update.auth_method
                    != existing_connector_model.auth_method
                ):
                    raise IllegalOperationError(
                        "The authentication method of a service connector that "
                        "is already actively used in one or more stack "
                        "components cannot be changed."
                    )

                if (
                    update.resource_types
                    and update.resource_types
                    != existing_connector_model.resource_types
                ):
                    raise IllegalOperationError(
                        "The resource type of a service connector that is "
                        "already actively used in one or more stack components "
                        "cannot be changed."
                    )

                # The resource ID field cannot be used as a partial update: if
                # set to None, the existing resource ID is also removed
                if update.resource_id != existing_connector_model.resource_id:
                    raise IllegalOperationError(
                        "The resource ID of a service connector that is "
                        "already actively used in one or more stack components "
                        "cannot be changed."
                    )

            # If the connector type is locally available, we validate the update
            # against the connector type schema before storing it in the
            # database
            if service_connector_registry.is_registered(
                existing_connector.connector_type
            ):
                connector_type = (
                    service_connector_registry.get_service_connector_type(
                        existing_connector.connector_type
                    )
                )
                # We need the auth method to be set to be able to validate the
                # configuration
                update.auth_method = (
                    update.auth_method or existing_connector_model.auth_method
                )
                # Validate the configuration update. If the configuration or
                # secrets fields are set, together they are merged into a
                # full configuration that is validated against the connector
                # type schema and replaces the existing configuration and
                # secrets values
                update.validate_and_configure_resources(
                    connector_type=connector_type,
                    resource_types=update.resource_types,
                    resource_id=update.resource_id,
                    configuration=update.configuration,
                    secrets=update.secrets,
                )

            # Update secret
            secret_id = self._update_connector_secret(
                existing_connector=existing_connector_model,
                updated_connector=update,
            )

            existing_connector.update(
                connector_update=update, secret_id=secret_id
            )
            session.add(existing_connector)
            session.commit()

            connector = existing_connector.to_model(hydrate=True)
            self._populate_connector_type(connector)
            return connector

    def delete_service_connector(self, service_connector_id: UUID) -> None:
        """Deletes a service connector.

        Args:
            service_connector_id: The ID of the service connector to delete.

        Raises:
            KeyError: If no service connector with the given ID exists.
            IllegalOperationError: If the service connector is still referenced
                by one or more stack components.
        """
        with Session(self.engine) as session:
            try:
                service_connector = session.exec(
                    select(ServiceConnectorSchema).where(
                        ServiceConnectorSchema.id == service_connector_id
                    )
                ).one()

                if service_connector is None:
                    raise KeyError(
                        f"Service connector with ID {service_connector_id} not "
                        "found."
                    )

                if len(service_connector.components) > 0:
                    raise IllegalOperationError(
                        f"Service connector with ID {service_connector_id} "
                        f"cannot be deleted as it is still referenced by "
                        f"{len(service_connector.components)} "
                        "stack components. Before deleting this service "
                        "connector, make sure to remove it from all stack "
                        "components."
                    )
                else:
                    session.delete(service_connector)

                if service_connector.secret_id and self.secrets_store:
                    try:
                        self.secrets_store.delete_secret(
                            service_connector.secret_id
                        )
                    except KeyError:
                        # If the secret doesn't exist anymore, we can ignore
                        # this error
                        pass
            except NoResultFound as error:
                raise KeyError from error

            session.commit()

    @staticmethod
    def _fail_if_service_connector_with_name_exists_for_user(
        name: str,
        workspace_id: UUID,
        user_id: UUID,
        session: Session,
    ) -> None:
        """Raise an exception if a service connector with same name exists.

        Args:
            name: The name of the service connector
            workspace_id: The ID of the workspace
            user_id: The ID of the user
            session: The Session

        Returns:
            None

        Raises:
            EntityExistsError: If a service connector with the given name is
                already owned by the user
        """
        assert user_id
        # Check if service connector with the same domain key (name, workspace,
        # owner) already exists
        existing_domain_connector = session.exec(
            select(ServiceConnectorSchema)
            .where(ServiceConnectorSchema.name == name)
            .where(ServiceConnectorSchema.workspace_id == workspace_id)
            .where(ServiceConnectorSchema.user_id == user_id)
        ).first()
        if existing_domain_connector is not None:
            # Theoretically the user schema is optional, in this case there is
            #  no way that it will be None
            assert existing_domain_connector.user
            raise EntityExistsError(
                f"Unable to register service connector with name '{name}': "
                "Found an existing service connector with the same name in the "
                f"same workspace, '{existing_domain_connector.workspace.name}', "
                "owned by the same user, "
                f"{existing_domain_connector.user.name}'."
            )
        return None

    @staticmethod
    def _fail_if_service_connector_with_name_already_shared(
        name: str,
        workspace_id: UUID,
        session: Session,
    ) -> None:
        """Raise an exception if a service connector with same name is already shared.

        Args:
            name: The name of the service connector
            workspace_id: The ID of the workspace
            session: The Session

        Raises:
            EntityExistsError: If a service connector with the given name is
                already shared by another user
        """
        # Check if a service connector with the same name is already shared
        # within the workspace
        is_shared = True
        existing_shared_connector = session.exec(
            select(ServiceConnectorSchema)
            .where(ServiceConnectorSchema.name == name)
            .where(ServiceConnectorSchema.workspace_id == workspace_id)
            .where(ServiceConnectorSchema.is_shared == is_shared)
        ).first()
        if existing_shared_connector is not None:
            raise EntityExistsError(
                f"Unable to share service connector with name '{name}': Found "
                "an existing shared service connector with the same name in "
                f"workspace '{workspace_id}'."
            )

    def _create_connector_secret(
        self,
        connector_name: str,
        user: UUID,
        workspace: UUID,
        is_shared: bool,
        secrets: Optional[Dict[str, Optional[SecretStr]]],
    ) -> Optional[UUID]:
        """Creates a new secret to store the service connector secret credentials.

        Args:
            connector_name: The name of the service connector for which to
                create a secret.
            user: The ID of the user who owns the service connector.
            workspace: The ID of the workspace in which the service connector
                is registered.
            is_shared: Whether the service connector is shared.
            secrets: The secret credentials to store.

        Returns:
            The ID of the newly created secret or None, if the service connector
            does not contain any secret credentials.

        Raises:
            NotImplementedError: If a secrets store is not configured or
                supported.
        """
        if not secrets:
            return None

        if not self.secrets_store:
            raise NotImplementedError(
                "A secrets store is not configured or supported."
            )

        # Generate a unique name for the secret
        # Replace all non-alphanumeric characters with a dash because
        # the secret name must be a valid DNS subdomain name in some
        # secrets stores
        connector_name = re.sub(r"[^a-zA-Z0-9-]", "-", connector_name)
        # Generate unique names using a random suffix until we find a name
        # that is not already in use
        while True:
            secret_name = f"connector-{connector_name}-{random_str(4)}".lower()
            existing_secrets = self.secrets_store.list_secrets(
                SecretFilterModel(
                    name=secret_name,
                )
            )
            if not existing_secrets.size:
                try:
                    return self.secrets_store.create_secret(
                        SecretRequestModel(
                            name=secret_name,
                            user=user,
                            workspace=workspace,
                            scope=SecretScope.WORKSPACE
                            if is_shared
                            else SecretScope.USER,
                            values=secrets,
                        )
                    ).id
                except KeyError:
                    # The secret already exists, try again
                    continue

    @staticmethod
    def _populate_connector_type(
        *service_connectors: ServiceConnectorResponse,
    ) -> None:
        """Populates the connector type of the given service connectors.

        If the connector type is not locally available, the connector type
        field is left as is.

        Args:
            service_connectors: The service connectors to populate.
        """
        for service_connector in service_connectors:
            if not service_connector_registry.is_registered(
                service_connector.type
            ):
                continue
            service_connector.set_connector_type(
                service_connector_registry.get_service_connector_type(
                    service_connector.type
                )
            )

    @staticmethod
    def _list_filtered_service_connectors(
        session: Session,
        query: Union[
            Select[ServiceConnectorSchema],
            SelectOfScalar[ServiceConnectorSchema],
        ],
        filter_model: ServiceConnectorFilter,
    ) -> List[ServiceConnectorSchema]:
        """Refine a service connector query.

        Applies resource type and label filters to the query.

        Args:
            session: The database session.
            query: The query to filter.
            filter_model: The filter model.

        Returns:
            The filtered list of service connectors.
        """
        items: List[ServiceConnectorSchema] = (
            session.exec(query).unique().all()
        )

<<<<<<< HEAD
            # Save input artifact IDs into the database.
            for input_name, artifact_id in step_run.inputs.items():
                self._set_run_step_input_artifact(
                    run_step_id=step_schema.id,
                    artifact_id=artifact_id,
                    name=input_name,
                    input_type=StepRunInputArtifactType.DEFAULT,
                    session=session,
                )

            # Save output artifact IDs into the database.
            for output_name, artifact_id in step_run.outputs.items():
                self._set_run_step_output_artifact(
                    step_run_id=step_schema.id,
                    artifact_id=artifact_id,
                    name=output_name,
                    output_type=StepRunOutputArtifactType.DEFAULT,
                    session=session,
                )
=======
        # filter out items that don't match the resource type
        if filter_model.resource_type:
            items = [
                item
                for item in items
                if filter_model.resource_type in item.resource_types_list
            ]

        # filter out items that don't match the labels
        if filter_model.labels:
            items = [
                item for item in items if item.has_labels(filter_model.labels)
            ]
>>>>>>> 3f06da99

        return items

    def _update_connector_secret(
        self,
        existing_connector: ServiceConnectorResponse,
        updated_connector: ServiceConnectorUpdate,
    ) -> Optional[UUID]:
        """Updates the secret for a service connector.

        If the secrets field in the service connector update is set (i.e. not
        None), the existing secret, if any, is replaced. If the secrets field is
        set to an empty dict, the existing secret is deleted.

        Args:
            existing_connector: Existing service connector for which to update a
                secret.
            updated_connector: Updated service connector.

        Returns:
            The ID of the updated secret or None, if the new service connector
            does not contain any secret credentials.

        Raises:
            NotImplementedError: If a secrets store is not configured or
                supported.
        """
        if not self.secrets_store:
            raise NotImplementedError(
                "A secrets store is not configured or supported."
            )

        is_shared = (
            existing_connector.is_shared
            if updated_connector.is_shared is None
            else updated_connector.is_shared
        )
        scope_changed = is_shared != existing_connector.is_shared

        if updated_connector.secrets is None:
            if scope_changed and existing_connector.secret_id:
                # Update the scope of the existing secret
                self.secrets_store.update_secret(
                    secret_id=existing_connector.secret_id,
                    secret_update=SecretUpdateModel(  # type: ignore[call-arg]
                        scope=SecretScope.WORKSPACE
                        if is_shared
                        else SecretScope.USER,
                    ),
                )

            # If the connector update does not contain a secrets update, keep
            # the existing secret (if any)
            return existing_connector.secret_id

        # Delete the existing secret (if any), to be replaced by the new secret
        if existing_connector.secret_id:
            try:
                self.secrets_store.delete_secret(existing_connector.secret_id)
            except KeyError:
                # Ignore if the secret no longer exists
                pass

        # If the new service connector does not contain any secret credentials,
        # return None
        if not updated_connector.secrets:
            return None

        assert existing_connector.user is not None
        # A secret does not exist yet, create a new one
        return self._create_connector_secret(
            connector_name=updated_connector.name or existing_connector.name,
            user=existing_connector.user.id,
            workspace=existing_connector.workspace.id,
            is_shared=is_shared,
            secrets=updated_connector.secrets,
        )

<<<<<<< HEAD
    def _set_run_step_input_artifact(
        self,
        run_step_id: UUID,
        artifact_id: UUID,
        name: str,
        input_type: StepRunInputArtifactType,
        session: Session,
    ) -> None:
        """Sets an artifact as an input of a step run.

        Args:
            run_step_id: The ID of the step run.
            artifact_id: The ID of the artifact.
            name: The name of the input in the step run.
            input_type: In which way the artifact was loaded in the step.
            session: The database session to use.
=======
    def verify_service_connector_config(
        self,
        service_connector: ServiceConnectorRequest,
        list_resources: bool = True,
    ) -> ServiceConnectorResourcesModel:
        """Verifies if a service connector configuration has access to resources.

        Args:
            service_connector: The service connector configuration to verify.
            list_resources: If True, the list of all resources accessible
                through the service connector is returned.
>>>>>>> 3f06da99

        Returns:
            The list of resources that the service connector configuration has
            access to.
        """
        connector_instance = service_connector_registry.instantiate_connector(
            model=service_connector
        )
        return connector_instance.verify(list_resources=list_resources)

    def verify_service_connector(
        self,
        service_connector_id: UUID,
        resource_type: Optional[str] = None,
        resource_id: Optional[str] = None,
        list_resources: bool = True,
    ) -> ServiceConnectorResourcesModel:
        """Verifies if a service connector instance has access to one or more resources.

        Args:
            service_connector_id: The ID of the service connector to verify.
            resource_type: The type of resource to verify access to.
            resource_id: The ID of the resource to verify access to.
            list_resources: If True, the list of all resources accessible
                through the service connector and matching the supplied resource
                type and ID are returned.

<<<<<<< HEAD
        # Save the input assignment in the database.
        assignment = StepRunInputArtifactSchema(
            step_id=run_step_id,
            artifact_id=artifact_id,
            name=name,
            type=input_type,
=======
        Returns:
            The list of resources that the service connector has access to,
            scoped to the supplied resource type and ID, if provided.
        """
        connector = self.get_service_connector(service_connector_id)

        connector_instance = service_connector_registry.instantiate_connector(
            model=connector
>>>>>>> 3f06da99
        )

        return connector_instance.verify(
            resource_type=resource_type,
            resource_id=resource_id,
            list_resources=list_resources,
        )

    def get_service_connector_client(
        self,
<<<<<<< HEAD
        step_run_id: UUID,
        artifact_id: UUID,
        name: str,
        output_type: StepRunOutputArtifactType,
        session: Session,
    ) -> None:
        """Sets an artifact as an output of a step run.

        Args:
            step_run_id: The ID of the step run.
            artifact_id: The ID of the artifact.
            name: The name of the output in the step run.
            output_type: In which way the artifact was saved by the step.
            session: The database session to use.
=======
        service_connector_id: UUID,
        resource_type: Optional[str] = None,
        resource_id: Optional[str] = None,
    ) -> ServiceConnectorResponse:
        """Get a service connector client for a service connector and given resource.

        Args:
            service_connector_id: The ID of the base service connector to use.
            resource_type: The type of resource to get a client for.
            resource_id: The ID of the resource to get a client for.
>>>>>>> 3f06da99

        Returns:
            A service connector client that can be used to access the given
            resource.
        """
        connector = self.get_service_connector(service_connector_id)

        connector_instance = service_connector_registry.instantiate_connector(
            model=connector
        )

        # Fetch the connector client
        connector_client = connector_instance.get_connector_client(
            resource_type=resource_type,
            resource_id=resource_id,
        )

<<<<<<< HEAD
        # Save the output assignment in the database.
        assignment = StepRunOutputArtifactSchema(
            step_id=step_run_id,
            artifact_id=artifact_id,
            name=name,
            type=output_type,
=======
        # Return the model for the connector client
        connector = connector_client.to_response_model(
            user=connector.user,
            workspace=connector.workspace,
            is_shared=connector.is_shared,
            description=connector.description,
            labels=connector.labels,
>>>>>>> 3f06da99
        )

        self._populate_connector_type(connector)

        return connector

    def list_service_connector_resources(
        self,
        user_name_or_id: Union[str, UUID],
        workspace_name_or_id: Union[str, UUID],
        connector_type: Optional[str] = None,
        resource_type: Optional[str] = None,
        resource_id: Optional[str] = None,
    ) -> List[ServiceConnectorResourcesModel]:
        """List resources that can be accessed by service connectors.

        Args:
            user_name_or_id: The name or ID of the user to scope to.
            workspace_name_or_id: The name or ID of the workspace to scope to.
            connector_type: The type of service connector to scope to.
            resource_type: The type of resource to scope to.
            resource_id: The ID of the resource to scope to.

        Returns:
            The matching list of resources that available service
            connectors have access to.
        """
        user = self.get_user(user_name_or_id)
        workspace = self.get_workspace(workspace_name_or_id)
        connector_filter_model = ServiceConnectorFilter(
            connector_type=connector_type,
            resource_type=resource_type,
            is_shared=True,
            workspace_id=workspace.id,
        )

        shared_connectors = self.list_service_connectors(
            filter_model=connector_filter_model
        ).items

        connector_filter_model = ServiceConnectorFilter(
            connector_type=connector_type,
            resource_type=resource_type,
            is_shared=False,
            user_id=user.id,
            workspace_id=workspace.id,
        )

        private_connectors = self.list_service_connectors(
            filter_model=connector_filter_model
        ).items

        resource_list: List[ServiceConnectorResourcesModel] = []

        for connector in list(shared_connectors) + list(private_connectors):
            if not service_connector_registry.is_registered(connector.type):
                # For connectors that we can instantiate, i.e. those that have a
                # connector type available locally, we return complete
                # information about the resources that they have access to.
                #
                # For those that are not locally available, we only return
                # rudimentary information extracted from the connector model
                # without actively trying to discover the resources that they
                # have access to.

                if resource_id and connector.resource_id != resource_id:
                    # If an explicit resource ID is required, the connector
                    # has to be configured with it.
                    continue

                resources = (
                    ServiceConnectorResourcesModel.from_connector_model(
                        connector,
                        resource_type=resource_type,
                    )
                )
                for r in resources.resources:
                    if not r.resource_ids:
                        r.error = (
                            f"The service '{connector.type}' connector type is "
                            "not available."
                        )

            else:
                try:
                    connector_instance = (
                        service_connector_registry.instantiate_connector(
                            model=connector
                        )
                    )

                    resources = connector_instance.verify(
                        resource_type=resource_type,
                        resource_id=resource_id,
                        list_resources=True,
                    )
                except (ValueError, AuthorizationException) as e:
                    error = (
                        f'Failed to fetch {resource_type or "available"} '
                        f"resources from service connector {connector.name}/"
                        f"{connector.id}: {e}"
                    )
                    # Log an exception if debug logging is enabled
                    if logger.isEnabledFor(logging.DEBUG):
                        logger.exception(error)
                    else:
                        logger.error(error)
                    continue

            resource_list.append(resources)

        return resource_list

    def list_service_connector_types(
        self,
        connector_type: Optional[str] = None,
        resource_type: Optional[str] = None,
        auth_method: Optional[str] = None,
    ) -> List[ServiceConnectorTypeModel]:
        """Get a list of service connector types.

        Args:
            connector_type: Filter by connector type.
            resource_type: Filter by resource type.
            auth_method: Filter by authentication method.

        Returns:
            List of service connector types.
        """
        return service_connector_registry.list_service_connector_types(
            connector_type=connector_type,
            resource_type=resource_type,
            auth_method=auth_method,
        )

    def get_service_connector_type(
        self,
        connector_type: str,
    ) -> ServiceConnectorTypeModel:
        """Returns the requested service connector type.

        Args:
            connector_type: the service connector type identifier.

        Returns:
            The requested service connector type.
        """
        return service_connector_registry.get_service_connector_type(
            connector_type
        )

    # ----------------------------- Stacks -----------------------------

    @track_decorator(AnalyticsEvent.REGISTERED_STACK)
    def create_stack(self, stack: StackRequest) -> StackResponse:
        """Register a new stack.

        Args:
            stack: The stack to register.

        Returns:
            The registered stack.
        """
        with Session(self.engine) as session:
            self._fail_if_stack_with_name_exists_for_user(
                stack=stack, session=session
            )

            if stack.is_shared:
                self._fail_if_stack_with_name_already_shared(
                    stack=stack, session=session
                )

            # Get the Schemas of all components mentioned
            component_ids = (
                [
                    component_id
                    for list_of_component_ids in stack.components.values()
                    for component_id in list_of_component_ids
                ]
                if stack.components is not None
                else []
            )
            filters = [
                (StackComponentSchema.id == component_id)
                for component_id in component_ids
            ]

<<<<<<< HEAD
            # Update the output artifacts.
            for name, artifact_id in step_run_update.outputs.items():
                self._set_run_step_output_artifact(
                    step_run_id=step_run_id,
                    artifact_id=artifact_id,
                    name=name,
                    output_type=StepRunOutputArtifactType.DEFAULT,
                    session=session,
                )

            # Update saved artifacts
            for (
                artifact_name,
                artifact_id,
            ) in step_run_update.saved_artifacts.items():
                self._set_run_step_output_artifact(
                    step_run_id=step_run_id,
                    artifact_id=artifact_id,
                    name=artifact_name,
                    output_type=StepRunOutputArtifactType.MANUAL,
                    session=session,
                )

            # Update loaded artifacts.
            for (
                artifact_name,
                artifact_id,
            ) in step_run_update.loaded_artifacts.items():
                self._set_run_step_input_artifact(
                    run_step_id=step_run_id,
                    artifact_id=artifact_id,
                    name=artifact_name,
                    input_type=StepRunInputArtifactType.MANUAL,
                    session=session,
                )
=======
            defined_components = session.exec(
                select(StackComponentSchema).where(or_(*filters))
            ).all()
>>>>>>> 3f06da99

            new_stack_schema = StackSchema(
                workspace_id=stack.workspace,
                user_id=stack.user,
                is_shared=stack.is_shared,
                stack_spec_path=stack.stack_spec_path,
                name=stack.name,
                description=stack.description,
                components=defined_components,
            )

            session.add(new_stack_schema)
            session.commit()
            session.refresh(new_stack_schema)

            return new_stack_schema.to_model(hydrate=True)

    def get_stack(self, stack_id: UUID, hydrate: bool = True) -> StackResponse:
        """Get a stack by its unique ID.

        Args:
            stack_id: The ID of the stack to get.
            hydrate: Flag deciding whether to hydrate the output model(s)
                by including metadata fields in the response.

        Returns:
            The stack with the given ID.

        Raises:
            KeyError: if the stack doesn't exist.
        """
        with Session(self.engine) as session:
            stack = session.exec(
                select(StackSchema).where(StackSchema.id == stack_id)
            ).first()

            if stack is None:
                raise KeyError(f"Stack with ID {stack_id} not found.")
            return stack.to_model(hydrate=hydrate)

    def list_stacks(
        self,
        stack_filter_model: StackFilter,
        hydrate: bool = False,
    ) -> Page[StackResponse]:
        """List all stacks matching the given filter criteria.

        Args:
            stack_filter_model: All filter parameters including pagination
                params.
            hydrate: Flag deciding whether to hydrate the output model(s)
                by including metadata fields in the response.

        Returns:
            A list of all stacks matching the filter criteria.
        """
        with Session(self.engine) as session:
            query = select(StackSchema)
            if stack_filter_model.component_id:
                query = query.where(
                    StackCompositionSchema.stack_id == StackSchema.id
                ).where(
                    StackCompositionSchema.component_id
                    == stack_filter_model.component_id
                )
            return self.filter_and_paginate(
                session=session,
                query=query,
                table=StackSchema,
                filter_model=stack_filter_model,
                hydrate=hydrate,
            )

    @track_decorator(AnalyticsEvent.UPDATED_STACK)
    def update_stack(
        self, stack_id: UUID, stack_update: StackUpdate
    ) -> StackResponse:
        """Update a stack.

        Args:
            stack_id: The ID of the stack update.
            stack_update: The update request on the stack.

        Returns:
            The updated stack.

        Raises:
            KeyError: if the stack doesn't exist.
            IllegalOperationError: if the stack is a default stack.
        """
        with Session(self.engine) as session:
            # Check if stack with the domain key (name, workspace, owner)
            # already exists
            existing_stack = session.exec(
                select(StackSchema).where(StackSchema.id == stack_id)
            ).first()
            if existing_stack is None:
                raise KeyError(
                    f"Unable to update stack with id '{stack_id}': Found no"
                    f"existing stack with this id."
                )
            if existing_stack.name == DEFAULT_STACK_NAME:
                raise IllegalOperationError(
                    "The default stack cannot be modified."
                )
            # In case of a renaming update, make sure no stack already exists
            # with that name
            if stack_update.name:
                if existing_stack.name != stack_update.name:
                    self._fail_if_stack_with_name_exists_for_user(
                        stack=stack_update, session=session
                    )

            # Check if stack update makes the stack a shared stack. In that
            # case, check if a stack with the same name is already shared
            # within the workspace
            if stack_update.is_shared:
                if not existing_stack.is_shared and stack_update.is_shared:
                    self._fail_if_stack_with_name_already_shared(
                        stack=stack_update, session=session
                    )

            components = []
            if stack_update.components:
                filters = [
                    (StackComponentSchema.id == component_id)
                    for list_of_component_ids in stack_update.components.values()
                    for component_id in list_of_component_ids
                ]
                components = session.exec(
                    select(StackComponentSchema).where(or_(*filters))
                ).all()

            existing_stack.update(
                stack_update=stack_update,
                components=components,
            )

<<<<<<< HEAD
    def update_artifact(
        self, artifact_id: UUID, artifact_update: ArtifactUpdateModel
    ) -> ArtifactResponseModel:
        """Updates an artifact.

        Args:
            artifact_id: The ID of the artifact to update.
            artifact_update: The update to be applied to the artifact.

        Returns:
            The updated artifact.

        Raises:
            KeyError: if the artifact doesn't exist.
        """
        with Session(self.engine) as session:
            existing_artifact = session.exec(
                select(ArtifactSchema).where(ArtifactSchema.id == artifact_id)
            ).first()
            if not existing_artifact:
                raise KeyError(f"Artifact with ID {artifact_id} not found.")
            existing_artifact.update(artifact_update=artifact_update)
            session.add(existing_artifact)
            session.commit()
            session.refresh(existing_artifact)
            return existing_artifact.to_model()

    def delete_artifact(self, artifact_id: UUID) -> None:
        """Deletes an artifact.
=======
            session.add(existing_stack)
            session.commit()
            session.refresh(existing_stack)

            return existing_stack.to_model(hydrate=True)

    def delete_stack(self, stack_id: UUID) -> None:
        """Delete a stack.
>>>>>>> 3f06da99

        Args:
            stack_id: The ID of the stack to delete.

        Raises:
            KeyError: if the stack doesn't exist.
            IllegalOperationError: if the stack is a default stack.
        """
        with Session(self.engine) as session:
            try:
                stack = session.exec(
                    select(StackSchema).where(StackSchema.id == stack_id)
                ).one()

                if stack is None:
                    raise KeyError(f"Stack with ID {stack_id} not found.")
                if stack.name == DEFAULT_STACK_NAME:
                    raise IllegalOperationError(
                        "The default stack cannot be deleted."
                    )
                session.delete(stack)
            except NoResultFound as error:
                raise KeyError from error

            session.commit()

    def count_stacks(self, workspace_id: Optional[UUID]) -> int:
        """Count all stacks, optionally within a workspace scope.

        Args:
            workspace_id: The workspace to use for counting stacks

        Returns:
            The number of stacks in the workspace.
        """
        return self._count_entity(
            schema=StackSchema, workspace_id=workspace_id
        )

    def _fail_if_stack_with_name_exists_for_user(
        self,
        stack: StackRequest,
        session: Session,
    ) -> None:
        """Raise an exception if a Component with same name exists for user.

        Args:
            stack: The Stack
            session: The Session

        Returns:
            None

        Raises:
            StackExistsError: If a Stack with the given name is already
                                       owned by the user
        """
        existing_domain_stack = session.exec(
            select(StackSchema)
            .where(StackSchema.name == stack.name)
            .where(StackSchema.workspace_id == stack.workspace)
            .where(StackSchema.user_id == stack.user)
        ).first()
        if existing_domain_stack is not None:
            workspace = self._get_workspace_schema(
                workspace_name_or_id=stack.workspace, session=session
            )
            user = self._get_account_schema(
                account_name_or_id=stack.user, session=session
            )
            raise StackExistsError(
                f"Unable to register stack with name "
                f"'{stack.name}': Found an existing stack with the same "
                f"name in the active workspace, '{workspace.name}', "
                f"owned by the same user, '{user.name}'."
            )
        return None

    def _fail_if_stack_with_name_already_shared(
        self,
        stack: StackRequest,
        session: Session,
    ) -> None:
        """Raise an exception if a Stack with same name is already shared.

        Args:
            stack: The Stack
            session: The Session

        Raises:
            StackExistsError: If a stack with the given name is already shared
                              by a user.
        """
        # Check if component with the same name, type is already shared
        # within the workspace
        existing_shared_stack = session.exec(
            select(StackSchema)
            .where(StackSchema.name == stack.name)
            .where(StackSchema.workspace_id == stack.workspace)
            .where(StackSchema.is_shared == stack.is_shared)
        ).first()
        if existing_shared_stack is not None:
            workspace = self._get_workspace_schema(
                workspace_name_or_id=stack.workspace, session=session
            )
            error_msg = (
                f"Unable to share stack with name '{stack.name}': Found an "
                f"existing shared stack with the same name in workspace "
                f"'{workspace.name}'"
            )
            if existing_shared_stack.user_id:
                owner_of_shared = self._get_account_schema(
                    existing_shared_stack.user_id, session=session
                )
                error_msg += f" owned by '{owner_of_shared.name}'."
            else:
                error_msg += ", which is currently not owned by any user."
            raise StackExistsError(error_msg)

    # ----------------------------- Step runs -----------------------------

    def create_run_step(self, step_run: StepRunRequest) -> StepRunResponse:
        """Creates a step run.

        Args:
            step_run: The step run to create.

        Returns:
            The created step run.

        Raises:
            EntityExistsError: if the step run already exists.
            KeyError: if the pipeline run doesn't exist.
        """
        with Session(self.engine) as session:
            # Check if the pipeline run exists
            run = session.exec(
                select(PipelineRunSchema).where(
                    PipelineRunSchema.id == step_run.pipeline_run_id
                )
            ).first()
            if run is None:
                raise KeyError(
                    f"Unable to create step '{step_run.name}': No pipeline run "
                    f"with ID '{step_run.pipeline_run_id}' found."
                )

            # Check if the step name already exists in the pipeline run
            existing_step_run = session.exec(
                select(StepRunSchema)
                .where(StepRunSchema.name == step_run.name)
                .where(
                    StepRunSchema.pipeline_run_id == step_run.pipeline_run_id
                )
            ).first()
            if existing_step_run is not None:
                raise EntityExistsError(
                    f"Unable to create step '{step_run.name}': A step with "
                    f"this name already exists in the pipeline run with ID "
                    f"'{step_run.pipeline_run_id}'."
                )

            # Create the step
            step_schema = StepRunSchema.from_request(step_run)
            session.add(step_schema)

            # Add logs entry for the step if exists
            if step_run.logs is not None:
                log_entry = LogsSchema(
                    uri=step_run.logs.uri,
                    step_run_id=step_schema.id,
                    artifact_store_id=step_run.logs.artifact_store_id,
                )
                session.add(log_entry)

            # Save parent step IDs into the database.
            for parent_step_id in step_run.parent_step_ids:
                self._set_run_step_parent_step(
                    child_id=step_schema.id,
                    parent_id=parent_step_id,
                    session=session,
                )

            # Save input artifact IDs into the database.
            for input_name, artifact_id in step_run.inputs.items():
                self._set_run_step_input_artifact(
                    run_step_id=step_schema.id,
                    artifact_id=artifact_id,
                    name=input_name,
                    session=session,
                )

            # Save output artifact IDs into the database.
            for output_name, artifact_id in step_run.outputs.items():
                self._set_run_step_output_artifact(
                    step_run_id=step_schema.id,
                    artifact_id=artifact_id,
                    name=output_name,
                    session=session,
                )

            session.commit()

            return step_schema.to_model(hydrate=True)

    def get_run_step(
        self, step_run_id: UUID, hydrate: bool = True
    ) -> StepRunResponse:
        """Get a step run by ID.

        Args:
            step_run_id: The ID of the step run to get.
            hydrate: Flag deciding whether to hydrate the output model(s)
                by including metadata fields in the response.

        Returns:
            The step run.

        Raises:
            KeyError: if the step run doesn't exist.
        """
        with Session(self.engine) as session:
            step_run = session.exec(
                select(StepRunSchema).where(StepRunSchema.id == step_run_id)
            ).first()
            if step_run is None:
                raise KeyError(
                    f"Unable to get step run with ID {step_run_id}: No step "
                    "run with this ID found."
                )
            return step_run.to_model(hydrate=hydrate)

    def list_run_steps(
        self,
        step_run_filter_model: StepRunFilter,
        hydrate: bool = False,
    ) -> Page[StepRunResponse]:
        """List all step runs matching the given filter criteria.

        Args:
            step_run_filter_model: All filter parameters including pagination
                params.
            hydrate: Flag deciding whether to hydrate the output model(s)
                by including metadata fields in the response.

        Returns:
            A list of all step runs matching the filter criteria.
        """
        with Session(self.engine) as session:
            query = select(StepRunSchema)
            return self.filter_and_paginate(
                session=session,
                query=query,
                table=StepRunSchema,
                filter_model=step_run_filter_model,
                hydrate=hydrate,
            )

    def update_run_step(
        self,
        step_run_id: UUID,
        step_run_update: StepRunUpdate,
    ) -> StepRunResponse:
        """Updates a step run.

        Args:
            step_run_id: The ID of the step to update.
            step_run_update: The update to be applied to the step.

        Returns:
            The updated step run.

        Raises:
            KeyError: if the step run doesn't exist.
        """
        with Session(self.engine) as session:
            # Check if the step exists
            existing_step_run = session.exec(
                select(StepRunSchema).where(StepRunSchema.id == step_run_id)
            ).first()
            if existing_step_run is None:
                raise KeyError(
                    f"Unable to update step with ID {step_run_id}: "
                    f"No step with this ID found."
                )

            # Update the step
            existing_step_run.update(step_run_update)
            session.add(existing_step_run)

            # Update the output artifacts.
            for name, artifact_id in step_run_update.outputs.items():
                self._set_run_step_output_artifact(
                    step_run_id=step_run_id,
                    artifact_id=artifact_id,
                    name=name,
                    session=session,
                )

            # Input artifacts and parent steps cannot be updated after the
            # step has been created.

            session.commit()
            session.refresh(existing_step_run)

            return existing_step_run.to_model(hydrate=True)

    @staticmethod
    def _set_run_step_parent_step(
        child_id: UUID, parent_id: UUID, session: Session
    ) -> None:
        """Sets the parent step run for a step run.

        Args:
            child_id: The ID of the child step run to set the parent for.
            parent_id: The ID of the parent step run to set a child for.
            session: The database session to use.

        Raises:
            KeyError: if the child step run or parent step run doesn't exist.
        """
        # Check if the child step exists.
        child_step_run = session.exec(
            select(StepRunSchema).where(StepRunSchema.id == child_id)
        ).first()
        if child_step_run is None:
            raise KeyError(
                f"Unable to set parent step for step with ID "
                f"{child_id}: No step with this ID found."
            )

        # Check if the parent step exists.
        parent_step_run = session.exec(
            select(StepRunSchema).where(StepRunSchema.id == parent_id)
        ).first()
        if parent_step_run is None:
            raise KeyError(
                f"Unable to set parent step for step with ID "
                f"{child_id}: No parent step with ID {parent_id} "
                "found."
            )

        # Check if the parent step is already set.
        assignment = session.exec(
            select(StepRunParentsSchema)
            .where(StepRunParentsSchema.child_id == child_id)
            .where(StepRunParentsSchema.parent_id == parent_id)
        ).first()
        if assignment is not None:
            return

        # Save the parent step assignment in the database.
        assignment = StepRunParentsSchema(
            child_id=child_id, parent_id=parent_id
        )
        session.add(assignment)

    @staticmethod
    def _set_run_step_input_artifact(
        run_step_id: UUID, artifact_id: UUID, name: str, session: Session
    ) -> None:
        """Sets an artifact as an input of a step run.

        Args:
            run_step_id: The ID of the step run.
            artifact_id: The ID of the artifact.
            name: The name of the input in the step run.
            session: The database session to use.

        Raises:
            KeyError: if the step run or artifact doesn't exist.
        """
        # Check if the step exists.
        step_run = session.exec(
            select(StepRunSchema).where(StepRunSchema.id == run_step_id)
        ).first()
        if step_run is None:
            raise KeyError(
                f"Unable to set input artifact: No step run with ID "
                f"'{run_step_id}' found."
            )

        # Check if the artifact exists.
        artifact = session.exec(
            select(ArtifactSchema).where(ArtifactSchema.id == artifact_id)
        ).first()
        if artifact is None:
            raise KeyError(
                f"Unable to set input artifact: No artifact with ID "
                f"'{artifact_id}' found."
            )

        # Check if the input is already set.
        assignment = session.exec(
            select(StepRunInputArtifactSchema)
            .where(StepRunInputArtifactSchema.step_id == run_step_id)
            .where(StepRunInputArtifactSchema.artifact_id == artifact_id)
            .where(StepRunInputArtifactSchema.name == name)
        ).first()
        if assignment is not None:
            return

        # Save the input assignment in the database.
        assignment = StepRunInputArtifactSchema(
            step_id=run_step_id, artifact_id=artifact_id, name=name
        )
        session.add(assignment)

    @staticmethod
    def _set_run_step_output_artifact(
        step_run_id: UUID,
        artifact_id: UUID,
        name: str,
        session: Session,
    ) -> None:
        """Sets an artifact as an output of a step run.

        Args:
            step_run_id: The ID of the step run.
            artifact_id: The ID of the artifact.
            name: The name of the output in the step run.
            session: The database session to use.

        Raises:
            KeyError: if the step run or artifact doesn't exist.
        """
        # Check if the step exists.
        step_run = session.exec(
            select(StepRunSchema).where(StepRunSchema.id == step_run_id)
        ).first()
        if step_run is None:
            raise KeyError(
                f"Unable to set output artifact: No step run with ID "
                f"'{step_run_id}' found."
            )

        # Check if the artifact exists.
        artifact = session.exec(
            select(ArtifactSchema).where(ArtifactSchema.id == artifact_id)
        ).first()
        if artifact is None:
            raise KeyError(
                f"Unable to set output artifact: No artifact with ID "
                f"'{artifact_id}' found."
            )

        # Check if the output is already set.
        assignment = session.exec(
            select(StepRunOutputArtifactSchema)
            .where(StepRunOutputArtifactSchema.step_id == step_run_id)
            .where(StepRunOutputArtifactSchema.artifact_id == artifact_id)
        ).first()
        if assignment is not None:
            return

        # Save the output assignment in the database.
        assignment = StepRunOutputArtifactSchema(
            step_id=step_run_id,
            artifact_id=artifact_id,
            name=name,
        )
        session.add(assignment)

    # ----------------------------- Teams -----------------------------

    def create_team(self, team: TeamRequest) -> TeamResponse:
        """Creates a new team.

        Args:
            team: The team model to create.

        Returns:
            The newly created team.

        Raises:
            EntityExistsError: If a team with the given name already exists.
        """
        with Session(self.engine) as session:
            # Check if team with the given name already exists
            existing_team = session.exec(
                select(TeamSchema).where(TeamSchema.name == team.name)
            ).first()
            if existing_team is not None:
                raise EntityExistsError(
                    f"Unable to create team with name '{team.name}': "
                    f"Found existing team with this name."
                )

            defined_users = []
            if team.users:
                # Get the Schemas of all users mentioned
                filters = [
                    (UserSchema.id == user_id) for user_id in team.users
                ]

                defined_users = session.exec(
                    select(UserSchema).where(or_(*filters))
                ).all()

            # Create the team
            new_team = TeamSchema(name=team.name, users=defined_users)
            session.add(new_team)
            session.commit()

            return new_team.to_model(hydrate=True)

    def get_team(
        self, team_name_or_id: Union[str, UUID], hydrate: bool = True
    ) -> TeamResponse:
        """Gets a specific team.

        Args:
            team_name_or_id: Name or ID of the team to get.
            hydrate: Flag deciding whether to hydrate the output model(s)
                by including metadata fields in the response.

        Returns:
            The requested team.
        """
        with Session(self.engine) as session:
            team = self._get_team_schema(team_name_or_id, session=session)
            return team.to_model(hydrate=hydrate)

    def list_teams(
        self,
        team_filter_model: TeamFilter,
        hydrate: bool = False,
    ) -> Page[TeamResponse]:
        """List all teams matching the given filter criteria.

        Args:
            team_filter_model: All filter parameters including pagination
                params.
            hydrate: Flag deciding whether to hydrate the output model(s)
                by including metadata fields in the response.

        Returns:
            A list of all teams matching the filter criteria.
        """
        with Session(self.engine) as session:
            query = select(TeamSchema)
            return self.filter_and_paginate(
                session=session,
                query=query,
                table=TeamSchema,
                filter_model=team_filter_model,
                hydrate=hydrate,
            )

    def update_team(
        self, team_id: UUID, team_update: TeamUpdate
    ) -> TeamResponse:
        """Update an existing team.

        Args:
            team_id: The ID of the team to be updated.
            team_update: The update to be applied to the team.

        Returns:
            The updated team.

        Raises:
            KeyError: if the team does not exist.
        """
        with Session(self.engine) as session:
            existing_team = session.exec(
                select(TeamSchema).where(TeamSchema.id == team_id)
            ).first()

            if existing_team is None:
                raise KeyError(
                    f"Unable to update team with id "
                    f"'{team_id}': Found no"
                    f"existing teams with this id."
                )

            # Update the team
            existing_team.update(team_update=team_update)
            existing_team.users = []
            if "users" in team_update.__fields_set__ and team_update.users:
                for user in team_update.users:
                    existing_team.users.append(
                        self._get_account_schema(
                            account_name_or_id=user, session=session
                        )
                    )

            session.add(existing_team)
            session.commit()

            # Refresh the Model that was just created
            session.refresh(existing_team)
            return existing_team.to_model(hydrate=True)

    def delete_team(self, team_name_or_id: Union[str, UUID]) -> None:
        """Deletes a team.

        Args:
            team_name_or_id: Name or ID of the team to delete.
        """
        with Session(self.engine) as session:
            team = self._get_team_schema(team_name_or_id, session=session)
            session.delete(team)
            session.commit()

    # -------------------------- Team role assignments -------------------------

    def create_team_role_assignment(
        self, team_role_assignment: TeamRoleAssignmentRequest
    ) -> TeamRoleAssignmentResponse:
        """Creates a new team role assignment.

        Args:
            team_role_assignment: The role assignment model to create.

        Returns:
            The newly created role assignment.

        Raises:
            EntityExistsError: If the role assignment already exists.
        """
        with Session(self.engine) as session:
            role = self._get_role_schema(
                team_role_assignment.role, session=session
            )
            workspace: Optional[WorkspaceSchema] = None
            if team_role_assignment.workspace:
                workspace = self._get_workspace_schema(
                    team_role_assignment.workspace, session=session
                )
            team = self._get_team_schema(
                team_role_assignment.team, session=session
            )
            query = select(UserRoleAssignmentSchema).where(
                UserRoleAssignmentSchema.user_id == team.id,
                UserRoleAssignmentSchema.role_id == role.id,
            )
            if workspace is not None:
                query = query.where(
                    UserRoleAssignmentSchema.workspace_id == workspace.id
                )
            existing_role_assignment = session.exec(query).first()
            if existing_role_assignment is not None:
                raise EntityExistsError(
                    f"Unable to assign role '{role.name}' to team "
                    f"'{team.name}': Role already assigned in this workspace."
                )
            role_assignment = TeamRoleAssignmentSchema(
                role_id=role.id,
                team_id=team.id,
                workspace_id=workspace.id if workspace else None,
                role=role,
                team=team,
                workspace=workspace,
            )
            session.add(role_assignment)
            session.commit()
            return role_assignment.to_model(hydrate=True)

    def get_team_role_assignment(
        self, team_role_assignment_id: UUID, hydrate: bool = True
    ) -> TeamRoleAssignmentResponse:
        """Gets a specific role assignment.

        Args:
            team_role_assignment_id: ID of the role assignment to get.
            hydrate: Flag deciding whether to hydrate the output model(s)
                by including metadata fields in the response.

        Returns:
            The requested role assignment.

        Raises:
            KeyError: If no role assignment with the given ID exists.
        """
        with Session(self.engine) as session:
            team_role = session.exec(
                select(TeamRoleAssignmentSchema).where(
                    TeamRoleAssignmentSchema.id == team_role_assignment_id
                )
            ).one_or_none()

            if team_role:
                return team_role.to_model(hydrate=hydrate)
            else:
                raise KeyError(
                    f"Unable to get team role assignment with ID "
                    f"'{team_role_assignment_id}': No team role assignment "
                    f"with this ID found."
                )

    def list_team_role_assignments(
        self,
        team_role_assignment_filter_model: TeamRoleAssignmentFilter,
        hydrate: bool = False,
    ) -> Page[TeamRoleAssignmentResponse]:
        """List all roles assignments matching the given filter criteria.

        Args:
            team_role_assignment_filter_model: All filter parameters including
                pagination params.
            hydrate: Flag deciding whether to hydrate the output model(s)
                by including metadata fields in the response.

        Returns:
            A list of all roles assignments matching the filter criteria.
        """
        with Session(self.engine) as session:
            query = select(TeamRoleAssignmentSchema)
            return self.filter_and_paginate(
                session=session,
                query=query,
                table=TeamRoleAssignmentSchema,
                filter_model=team_role_assignment_filter_model,
                hydrate=hydrate,
            )

    def delete_team_role_assignment(
        self, team_role_assignment_id: UUID
    ) -> None:
        """Delete a specific role assignment.

        Args:
            team_role_assignment_id: The ID of the specific role assignment

        Raises:
            KeyError: If the role assignment does not exist.
        """
        with Session(self.engine) as session:
            team_role = session.exec(
                select(TeamRoleAssignmentSchema).where(
                    TeamRoleAssignmentSchema.id == team_role_assignment_id
                )
            ).one_or_none()
            if not team_role:
                raise KeyError(
                    f"No team role assignment with id "
                    f"{team_role_assignment_id} exists."
                )

            session.delete(team_role)

            session.commit()

    # ----------------------------- Users -----------------------------

    @classmethod
    @lru_cache(maxsize=1)
    def _get_resource_references(
        cls,
    ) -> List[Tuple[Type[SQLModel], str]]:
        """Get a list of all other table columns that reference the user table.

        Given that this list doesn't change at runtime, we cache it.

        Returns:
            A list of all other table columns that reference the user table
            as a list of tuples of the form
            (<sqlmodel-schema-class>, <attribute-name>).
        """
        from zenml.zen_stores import schemas as zenml_schemas

        # Get a list of attributes that represent relationships to other
        # resources
        resource_attrs = [
            attr
            for attr in UserSchema.__sqlmodel_relationships__.keys()
            if not attr.startswith("_") and attr not in
            # These are not resources owned by the user or  are resources that
            # are deleted automatically when the user is deleted. Secrets in
            # particular are left out because they are automatically deleted
            # even when stored in an external secret store.
            ["teams", "assigned_roles", "api_keys", "auth_devices", "secrets"]
        ]

        # This next part is crucial in preserving scalability: we don't fetch
        # the values of the relationship attributes, because this would
        # potentially load a huge amount of data into memory through
        # lazy-loading. Instead, we use a DB query to count resources
        # associated with the user for each individual resource attribute.

        # To create this query, we need a list of all tables and their foreign
        # keys that point to the user table.
        foreign_keys: List[Tuple[Type[SQLModel], str]] = []
        for resource_attr in resource_attrs:
            # Extract the target schema from the annotation
            annotation = UserSchema.__annotations__[resource_attr]

            # The annotation must be of the form
            # `typing.List[ForwardRef('<schema-class>')]`
            # We need to recover the schema class from the ForwardRef
            assert annotation._name == "List"
            assert annotation.__args__
            schema_ref = annotation.__args__[0]
            assert isinstance(schema_ref, ForwardRef)
            # We pass the zenml_schemas module as the globals dict to
            # _evaluate, because this is where the schema classes are
            # defined
            if sys.version_info < (3, 9):
                # For Python versions <3.9, leave out the third parameter to
                # _evaluate
                target_schema = schema_ref._evaluate(vars(zenml_schemas), {})
            else:
                target_schema = schema_ref._evaluate(
                    vars(zenml_schemas), {}, frozenset()
                )
            assert target_schema is not None
            assert issubclass(target_schema, SQLModel)

            # Next, we need to identify the foreign key attribute in the
            # target table
            table = UserSchema.metadata.tables[target_schema.__tablename__]
            foreign_key_attr = None
            for fk in table.foreign_keys:
                if fk.column.table.name != UserSchema.__tablename__:
                    continue
                if fk.column.name != "id":
                    continue
                assert fk.parent is not None
                foreign_key_attr = fk.parent.name
                break

            assert foreign_key_attr is not None

            foreign_keys.append((target_schema, foreign_key_attr))

        return foreign_keys

    def _account_owns_resources(
        self, account: UserSchema, session: Session
    ) -> bool:
        """Check if the account owns any resources.

        Args:
            account: The account to check.
            session: The database session to use for the query.

        Returns:
            Whether the account owns any resources.
        """
        # Get a list of all other table columns that reference the user table
        resource_attrs = self._get_resource_references()
        for schema, resource_attr in resource_attrs:
            # Check if the user owns any resources of this type
            count = session.scalar(
                select([func.count("*")])
                .select_from(schema)
                .where(getattr(schema, resource_attr) == account.id)
            )
            if count > 0:
                logger.debug(
                    f"User {account.name} owns {count} resources of type "
                    f"{schema.__tablename__}"
                )
                return True

        return False

    def create_user(self, user: UserRequest) -> UserResponse:
        """Creates a new user.

        Args:
            user: User to be created.

        Returns:
            The newly created user.

        Raises:
            EntityExistsError: If a user or service account with the given name
                already exists.
        """
        with Session(self.engine) as session:
            # Check if a user account with the given name already exists
            try:
                self._get_account_schema(
                    user.name,
                    session=session,
                    # Filter out service accounts
                    service_account=False,
                )
                raise EntityExistsError(
                    f"Unable to create user with name '{user.name}': "
                    f"Found an existing user account with this name."
                )
            except KeyError:
                pass

            # Create the user
            new_user = UserSchema.from_user_request(user)
            session.add(new_user)
            session.commit()
            return new_user.to_model(hydrate=True)

    def get_user(
        self,
        user_name_or_id: Optional[Union[str, UUID]] = None,
        include_private: bool = False,
        hydrate: bool = True,
    ) -> UserResponse:
        """Gets a specific user, when no id is specified the active user is returned.

        # noqa: DAR401
        # noqa: DAR402

        Raises a KeyError in case a user with that name or id does not exist.

        For backwards-compatibility reasons, this method can also be called
        to fetch service accounts by their ID.

        Args:
            user_name_or_id: The name or ID of the user to get.
            include_private: Whether to include private user information
            hydrate: Flag deciding whether to hydrate the output model(s)
                by including metadata fields in the response.

        Returns:
            The requested user, if it was found.

        Raises:
            KeyError: If the user does not exist.
        """
        if not user_name_or_id:
            user_name_or_id = self._default_user_name

        with Session(self.engine) as session:
            # If a UUID is passed, we also allow fetching service accounts
            # with that ID.
            service_account: Optional[bool] = False
            if uuid_utils.is_valid_uuid(user_name_or_id):
                service_account = None
            user = self._get_account_schema(
                user_name_or_id,
                session=session,
                service_account=service_account,
            )

            return user.to_model(
                include_private=include_private, hydrate=hydrate
            )

    def get_auth_user(
        self, user_name_or_id: Union[str, UUID]
    ) -> UserAuthModel:
        """Gets the auth model to a specific user.

        Args:
            user_name_or_id: The name or ID of the user to get.

        Returns:
            The requested user, if it was found.
        """
        with Session(self.engine) as session:
            user = self._get_account_schema(
                user_name_or_id, session=session, service_account=False
            )
            return UserAuthModel(
                id=user.id,
                name=user.name,
                full_name=user.full_name,
                email_opted_in=user.email_opted_in,
                active=user.active,
                created=user.created,
                updated=user.updated,
                password=user.password,
                activation_token=user.activation_token,
                is_service_account=False,
            )

    def list_users(
        self,
        user_filter_model: UserFilter,
        hydrate: bool = False,
    ) -> Page[UserResponse]:
        """List all users.

        Args:
            user_filter_model: All filter parameters including pagination
                params.
            hydrate: Flag deciding whether to hydrate the output model(s)
                by including metadata fields in the response.

        Returns:
            A list of all users.
        """
        with Session(self.engine) as session:
            query = select(UserSchema)
            paged_user: Page[UserResponse] = self.filter_and_paginate(
                session=session,
                query=query,
                table=UserSchema,
                filter_model=user_filter_model,
                hydrate=hydrate,
            )
            return paged_user

    def update_user(
        self, user_id: UUID, user_update: UserUpdate
    ) -> UserResponse:
        """Updates an existing user.

        Args:
            user_id: The id of the user to update.
            user_update: The update to be applied to the user.

        Returns:
            The updated user.

        Raises:
            IllegalOperationError: If the request tries to update the username
                for the default user account.
            EntityExistsError: If the request tries to update the username to
                a name that is already taken by another user or service account.
        """
        with Session(self.engine) as session:
            existing_user = self._get_account_schema(
                user_id, session=session, service_account=False
            )

            if (
                user_update.name is not None
                and user_update.name != existing_user.name
            ):
                if existing_user.name == self._default_user_name:
                    raise IllegalOperationError(
                        "The username of the default user account cannot be "
                        "changed."
                    )

                try:
                    self._get_account_schema(
                        user_update.name,
                        session=session,
                        service_account=False,
                    )
                    raise EntityExistsError(
                        f"Unable to update user account with name "
                        f"'{user_update.name}': Found an existing user "
                        "account with this name."
                    )
                except KeyError:
                    pass

            existing_user.update_user(user_update=user_update)
            session.add(existing_user)
            session.commit()

            # Refresh the Model that was just created
            session.refresh(existing_user)
            return existing_user.to_model(hydrate=True)

    def delete_user(self, user_name_or_id: Union[str, UUID]) -> None:
        """Deletes a user.

        Args:
            user_name_or_id: The name or the ID of the user to delete.

        Raises:
            IllegalOperationError: If the user is the default user account or
                if the user already owns resources.
        """
        with Session(self.engine) as session:
            user = self._get_account_schema(
                user_name_or_id, session=session, service_account=False
            )
            if user.name == self._default_user_name:
                raise IllegalOperationError(
                    "The default user account cannot be deleted."
                )
            if self._account_owns_resources(user, session=session):
                raise IllegalOperationError(
                    "The user account has already been used to create "
                    "other resources that it now owns and therefore cannot be "
                    "deleted. Please delete all resources owned by the user "
                    "account or consider deactivating it instead."
                )

            self._trigger_event(StoreEvent.USER_DELETED, user_id=user.id)

            session.delete(user)
            session.commit()

    # ------------------------- User role assignments -------------------------

    def create_user_role_assignment(
        self, user_role_assignment: UserRoleAssignmentRequest
    ) -> UserRoleAssignmentResponse:
        """Assigns a role to a user or team, scoped to a specific workspace.

        Args:
            user_role_assignment: The role assignment to create.

        Returns:
            The created role assignment.

        Raises:
            EntityExistsError: if the role assignment already exists.
        """
        with Session(self.engine) as session:
            role = self._get_role_schema(
                user_role_assignment.role, session=session
            )
            workspace: Optional[WorkspaceSchema] = None
            if user_role_assignment.workspace:
                workspace = self._get_workspace_schema(
                    user_role_assignment.workspace, session=session
                )
            user = self._get_account_schema(
                user_role_assignment.user, session=session
            )
            query = select(UserRoleAssignmentSchema).where(
                UserRoleAssignmentSchema.user_id == user.id,
                UserRoleAssignmentSchema.role_id == role.id,
            )
            if workspace is not None:
                query = query.where(
                    UserRoleAssignmentSchema.workspace_id == workspace.id
                )
            existing_role_assignment = session.exec(query).first()
            if existing_role_assignment is not None:
                raise EntityExistsError(
                    f"Unable to assign role '{role.name}' to user "
                    f"'{user.name}': Role already assigned in this workspace."
                )
            role_assignment = UserRoleAssignmentSchema(
                role_id=role.id,
                user_id=user.id,
                workspace_id=workspace.id if workspace else None,
                role=role,
                user=user,
                workspace=workspace,
            )
            session.add(role_assignment)
            session.commit()
            return role_assignment.to_model(hydrate=True)

    def get_user_role_assignment(
        self, user_role_assignment_id: UUID, hydrate: bool = True
    ) -> UserRoleAssignmentResponse:
        """Gets a role assignment by ID.

        Args:
            user_role_assignment_id: ID of the role assignment to get.
            hydrate: Flag deciding whether to hydrate the output model(s)
                by including metadata fields in the response.

        Returns:
            The role assignment.

        Raises:
            KeyError: If the role assignment does not exist.
        """
        with Session(self.engine) as session:
            user_role = session.exec(
                select(UserRoleAssignmentSchema).where(
                    UserRoleAssignmentSchema.id == user_role_assignment_id
                )
            ).one_or_none()

            if user_role:
                return user_role.to_model(hydrate=hydrate)
            else:
                raise KeyError(
                    f"Unable to get user role assignment with ID "
                    f"'{user_role_assignment_id}': No user role assignment "
                    f"with this ID found."
                )

    def list_user_role_assignments(
        self,
        user_role_assignment_filter_model: UserRoleAssignmentFilter,
        hydrate: bool = False,
    ) -> Page[UserRoleAssignmentResponse]:
        """List all roles assignments matching the given filter criteria.

        Args:
            user_role_assignment_filter_model: All filter parameters including
                pagination params.
            hydrate: Flag deciding whether to hydrate the output model(s)
                by including metadata fields in the response.

        Returns:
            A list of all roles assignments matching the filter criteria.
        """
        with Session(self.engine) as session:
            query = select(UserRoleAssignmentSchema)
            return self.filter_and_paginate(
                session=session,
                query=query,
                table=UserRoleAssignmentSchema,
                filter_model=user_role_assignment_filter_model,
                hydrate=hydrate,
            )

    def delete_user_role_assignment(
        self, user_role_assignment_id: UUID
    ) -> None:
        """Delete a specific role assignment.

        Args:
            user_role_assignment_id: The ID of the specific role assignment.

        Raises:
            KeyError: If the role assignment does not exist.
        """
        with Session(self.engine) as session:
            user_role = session.exec(
                select(UserRoleAssignmentSchema).where(
                    UserRoleAssignmentSchema.id == user_role_assignment_id
                )
            ).one_or_none()
            if not user_role:
                raise KeyError(
                    f"No user role assignment with id "
                    f"{user_role_assignment_id} exists."
                )

            session.delete(user_role)

            session.commit()

    # ----------------------------- Workspaces -----------------------------

    @track_decorator(AnalyticsEvent.CREATED_WORKSPACE)
    def create_workspace(
        self, workspace: WorkspaceRequest
    ) -> WorkspaceResponse:
        """Creates a new workspace.

        Args:
            workspace: The workspace to create.

        Returns:
            The newly created workspace.

        Raises:
            EntityExistsError: If a workspace with the given name already exists.
        """
        with Session(self.engine) as session:
            # Check if workspace with the given name already exists
            existing_workspace = session.exec(
                select(WorkspaceSchema).where(
                    WorkspaceSchema.name == workspace.name
                )
            ).first()
            if existing_workspace is not None:
                raise EntityExistsError(
                    f"Unable to create workspace {workspace.name}: "
                    "A workspace with this name already exists."
                )

            # Create the workspace
            new_workspace = WorkspaceSchema.from_request(workspace)
            session.add(new_workspace)
            session.commit()

            # Explicitly refresh the new_workspace schema
            session.refresh(new_workspace)

            return new_workspace.to_model(hydrate=True)

    def get_workspace(
        self, workspace_name_or_id: Union[str, UUID], hydrate: bool = True
    ) -> WorkspaceResponse:
        """Get an existing workspace by name or ID.

        Args:
            workspace_name_or_id: Name or ID of the workspace to get.
            hydrate: Flag deciding whether to hydrate the output model(s)
                by including metadata fields in the response.

        Returns:
            The requested workspace if one was found.
        """
        with Session(self.engine) as session:
            workspace = self._get_workspace_schema(
                workspace_name_or_id, session=session
            )
        return workspace.to_model(hydrate=hydrate)

    def list_workspaces(
        self,
        workspace_filter_model: WorkspaceFilter,
        hydrate: bool = False,
    ) -> Page[WorkspaceResponse]:
        """List all workspace matching the given filter criteria.

        Args:
            workspace_filter_model: All filter parameters including pagination
                params.
            hydrate: Flag deciding whether to hydrate the output model(s)
                by including metadata fields in the response.

        Returns:
            A list of all workspace matching the filter criteria.
        """
        with Session(self.engine) as session:
            query = select(WorkspaceSchema)
            return self.filter_and_paginate(
                session=session,
                query=query,
                table=WorkspaceSchema,
                filter_model=workspace_filter_model,
                hydrate=hydrate,
            )

    def update_workspace(
        self, workspace_id: UUID, workspace_update: WorkspaceUpdate
    ) -> WorkspaceResponse:
        """Update an existing workspace.

        Args:
            workspace_id: The ID of the workspace to be updated.
            workspace_update: The update to be applied to the workspace.

        Returns:
            The updated workspace.

        Raises:
            IllegalOperationError: if the workspace is the default workspace.
            KeyError: if the workspace does not exist.
        """
        with Session(self.engine) as session:
            existing_workspace = session.exec(
                select(WorkspaceSchema).where(
                    WorkspaceSchema.id == workspace_id
                )
            ).first()
            if existing_workspace is None:
                raise KeyError(
                    f"Unable to update workspace with id "
                    f"'{workspace_id}': Found no"
                    f"existing workspaces with this id."
                )
            if (
                existing_workspace.name == self._default_workspace_name
                and "name" in workspace_update.__fields_set__
                and workspace_update.name != existing_workspace.name
            ):
                raise IllegalOperationError(
                    "The name of the default workspace cannot be changed."
                )

            # Update the workspace
            existing_workspace.update(workspace_update=workspace_update)
            session.add(existing_workspace)
            session.commit()

            # Refresh the Model that was just created
            session.refresh(existing_workspace)
            return existing_workspace.to_model(hydrate=True)

    def delete_workspace(self, workspace_name_or_id: Union[str, UUID]) -> None:
        """Deletes a workspace.

        Args:
            workspace_name_or_id: Name or ID of the workspace to delete.

        Raises:
            IllegalOperationError: If the workspace is the default workspace.
        """
        with Session(self.engine) as session:
            # Check if workspace with the given name exists
            workspace = self._get_workspace_schema(
                workspace_name_or_id, session=session
            )
            if workspace.name == self._default_workspace_name:
                raise IllegalOperationError(
                    "The default workspace cannot be deleted."
                )

            self._trigger_event(
                StoreEvent.WORKSPACE_DELETED, workspace_id=workspace.id
            )

            session.delete(workspace)
            session.commit()

    # =======================
    # Internal helper methods
    # =======================

    def _count_entity(
        self, schema: Type[BaseSchema], workspace_id: Optional[UUID]
    ) -> int:
        """Return count of a given entity, optionally scoped to workspace.

        Args:
            schema: Schema of the Entity
            workspace_id: (Optional) ID of the workspace scope

        Returns:
            Count of the entity as integer.
        """
        with Session(self.engine) as session:
            query = session.query(func.count(schema.id))
            if workspace_id and hasattr(schema, "workspace_id"):
                query = query.filter(schema.workspace_id == workspace_id)

            entity_count = query.scalar()
        return int(entity_count)

    @staticmethod
    def _get_schema_by_name_or_id(
        object_name_or_id: Union[str, UUID],
        schema_class: Type[AnyNamedSchema],
        schema_name: str,
        session: Session,
    ) -> AnyNamedSchema:
        """Query a schema by its 'name' or 'id' field.

        Args:
            object_name_or_id: The name or ID of the object to query.
            schema_class: The schema class to query. E.g., `WorkspaceSchema`.
            schema_name: The name of the schema used for error messages.
                E.g., "workspace".
            session: The database session to use.

        Returns:
            The schema object.

        Raises:
            KeyError: if the object couldn't be found.
            ValueError: if the schema_name isn't provided.
        """
        if object_name_or_id is None:
            raise ValueError(
                f"Unable to get {schema_name}: No {schema_name} ID or name "
                "provided."
            )
        if uuid_utils.is_valid_uuid(object_name_or_id):
            filter_params = schema_class.id == object_name_or_id
            error_msg = (
                f"Unable to get {schema_name} with name or ID "
                f"'{object_name_or_id}': No {schema_name} with this ID found."
            )
        else:
            filter_params = schema_class.name == object_name_or_id
            error_msg = (
                f"Unable to get {schema_name} with name or ID "
                f"'{object_name_or_id}': '{object_name_or_id}' is not a valid "
                f" UUID and no {schema_name} with this name exists."
            )

        schema = session.exec(
            select(schema_class).where(filter_params)
        ).first()

        if schema is None:
            raise KeyError(error_msg)
        return schema

    def _get_workspace_schema(
        self,
        workspace_name_or_id: Union[str, UUID],
        session: Session,
    ) -> WorkspaceSchema:
        """Gets a workspace schema by name or ID.

        This is a helper method that is used in various places to find the
        workspace associated to some other object.

        Args:
            workspace_name_or_id: The name or ID of the workspace to get.
            session: The database session to use.

        Returns:
            The workspace schema.
        """
        return self._get_schema_by_name_or_id(
            object_name_or_id=workspace_name_or_id,
            schema_class=WorkspaceSchema,
            schema_name="workspace",
            session=session,
        )

    def _get_account_schema(
        self,
        account_name_or_id: Union[str, UUID],
        session: Session,
        service_account: Optional[bool] = None,
    ) -> UserSchema:
        """Gets a user account or a service account schema by name or ID.

        This helper method is used to fetch both user accounts and service
        accounts by name or ID. It is required because in the DB, user accounts
        and service accounts are stored using the same UserSchema to make
        it easier to implement resource ownership.

        Args:
            account_name_or_id: The name or ID of the account to get.
            session: The database session to use.
            service_account: Whether to get a service account or a user
                account. If None, both are considered with a priority for
                user accounts if both exist (e.g. with the same name).

        Returns:
            The account schema.

        Raises:
            KeyError: If no account with the given name or ID exists.
        """
        account_type = ""
        query = select(UserSchema)
        if uuid_utils.is_valid_uuid(account_name_or_id):
            query = query.where(UserSchema.id == account_name_or_id)
        else:
            query = query.where(UserSchema.name == account_name_or_id)
        if service_account is not None:
            if service_account is True:
                account_type = "service "
            elif service_account is False:
                account_type = "user "
            query = query.where(
                UserSchema.is_service_account == service_account  # noqa: E712
            )
        error_msg = (
            f"No {account_type}account with the '{account_name_or_id}' name "
            "or ID was found"
        )

        results = session.exec(query).all()

        if len(results) == 0:
            raise KeyError(error_msg)

        if len(results) == 1:
            return results[0]

        # We could have two results if a service account and a user account
        # have the same name. In that case, we return the user account.
        for result in results:
            if not result.is_service_account:
                return result

        raise KeyError(error_msg)

    def _get_team_schema(
        self,
        team_name_or_id: Union[str, UUID],
        session: Session,
    ) -> TeamSchema:
        """Gets a team schema by name or ID.

        This is a helper method that is used in various places to find a team
        by its name or ID.

        Args:
            team_name_or_id: The name or ID of the team to get.
            session: The database session to use.

        Returns:
            The team schema.
        """
        return self._get_schema_by_name_or_id(
            object_name_or_id=team_name_or_id,
            schema_class=TeamSchema,
            schema_name="team",
            session=session,
        )

    def _get_role_schema(
        self,
        role_name_or_id: Union[str, UUID],
        session: Session,
    ) -> RoleSchema:
        """Gets a role schema by name or ID.

        This is a helper method that is used in various places to find a role
        by its name or ID.

        Args:
            role_name_or_id: The name or ID of the role to get.
            session: The database session to use.

        Returns:
            The role schema.
        """
        return self._get_schema_by_name_or_id(
            object_name_or_id=role_name_or_id,
            schema_class=RoleSchema,
            schema_name="role",
            session=session,
        )

    def _get_run_schema(
        self,
        run_name_or_id: Union[str, UUID],
        session: Session,
    ) -> PipelineRunSchema:
        """Gets a run schema by name or ID.

        This is a helper method that is used in various places to find a run
        by its name or ID.

        Args:
            run_name_or_id: The name or ID of the run to get.
            session: The database session to use.

        Returns:
            The run schema.
        """
        return self._get_schema_by_name_or_id(
            object_name_or_id=run_name_or_id,
            schema_class=PipelineRunSchema,
            schema_name="run",
            session=session,
        )

    def _get_model_schema(
        self,
        model_name_or_id: Union[str, UUID],
        session: Session,
    ) -> ModelSchema:
        """Gets a model schema by name or ID.

        This is a helper method that is used in various places to find a model
        by its name or ID.

        Args:
            model_name_or_id: The name or ID of the model to get.
            session: The database session to use.

        Returns:
            The model schema.
        """
        return self._get_schema_by_name_or_id(
            object_name_or_id=model_name_or_id,
            schema_class=ModelSchema,
            schema_name="model",
            session=session,
        )

    def _get_tag_schema(
        self,
        tag_name_or_id: Union[str, UUID],
        session: Session,
    ) -> TagSchema:
        """Gets a tag schema by name or ID.

        This is a helper method that is used in various places to find a tag
        by its name or ID.

        Args:
            tag_name_or_id: The name or ID of the tag to get.
            session: The database session to use.

        Returns:
            The tag schema.
        """
        return self._get_schema_by_name_or_id(
            object_name_or_id=tag_name_or_id,
            schema_class=TagSchema,
            schema_name=TagSchema.__tablename__,
            session=session,
        )

    def _get_tag_model_schema(
        self,
        tag_resource_id: Union[str, UUID],
        session: Session,
    ) -> TagResourceSchema:
        """Gets a tag model schema by name or ID.

        Args:
            tag_resource_id: The ID of the tag resource relation to get.
            session: The database session to use.

        Returns:
            The tag resource schema.

        Raises:
            KeyError: if entity not found.
        """
        with Session(self.engine) as session:
            schema = session.exec(
                select(TagResourceSchema).where(
                    TagResourceSchema.id == tag_resource_id
                )
            ).first()
            if schema is None:
                raise KeyError(
                    f"Unable to get {TagResourceSchema.__tablename__} with name or ID "
                    f"'{tag_resource_id}': No {TagResourceSchema.__tablename__} with this ID found."
                )
            return schema

    @staticmethod
    def _create_or_reuse_code_reference(
        session: Session,
        workspace_id: UUID,
        code_reference: Optional["CodeReferenceRequest"],
    ) -> Optional[UUID]:
        """Creates or reuses a code reference.

        Args:
            session: The database session to use.
            workspace_id: ID of the workspace in which the code reference
                should be.
            code_reference: Request of the reference to create.

        Returns:
            The code reference ID.
        """
        if not code_reference:
            return None

        existing_reference = session.exec(
            select(CodeReferenceSchema)
            .where(CodeReferenceSchema.workspace_id == workspace_id)
            .where(
                CodeReferenceSchema.code_repository_id
                == code_reference.code_repository
            )
            .where(CodeReferenceSchema.commit == code_reference.commit)
            .where(
                CodeReferenceSchema.subdirectory == code_reference.subdirectory
            )
        ).first()
        if existing_reference is not None:
            return existing_reference.id

        new_reference = CodeReferenceSchema.from_request(
            code_reference, workspace_id=workspace_id
        )

        session.add(new_reference)
        return new_reference.id

    ########
    # Model
    ########

    def create_model(self, model: ModelRequestModel) -> ModelResponseModel:
        """Creates a new model.

        Args:
            model: the Model to be created.

        Returns:
            The newly created model.

        Raises:
            EntityExistsError: If a workspace with the given name already exists.
        """
        with Session(self.engine) as session:
            existing_model = session.exec(
                select(ModelSchema).where(ModelSchema.name == model.name)
            ).first()
            if existing_model is not None:
                raise EntityExistsError(
                    f"Unable to create model {model.name}: "
                    "A model with this name already exists."
                )

            model_schema = ModelSchema.from_request(model)
            session.add(model_schema)

            if model.tags:
                self._attach_tags_to_resource(
                    tag_names=model.tags,
                    resource_id=model_schema.id,
                    resource_type=TaggableResourceTypes.MODEL,
                )
            session.commit()
            return ModelSchema.to_model(model_schema)

    def get_model(
        self, model_name_or_id: Union[str, UUID]
    ) -> ModelResponseModel:
        """Get an existing model.

        Args:
            model_name_or_id: name or id of the model to be retrieved.

        Raises:
            KeyError: specified ID or name not found.

        Returns:
            The model of interest.
        """
        with Session(self.engine) as session:
            model = self._get_model_schema(
                model_name_or_id=model_name_or_id, session=session
            )
            if model is None:
                raise KeyError(
                    f"Unable to get model with ID `{model_name_or_id}`: "
                    f"No model with this ID found."
                )
            return ModelSchema.to_model(model)

    def list_models(
        self,
        model_filter_model: ModelFilterModel,
    ) -> Page[ModelResponseModel]:
        """Get all models by filter.

        Args:
            model_filter_model: All filter parameters including pagination
                params.

        Returns:
            A page of all models.
        """
        with Session(self.engine) as session:
            query = select(ModelSchema)
            return self.filter_and_paginate(
                session=session,
                query=query,
                table=ModelSchema,
                filter_model=model_filter_model,
            )

    def delete_model(self, model_name_or_id: Union[str, UUID]) -> None:
        """Deletes a model.

        Args:
            model_name_or_id: name or id of the model to be deleted.

        Raises:
            KeyError: specified ID or name not found.
        """
        with Session(self.engine) as session:
            model = self._get_model_schema(
                model_name_or_id=model_name_or_id, session=session
            )
            if model is None:
                raise KeyError(
                    f"Unable to delete model with ID `{model_name_or_id}`: "
                    f"No model with this ID found."
                )
            session.delete(model)
            session.commit()

    def update_model(
        self,
        model_id: UUID,
        model_update: ModelUpdateModel,
    ) -> ModelResponseModel:
        """Updates an existing model.

        Args:
            model_id: UUID of the model to be updated.
            model_update: the Model to be updated.

        Raises:
            KeyError: specified ID not found.

        Returns:
            The updated model.
        """
        with Session(self.engine) as session:
            existing_model = session.exec(
                select(ModelSchema).where(ModelSchema.id == model_id)
            ).first()

            if not existing_model:
                raise KeyError(f"Model with ID {model_id} not found.")

            if model_update.add_tags:
                self._attach_tags_to_resource(
                    tag_names=model_update.add_tags,
                    resource_id=existing_model.id,
                    resource_type=TaggableResourceTypes.MODEL,
                )
            model_update.add_tags = None
            if model_update.remove_tags:
                self._detach_tags_from_resource(
                    tag_names=model_update.remove_tags,
                    resource_id=existing_model.id,
                    resource_type=TaggableResourceTypes.MODEL,
                )
            model_update.remove_tags = None

            existing_model.update(model_update=model_update)

            session.add(existing_model)
            session.commit()

            # Refresh the Model that was just created
            session.refresh(existing_model)
            return existing_model.to_model()

    #################
    # Model Versions
    #################

    def create_model_version(
        self, model_version: ModelVersionRequestModel
    ) -> ModelVersionResponseModel:
        """Creates a new model version.

        Args:
            model_version: the Model Version to be created.

        Returns:
            The newly created model version.

        Raises:
            ValueError: If `number` is not None during model version creation.
            EntityExistsError: If a workspace with the given name already exists.
        """
        if model_version.number is not None:
            raise ValueError(
                "`number` field  must be None during model version creation."
            )
        with Session(self.engine) as session:
            model = self.get_model(model_version.model)
            existing_model_version = session.exec(
                select(ModelVersionSchema)
                .where(ModelVersionSchema.model_id == model.id)
                .where(ModelVersionSchema.name == model_version.name)
            ).first()
            if existing_model_version is not None:
                raise EntityExistsError(
                    f"Unable to create model version {model_version.name}: "
                    f"A model version with this name already exists in {model.name} model."
                )

            all_versions = session.exec(
                select(ModelVersionSchema)
                .where(ModelVersionSchema.model_id == model.id)
                .order_by(ModelVersionSchema.number.desc())  # type: ignore[attr-defined]
            ).first()

            model_version.number = (
                all_versions.number + 1 if all_versions else 1
            )

            if model_version.name is None:
                model_version.name = str(model_version.number)

            model_version_schema = ModelVersionSchema.from_request(
                model_version
            )
            session.add(model_version_schema)

            session.commit()
            return model_version_schema.to_model()

    def get_model_version(
        self, model_version_id: UUID
    ) -> ModelVersionResponseModel:
        """Get an existing model version.

        Args:
            model_version_id: name, id, stage or number of the model version to
                be retrieved. If skipped - latest is retrieved.

        Returns:
            The model version of interest.

        Raises:
            KeyError: specified ID or name not found.
        """
        with Session(self.engine) as session:
            model_version = self._get_schema_by_name_or_id(
                object_name_or_id=model_version_id,
                schema_class=ModelVersionSchema,
                schema_name="model_version",
                session=session,
            )
            if model_version is None:
                raise KeyError(
                    f"Unable to get model version with ID "
                    f"`{model_version_id}`: No model version with this "
                    f"ID found."
                )
            return model_version.to_model()

    def list_model_versions(
        self,
        model_version_filter_model: ModelVersionFilterModel,
        model_name_or_id: Optional[Union[str, UUID]] = None,
    ) -> Page[ModelVersionResponseModel]:
        """Get all model versions by filter.

        Args:
            model_name_or_id: name or id of the model containing the model versions.
            model_version_filter_model: All filter parameters including pagination
                params.

        Returns:
            A page of all model versions.
        """
        with Session(self.engine) as session:
            if model_name_or_id:
                model = self.get_model(model_name_or_id)
                model_version_filter_model.set_scope_model(model.id)

            query = select(ModelVersionSchema)
            return self.filter_and_paginate(
                session=session,
                query=query,
                table=ModelVersionSchema,
                filter_model=model_version_filter_model,
            )

    def delete_model_version(
        self,
        model_version_id: UUID,
    ) -> None:
        """Deletes a model version.

        Args:
            model_version_id: name or id of the model version to be deleted.

        Raises:
            KeyError: specified ID or name not found.
        """
        with Session(self.engine) as session:
            query = select(ModelVersionSchema).where(
                ModelVersionSchema.id == model_version_id
            )
            model_version = session.exec(query).first()
            if model_version is None:
                raise KeyError(
                    f"Unable to delete model version with id `{model_version_id}`: "
                    f"No model version with this id found."
                )
            session.delete(model_version)
            session.commit()

    def update_model_version(
        self,
        model_version_id: UUID,
        model_version_update_model: ModelVersionUpdateModel,
    ) -> ModelVersionResponseModel:
        """Get all model versions by filter.

        Args:
            model_version_id: The ID of model version to be updated.
            model_version_update_model: The model version to be updated.

        Returns:
            An updated model version.

        Raises:
            KeyError: If the model version not found
            RuntimeError: If there is a model version with target stage, but `force` flag is off
        """
        with Session(self.engine) as session:
            existing_model_version = session.exec(
                select(ModelVersionSchema)
                .where(
                    ModelVersionSchema.model_id
                    == model_version_update_model.model
                )
                .where(ModelVersionSchema.id == model_version_id)
            ).first()

            if not existing_model_version:
                raise KeyError(f"Model version {model_version_id} not found.")

            stage = None
            if (stage_ := model_version_update_model.stage) is not None:
                stage = getattr(stage_, "value", stage_)

                existing_model_version_in_target_stage = session.exec(
                    select(ModelVersionSchema)
                    .where(
                        ModelVersionSchema.model_id
                        == model_version_update_model.model
                    )
                    .where(ModelVersionSchema.stage == stage)
                ).first()

                if (
                    existing_model_version_in_target_stage is not None
                    and existing_model_version_in_target_stage.id
                    != existing_model_version.id
                ):
                    if not model_version_update_model.force:
                        raise RuntimeError(
                            f"Model version {existing_model_version_in_target_stage.name} is "
                            f"in {stage}, but `force` flag is False."
                        )
                    else:
                        existing_model_version_in_target_stage.update(
                            target_stage=ModelStages.ARCHIVED.value
                        )
                        session.add(existing_model_version_in_target_stage)

                        logger.info(
                            f"Model version {existing_model_version_in_target_stage.name} has been set to {ModelStages.ARCHIVED.value}."
                        )

            existing_model_version.update(
                target_stage=stage,
                target_name=model_version_update_model.name,
            )
            session.add(existing_model_version)
            session.commit()
            session.refresh(existing_model_version)

            return existing_model_version.to_model()

    ###########################
    # Model Versions Artifacts
    ###########################

    def create_model_version_artifact_link(
        self, model_version_artifact_link: ModelVersionArtifactRequestModel
    ) -> ModelVersionArtifactResponseModel:
        """Creates a new model version link.

        Args:
            model_version_artifact_link: the Model Version to Artifact Link to be created.

        Returns:
            The newly created model version to artifact link.
        """
        with Session(self.engine) as session:
            # If the link already exists, return it
            existing_model_version_artifact_link = session.exec(
                select(ModelVersionArtifactSchema)
                .where(
                    ModelVersionArtifactSchema.model_version_id
                    == model_version_artifact_link.model_version
                )
                .where(
                    ModelVersionArtifactSchema.artifact_id
                    == model_version_artifact_link.artifact,
                )
            ).first()
            if existing_model_version_artifact_link is not None:
                return existing_model_version_artifact_link.to_model()

            model_version_artifact_link_schema = (
                ModelVersionArtifactSchema.from_request(
                    model_version_artifact_request=model_version_artifact_link,
                )
            )
            session.add(model_version_artifact_link_schema)
            session.commit()
            return model_version_artifact_link_schema.to_model()

    def list_model_version_artifact_links(
        self,
        model_version_id: UUID,
        model_version_artifact_link_filter_model: ModelVersionArtifactFilterModel,
    ) -> Page[ModelVersionArtifactResponseModel]:
        """Get all model version to artifact links by filter.

        Args:
            model_version_id: ID of the model version containing the link.
            model_version_artifact_link_filter_model: All filter parameters including pagination
                params.

        Returns:
            A page of all model version to artifact links.
        """
        with Session(self.engine) as session:
<<<<<<< HEAD
            query = select(ModelVersionArtifactSchema)

            # issue: https://github.com/tiangolo/sqlmodel/issues/109
            model_version_artifact_link_filter_model.set_scope_model(
                model_name_or_id
            )
=======
>>>>>>> 3f06da99
            model_version_artifact_link_filter_model.set_scope_model_version(
                model_version_id
            )
<<<<<<< HEAD
            if model_version_artifact_link_filter_model.only_artifacts:
                query = query.where(
                    ModelVersionArtifactSchema.is_model_object
                    == False  # noqa: E712
                ).where(
                    ModelVersionArtifactSchema.is_deployment
                    == False  # noqa: E712
                )
            elif model_version_artifact_link_filter_model.only_deployments:
                query = query.where(ModelVersionArtifactSchema.is_deployment)
            elif model_version_artifact_link_filter_model.only_model_objects:
                query = query.where(ModelVersionArtifactSchema.is_model_object)

            model_version_artifact_link_filter_model.only_artifacts = None
            model_version_artifact_link_filter_model.only_deployments = None
            model_version_artifact_link_filter_model.only_model_objects = None
=======
            if model_version_artifact_link_filter_model.only_data_artifacts:
                query = (
                    select(ModelVersionArtifactSchema)
                    .where(
                        ModelVersionArtifactSchema.is_model_artifact
                        == False  # noqa: E712
                    )
                    .where(
                        ModelVersionArtifactSchema.is_endpoint_artifact
                        == False  # noqa: E712
                    )
                    .where(
                        ModelVersionArtifactSchema.artifact
                        != None  # noqa: E712, E711
                    )
                )
            elif (
                model_version_artifact_link_filter_model.only_endpoint_artifacts
            ):
                query = (
                    select(ModelVersionArtifactSchema)
                    .where(ModelVersionArtifactSchema.is_endpoint_artifact)
                    .where(
                        ModelVersionArtifactSchema.is_model_artifact
                        == False  # noqa: E712
                    )
                    .where(
                        ModelVersionArtifactSchema.artifact
                        != None  # noqa: E712, E711
                    )
                )
            elif model_version_artifact_link_filter_model.only_model_artifacts:
                query = (
                    select(ModelVersionArtifactSchema)
                    .where(ModelVersionArtifactSchema.is_model_artifact)
                    .where(
                        ModelVersionArtifactSchema.is_endpoint_artifact
                        == False  # noqa: E712
                    )
                    .where(
                        ModelVersionArtifactSchema.artifact
                        != None  # noqa: E712, E711
                    )
                )
            else:
                query = select(ModelVersionArtifactSchema)
            model_version_artifact_link_filter_model.only_data_artifacts = None
            model_version_artifact_link_filter_model.only_endpoint_artifacts = (
                None
            )
            model_version_artifact_link_filter_model.only_model_artifacts = (
                None
            )
>>>>>>> 3f06da99
            return self.filter_and_paginate(
                session=session,
                query=query,
                table=ModelVersionArtifactSchema,
                filter_model=model_version_artifact_link_filter_model,
            )

    def delete_model_version_artifact_link(
        self,
        model_version_id: UUID,
        model_version_artifact_link_name_or_id: Union[str, UUID],
    ) -> None:
        """Deletes a model version to artifact link.

        Args:
            model_version_id: ID of the model version containing the link.
            model_version_artifact_link_name_or_id: name or ID of the model version to artifact link to be deleted.

        Raises:
            KeyError: specified ID or name not found.
        """
        with Session(self.engine) as session:
            model_version = self.get_model_version(model_version_id)
            query = select(ModelVersionArtifactSchema).where(
                ModelVersionArtifactSchema.model_version_id == model_version.id
            )
            try:
                UUID(str(model_version_artifact_link_name_or_id))
                query = query.where(
                    ModelVersionArtifactSchema.id
                    == model_version_artifact_link_name_or_id
                )
            except ValueError:
                query = query.where(
                    ArtifactSchema.name
                    == model_version_artifact_link_name_or_id
                ).where(
                    ModelVersionArtifactSchema.artifact == ArtifactSchema.id
                )

            model_version_artifact_link = session.exec(query).first()
            if model_version_artifact_link is None:
                raise KeyError(
                    f"Unable to delete model version link with name or ID "
                    f"`{model_version_artifact_link_name_or_id}`: "
                    f"No model version link with this name found."
                )

            session.delete(model_version_artifact_link)
            session.commit()

    ###############################
    # Model Versions Pipeline Runs
    ###############################

    def create_model_version_pipeline_run_link(
        self,
        model_version_pipeline_run_link: ModelVersionPipelineRunRequestModel,
    ) -> ModelVersionPipelineRunResponseModel:
        """Creates a new model version to pipeline run link.

        Args:
            model_version_pipeline_run_link: the Model Version to Pipeline Run Link to be created.

        Returns:
            - If Model Version to Pipeline Run Link already exists - returns the existing link.
            - Otherwise, returns the newly created model version to pipeline run link.
        """
        with Session(self.engine) as session:
            # If the link already exists, return it
            existing_model_version_pipeline_run_link = session.exec(
                select(ModelVersionPipelineRunSchema)
                .where(
                    ModelVersionPipelineRunSchema.model_version_id
                    == model_version_pipeline_run_link.model_version
                )
                .where(
                    ModelVersionPipelineRunSchema.pipeline_run_id
                    == model_version_pipeline_run_link.pipeline_run,
                )
            ).first()
            if existing_model_version_pipeline_run_link is not None:
                return existing_model_version_pipeline_run_link.to_model()

            # Otherwise, create a new link
            model_version_pipeline_run_link_schema = (
                ModelVersionPipelineRunSchema.from_request(
                    model_version_pipeline_run_link
                )
            )
            session.add(model_version_pipeline_run_link_schema)
            session.commit()
            return model_version_pipeline_run_link_schema.to_model()

    def list_model_version_pipeline_run_links(
        self,
        model_version_id: UUID,
        model_version_pipeline_run_link_filter_model: ModelVersionPipelineRunFilterModel,
    ) -> Page[ModelVersionPipelineRunResponseModel]:
        """Get all model version to pipeline run links by filter.

        Args:
            model_version_id: name or ID of the model version containing the link.
            model_version_pipeline_run_link_filter_model: All filter parameters including pagination
                params.

        Returns:
            A page of all model version to pipeline run links.
        """
        with Session(self.engine) as session:
            model_version_pipeline_run_link_filter_model.set_scope_model_version(
                model_version_id
            )
            return self.filter_and_paginate(
                session=session,
                query=select(ModelVersionPipelineRunSchema),
                table=ModelVersionPipelineRunSchema,
                filter_model=model_version_pipeline_run_link_filter_model,
            )

    def delete_model_version_pipeline_run_link(
        self,
        model_version_id: UUID,
        model_version_pipeline_run_link_name_or_id: Union[str, UUID],
    ) -> None:
        """Deletes a model version to pipeline run link.

        Args:
            model_version_id: name or ID of the model version containing the link.
            model_version_pipeline_run_link_name_or_id: name or ID of the model version to pipeline run link to be deleted.

        Raises:
            KeyError: specified ID not found.
        """
        with Session(self.engine) as session:
            model_version = self.get_model_version(
                model_version_id=model_version_id
            )
            query = select(ModelVersionPipelineRunSchema).where(
                ModelVersionPipelineRunSchema.model_version_id
                == model_version.id
            )
            try:
                UUID(str(model_version_pipeline_run_link_name_or_id))
                query = query.where(
                    ModelVersionPipelineRunSchema.id
                    == model_version_pipeline_run_link_name_or_id
                )
            except ValueError:
                query = query.where(
                    ModelVersionPipelineRunSchema.pipeline_run.name
                    == model_version_pipeline_run_link_name_or_id
                )

            model_version_pipeline_run_link = session.exec(query).first()
            if model_version_pipeline_run_link is None:
                raise KeyError(
                    f"Unable to delete model version link with name "
                    f"`{model_version_pipeline_run_link_name_or_id}`: "
                    f"No model version link with this name found."
                )

            session.delete(model_version_pipeline_run_link)
            session.commit()

    #################
    # Tags
    #################

    def _attach_tags_to_resource(
        self,
        tag_names: List[str],
        resource_id: UUID,
        resource_type: TaggableResourceTypes,
    ) -> None:
        """Creates a tag<>resource link if not present.

        Args:
            tag_names: The list of names of the tags.
            resource_id: The id of the resource.
            resource_type: The type of the resource to create link with.
        """
        for tag_name in tag_names:
            try:
                tag = self.get_tag(tag_name)
            except KeyError:
                tag = self.create_tag(TagRequestModel(name=tag_name))
            try:
                self.create_tag_resource(
                    TagResourceRequestModel(
                        tag_id=tag.id,
                        resource_id=resource_id,
                        resource_type=resource_type,
                    )
                )
            except EntityExistsError:
                pass

    def _detach_tags_from_resource(
        self,
        tag_names: List[str],
        resource_id: UUID,
        resource_type: TaggableResourceTypes,
    ) -> None:
        """Deletes tag<>resource link if present.

        Args:
            tag_names: The list of names of the tags.
            resource_id: The id of the resource.
            resource_type: The type of the resource to create link with.
        """
        from zenml.utils.tag_utils import _get_tag_resource_id

        for tag_name in tag_names:
            try:
                tag = self.get_tag(tag_name)
                self.delete_tag_resource(
                    tag_resource_id=_get_tag_resource_id(tag.id, resource_id),
                    resource_type=resource_type,
                )
            except KeyError:
                pass

    def create_tag(self, tag: TagRequestModel) -> TagResponseModel:
        """Creates a new tag.

        Args:
            tag: the tag to be created.

        Returns:
            The newly created tag.

        Raises:
            EntityExistsError: If a tag with the given name already exists.
        """
        with Session(self.engine) as session:
            existing_tag = session.exec(
                select(TagSchema).where(TagSchema.name == tag.name)
            ).first()
            if existing_tag is not None:
                raise EntityExistsError(
                    f"Unable to create tag {tag.name}: "
                    "A tag with this name already exists."
                )

            tag_schema = TagSchema.from_request(tag)
            session.add(tag_schema)

            session.commit()
            return TagSchema.to_model(tag_schema)

    def delete_tag(
        self,
        tag_name_or_id: Union[str, UUID],
    ) -> None:
        """Deletes a tag.

        Args:
            tag_name_or_id: name or id of the tag to delete.

        Raises:
            KeyError: specified ID or name not found.
        """
        with Session(self.engine) as session:
            tag = self._get_tag_schema(
                tag_name_or_id=tag_name_or_id, session=session
            )
            if tag is None:
                raise KeyError(
                    f"Unable to delete tag with ID `{tag_name_or_id}`: "
                    f"No tag with this ID found."
                )
            session.delete(tag)
            session.commit()

    def get_tag(
        self,
        tag_name_or_id: Union[str, UUID],
    ) -> TagResponseModel:
        """Get an existing tag.

        Args:
            tag_name_or_id: name or id of the tag to be retrieved.

        Returns:
            The tag of interest.

        Raises:
            KeyError: specified ID or name not found.
        """
        with Session(self.engine) as session:
            tag = self._get_tag_schema(
                tag_name_or_id=tag_name_or_id, session=session
            )
            if tag is None:
                raise KeyError(
                    f"Unable to get tag with ID `{tag_name_or_id}`: "
                    f"No tag with this ID found."
                )
            return TagSchema.to_model(tag)

    def list_tags(
        self,
        tag_filter_model: TagFilterModel,
    ) -> Page[TagResponseModel]:
        """Get all tags by filter.

        Args:
            tag_filter_model: All filter parameters including pagination params.

        Returns:
            A page of all tags.
        """
        with Session(self.engine) as session:
            query = select(TagSchema)
            return self.filter_and_paginate(
                session=session,
                query=query,
                table=TagSchema,
                filter_model=tag_filter_model,
            )

    def update_tag(
        self,
        tag_name_or_id: Union[str, UUID],
        tag_update_model: TagUpdateModel,
    ) -> TagResponseModel:
        """Update tag.

        Args:
            tag_name_or_id: name or id of the tag to be updated.
            tag_update_model: Tag to use for the update.

        Returns:
            An updated tag.

        Raises:
            KeyError: If the tag is not found
        """
        with Session(self.engine) as session:
            tag = self._get_tag_schema(
                tag_name_or_id=tag_name_or_id, session=session
            )

            if not tag:
                raise KeyError(f"Tag with ID `{tag_name_or_id}` not found.")

            tag.update(update=tag_update_model)
            session.add(tag)
            session.commit()

            # Refresh the tag that was just created
            session.refresh(tag)
            return tag.to_model()

    ####################
    # Tags <> resources
    ####################

    def create_tag_resource(
        self, tag_resource: TagResourceRequestModel
    ) -> TagResourceResponseModel:
        """Creates a new tag resource relationship.

        Args:
            tag_resource: the tag resource relationship to be created.

        Returns:
            The newly created tag resource relationship.

        Raises:
            EntityExistsError: If a tag resource relationship with the given configuration.
        """
        with Session(self.engine) as session:
            existing_tag_resource = session.exec(
                select(TagResourceSchema).where(
                    TagResourceSchema.id == tag_resource.tag_resource_id
                )
            ).first()
            if existing_tag_resource is not None:
                raise EntityExistsError(
                    f"Unable to create a tag {tag_resource.resource_type.name.lower()} "
                    f"relationship with IDs `{tag_resource.tag_id}`|`{tag_resource.resource_id}`. "
                    "This relationship already exists."
                )

            tag_resource_schema = TagResourceSchema.from_request(tag_resource)
            session.add(tag_resource_schema)

            session.commit()
            return TagResourceSchema.to_model(tag_resource_schema)

    def delete_tag_resource(
        self,
        tag_resource_id: UUID,
        resource_type: TaggableResourceTypes,
    ) -> None:
        """Deletes a tag resource relationship.

        Args:
            tag_resource_id: id of the tag<>resource to delete.
            resource_type: The type of the resource to create link with.

        Raises:
            KeyError: specified ID not found.
            RuntimeError: on resource type mismatch.
        """
        with Session(self.engine) as session:
            tag_model = self._get_tag_model_schema(
                tag_resource_id=tag_resource_id,
                session=session,
            )
            if tag_model is None:
                raise KeyError(
                    f"Unable to delete tag<>resource with ID `{tag_resource_id}`: "
                    f"No tag<>resource with these ID found."
                )
            if tag_model.resource_type != resource_type.value:
                raise RuntimeError(
                    f"Unable to delete tag<>resource with ID `{tag_resource_id}`: "
                    f"Resource type in request `{resource_type.value}` do not match "
                    f"resource type defined in database `{tag_model.resource_type}`."
                )
            session.delete(tag_model)
            session.commit()<|MERGE_RESOLUTION|>--- conflicted
+++ resolved
@@ -50,11 +50,7 @@
     OperationalError,
 )
 from sqlalchemy.orm import noload
-<<<<<<< HEAD
-from sqlmodel import Session, create_engine, or_, select
-=======
-from sqlmodel import Session, SQLModel, and_, create_engine, or_, select
->>>>>>> 3f06da99
+from sqlmodel import Session, SQLModel, create_engine, or_, select
 from sqlmodel.sql.expression import Select, SelectOfScalar
 
 from zenml.analytics.enums import AnalyticsEvent
@@ -97,6 +93,7 @@
     ArtifactFilter,
     ArtifactRequest,
     ArtifactResponse,
+    ArtifactUpdate,
     ArtifactVisualizationResponse,
     BaseFilter,
     BaseResponse,
@@ -211,11 +208,6 @@
     WorkspaceResponse,
     WorkspaceUpdate,
 )
-<<<<<<< HEAD
-from zenml.models.artifact_models import ArtifactUpdateModel
-from zenml.models.constants import TEXT_FIELD_MAX_LENGTH
-=======
->>>>>>> 3f06da99
 from zenml.service_connectors.service_connector_registry import (
     service_connector_registry,
 )
@@ -1478,6 +1470,33 @@
                 hydrate=hydrate,
             )
 
+    def update_artifact(
+        self, artifact_id: UUID, artifact_update: ArtifactUpdate
+    ) -> ArtifactResponse:
+        """Updates an artifact.
+
+        Args:
+            artifact_id: The ID of the artifact to update.
+            artifact_update: The update to be applied to the artifact.
+
+        Returns:
+            The updated artifact.
+
+        Raises:
+            KeyError: if the artifact doesn't exist.
+        """
+        with Session(self.engine) as session:
+            existing_artifact = session.exec(
+                select(ArtifactSchema).where(ArtifactSchema.id == artifact_id)
+            ).first()
+            if not existing_artifact:
+                raise KeyError(f"Artifact with ID {artifact_id} not found.")
+            existing_artifact.update(artifact_update=artifact_update)
+            session.add(existing_artifact)
+            session.commit()
+            session.refresh(existing_artifact)
+            return existing_artifact.to_model()
+
     def delete_artifact(self, artifact_id: UUID) -> None:
         """Deletes an artifact.
 
@@ -4359,27 +4378,6 @@
             session.exec(query).unique().all()
         )
 
-<<<<<<< HEAD
-            # Save input artifact IDs into the database.
-            for input_name, artifact_id in step_run.inputs.items():
-                self._set_run_step_input_artifact(
-                    run_step_id=step_schema.id,
-                    artifact_id=artifact_id,
-                    name=input_name,
-                    input_type=StepRunInputArtifactType.DEFAULT,
-                    session=session,
-                )
-
-            # Save output artifact IDs into the database.
-            for output_name, artifact_id in step_run.outputs.items():
-                self._set_run_step_output_artifact(
-                    step_run_id=step_schema.id,
-                    artifact_id=artifact_id,
-                    name=output_name,
-                    output_type=StepRunOutputArtifactType.DEFAULT,
-                    session=session,
-                )
-=======
         # filter out items that don't match the resource type
         if filter_model.resource_type:
             items = [
@@ -4393,7 +4391,6 @@
             items = [
                 item for item in items if item.has_labels(filter_model.labels)
             ]
->>>>>>> 3f06da99
 
         return items
 
@@ -4472,24 +4469,6 @@
             secrets=updated_connector.secrets,
         )
 
-<<<<<<< HEAD
-    def _set_run_step_input_artifact(
-        self,
-        run_step_id: UUID,
-        artifact_id: UUID,
-        name: str,
-        input_type: StepRunInputArtifactType,
-        session: Session,
-    ) -> None:
-        """Sets an artifact as an input of a step run.
-
-        Args:
-            run_step_id: The ID of the step run.
-            artifact_id: The ID of the artifact.
-            name: The name of the input in the step run.
-            input_type: In which way the artifact was loaded in the step.
-            session: The database session to use.
-=======
     def verify_service_connector_config(
         self,
         service_connector: ServiceConnectorRequest,
@@ -4501,7 +4480,6 @@
             service_connector: The service connector configuration to verify.
             list_resources: If True, the list of all resources accessible
                 through the service connector is returned.
->>>>>>> 3f06da99
 
         Returns:
             The list of resources that the service connector configuration has
@@ -4529,14 +4507,6 @@
                 through the service connector and matching the supplied resource
                 type and ID are returned.
 
-<<<<<<< HEAD
-        # Save the input assignment in the database.
-        assignment = StepRunInputArtifactSchema(
-            step_id=run_step_id,
-            artifact_id=artifact_id,
-            name=name,
-            type=input_type,
-=======
         Returns:
             The list of resources that the service connector has access to,
             scoped to the supplied resource type and ID, if provided.
@@ -4545,7 +4515,6 @@
 
         connector_instance = service_connector_registry.instantiate_connector(
             model=connector
->>>>>>> 3f06da99
         )
 
         return connector_instance.verify(
@@ -4556,22 +4525,6 @@
 
     def get_service_connector_client(
         self,
-<<<<<<< HEAD
-        step_run_id: UUID,
-        artifact_id: UUID,
-        name: str,
-        output_type: StepRunOutputArtifactType,
-        session: Session,
-    ) -> None:
-        """Sets an artifact as an output of a step run.
-
-        Args:
-            step_run_id: The ID of the step run.
-            artifact_id: The ID of the artifact.
-            name: The name of the output in the step run.
-            output_type: In which way the artifact was saved by the step.
-            session: The database session to use.
-=======
         service_connector_id: UUID,
         resource_type: Optional[str] = None,
         resource_id: Optional[str] = None,
@@ -4582,7 +4535,6 @@
             service_connector_id: The ID of the base service connector to use.
             resource_type: The type of resource to get a client for.
             resource_id: The ID of the resource to get a client for.
->>>>>>> 3f06da99
 
         Returns:
             A service connector client that can be used to access the given
@@ -4600,14 +4552,6 @@
             resource_id=resource_id,
         )
 
-<<<<<<< HEAD
-        # Save the output assignment in the database.
-        assignment = StepRunOutputArtifactSchema(
-            step_id=step_run_id,
-            artifact_id=artifact_id,
-            name=name,
-            type=output_type,
-=======
         # Return the model for the connector client
         connector = connector_client.to_response_model(
             user=connector.user,
@@ -4615,7 +4559,6 @@
             is_shared=connector.is_shared,
             description=connector.description,
             labels=connector.labels,
->>>>>>> 3f06da99
         )
 
         self._populate_connector_type(connector)
@@ -4804,7 +4747,447 @@
                 for component_id in component_ids
             ]
 
-<<<<<<< HEAD
+            defined_components = session.exec(
+                select(StackComponentSchema).where(or_(*filters))
+            ).all()
+
+            new_stack_schema = StackSchema(
+                workspace_id=stack.workspace,
+                user_id=stack.user,
+                is_shared=stack.is_shared,
+                stack_spec_path=stack.stack_spec_path,
+                name=stack.name,
+                description=stack.description,
+                components=defined_components,
+            )
+
+            session.add(new_stack_schema)
+            session.commit()
+            session.refresh(new_stack_schema)
+
+            return new_stack_schema.to_model(hydrate=True)
+
+    def get_stack(self, stack_id: UUID, hydrate: bool = True) -> StackResponse:
+        """Get a stack by its unique ID.
+
+        Args:
+            stack_id: The ID of the stack to get.
+            hydrate: Flag deciding whether to hydrate the output model(s)
+                by including metadata fields in the response.
+
+        Returns:
+            The stack with the given ID.
+
+        Raises:
+            KeyError: if the stack doesn't exist.
+        """
+        with Session(self.engine) as session:
+            stack = session.exec(
+                select(StackSchema).where(StackSchema.id == stack_id)
+            ).first()
+
+            if stack is None:
+                raise KeyError(f"Stack with ID {stack_id} not found.")
+            return stack.to_model(hydrate=hydrate)
+
+    def list_stacks(
+        self,
+        stack_filter_model: StackFilter,
+        hydrate: bool = False,
+    ) -> Page[StackResponse]:
+        """List all stacks matching the given filter criteria.
+
+        Args:
+            stack_filter_model: All filter parameters including pagination
+                params.
+            hydrate: Flag deciding whether to hydrate the output model(s)
+                by including metadata fields in the response.
+
+        Returns:
+            A list of all stacks matching the filter criteria.
+        """
+        with Session(self.engine) as session:
+            query = select(StackSchema)
+            if stack_filter_model.component_id:
+                query = query.where(
+                    StackCompositionSchema.stack_id == StackSchema.id
+                ).where(
+                    StackCompositionSchema.component_id
+                    == stack_filter_model.component_id
+                )
+            return self.filter_and_paginate(
+                session=session,
+                query=query,
+                table=StackSchema,
+                filter_model=stack_filter_model,
+                hydrate=hydrate,
+            )
+
+    @track_decorator(AnalyticsEvent.UPDATED_STACK)
+    def update_stack(
+        self, stack_id: UUID, stack_update: StackUpdate
+    ) -> StackResponse:
+        """Update a stack.
+
+        Args:
+            stack_id: The ID of the stack update.
+            stack_update: The update request on the stack.
+
+        Returns:
+            The updated stack.
+
+        Raises:
+            KeyError: if the stack doesn't exist.
+            IllegalOperationError: if the stack is a default stack.
+        """
+        with Session(self.engine) as session:
+            # Check if stack with the domain key (name, workspace, owner)
+            # already exists
+            existing_stack = session.exec(
+                select(StackSchema).where(StackSchema.id == stack_id)
+            ).first()
+            if existing_stack is None:
+                raise KeyError(
+                    f"Unable to update stack with id '{stack_id}': Found no"
+                    f"existing stack with this id."
+                )
+            if existing_stack.name == DEFAULT_STACK_NAME:
+                raise IllegalOperationError(
+                    "The default stack cannot be modified."
+                )
+            # In case of a renaming update, make sure no stack already exists
+            # with that name
+            if stack_update.name:
+                if existing_stack.name != stack_update.name:
+                    self._fail_if_stack_with_name_exists_for_user(
+                        stack=stack_update, session=session
+                    )
+
+            # Check if stack update makes the stack a shared stack. In that
+            # case, check if a stack with the same name is already shared
+            # within the workspace
+            if stack_update.is_shared:
+                if not existing_stack.is_shared and stack_update.is_shared:
+                    self._fail_if_stack_with_name_already_shared(
+                        stack=stack_update, session=session
+                    )
+
+            components = []
+            if stack_update.components:
+                filters = [
+                    (StackComponentSchema.id == component_id)
+                    for list_of_component_ids in stack_update.components.values()
+                    for component_id in list_of_component_ids
+                ]
+                components = session.exec(
+                    select(StackComponentSchema).where(or_(*filters))
+                ).all()
+
+            existing_stack.update(
+                stack_update=stack_update,
+                components=components,
+            )
+
+            session.add(existing_stack)
+            session.commit()
+            session.refresh(existing_stack)
+
+            return existing_stack.to_model(hydrate=True)
+
+    def delete_stack(self, stack_id: UUID) -> None:
+        """Delete a stack.
+
+        Args:
+            stack_id: The ID of the stack to delete.
+
+        Raises:
+            KeyError: if the stack doesn't exist.
+            IllegalOperationError: if the stack is a default stack.
+        """
+        with Session(self.engine) as session:
+            try:
+                stack = session.exec(
+                    select(StackSchema).where(StackSchema.id == stack_id)
+                ).one()
+
+                if stack is None:
+                    raise KeyError(f"Stack with ID {stack_id} not found.")
+                if stack.name == DEFAULT_STACK_NAME:
+                    raise IllegalOperationError(
+                        "The default stack cannot be deleted."
+                    )
+                session.delete(stack)
+            except NoResultFound as error:
+                raise KeyError from error
+
+            session.commit()
+
+    def count_stacks(self, workspace_id: Optional[UUID]) -> int:
+        """Count all stacks, optionally within a workspace scope.
+
+        Args:
+            workspace_id: The workspace to use for counting stacks
+
+        Returns:
+            The number of stacks in the workspace.
+        """
+        return self._count_entity(
+            schema=StackSchema, workspace_id=workspace_id
+        )
+
+    def _fail_if_stack_with_name_exists_for_user(
+        self,
+        stack: StackRequest,
+        session: Session,
+    ) -> None:
+        """Raise an exception if a Component with same name exists for user.
+
+        Args:
+            stack: The Stack
+            session: The Session
+
+        Returns:
+            None
+
+        Raises:
+            StackExistsError: If a Stack with the given name is already
+                                       owned by the user
+        """
+        existing_domain_stack = session.exec(
+            select(StackSchema)
+            .where(StackSchema.name == stack.name)
+            .where(StackSchema.workspace_id == stack.workspace)
+            .where(StackSchema.user_id == stack.user)
+        ).first()
+        if existing_domain_stack is not None:
+            workspace = self._get_workspace_schema(
+                workspace_name_or_id=stack.workspace, session=session
+            )
+            user = self._get_account_schema(
+                account_name_or_id=stack.user, session=session
+            )
+            raise StackExistsError(
+                f"Unable to register stack with name "
+                f"'{stack.name}': Found an existing stack with the same "
+                f"name in the active workspace, '{workspace.name}', "
+                f"owned by the same user, '{user.name}'."
+            )
+        return None
+
+    def _fail_if_stack_with_name_already_shared(
+        self,
+        stack: StackRequest,
+        session: Session,
+    ) -> None:
+        """Raise an exception if a Stack with same name is already shared.
+
+        Args:
+            stack: The Stack
+            session: The Session
+
+        Raises:
+            StackExistsError: If a stack with the given name is already shared
+                              by a user.
+        """
+        # Check if component with the same name, type is already shared
+        # within the workspace
+        existing_shared_stack = session.exec(
+            select(StackSchema)
+            .where(StackSchema.name == stack.name)
+            .where(StackSchema.workspace_id == stack.workspace)
+            .where(StackSchema.is_shared == stack.is_shared)
+        ).first()
+        if existing_shared_stack is not None:
+            workspace = self._get_workspace_schema(
+                workspace_name_or_id=stack.workspace, session=session
+            )
+            error_msg = (
+                f"Unable to share stack with name '{stack.name}': Found an "
+                f"existing shared stack with the same name in workspace "
+                f"'{workspace.name}'"
+            )
+            if existing_shared_stack.user_id:
+                owner_of_shared = self._get_account_schema(
+                    existing_shared_stack.user_id, session=session
+                )
+                error_msg += f" owned by '{owner_of_shared.name}'."
+            else:
+                error_msg += ", which is currently not owned by any user."
+            raise StackExistsError(error_msg)
+
+    # ----------------------------- Step runs -----------------------------
+
+    def create_run_step(self, step_run: StepRunRequest) -> StepRunResponse:
+        """Creates a step run.
+
+        Args:
+            step_run: The step run to create.
+
+        Returns:
+            The created step run.
+
+        Raises:
+            EntityExistsError: if the step run already exists.
+            KeyError: if the pipeline run doesn't exist.
+        """
+        with Session(self.engine) as session:
+            # Check if the pipeline run exists
+            run = session.exec(
+                select(PipelineRunSchema).where(
+                    PipelineRunSchema.id == step_run.pipeline_run_id
+                )
+            ).first()
+            if run is None:
+                raise KeyError(
+                    f"Unable to create step '{step_run.name}': No pipeline run "
+                    f"with ID '{step_run.pipeline_run_id}' found."
+                )
+
+            # Check if the step name already exists in the pipeline run
+            existing_step_run = session.exec(
+                select(StepRunSchema)
+                .where(StepRunSchema.name == step_run.name)
+                .where(
+                    StepRunSchema.pipeline_run_id == step_run.pipeline_run_id
+                )
+            ).first()
+            if existing_step_run is not None:
+                raise EntityExistsError(
+                    f"Unable to create step '{step_run.name}': A step with "
+                    f"this name already exists in the pipeline run with ID "
+                    f"'{step_run.pipeline_run_id}'."
+                )
+
+            # Create the step
+            step_schema = StepRunSchema.from_request(step_run)
+            session.add(step_schema)
+
+            # Add logs entry for the step if exists
+            if step_run.logs is not None:
+                log_entry = LogsSchema(
+                    uri=step_run.logs.uri,
+                    step_run_id=step_schema.id,
+                    artifact_store_id=step_run.logs.artifact_store_id,
+                )
+                session.add(log_entry)
+
+            # Save parent step IDs into the database.
+            for parent_step_id in step_run.parent_step_ids:
+                self._set_run_step_parent_step(
+                    child_id=step_schema.id,
+                    parent_id=parent_step_id,
+                    session=session,
+                )
+
+            # Save input artifact IDs into the database.
+            for input_name, artifact_id in step_run.inputs.items():
+                self._set_run_step_input_artifact(
+                    run_step_id=step_schema.id,
+                    artifact_id=artifact_id,
+                    name=input_name,
+                    input_type=StepRunInputArtifactType.DEFAULT,
+                    session=session,
+                )
+
+            # Save output artifact IDs into the database.
+            for output_name, artifact_id in step_run.outputs.items():
+                self._set_run_step_output_artifact(
+                    step_run_id=step_schema.id,
+                    artifact_id=artifact_id,
+                    name=output_name,
+                    output_type=StepRunOutputArtifactType.DEFAULT,
+                    session=session,
+                )
+
+            session.commit()
+
+            return step_schema.to_model(hydrate=True)
+
+    def get_run_step(
+        self, step_run_id: UUID, hydrate: bool = True
+    ) -> StepRunResponse:
+        """Get a step run by ID.
+
+        Args:
+            step_run_id: The ID of the step run to get.
+            hydrate: Flag deciding whether to hydrate the output model(s)
+                by including metadata fields in the response.
+
+        Returns:
+            The step run.
+
+        Raises:
+            KeyError: if the step run doesn't exist.
+        """
+        with Session(self.engine) as session:
+            step_run = session.exec(
+                select(StepRunSchema).where(StepRunSchema.id == step_run_id)
+            ).first()
+            if step_run is None:
+                raise KeyError(
+                    f"Unable to get step run with ID {step_run_id}: No step "
+                    "run with this ID found."
+                )
+            return step_run.to_model(hydrate=hydrate)
+
+    def list_run_steps(
+        self,
+        step_run_filter_model: StepRunFilter,
+        hydrate: bool = False,
+    ) -> Page[StepRunResponse]:
+        """List all step runs matching the given filter criteria.
+
+        Args:
+            step_run_filter_model: All filter parameters including pagination
+                params.
+            hydrate: Flag deciding whether to hydrate the output model(s)
+                by including metadata fields in the response.
+
+        Returns:
+            A list of all step runs matching the filter criteria.
+        """
+        with Session(self.engine) as session:
+            query = select(StepRunSchema)
+            return self.filter_and_paginate(
+                session=session,
+                query=query,
+                table=StepRunSchema,
+                filter_model=step_run_filter_model,
+                hydrate=hydrate,
+            )
+
+    def update_run_step(
+        self,
+        step_run_id: UUID,
+        step_run_update: StepRunUpdate,
+    ) -> StepRunResponse:
+        """Updates a step run.
+
+        Args:
+            step_run_id: The ID of the step to update.
+            step_run_update: The update to be applied to the step.
+
+        Returns:
+            The updated step run.
+
+        Raises:
+            KeyError: if the step run doesn't exist.
+        """
+        with Session(self.engine) as session:
+            # Check if the step exists
+            existing_step_run = session.exec(
+                select(StepRunSchema).where(StepRunSchema.id == step_run_id)
+            ).first()
+            if existing_step_run is None:
+                raise KeyError(
+                    f"Unable to update step with ID {step_run_id}: "
+                    f"No step with this ID found."
+                )
+
+            # Update the step
+            existing_step_run.update(step_run_update)
+            session.add(existing_step_run)
+
             # Update the output artifacts.
             for name, artifact_id in step_run_update.outputs.items():
                 self._set_run_step_output_artifact(
@@ -4840,487 +5223,6 @@
                     input_type=StepRunInputArtifactType.MANUAL,
                     session=session,
                 )
-=======
-            defined_components = session.exec(
-                select(StackComponentSchema).where(or_(*filters))
-            ).all()
->>>>>>> 3f06da99
-
-            new_stack_schema = StackSchema(
-                workspace_id=stack.workspace,
-                user_id=stack.user,
-                is_shared=stack.is_shared,
-                stack_spec_path=stack.stack_spec_path,
-                name=stack.name,
-                description=stack.description,
-                components=defined_components,
-            )
-
-            session.add(new_stack_schema)
-            session.commit()
-            session.refresh(new_stack_schema)
-
-            return new_stack_schema.to_model(hydrate=True)
-
-    def get_stack(self, stack_id: UUID, hydrate: bool = True) -> StackResponse:
-        """Get a stack by its unique ID.
-
-        Args:
-            stack_id: The ID of the stack to get.
-            hydrate: Flag deciding whether to hydrate the output model(s)
-                by including metadata fields in the response.
-
-        Returns:
-            The stack with the given ID.
-
-        Raises:
-            KeyError: if the stack doesn't exist.
-        """
-        with Session(self.engine) as session:
-            stack = session.exec(
-                select(StackSchema).where(StackSchema.id == stack_id)
-            ).first()
-
-            if stack is None:
-                raise KeyError(f"Stack with ID {stack_id} not found.")
-            return stack.to_model(hydrate=hydrate)
-
-    def list_stacks(
-        self,
-        stack_filter_model: StackFilter,
-        hydrate: bool = False,
-    ) -> Page[StackResponse]:
-        """List all stacks matching the given filter criteria.
-
-        Args:
-            stack_filter_model: All filter parameters including pagination
-                params.
-            hydrate: Flag deciding whether to hydrate the output model(s)
-                by including metadata fields in the response.
-
-        Returns:
-            A list of all stacks matching the filter criteria.
-        """
-        with Session(self.engine) as session:
-            query = select(StackSchema)
-            if stack_filter_model.component_id:
-                query = query.where(
-                    StackCompositionSchema.stack_id == StackSchema.id
-                ).where(
-                    StackCompositionSchema.component_id
-                    == stack_filter_model.component_id
-                )
-            return self.filter_and_paginate(
-                session=session,
-                query=query,
-                table=StackSchema,
-                filter_model=stack_filter_model,
-                hydrate=hydrate,
-            )
-
-    @track_decorator(AnalyticsEvent.UPDATED_STACK)
-    def update_stack(
-        self, stack_id: UUID, stack_update: StackUpdate
-    ) -> StackResponse:
-        """Update a stack.
-
-        Args:
-            stack_id: The ID of the stack update.
-            stack_update: The update request on the stack.
-
-        Returns:
-            The updated stack.
-
-        Raises:
-            KeyError: if the stack doesn't exist.
-            IllegalOperationError: if the stack is a default stack.
-        """
-        with Session(self.engine) as session:
-            # Check if stack with the domain key (name, workspace, owner)
-            # already exists
-            existing_stack = session.exec(
-                select(StackSchema).where(StackSchema.id == stack_id)
-            ).first()
-            if existing_stack is None:
-                raise KeyError(
-                    f"Unable to update stack with id '{stack_id}': Found no"
-                    f"existing stack with this id."
-                )
-            if existing_stack.name == DEFAULT_STACK_NAME:
-                raise IllegalOperationError(
-                    "The default stack cannot be modified."
-                )
-            # In case of a renaming update, make sure no stack already exists
-            # with that name
-            if stack_update.name:
-                if existing_stack.name != stack_update.name:
-                    self._fail_if_stack_with_name_exists_for_user(
-                        stack=stack_update, session=session
-                    )
-
-            # Check if stack update makes the stack a shared stack. In that
-            # case, check if a stack with the same name is already shared
-            # within the workspace
-            if stack_update.is_shared:
-                if not existing_stack.is_shared and stack_update.is_shared:
-                    self._fail_if_stack_with_name_already_shared(
-                        stack=stack_update, session=session
-                    )
-
-            components = []
-            if stack_update.components:
-                filters = [
-                    (StackComponentSchema.id == component_id)
-                    for list_of_component_ids in stack_update.components.values()
-                    for component_id in list_of_component_ids
-                ]
-                components = session.exec(
-                    select(StackComponentSchema).where(or_(*filters))
-                ).all()
-
-            existing_stack.update(
-                stack_update=stack_update,
-                components=components,
-            )
-
-<<<<<<< HEAD
-    def update_artifact(
-        self, artifact_id: UUID, artifact_update: ArtifactUpdateModel
-    ) -> ArtifactResponseModel:
-        """Updates an artifact.
-
-        Args:
-            artifact_id: The ID of the artifact to update.
-            artifact_update: The update to be applied to the artifact.
-
-        Returns:
-            The updated artifact.
-
-        Raises:
-            KeyError: if the artifact doesn't exist.
-        """
-        with Session(self.engine) as session:
-            existing_artifact = session.exec(
-                select(ArtifactSchema).where(ArtifactSchema.id == artifact_id)
-            ).first()
-            if not existing_artifact:
-                raise KeyError(f"Artifact with ID {artifact_id} not found.")
-            existing_artifact.update(artifact_update=artifact_update)
-            session.add(existing_artifact)
-            session.commit()
-            session.refresh(existing_artifact)
-            return existing_artifact.to_model()
-
-    def delete_artifact(self, artifact_id: UUID) -> None:
-        """Deletes an artifact.
-=======
-            session.add(existing_stack)
-            session.commit()
-            session.refresh(existing_stack)
-
-            return existing_stack.to_model(hydrate=True)
-
-    def delete_stack(self, stack_id: UUID) -> None:
-        """Delete a stack.
->>>>>>> 3f06da99
-
-        Args:
-            stack_id: The ID of the stack to delete.
-
-        Raises:
-            KeyError: if the stack doesn't exist.
-            IllegalOperationError: if the stack is a default stack.
-        """
-        with Session(self.engine) as session:
-            try:
-                stack = session.exec(
-                    select(StackSchema).where(StackSchema.id == stack_id)
-                ).one()
-
-                if stack is None:
-                    raise KeyError(f"Stack with ID {stack_id} not found.")
-                if stack.name == DEFAULT_STACK_NAME:
-                    raise IllegalOperationError(
-                        "The default stack cannot be deleted."
-                    )
-                session.delete(stack)
-            except NoResultFound as error:
-                raise KeyError from error
-
-            session.commit()
-
-    def count_stacks(self, workspace_id: Optional[UUID]) -> int:
-        """Count all stacks, optionally within a workspace scope.
-
-        Args:
-            workspace_id: The workspace to use for counting stacks
-
-        Returns:
-            The number of stacks in the workspace.
-        """
-        return self._count_entity(
-            schema=StackSchema, workspace_id=workspace_id
-        )
-
-    def _fail_if_stack_with_name_exists_for_user(
-        self,
-        stack: StackRequest,
-        session: Session,
-    ) -> None:
-        """Raise an exception if a Component with same name exists for user.
-
-        Args:
-            stack: The Stack
-            session: The Session
-
-        Returns:
-            None
-
-        Raises:
-            StackExistsError: If a Stack with the given name is already
-                                       owned by the user
-        """
-        existing_domain_stack = session.exec(
-            select(StackSchema)
-            .where(StackSchema.name == stack.name)
-            .where(StackSchema.workspace_id == stack.workspace)
-            .where(StackSchema.user_id == stack.user)
-        ).first()
-        if existing_domain_stack is not None:
-            workspace = self._get_workspace_schema(
-                workspace_name_or_id=stack.workspace, session=session
-            )
-            user = self._get_account_schema(
-                account_name_or_id=stack.user, session=session
-            )
-            raise StackExistsError(
-                f"Unable to register stack with name "
-                f"'{stack.name}': Found an existing stack with the same "
-                f"name in the active workspace, '{workspace.name}', "
-                f"owned by the same user, '{user.name}'."
-            )
-        return None
-
-    def _fail_if_stack_with_name_already_shared(
-        self,
-        stack: StackRequest,
-        session: Session,
-    ) -> None:
-        """Raise an exception if a Stack with same name is already shared.
-
-        Args:
-            stack: The Stack
-            session: The Session
-
-        Raises:
-            StackExistsError: If a stack with the given name is already shared
-                              by a user.
-        """
-        # Check if component with the same name, type is already shared
-        # within the workspace
-        existing_shared_stack = session.exec(
-            select(StackSchema)
-            .where(StackSchema.name == stack.name)
-            .where(StackSchema.workspace_id == stack.workspace)
-            .where(StackSchema.is_shared == stack.is_shared)
-        ).first()
-        if existing_shared_stack is not None:
-            workspace = self._get_workspace_schema(
-                workspace_name_or_id=stack.workspace, session=session
-            )
-            error_msg = (
-                f"Unable to share stack with name '{stack.name}': Found an "
-                f"existing shared stack with the same name in workspace "
-                f"'{workspace.name}'"
-            )
-            if existing_shared_stack.user_id:
-                owner_of_shared = self._get_account_schema(
-                    existing_shared_stack.user_id, session=session
-                )
-                error_msg += f" owned by '{owner_of_shared.name}'."
-            else:
-                error_msg += ", which is currently not owned by any user."
-            raise StackExistsError(error_msg)
-
-    # ----------------------------- Step runs -----------------------------
-
-    def create_run_step(self, step_run: StepRunRequest) -> StepRunResponse:
-        """Creates a step run.
-
-        Args:
-            step_run: The step run to create.
-
-        Returns:
-            The created step run.
-
-        Raises:
-            EntityExistsError: if the step run already exists.
-            KeyError: if the pipeline run doesn't exist.
-        """
-        with Session(self.engine) as session:
-            # Check if the pipeline run exists
-            run = session.exec(
-                select(PipelineRunSchema).where(
-                    PipelineRunSchema.id == step_run.pipeline_run_id
-                )
-            ).first()
-            if run is None:
-                raise KeyError(
-                    f"Unable to create step '{step_run.name}': No pipeline run "
-                    f"with ID '{step_run.pipeline_run_id}' found."
-                )
-
-            # Check if the step name already exists in the pipeline run
-            existing_step_run = session.exec(
-                select(StepRunSchema)
-                .where(StepRunSchema.name == step_run.name)
-                .where(
-                    StepRunSchema.pipeline_run_id == step_run.pipeline_run_id
-                )
-            ).first()
-            if existing_step_run is not None:
-                raise EntityExistsError(
-                    f"Unable to create step '{step_run.name}': A step with "
-                    f"this name already exists in the pipeline run with ID "
-                    f"'{step_run.pipeline_run_id}'."
-                )
-
-            # Create the step
-            step_schema = StepRunSchema.from_request(step_run)
-            session.add(step_schema)
-
-            # Add logs entry for the step if exists
-            if step_run.logs is not None:
-                log_entry = LogsSchema(
-                    uri=step_run.logs.uri,
-                    step_run_id=step_schema.id,
-                    artifact_store_id=step_run.logs.artifact_store_id,
-                )
-                session.add(log_entry)
-
-            # Save parent step IDs into the database.
-            for parent_step_id in step_run.parent_step_ids:
-                self._set_run_step_parent_step(
-                    child_id=step_schema.id,
-                    parent_id=parent_step_id,
-                    session=session,
-                )
-
-            # Save input artifact IDs into the database.
-            for input_name, artifact_id in step_run.inputs.items():
-                self._set_run_step_input_artifact(
-                    run_step_id=step_schema.id,
-                    artifact_id=artifact_id,
-                    name=input_name,
-                    session=session,
-                )
-
-            # Save output artifact IDs into the database.
-            for output_name, artifact_id in step_run.outputs.items():
-                self._set_run_step_output_artifact(
-                    step_run_id=step_schema.id,
-                    artifact_id=artifact_id,
-                    name=output_name,
-                    session=session,
-                )
-
-            session.commit()
-
-            return step_schema.to_model(hydrate=True)
-
-    def get_run_step(
-        self, step_run_id: UUID, hydrate: bool = True
-    ) -> StepRunResponse:
-        """Get a step run by ID.
-
-        Args:
-            step_run_id: The ID of the step run to get.
-            hydrate: Flag deciding whether to hydrate the output model(s)
-                by including metadata fields in the response.
-
-        Returns:
-            The step run.
-
-        Raises:
-            KeyError: if the step run doesn't exist.
-        """
-        with Session(self.engine) as session:
-            step_run = session.exec(
-                select(StepRunSchema).where(StepRunSchema.id == step_run_id)
-            ).first()
-            if step_run is None:
-                raise KeyError(
-                    f"Unable to get step run with ID {step_run_id}: No step "
-                    "run with this ID found."
-                )
-            return step_run.to_model(hydrate=hydrate)
-
-    def list_run_steps(
-        self,
-        step_run_filter_model: StepRunFilter,
-        hydrate: bool = False,
-    ) -> Page[StepRunResponse]:
-        """List all step runs matching the given filter criteria.
-
-        Args:
-            step_run_filter_model: All filter parameters including pagination
-                params.
-            hydrate: Flag deciding whether to hydrate the output model(s)
-                by including metadata fields in the response.
-
-        Returns:
-            A list of all step runs matching the filter criteria.
-        """
-        with Session(self.engine) as session:
-            query = select(StepRunSchema)
-            return self.filter_and_paginate(
-                session=session,
-                query=query,
-                table=StepRunSchema,
-                filter_model=step_run_filter_model,
-                hydrate=hydrate,
-            )
-
-    def update_run_step(
-        self,
-        step_run_id: UUID,
-        step_run_update: StepRunUpdate,
-    ) -> StepRunResponse:
-        """Updates a step run.
-
-        Args:
-            step_run_id: The ID of the step to update.
-            step_run_update: The update to be applied to the step.
-
-        Returns:
-            The updated step run.
-
-        Raises:
-            KeyError: if the step run doesn't exist.
-        """
-        with Session(self.engine) as session:
-            # Check if the step exists
-            existing_step_run = session.exec(
-                select(StepRunSchema).where(StepRunSchema.id == step_run_id)
-            ).first()
-            if existing_step_run is None:
-                raise KeyError(
-                    f"Unable to update step with ID {step_run_id}: "
-                    f"No step with this ID found."
-                )
-
-            # Update the step
-            existing_step_run.update(step_run_update)
-            session.add(existing_step_run)
-
-            # Update the output artifacts.
-            for name, artifact_id in step_run_update.outputs.items():
-                self._set_run_step_output_artifact(
-                    step_run_id=step_run_id,
-                    artifact_id=artifact_id,
-                    name=name,
-                    session=session,
-                )
 
             # Input artifacts and parent steps cannot be updated after the
             # step has been created.
@@ -5382,7 +5284,11 @@
 
     @staticmethod
     def _set_run_step_input_artifact(
-        run_step_id: UUID, artifact_id: UUID, name: str, session: Session
+        run_step_id: UUID,
+        artifact_id: UUID,
+        name: str,
+        input_type: StepRunInputArtifactType,
+        session: Session,
     ) -> None:
         """Sets an artifact as an input of a step run.
 
@@ -5390,6 +5296,7 @@
             run_step_id: The ID of the step run.
             artifact_id: The ID of the artifact.
             name: The name of the input in the step run.
+            input_type: In which way the artifact was loaded in the step.
             session: The database session to use.
 
         Raises:
@@ -5427,7 +5334,10 @@
 
         # Save the input assignment in the database.
         assignment = StepRunInputArtifactSchema(
-            step_id=run_step_id, artifact_id=artifact_id, name=name
+            step_id=run_step_id,
+            artifact_id=artifact_id,
+            name=name,
+            type=input_type,
         )
         session.add(assignment)
 
@@ -5436,6 +5346,7 @@
         step_run_id: UUID,
         artifact_id: UUID,
         name: str,
+        output_type: StepRunOutputArtifactType,
         session: Session,
     ) -> None:
         """Sets an artifact as an output of a step run.
@@ -5444,6 +5355,7 @@
             step_run_id: The ID of the step run.
             artifact_id: The ID of the artifact.
             name: The name of the output in the step run.
+            output_type: In which way the artifact was saved by the step.
             session: The database session to use.
 
         Raises:
@@ -5483,6 +5395,7 @@
             step_id=step_run_id,
             artifact_id=artifact_id,
             name=name,
+            type=output_type,
         )
         session.add(assignment)
 
@@ -7169,89 +7082,36 @@
 
         Args:
             model_version_id: ID of the model version containing the link.
-            model_version_artifact_link_filter_model: All filter parameters including pagination
-                params.
+            model_version_artifact_link_filter_model: All filter parameters
+                including pagination params.
 
         Returns:
             A page of all model version to artifact links.
         """
         with Session(self.engine) as session:
-<<<<<<< HEAD
             query = select(ModelVersionArtifactSchema)
-
-            # issue: https://github.com/tiangolo/sqlmodel/issues/109
-            model_version_artifact_link_filter_model.set_scope_model(
-                model_name_or_id
-            )
-=======
->>>>>>> 3f06da99
             model_version_artifact_link_filter_model.set_scope_model_version(
                 model_version_id
             )
-<<<<<<< HEAD
-            if model_version_artifact_link_filter_model.only_artifacts:
+            if model_version_artifact_link_filter_model.only_data_artifacts:
                 query = query.where(
-                    ModelVersionArtifactSchema.is_model_object
+                    ModelVersionArtifactSchema.is_model_artifact
                     == False  # noqa: E712
                 ).where(
-                    ModelVersionArtifactSchema.is_deployment
+                    ModelVersionArtifactSchema.is_endpoint_artifact
                     == False  # noqa: E712
-                )
-            elif model_version_artifact_link_filter_model.only_deployments:
-                query = query.where(ModelVersionArtifactSchema.is_deployment)
-            elif model_version_artifact_link_filter_model.only_model_objects:
-                query = query.where(ModelVersionArtifactSchema.is_model_object)
-
-            model_version_artifact_link_filter_model.only_artifacts = None
-            model_version_artifact_link_filter_model.only_deployments = None
-            model_version_artifact_link_filter_model.only_model_objects = None
-=======
-            if model_version_artifact_link_filter_model.only_data_artifacts:
-                query = (
-                    select(ModelVersionArtifactSchema)
-                    .where(
-                        ModelVersionArtifactSchema.is_model_artifact
-                        == False  # noqa: E712
-                    )
-                    .where(
-                        ModelVersionArtifactSchema.is_endpoint_artifact
-                        == False  # noqa: E712
-                    )
-                    .where(
-                        ModelVersionArtifactSchema.artifact
-                        != None  # noqa: E712, E711
-                    )
                 )
             elif (
                 model_version_artifact_link_filter_model.only_endpoint_artifacts
             ):
-                query = (
-                    select(ModelVersionArtifactSchema)
-                    .where(ModelVersionArtifactSchema.is_endpoint_artifact)
-                    .where(
-                        ModelVersionArtifactSchema.is_model_artifact
-                        == False  # noqa: E712
-                    )
-                    .where(
-                        ModelVersionArtifactSchema.artifact
-                        != None  # noqa: E712, E711
-                    )
+                query = query.where(
+                    ModelVersionArtifactSchema.is_endpoint_artifact
                 )
             elif model_version_artifact_link_filter_model.only_model_artifacts:
-                query = (
-                    select(ModelVersionArtifactSchema)
-                    .where(ModelVersionArtifactSchema.is_model_artifact)
-                    .where(
-                        ModelVersionArtifactSchema.is_endpoint_artifact
-                        == False  # noqa: E712
-                    )
-                    .where(
-                        ModelVersionArtifactSchema.artifact
-                        != None  # noqa: E712, E711
-                    )
-                )
-            else:
-                query = select(ModelVersionArtifactSchema)
+                query = query.where(
+                    ModelVersionArtifactSchema.is_model_artifact
+                )
+
             model_version_artifact_link_filter_model.only_data_artifacts = None
             model_version_artifact_link_filter_model.only_endpoint_artifacts = (
                 None
@@ -7259,7 +7119,6 @@
             model_version_artifact_link_filter_model.only_model_artifacts = (
                 None
             )
->>>>>>> 3f06da99
             return self.filter_and_paginate(
                 session=session,
                 query=query,
