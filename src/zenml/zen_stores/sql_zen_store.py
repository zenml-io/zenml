#  Copyright (c) ZenML GmbH 2022. All Rights Reserved.
#
#  Licensed under the Apache License, Version 2.0 (the "License");
#  you may not use this file except in compliance with the License.
#  You may obtain a copy of the License at:
#
#       https://www.apache.org/licenses/LICENSE-2.0
#
#  Unless required by applicable law or agreed to in writing, software
#  distributed under the License is distributed on an "AS IS" BASIS,
#  WITHOUT WARRANTIES OR CONDITIONS OF ANY KIND, either express
#  or implied. See the License for the specific language governing
#  permissions and limitations under the License.
"""SQL Zen Store implementation."""

import base64
import json
import logging
import math
import os
import re
from contextvars import ContextVar
from pathlib import Path, PurePath
from typing import (
    Any,
    Callable,
    ClassVar,
    Dict,
    List,
    Optional,
    Tuple,
    Type,
    TypeVar,
    Union,
    cast,
)
from uuid import UUID

import pymysql
from pydantic import SecretStr, root_validator, validator
from sqlalchemy import asc, desc, func, text
from sqlalchemy.engine import URL, Engine, make_url
from sqlalchemy.exc import (
    ArgumentError,
    IntegrityError,
    NoResultFound,
    OperationalError,
)
from sqlalchemy.orm import noload
from sqlmodel import Session, and_, create_engine, or_, select
from sqlmodel.sql.expression import Select, SelectOfScalar

from zenml.analytics.enums import AnalyticsEvent
from zenml.analytics.utils import track_decorator
from zenml.config.global_config import GlobalConfiguration
from zenml.config.secrets_store_config import SecretsStoreConfiguration
from zenml.config.store_config import StoreConfiguration
from zenml.constants import (
    ENV_ZENML_DISABLE_DATABASE_MIGRATION,
    ENV_ZENML_SERVER_DEPLOYMENT_TYPE,
)
from zenml.enums import (
    ExecutionStatus,
    LoggingLevels,
    ModelStages,
    SecretScope,
    SorterOps,
    StackComponentType,
    StoreType,
)
from zenml.exceptions import (
    AuthorizationException,
    EntityExistsError,
    IllegalOperationError,
    StackComponentExistsError,
    StackExistsError,
)
from zenml.io import fileio
from zenml.logger import get_console_handler, get_logger, get_logging_level
from zenml.models import (
    ArtifactFilterModel,
    ArtifactRequestModel,
    ArtifactResponseModel,
    BaseFilterModel,
    CodeReferenceRequestModel,
    CodeRepositoryFilterModel,
    CodeRepositoryRequestModel,
    CodeRepositoryResponseModel,
    CodeRepositoryUpdateModel,
    ComponentFilterModel,
    ComponentRequestModel,
    ComponentResponseModel,
    ComponentUpdateModel,
    FlavorFilterModel,
    FlavorRequestModel,
    FlavorResponseModel,
    FlavorUpdateModel,
    ModelFilterModel,
    ModelRequestModel,
    ModelResponseModel,
    ModelUpdateModel,
    ModelVersionArtifactFilterModel,
    ModelVersionArtifactRequestModel,
    ModelVersionArtifactResponseModel,
    ModelVersionFilterModel,
    ModelVersionPipelineRunFilterModel,
    ModelVersionPipelineRunRequestModel,
    ModelVersionPipelineRunResponseModel,
    ModelVersionRequestModel,
    ModelVersionResponseModel,
    ModelVersionUpdateModel,
    PipelineBuildFilterModel,
    PipelineBuildRequestModel,
    PipelineBuildResponseModel,
    PipelineDeploymentFilterModel,
    PipelineDeploymentRequestModel,
    PipelineDeploymentResponseModel,
    PipelineFilterModel,
    PipelineRequestModel,
    PipelineResponseModel,
    PipelineRunFilterModel,
    PipelineRunRequestModel,
    PipelineRunResponseModel,
    PipelineRunUpdateModel,
    PipelineUpdateModel,
    RoleFilterModel,
    RoleRequestModel,
    RoleResponseModel,
    RoleUpdateModel,
    RunMetadataRequestModel,
    RunMetadataResponseModel,
    ScheduleRequestModel,
    ScheduleResponseModel,
    ScheduleUpdateModel,
    SecretFilterModel,
    SecretRequestModel,
    ServiceConnectorFilterModel,
    ServiceConnectorRequestModel,
    ServiceConnectorResourcesModel,
    ServiceConnectorResponseModel,
    ServiceConnectorTypeModel,
    ServiceConnectorUpdateModel,
    StackFilterModel,
    StackRequestModel,
    StackResponseModel,
    StackUpdateModel,
    StepRunFilterModel,
    StepRunRequestModel,
    StepRunResponseModel,
    StepRunUpdateModel,
    TeamFilterModel,
    TeamRequestModel,
    TeamResponseModel,
    TeamRoleAssignmentFilterModel,
    TeamRoleAssignmentRequestModel,
    TeamRoleAssignmentResponseModel,
    TeamUpdateModel,
    UserAuthModel,
    UserFilterModel,
    UserRequestModel,
    UserResponseModel,
    UserRoleAssignmentFilterModel,
    UserRoleAssignmentRequestModel,
    UserRoleAssignmentResponseModel,
    UserUpdateModel,
    WorkspaceFilterModel,
    WorkspaceRequestModel,
    WorkspaceResponseModel,
    WorkspaceUpdateModel,
)
from zenml.models.base_models import BaseResponseModel
from zenml.models.constants import TEXT_FIELD_MAX_LENGTH
from zenml.models.page_model import Page
from zenml.models.run_metadata_models import RunMetadataFilterModel
from zenml.models.schedule_model import ScheduleFilterModel
from zenml.models.secret_models import SecretUpdateModel
from zenml.models.server_models import ServerDatabaseType, ServerModel
from zenml.service_connectors.service_connector_registry import (
    service_connector_registry,
)
from zenml.stack.flavor_registry import FlavorRegistry
from zenml.utils import uuid_utils
from zenml.utils.enum_utils import StrEnum
from zenml.utils.networking_utils import (
    replace_localhost_with_internal_hostname,
)
from zenml.utils.string_utils import random_str
from zenml.zen_stores.base_zen_store import (
    DEFAULT_ADMIN_ROLE,
    DEFAULT_GUEST_ROLE,
    DEFAULT_STACK_COMPONENT_NAME,
    DEFAULT_STACK_NAME,
    BaseZenStore,
)
from zenml.zen_stores.enums import StoreEvent
from zenml.zen_stores.migrations.alembic import (
    ZENML_ALEMBIC_START_REVISION,
    Alembic,
)
from zenml.zen_stores.schemas import (
    ArtifactSchema,
    BaseSchema,
    CodeReferenceSchema,
    CodeRepositorySchema,
    FlavorSchema,
    IdentitySchema,
    ModelSchema,
    ModelVersionArtifactSchema,
    ModelVersionPipelineRunSchema,
    ModelVersionSchema,
    NamedSchema,
    PipelineBuildSchema,
    PipelineDeploymentSchema,
    PipelineRunSchema,
    PipelineSchema,
    RolePermissionSchema,
    RoleSchema,
    RunMetadataSchema,
    ScheduleSchema,
    ServiceConnectorSchema,
    StackComponentSchema,
    StackCompositionSchema,
    StackSchema,
    StepRunInputArtifactSchema,
    StepRunOutputArtifactSchema,
    StepRunParentsSchema,
    StepRunSchema,
    TeamRoleAssignmentSchema,
    TeamSchema,
    UserRoleAssignmentSchema,
    UserSchema,
    WorkspaceSchema,
)
from zenml.zen_stores.schemas.artifact_schemas import (
    ArtifactVisualizationSchema,
)
from zenml.zen_stores.schemas.logs_schemas import LogsSchema
from zenml.zen_stores.secrets_stores.sql_secrets_store import (
    SqlSecretsStoreConfiguration,
)

AnyNamedSchema = TypeVar("AnyNamedSchema", bound=NamedSchema)
AnySchema = TypeVar("AnySchema", bound=BaseSchema)
B = TypeVar("B", bound=BaseResponseModel)

params_value: ContextVar[BaseFilterModel] = ContextVar("params_value")


# Enable SQL compilation caching to remove the https://sqlalche.me/e/14/cprf
# warning
SelectOfScalar.inherit_cache = True
Select.inherit_cache = True

logger = get_logger(__name__)

ZENML_SQLITE_DB_FILENAME = "zenml.db"


def _is_mysql_missing_database_error(error: OperationalError) -> bool:
    """Checks if the given error is due to a missing database.

    Args:
        error: The error to check.

    Returns:
        If the error if because the MySQL database doesn't exist.
    """
    from pymysql.constants.ER import BAD_DB_ERROR

    if not isinstance(error.orig, pymysql.err.OperationalError):
        return False

    error_code = cast(int, error.orig.args[0])
    return error_code == BAD_DB_ERROR


class SQLDatabaseDriver(StrEnum):
    """SQL database drivers supported by the SQL ZenML store."""

    MYSQL = "mysql"
    SQLITE = "sqlite"


class SqlZenStoreConfiguration(StoreConfiguration):
    """SQL ZenML store configuration.

    Attributes:
        type: The type of the store.
        secrets_store: The configuration of the secrets store to use.
            This defaults to a SQL secrets store that extends the SQL ZenML
            store.
        driver: The SQL database driver.
        database: database name. If not already present on the server, it will
            be created automatically on first access.
        username: The database username.
        password: The database password.
        ssl_ca: certificate authority certificate. Required for SSL
            enabled authentication if the CA certificate is not part of the
            certificates shipped by the operating system.
        ssl_cert: client certificate. Required for SSL enabled
            authentication if client certificates are used.
        ssl_key: client certificate private key. Required for SSL
            enabled if client certificates are used.
        ssl_verify_server_cert: set to verify the identity of the server
            against the provided server certificate.
        pool_size: The maximum number of connections to keep in the SQLAlchemy
            pool.
        max_overflow: The maximum number of connections to allow in the
            SQLAlchemy pool in addition to the pool_size.
        pool_pre_ping: Enable emitting a test statement on the SQL connection
            at the start of each connection pool checkout, to test that the
            database connection is still viable.
    """

    type: StoreType = StoreType.SQL

    secrets_store: Optional[SecretsStoreConfiguration] = None

    driver: Optional[SQLDatabaseDriver] = None
    database: Optional[str] = None
    username: Optional[str] = None
    password: Optional[str] = None
    ssl_ca: Optional[str] = None
    ssl_cert: Optional[str] = None
    ssl_key: Optional[str] = None
    ssl_verify_server_cert: bool = False
    pool_size: int = 20
    max_overflow: int = 20
    pool_pre_ping: bool = True

    @validator("secrets_store")
    def validate_secrets_store(
        cls, secrets_store: Optional[SecretsStoreConfiguration]
    ) -> SecretsStoreConfiguration:
        """Ensures that the secrets store is initialized with a default SQL secrets store.

        Args:
            secrets_store: The secrets store config to be validated.

        Returns:
            The validated secrets store config.
        """
        if secrets_store is None:
            secrets_store = SqlSecretsStoreConfiguration()

        return secrets_store

    @root_validator(pre=True)
    def _remove_grpc_attributes(cls, values: Dict[str, Any]) -> Dict[str, Any]:
        """Removes old GRPC attributes.

        Args:
            values: All model attribute values.

        Returns:
            The model attribute values
        """
        grpc_attribute_keys = [
            "grpc_metadata_host",
            "grpc_metadata_port",
            "grpc_metadata_ssl_ca",
            "grpc_metadata_ssl_key",
            "grpc_metadata_ssl_cert",
        ]
        grpc_values = [values.pop(key, None) for key in grpc_attribute_keys]
        if any(grpc_values):
            logger.warning(
                "The GRPC attributes %s are unused and will be removed soon. "
                "Please remove them from SQLZenStore configuration. This will "
                "become an error in future versions of ZenML."
            )

        return values

    @root_validator
    def _validate_url(cls, values: Dict[str, Any]) -> Dict[str, Any]:
        """Validate the SQL URL.

        The validator also moves the MySQL username, password and database
        parameters from the URL into the other configuration arguments, if they
        are present in the URL.

        Args:
            values: The values to validate.

        Returns:
            The validated values.

        Raises:
            ValueError: If the URL is invalid or the SQL driver is not
                supported.
        """
        url = values.get("url")
        if url is None:
            return values

        # When running inside a container, if the URL uses localhost, the
        # target service will not be available. We try to replace localhost
        # with one of the special Docker or K3D internal hostnames.
        url = replace_localhost_with_internal_hostname(url)

        try:
            sql_url = make_url(url)
        except ArgumentError as e:
            raise ValueError(
                "Invalid SQL URL `%s`: %s. The URL must be in the format "
                "`driver://[[username:password@]hostname:port]/database["
                "?<extra-args>]`.",
                url,
                str(e),
            )

        if sql_url.drivername not in SQLDatabaseDriver.values():
            raise ValueError(
                "Invalid SQL driver value `%s`: The driver must be one of: %s.",
                url,
                ", ".join(SQLDatabaseDriver.values()),
            )
        values["driver"] = SQLDatabaseDriver(sql_url.drivername)
        if sql_url.drivername == SQLDatabaseDriver.SQLITE:
            if (
                sql_url.username
                or sql_url.password
                or sql_url.query
                or sql_url.database is None
            ):
                raise ValueError(
                    "Invalid SQLite URL `%s`: The URL must be in the "
                    "format `sqlite:///path/to/database.db`.",
                    url,
                )
            if values.get("username") or values.get("password"):
                raise ValueError(
                    "Invalid SQLite configuration: The username and password "
                    "must not be set",
                    url,
                )
            values["database"] = sql_url.database
        elif sql_url.drivername == SQLDatabaseDriver.MYSQL:
            if sql_url.username:
                values["username"] = sql_url.username
                sql_url = sql_url._replace(username=None)
            if sql_url.password:
                values["password"] = sql_url.password
                sql_url = sql_url._replace(password=None)
            if sql_url.database:
                values["database"] = sql_url.database
                sql_url = sql_url._replace(database=None)
            if sql_url.query:
                for k, v in sql_url.query.items():
                    if k == "ssl_ca":
                        values["ssl_ca"] = v
                    elif k == "ssl_cert":
                        values["ssl_cert"] = v
                    elif k == "ssl_key":
                        values["ssl_key"] = v
                    elif k == "ssl_verify_server_cert":
                        values["ssl_verify_server_cert"] = v
                    else:
                        raise ValueError(
                            "Invalid MySQL URL query parameter `%s`: The "
                            "parameter must be one of: ssl_ca, ssl_cert, "
                            "ssl_key, or ssl_verify_server_cert.",
                            k,
                        )
                sql_url = sql_url._replace(query={})

            database = values.get("database")
            if (
                not values.get("username")
                or not values.get("password")
                or not database
            ):
                raise ValueError(
                    "Invalid MySQL configuration: The username, password and "
                    "database must be set in the URL or as configuration "
                    "attributes",
                )

            regexp = r"^[^\\/?%*:|\"<>.-]{1,64}$"
            match = re.match(regexp, database)
            if not match:
                raise ValueError(
                    f"The database name does not conform to the required "
                    f"format "
                    f"rules ({regexp}): {database}"
                )

            # Save the certificates in a secure location on disk
            secret_folder = Path(
                GlobalConfiguration().local_stores_path,
                "certificates",
            )
            for key in ["ssl_key", "ssl_ca", "ssl_cert"]:
                content = values.get(key)
                if content and not os.path.isfile(content):
                    fileio.makedirs(str(secret_folder))
                    file_path = Path(secret_folder, f"{key}.pem")
                    with open(file_path, "w") as f:
                        f.write(content)
                    file_path.chmod(0o600)
                    values[key] = str(file_path)

        values["url"] = str(sql_url)
        return values

    @staticmethod
    def get_local_url(path: str) -> str:
        """Get a local SQL url for a given local path.

        Args:
            path: The path to the local sqlite file.

        Returns:
            The local SQL url for the given path.
        """
        return f"sqlite:///{path}/{ZENML_SQLITE_DB_FILENAME}"

    @classmethod
    def supports_url_scheme(cls, url: str) -> bool:
        """Check if a URL scheme is supported by this store.

        Args:
            url: The URL to check.

        Returns:
            True if the URL scheme is supported, False otherwise.
        """
        return make_url(url).drivername in SQLDatabaseDriver.values()

    def expand_certificates(self) -> None:
        """Expands the certificates in the verify_ssl field."""
        # Load the certificate values back into the configuration
        for key in ["ssl_key", "ssl_ca", "ssl_cert"]:
            file_path = getattr(self, key, None)
            if file_path and os.path.isfile(file_path):
                with open(file_path, "r") as f:
                    setattr(self, key, f.read())

    @classmethod
    def copy_configuration(
        cls,
        config: "StoreConfiguration",
        config_path: str,
        load_config_path: Optional[PurePath] = None,
    ) -> "StoreConfiguration":
        """Copy the store config using a different configuration path.

        This method is used to create a copy of the store configuration that can
        be loaded using a different configuration path or in the context of a
        new environment, such as a container image.

        The configuration files accompanying the store configuration are also
        copied to the new configuration path (e.g. certificates etc.).

        Args:
            config: The store configuration to copy.
            config_path: new path where the configuration copy will be loaded
                from.
            load_config_path: absolute path that will be used to load the copied
                configuration. This can be set to a value different from
                `config_path` if the configuration copy will be loaded from
                a different environment, e.g. when the configuration is copied
                to a container image and loaded using a different absolute path.
                This will be reflected in the paths and URLs encoded in the
                copied configuration.

        Returns:
            A new store configuration object that reflects the new configuration
            path.
        """
        assert isinstance(config, SqlZenStoreConfiguration)
        config = config.copy()

        if config.driver == SQLDatabaseDriver.MYSQL:
            # Load the certificate values back into the configuration
            config.expand_certificates()

        elif config.driver == SQLDatabaseDriver.SQLITE:
            if load_config_path:
                config.url = cls.get_local_url(str(load_config_path))
            else:
                config.url = cls.get_local_url(config_path)

        return config

    def get_sqlmodel_config(
        self,
    ) -> Tuple[str, Dict[str, Any], Dict[str, Any]]:
        """Get the SQLModel engine configuration for the SQL ZenML store.

        Returns:
            The URL and connection arguments for the SQLModel engine.

        Raises:
            NotImplementedError: If the SQL driver is not supported.
        """
        sql_url = make_url(self.url)
        sqlalchemy_connect_args: Dict[str, Any] = {}
        engine_args = {}
        if sql_url.drivername == SQLDatabaseDriver.SQLITE:
            assert self.database is not None
            # The following default value is needed for sqlite to avoid the
            # Error:
            #   sqlite3.ProgrammingError: SQLite objects created in a thread can
            #   only be used in that same thread.
            sqlalchemy_connect_args = {"check_same_thread": False}
        elif sql_url.drivername == SQLDatabaseDriver.MYSQL:
            # all these are guaranteed by our root validator
            assert self.database is not None
            assert self.username is not None
            assert self.password is not None
            assert sql_url.host is not None

            engine_args = {
                "pool_size": self.pool_size,
                "max_overflow": self.max_overflow,
                "pool_pre_ping": self.pool_pre_ping,
            }

            sql_url = sql_url._replace(
                drivername="mysql+pymysql",
                username=self.username,
                password=self.password,
                database=self.database,
            )

            sqlalchemy_ssl_args: Dict[str, Any] = {}

            # Handle SSL params
            for key in ["ssl_key", "ssl_ca", "ssl_cert"]:
                ssl_setting = getattr(self, key)
                if not ssl_setting:
                    continue
                if not os.path.isfile(ssl_setting):
                    logger.warning(
                        f"Database SSL setting `{key}` is not a file. "
                    )
                sqlalchemy_ssl_args[key.lstrip("ssl_")] = ssl_setting
            if len(sqlalchemy_ssl_args) > 0:
                sqlalchemy_ssl_args[
                    "check_hostname"
                ] = self.ssl_verify_server_cert
                sqlalchemy_connect_args["ssl"] = sqlalchemy_ssl_args
        else:
            raise NotImplementedError(
                f"SQL driver `{sql_url.drivername}` is not supported."
            )

        return str(sql_url), sqlalchemy_connect_args, engine_args

    class Config:
        """Pydantic configuration class."""

        # Don't validate attributes when assigning them. This is necessary
        # because the certificate attributes can be expanded to the contents
        # of the certificate files.
        validate_assignment = False
        # Forbid extra attributes set in the class.
        extra = "forbid"


class SqlZenStore(BaseZenStore):
    """Store Implementation that uses SQL database backend.

    Attributes:
        config: The configuration of the SQL ZenML store.
        skip_migrations: Whether to skip migrations when initializing the store.
        TYPE: The type of the store.
        CONFIG_TYPE: The type of the store configuration.
        _engine: The SQLAlchemy engine.
    """

    config: SqlZenStoreConfiguration
    skip_migrations: bool = False
    TYPE: ClassVar[StoreType] = StoreType.SQL
    CONFIG_TYPE: ClassVar[Type[StoreConfiguration]] = SqlZenStoreConfiguration

    _engine: Optional[Engine] = None
    _alembic: Optional[Alembic] = None

    @property
    def engine(self) -> Engine:
        """The SQLAlchemy engine.

        Returns:
            The SQLAlchemy engine.

        Raises:
            ValueError: If the store is not initialized.
        """
        if not self._engine:
            raise ValueError("Store not initialized")
        return self._engine

    @property
    def runs_inside_server(self) -> bool:
        """Whether the store is running inside a server.

        Returns:
            Whether the store is running inside a server.
        """
        if ENV_ZENML_SERVER_DEPLOYMENT_TYPE in os.environ:
            return True
        return False

    @property
    def alembic(self) -> Alembic:
        """The Alembic wrapper.

        Returns:
            The Alembic wrapper.

        Raises:
            ValueError: If the store is not initialized.
        """
        if not self._alembic:
            raise ValueError("Store not initialized")
        return self._alembic

    @classmethod
    def filter_and_paginate(
        cls,
        session: Session,
        query: Union[Select[AnySchema], SelectOfScalar[AnySchema]],
        table: Type[AnySchema],
        filter_model: BaseFilterModel,
        custom_schema_to_model_conversion: Optional[
            Callable[[AnySchema], B]
        ] = None,
        custom_fetch: Optional[
            Callable[
                [
                    Session,
                    Union[Select[AnySchema], SelectOfScalar[AnySchema]],
                    BaseFilterModel,
                ],
                List[AnySchema],
            ]
        ] = None,
    ) -> Page[B]:
        """Given a query, return a Page instance with a list of filtered Models.

        Args:
            session: The SQLModel Session
            query: The query to execute
            table: The table to select from
            filter_model: The filter to use, including pagination and sorting
            custom_schema_to_model_conversion: Callable to convert the schema
                into a model. This is used if the Model contains additional
                data that is not explicitly stored as a field or relationship
                on the model.
            custom_fetch: Custom callable to use to fetch items from the
                database for a given query. This is used if the items fetched
                from the database need to be processed differently (e.g. to
                perform additional filtering). The callable should take a
                `Session`, a `Select` query and a `BaseFilterModel` filter as
                arguments and return a `List` of items.

        Returns:
            The Domain Model representation of the DB resource

        Raises:
            ValueError: if the filtered page number is out of bounds.
            RuntimeError: if the schema does not have a `to_model` method.
        """
        query = filter_model.apply_filter(query=query, table=table)

        # Get the total amount of items in the database for a given query
        if custom_fetch:
            total = len(custom_fetch(session, query, filter_model))
        else:
            total = session.scalar(
                select([func.count("*")]).select_from(
                    query.options(noload("*")).subquery()
                )
            )

        # Sorting
        column, operand = filter_model.sorting_params
        if operand == SorterOps.DESCENDING:
            query = query.order_by(desc(getattr(table, column)))
        else:
            query = query.order_by(asc(getattr(table, column)))

        # Get the total amount of pages in the database for a given query
        if total == 0:
            total_pages = 1
        else:
            total_pages = math.ceil(total / filter_model.size)

        if filter_model.page > total_pages:
            raise ValueError(
                f"Invalid page {filter_model.page}. The requested page size is "
                f"{filter_model.size} and there are a total of {total} items "
                f"for this query. The maximum page value therefore is "
                f"{total_pages}."
            )

        # Get a page of the actual data
        item_schemas: List[AnySchema]
        if custom_fetch:
            item_schemas = custom_fetch(session, query, filter_model)
            # select the items in the current page
            item_schemas = item_schemas[
                filter_model.offset : filter_model.offset + filter_model.size
            ]
        else:
            item_schemas = (
                session.exec(
                    query.limit(filter_model.size).offset(filter_model.offset)
                )
                .unique()
                .all()
            )

        # Convert this page of items from schemas to models.
        items: List[B] = []
        for schema in item_schemas:
            # If a custom conversion function is provided, use it.
            if custom_schema_to_model_conversion:
                items.append(custom_schema_to_model_conversion(schema))
                continue
            # Otherwise, try to use the `to_model` method of the schema.
            to_model = getattr(schema, "to_model", None)
            if callable(to_model):
                items.append(to_model())
                continue
            # If neither of the above work, raise an error.
            raise RuntimeError(
                f"Cannot convert schema `{schema.__class__.__name__}` to model "
                "since it does not have a `to_model` method."
            )

        return Page(
            total=total,
            total_pages=total_pages,
            items=items,
            index=filter_model.page,
            max_size=filter_model.size,
        )

    # ====================================
    # ZenML Store interface implementation
    # ====================================

    # --------------------------------
    # Initialization and configuration
    # --------------------------------

    def _initialize(self) -> None:
        """Initialize the SQL store.

        Raises:
            OperationalError: If connecting to the database failed.
        """
        logger.debug("Initializing SqlZenStore at %s", self.config.url)

        url, connect_args, engine_args = self.config.get_sqlmodel_config()
        self._engine = create_engine(
            url=url, connect_args=connect_args, **engine_args
        )

        # SQLite: As long as the parent directory exists, SQLAlchemy will
        # automatically create the database.
        if (
            self.config.driver == SQLDatabaseDriver.SQLITE
            and self.config.database
            and not fileio.exists(self.config.database)
        ):
            fileio.makedirs(os.path.dirname(self.config.database))

        # MySQL: We might need to create the database manually.
        # To do so, we create a new engine that connects to the `mysql` database
        # and then create the desired database.
        # See https://stackoverflow.com/a/8977109
        if (
            self.config.driver == SQLDatabaseDriver.MYSQL
            and self.config.database
        ):
            try:
                self._engine.connect()
            except OperationalError as e:
                logger.debug(
                    "Failed to connect to mysql database `%s`.",
                    self._engine.url.database,
                )

                if _is_mysql_missing_database_error(e):
                    self._create_mysql_database(
                        url=self._engine.url,
                        connect_args=connect_args,
                        engine_args=engine_args,
                    )
                else:
                    raise

        self._alembic = Alembic(self.engine)
        if (
            not self.skip_migrations
            and ENV_ZENML_DISABLE_DATABASE_MIGRATION not in os.environ
        ):
            self.migrate_database()

    def _create_mysql_database(
        self,
        url: URL,
        connect_args: Dict[str, Any],
        engine_args: Dict[str, Any],
    ) -> None:
        """Creates a mysql database.

        Args:
            url: The URL of the database to create.
            connect_args: Connect arguments for the SQLAlchemy engine.
            engine_args: Additional initialization arguments for the SQLAlchemy
                engine
        """
        logger.info("Trying to create database %s.", url.database)
        master_url = url._replace(database=None)
        master_engine = create_engine(
            url=master_url, connect_args=connect_args, **engine_args
        )
        query = f"CREATE DATABASE IF NOT EXISTS {self.config.database}"
        try:
            connection = master_engine.connect()
            connection.execute(text(query))
        finally:
            connection.close()

    def migrate_database(self) -> None:
        """Migrate the database to the head as defined by the python package."""
        alembic_logger = logging.getLogger("alembic")

        # remove all existing handlers
        while len(alembic_logger.handlers):
            alembic_logger.removeHandler(alembic_logger.handlers[0])

        logging_level = get_logging_level()

        # suppress alembic info logging if the zenml logging level is not debug
        if logging_level == LoggingLevels.DEBUG:
            alembic_logger.setLevel(logging.DEBUG)
        else:
            alembic_logger.setLevel(logging.WARNING)

        alembic_logger.addHandler(get_console_handler())

        # We need to account for 3 distinct cases here:
        # 1. the database is completely empty (not initialized)
        # 2. the database is not empty, but has never been migrated with alembic
        #   before (i.e. was created with SQLModel back when alembic wasn't
        #   used)
        # 3. the database is not empty and has been migrated with alembic before
        revisions = self.alembic.current_revisions()
        if len(revisions) >= 1:
            if len(revisions) > 1:
                logger.warning(
                    "The ZenML database has more than one migration head "
                    "revision. This is not expected and might indicate a "
                    "database migration problem. Please raise an issue on "
                    "GitHub if you encounter this."
                )
            # Case 3: the database has been migrated with alembic before. Just
            # upgrade to the latest revision.
            self.alembic.upgrade()
        else:
            if self.alembic.db_is_empty():
                # Case 1: the database is empty. We can just create the
                # tables from scratch with alembic.
                self.alembic.upgrade()
            else:
                # Case 2: the database is not empty, but has never been
                # migrated with alembic before. We need to create the alembic
                # version table, initialize it with the first revision where we
                # introduced alembic and then upgrade to the latest revision.
                self.alembic.stamp(ZENML_ALEMBIC_START_REVISION)
                self.alembic.upgrade()

        # If an alembic migration took place, all non-custom flavors are purged
        #  and the FlavorRegistry recreates all in-built and integration
        #  flavors in the db.
        revisions_afterwards = self.alembic.current_revisions()

        if revisions != revisions_afterwards:
            self._sync_flavors()

    def _sync_flavors(self) -> None:
        """Purge all in-built and integration flavors from the DB and sync."""
        FlavorRegistry().register_flavors(store=self)

    def get_store_info(self) -> ServerModel:
        """Get information about the store.

        Returns:
            Information about the store.

        Raises:
            KeyError: If the deployment ID could not be loaded from the
                database.
        """
        model = super().get_store_info()
        sql_url = make_url(self.config.url)
        model.database_type = ServerDatabaseType(sql_url.drivername)

        # Fetch the deployment ID from the database and use it to replace
        # the one fetched from the global configuration
        with Session(self.engine) as session:
            identity = session.exec(select(IdentitySchema)).first()

            if identity is None:
                raise KeyError(
                    "The deployment ID could not be loaded from the database."
                )
            model.id = identity.id
        return model

    # ------
    # Stacks
    # ------
    @track_decorator(AnalyticsEvent.REGISTERED_STACK)
    def create_stack(self, stack: StackRequestModel) -> StackResponseModel:
        """Register a new stack.

        Args:
            stack: The stack to register.

        Returns:
            The registered stack.
        """
        with Session(self.engine) as session:
            self._fail_if_stack_with_name_exists_for_user(
                stack=stack, session=session
            )

            if stack.is_shared:
                self._fail_if_stack_with_name_already_shared(
                    stack=stack, session=session
                )

            # Get the Schemas of all components mentioned
            component_ids = (
                [
                    component_id
                    for list_of_component_ids in stack.components.values()
                    for component_id in list_of_component_ids
                ]
                if stack.components is not None
                else []
            )
            filters = [
                (StackComponentSchema.id == component_id)
                for component_id in component_ids
            ]

            defined_components = session.exec(
                select(StackComponentSchema).where(or_(*filters))
            ).all()

            new_stack_schema = StackSchema(
                workspace_id=stack.workspace,
                user_id=stack.user,
                is_shared=stack.is_shared,
                stack_spec_path=stack.stack_spec_path,
                name=stack.name,
                description=stack.description,
                components=defined_components,
            )

            session.add(new_stack_schema)
            session.commit()
            session.refresh(new_stack_schema)

            return new_stack_schema.to_model()

    def get_stack(self, stack_id: UUID) -> StackResponseModel:
        """Get a stack by its unique ID.

        Args:
            stack_id: The ID of the stack to get.

        Returns:
            The stack with the given ID.

        Raises:
            KeyError: if the stack doesn't exist.
        """
        with Session(self.engine) as session:
            stack = session.exec(
                select(StackSchema).where(StackSchema.id == stack_id)
            ).first()

            if stack is None:
                raise KeyError(f"Stack with ID {stack_id} not found.")
            return stack.to_model()

    def list_stacks(
        self, stack_filter_model: StackFilterModel
    ) -> Page[StackResponseModel]:
        """List all stacks matching the given filter criteria.

        Args:
            stack_filter_model: All filter parameters including pagination
                params.

        Returns:
            A list of all stacks matching the filter criteria.
        """
        with Session(self.engine) as session:
            query = select(StackSchema)
            if stack_filter_model.component_id:
                query = query.where(
                    StackCompositionSchema.stack_id == StackSchema.id
                ).where(
                    StackCompositionSchema.component_id
                    == stack_filter_model.component_id
                )
            return self.filter_and_paginate(
                session=session,
                query=query,
                table=StackSchema,
                filter_model=stack_filter_model,
            )

    def count_stacks(self, workspace_id: Optional[UUID]) -> int:
        """Count all stacks, optionally within a workspace scope.

        Args:
            workspace_id: The workspace to use for counting stacks

        Returns:
            The number of stacks in the workspace.
        """
        return self._count_entity(
            schema=StackSchema, workspace_id=workspace_id
        )

    @track_decorator(AnalyticsEvent.UPDATED_STACK)
    def update_stack(
        self, stack_id: UUID, stack_update: StackUpdateModel
    ) -> StackResponseModel:
        """Update a stack.

        Args:
            stack_id: The ID of the stack update.
            stack_update: The update request on the stack.

        Returns:
            The updated stack.

        Raises:
            KeyError: if the stack doesn't exist.
            IllegalOperationError: if the stack is a default stack.
        """
        with Session(self.engine) as session:
            # Check if stack with the domain key (name, workspace, owner) already
            #  exists
            existing_stack = session.exec(
                select(StackSchema).where(StackSchema.id == stack_id)
            ).first()
            if existing_stack is None:
                raise KeyError(
                    f"Unable to update stack with id '{stack_id}': Found no"
                    f"existing stack with this id."
                )
            if existing_stack.name == DEFAULT_STACK_NAME:
                raise IllegalOperationError(
                    "The default stack cannot be modified."
                )
            # In case of a renaming update, make sure no stack already exists
            # with that name
            if stack_update.name:
                if existing_stack.name != stack_update.name:
                    self._fail_if_stack_with_name_exists_for_user(
                        stack=stack_update, session=session
                    )

            # Check if stack update makes the stack a shared stack. In that
            # case, check if a stack with the same name is already shared
            # within the workspace
            if stack_update.is_shared:
                if not existing_stack.is_shared and stack_update.is_shared:
                    self._fail_if_stack_with_name_already_shared(
                        stack=stack_update, session=session
                    )

            components = []
            if stack_update.components:
                filters = [
                    (StackComponentSchema.id == component_id)
                    for list_of_component_ids in stack_update.components.values()
                    for component_id in list_of_component_ids
                ]
                components = session.exec(
                    select(StackComponentSchema).where(or_(*filters))
                ).all()

            existing_stack.update(
                stack_update=stack_update,
                components=components,
            )

            session.add(existing_stack)
            session.commit()
            session.refresh(existing_stack)

            return existing_stack.to_model()

    def delete_stack(self, stack_id: UUID) -> None:
        """Delete a stack.

        Args:
            stack_id: The ID of the stack to delete.

        Raises:
            KeyError: if the stack doesn't exist.
            IllegalOperationError: if the stack is a default stack.
        """
        with Session(self.engine) as session:
            try:
                stack = session.exec(
                    select(StackSchema).where(StackSchema.id == stack_id)
                ).one()

                if stack is None:
                    raise KeyError(f"Stack with ID {stack_id} not found.")
                if stack.name == DEFAULT_STACK_NAME:
                    raise IllegalOperationError(
                        "The default stack cannot be deleted."
                    )
                session.delete(stack)
            except NoResultFound as error:
                raise KeyError from error

            session.commit()

    def _fail_if_stack_with_name_exists_for_user(
        self,
        stack: StackRequestModel,
        session: Session,
    ) -> None:
        """Raise an exception if a Component with same name exists for user.

        Args:
            stack: The Stack
            session: The Session

        Returns:
            None

        Raises:
            StackExistsError: If a Stack with the given name is already
                                       owned by the user
        """
        existing_domain_stack = session.exec(
            select(StackSchema)
            .where(StackSchema.name == stack.name)
            .where(StackSchema.workspace_id == stack.workspace)
            .where(StackSchema.user_id == stack.user)
        ).first()
        if existing_domain_stack is not None:
            workspace = self._get_workspace_schema(
                workspace_name_or_id=stack.workspace, session=session
            )
            user = self._get_user_schema(
                user_name_or_id=stack.user, session=session
            )
            raise StackExistsError(
                f"Unable to register stack with name "
                f"'{stack.name}': Found an existing stack with the same "
                f"name in the active workspace, '{workspace.name}', owned by the "
                f"same user, '{user.name}'."
            )
        return None

    def _fail_if_stack_with_name_already_shared(
        self,
        stack: StackRequestModel,
        session: Session,
    ) -> None:
        """Raise an exception if a Stack with same name is already shared.

        Args:
            stack: The Stack
            session: The Session

        Raises:
            StackExistsError: If a stack with the given name is already shared
                              by a user.
        """
        # Check if component with the same name, type is already shared
        # within the workspace
        existing_shared_stack = session.exec(
            select(StackSchema)
            .where(StackSchema.name == stack.name)
            .where(StackSchema.workspace_id == stack.workspace)
            .where(StackSchema.is_shared == stack.is_shared)
        ).first()
        if existing_shared_stack is not None:
            workspace = self._get_workspace_schema(
                workspace_name_or_id=stack.workspace, session=session
            )
            error_msg = (
                f"Unable to share stack with name '{stack.name}': Found an "
                f"existing shared stack with the same name in workspace "
                f"'{workspace.name}'"
            )
            if existing_shared_stack.user_id:
                owner_of_shared = self._get_user_schema(
                    existing_shared_stack.user_id, session=session
                )
                error_msg += f" owned by '{owner_of_shared.name}'."
            else:
                error_msg += ", which is currently not owned by any user."
            raise StackExistsError(error_msg)

    # ----------------
    # Stack components
    # ----------------
    @track_decorator(AnalyticsEvent.REGISTERED_STACK_COMPONENT)
    def create_stack_component(
        self,
        component: ComponentRequestModel,
    ) -> ComponentResponseModel:
        """Create a stack component.

        Args:
            component: The stack component to create.

        Returns:
            The created stack component.

        Raises:
            KeyError: if the stack component references a non-existent
                connector.
        """
        with Session(self.engine) as session:
            self._fail_if_component_with_name_type_exists_for_user(
                name=component.name,
                component_type=component.type,
                user_id=component.user,
                workspace_id=component.workspace,
                session=session,
            )

            if component.is_shared:
                self._fail_if_component_with_name_type_already_shared(
                    name=component.name,
                    component_type=component.type,
                    workspace_id=component.workspace,
                    session=session,
                )

            service_connector: Optional[ServiceConnectorSchema] = None
            if component.connector:
                service_connector = session.exec(
                    select(ServiceConnectorSchema).where(
                        ServiceConnectorSchema.id == component.connector
                    )
                ).first()

                if service_connector is None:
                    raise KeyError(
                        f"Service connector with ID {component.connector} not "
                        "found."
                    )

            # Create the component
            new_component = StackComponentSchema(
                name=component.name,
                workspace_id=component.workspace,
                user_id=component.user,
                is_shared=component.is_shared,
                component_spec_path=component.component_spec_path,
                type=component.type,
                flavor=component.flavor,
                configuration=base64.b64encode(
                    json.dumps(component.configuration).encode("utf-8")
                ),
                labels=base64.b64encode(
                    json.dumps(component.labels).encode("utf-8")
                ),
                connector=service_connector,
                connector_resource_id=component.connector_resource_id,
            )

            session.add(new_component)
            session.commit()

            session.refresh(new_component)

            return new_component.to_model()

    def get_stack_component(
        self, component_id: UUID
    ) -> ComponentResponseModel:
        """Get a stack component by ID.

        Args:
            component_id: The ID of the stack component to get.

        Returns:
            The stack component.

        Raises:
            KeyError: if the stack component doesn't exist.
        """
        with Session(self.engine) as session:
            stack_component = session.exec(
                select(StackComponentSchema).where(
                    StackComponentSchema.id == component_id
                )
            ).first()

            if stack_component is None:
                raise KeyError(
                    f"Stack component with ID {component_id} not found."
                )

            return stack_component.to_model()

    def list_stack_components(
        self, component_filter_model: ComponentFilterModel
    ) -> Page[ComponentResponseModel]:
        """List all stack components matching the given filter criteria.

        Args:
            component_filter_model: All filter parameters including pagination
                params.

        Returns:
            A list of all stack components matching the filter criteria.
        """
        with Session(self.engine) as session:
            query = select(StackComponentSchema)
            paged_components: Page[
                ComponentResponseModel
            ] = self.filter_and_paginate(
                session=session,
                query=query,
                table=StackComponentSchema,
                filter_model=component_filter_model,
            )
            return paged_components

    def count_stack_components(self, workspace_id: Optional[UUID]) -> int:
        """Count all components, optionally within a workspace scope.

        Args:
            workspace_id: The workspace to use for counting components

        Returns:
            The number of components in the workspace.
        """
        return self._count_entity(
            schema=StackComponentSchema, workspace_id=workspace_id
        )

    def update_stack_component(
        self, component_id: UUID, component_update: ComponentUpdateModel
    ) -> ComponentResponseModel:
        """Update an existing stack component.

        Args:
            component_id: The ID of the stack component to update.
            component_update: The update to be applied to the stack component.

        Returns:
            The updated stack component.

        Raises:
            KeyError: if the stack component doesn't exist.
            IllegalOperationError: if the stack component is a default stack
                component.
        """
        with Session(self.engine) as session:
            existing_component = session.exec(
                select(StackComponentSchema).where(
                    StackComponentSchema.id == component_id
                )
            ).first()

            if existing_component is None:
                raise KeyError(
                    f"Unable to update component with id "
                    f"'{component_id}': Found no"
                    f"existing component with this id."
                )

            if (
                existing_component.name == DEFAULT_STACK_COMPONENT_NAME
                and existing_component.type
                in [
                    StackComponentType.ORCHESTRATOR,
                    StackComponentType.ARTIFACT_STORE,
                ]
            ):
                raise IllegalOperationError(
                    f"The default {existing_component.type} cannot be modified."
                )

            # In case of a renaming update, make sure no component of the same
            # type already exists with that name
            if component_update.name:
                if (
                    existing_component.name != component_update.name
                    and existing_component.user_id is not None
                ):
                    self._fail_if_component_with_name_type_exists_for_user(
                        name=component_update.name,
                        component_type=existing_component.type,
                        workspace_id=existing_component.workspace_id,
                        user_id=existing_component.user_id,
                        session=session,
                    )

            # Check if component update makes the component a shared component,
            # In that case check if a component with the same name, type are
            # already shared within the workspace
            if component_update.is_shared:
                if (
                    not existing_component.is_shared
                    and component_update.is_shared
                ):
                    self._fail_if_component_with_name_type_already_shared(
                        name=component_update.name or existing_component.name,
                        component_type=existing_component.type,
                        workspace_id=existing_component.workspace_id,
                        session=session,
                    )

            existing_component.update(component_update=component_update)

            service_connector: Optional[ServiceConnectorSchema] = None
            if component_update.connector:
                service_connector = session.exec(
                    select(ServiceConnectorSchema).where(
                        ServiceConnectorSchema.id == component_update.connector
                    )
                ).first()

                if service_connector is None:
                    raise KeyError(
                        "Service connector with ID "
                        f"{component_update.connector} not found."
                    )

            if service_connector:
                existing_component.connector = service_connector

            session.add(existing_component)
            session.commit()

            return existing_component.to_model()

    def delete_stack_component(self, component_id: UUID) -> None:
        """Delete a stack component.

        Args:
            component_id: The id of the stack component to delete.

        Raises:
            KeyError: if the stack component doesn't exist.
            IllegalOperationError: if the stack component is part of one or
                more stacks, or if it's a default stack component.
        """
        with Session(self.engine) as session:
            try:
                stack_component = session.exec(
                    select(StackComponentSchema).where(
                        StackComponentSchema.id == component_id
                    )
                ).one()

                if stack_component is None:
                    raise KeyError(f"Stack with ID {component_id} not found.")
                if (
                    stack_component.name == DEFAULT_STACK_COMPONENT_NAME
                    and stack_component.type
                    in [
                        StackComponentType.ORCHESTRATOR,
                        StackComponentType.ARTIFACT_STORE,
                    ]
                ):
                    raise IllegalOperationError(
                        f"The default {stack_component.type} cannot be deleted."
                    )

                if len(stack_component.stacks) > 0:
                    raise IllegalOperationError(
                        f"Stack Component `{stack_component.name}` of type "
                        f"`{stack_component.type} cannot be "
                        f"deleted as it is part of "
                        f"{len(stack_component.stacks)} stacks. "
                        f"Before deleting this stack "
                        f"component, make sure to remove it "
                        f"from all stacks."
                    )
                else:
                    session.delete(stack_component)
            except NoResultFound as error:
                raise KeyError from error

            session.commit()

    @staticmethod
    def _fail_if_component_with_name_type_exists_for_user(
        name: str,
        component_type: StackComponentType,
        workspace_id: UUID,
        user_id: UUID,
        session: Session,
    ) -> None:
        """Raise an exception if a Component with same name/type exists.

        Args:
            name: The name of the component
            component_type: The type of the component
            workspace_id: The ID of the workspace
            user_id: The ID of the user
            session: The Session

        Returns:
            None

        Raises:
            StackComponentExistsError: If a component with the given name and
                                       type is already owned by the user
        """
        assert user_id
        # Check if component with the same domain key (name, type, workspace,
        # owner) already exists
        existing_domain_component = session.exec(
            select(StackComponentSchema)
            .where(StackComponentSchema.name == name)
            .where(StackComponentSchema.workspace_id == workspace_id)
            .where(StackComponentSchema.user_id == user_id)
            .where(StackComponentSchema.type == component_type)
        ).first()
        if existing_domain_component is not None:
            # Theoretically the user schema is optional, in this case there is
            #  no way that it will be None
            assert existing_domain_component.user
            raise StackComponentExistsError(
                f"Unable to register '{component_type.value}' component "
                f"with name '{name}': Found an existing "
                f"component with the same name and type in the same "
                f" workspace, '{existing_domain_component.workspace.name}', "
                f"owned by the same user, "
                f"'{existing_domain_component.user.name}'."
            )
        return None

    @staticmethod
    def _fail_if_component_with_name_type_already_shared(
        name: str,
        component_type: StackComponentType,
        workspace_id: UUID,
        session: Session,
    ) -> None:
        """Raise an exception if a Component with same name/type already shared.

        Args:
            name: The name of the component
            component_type: The type of the component
            workspace_id: The ID of the workspace
            session: The Session

        Raises:
            StackComponentExistsError: If a component with the given name and
                type is already shared by a user
        """
        # Check if component with the same name, type is already shared
        # within the workspace
        is_shared = True
        existing_shared_component = session.exec(
            select(StackComponentSchema)
            .where(StackComponentSchema.name == name)
            .where(StackComponentSchema.workspace_id == workspace_id)
            .where(StackComponentSchema.type == component_type)
            .where(StackComponentSchema.is_shared == is_shared)
        ).first()
        if existing_shared_component is not None:
            raise StackComponentExistsError(
                f"Unable to shared component of type '{component_type.value}' "
                f"with name '{name}': Found an existing shared "
                f"component with the same name and type in workspace "
                f"'{workspace_id}'."
            )

    # -----------------------
    # Stack component flavors
    # -----------------------

    @track_decorator(AnalyticsEvent.CREATED_FLAVOR)
    def create_flavor(self, flavor: FlavorRequestModel) -> FlavorResponseModel:
        """Creates a new stack component flavor.

        Args:
            flavor: The stack component flavor to create.

        Returns:
            The newly created flavor.

        Raises:
            EntityExistsError: If a flavor with the same name and type
                is already owned by this user in this workspace.
            ValueError: In case the config_schema string exceeds the max length.
        """
        with Session(self.engine) as session:
            # Check if flavor with the same domain key (name, type, workspace,
            # owner) already exists
            existing_flavor = session.exec(
                select(FlavorSchema)
                .where(FlavorSchema.name == flavor.name)
                .where(FlavorSchema.type == flavor.type)
                .where(FlavorSchema.workspace_id == flavor.workspace)
                .where(FlavorSchema.user_id == flavor.user)
            ).first()

            if existing_flavor is not None:
                raise EntityExistsError(
                    f"Unable to register '{flavor.type.value}' flavor "
                    f"with name '{flavor.name}': Found an existing "
                    f"flavor with the same name and type in the same "
                    f"'{flavor.workspace}' workspace owned by the same "
                    f"'{flavor.user}' user."
                )

            config_schema = json.dumps(flavor.config_schema)

            if len(config_schema) > TEXT_FIELD_MAX_LENGTH:
                raise ValueError(
                    "Json representation of configuration schema"
                    "exceeds max length."
                )

            else:
                new_flavor = FlavorSchema(
                    name=flavor.name,
                    type=flavor.type,
                    source=flavor.source,
                    config_schema=config_schema,
                    integration=flavor.integration,
                    connector_type=flavor.connector_type,
                    connector_resource_type=flavor.connector_resource_type,
                    connector_resource_id_attr=flavor.connector_resource_id_attr,
                    workspace_id=flavor.workspace,
                    user_id=flavor.user,
                    logo_url=flavor.logo_url,
                    docs_url=flavor.docs_url,
                    sdk_docs_url=flavor.sdk_docs_url,
                    is_custom=flavor.is_custom,
                )
                session.add(new_flavor)
                session.commit()

                return new_flavor.to_model()

    def update_flavor(
        self, flavor_id: UUID, flavor_update: FlavorUpdateModel
    ) -> FlavorResponseModel:
        """Updates an existing user.

        Args:
            flavor_id: The id of the flavor to update.
            flavor_update: The update to be applied to the flavor.

        Returns:
            The updated flavor.

        Raises:
            KeyError: If no flavor with the given id exists.
        """
        with Session(self.engine) as session:
            existing_flavor = session.exec(
                select(FlavorSchema).where(FlavorSchema.id == flavor_id)
            ).first()

            if not existing_flavor:
                raise KeyError(f"Flavor with ID {flavor_id} not found.")

            existing_flavor.update(flavor_update=flavor_update)
            session.add(existing_flavor)
            session.commit()

            # Refresh the Model that was just created
            session.refresh(existing_flavor)
            return existing_flavor.to_model()

    def get_flavor(self, flavor_id: UUID) -> FlavorResponseModel:
        """Get a flavor by ID.

        Args:
            flavor_id: The ID of the flavor to fetch.

        Returns:
            The stack component flavor.

        Raises:
            KeyError: if the stack component flavor doesn't exist.
        """
        with Session(self.engine) as session:
            flavor_in_db = session.exec(
                select(FlavorSchema).where(FlavorSchema.id == flavor_id)
            ).first()
            if flavor_in_db is None:
                raise KeyError(f"Flavor with ID {flavor_id} not found.")
            return flavor_in_db.to_model()

    def list_flavors(
        self, flavor_filter_model: FlavorFilterModel
    ) -> Page[FlavorResponseModel]:
        """List all stack component flavors matching the given filter criteria.

        Args:
            flavor_filter_model: All filter parameters including pagination
                params

        Returns:
            List of all the stack component flavors matching the given criteria.
        """
        with Session(self.engine) as session:
            query = select(FlavorSchema)
            return self.filter_and_paginate(
                session=session,
                query=query,
                table=FlavorSchema,
                filter_model=flavor_filter_model,
            )

    def delete_flavor(self, flavor_id: UUID) -> None:
        """Delete a flavor.

        Args:
            flavor_id: The id of the flavor to delete.

        Raises:
            KeyError: if the flavor doesn't exist.
            IllegalOperationError: if the flavor is used by a stack component.
        """
        with Session(self.engine) as session:
            try:
                flavor_in_db = session.exec(
                    select(FlavorSchema).where(FlavorSchema.id == flavor_id)
                ).one()

                if flavor_in_db is None:
                    raise KeyError(f"Flavor with ID {flavor_id} not found.")
                components_of_flavor = session.exec(
                    select(StackComponentSchema).where(
                        StackComponentSchema.flavor == flavor_in_db.name
                    )
                ).all()
                if len(components_of_flavor) > 0:
                    raise IllegalOperationError(
                        f"Stack Component `{flavor_in_db.name}` of type "
                        f"`{flavor_in_db.type} cannot be "
                        f"deleted as it is used by "
                        f"{len(components_of_flavor)} "
                        f"components. Before deleting this "
                        f"flavor, make sure to delete all "
                        f"associated components."
                    )
                else:
                    session.delete(flavor_in_db)
                    session.commit()
            except NoResultFound as error:
                raise KeyError from error

    # -----
    # Users
    # -----

    def create_user(self, user: UserRequestModel) -> UserResponseModel:
        """Creates a new user.

        Args:
            user: User to be created.

        Returns:
            The newly created user.

        Raises:
            EntityExistsError: If a user with the given name already exists.
        """
        with Session(self.engine) as session:
            # Check if user with the given name already exists
            existing_user = session.exec(
                select(UserSchema).where(UserSchema.name == user.name)
            ).first()
            if existing_user is not None:
                raise EntityExistsError(
                    f"Unable to create user with name '{user.name}': "
                    f"Found existing user with this name."
                )

            # Create the user
            new_user = UserSchema.from_request(user)
            session.add(new_user)
            session.commit()

            return new_user.to_model()

    def get_user(
        self,
        user_name_or_id: Optional[Union[str, UUID]] = None,
        include_private: bool = False,
    ) -> UserResponseModel:
        """Gets a specific user, when no id is specified the active user is returned.

        Raises a KeyError in case a user with that id does not exist.

        Args:
            user_name_or_id: The name or ID of the user to get.
            include_private: Whether to include private user information

        Returns:
            The requested user, if it was found.
        """
        if not user_name_or_id:
            user_name_or_id = self._default_user_name

        with Session(self.engine) as session:
            user = self._get_user_schema(user_name_or_id, session=session)

            return user.to_model(include_private=include_private)

    def get_auth_user(
        self, user_name_or_id: Union[str, UUID]
    ) -> UserAuthModel:
        """Gets the auth model to a specific user.

        Args:
            user_name_or_id: The name or ID of the user to get.

        Returns:
            The requested user, if it was found.
        """
        with Session(self.engine) as session:
            user = self._get_user_schema(user_name_or_id, session=session)
            return UserAuthModel(
                id=user.id,
                name=user.name,
                full_name=user.full_name,
                email_opted_in=user.email_opted_in,
                active=user.active,
                created=user.created,
                updated=user.updated,
                password=user.password,
                activation_token=user.activation_token,
            )

    def list_users(
        self, user_filter_model: UserFilterModel
    ) -> Page[UserResponseModel]:
        """List all users.

        Args:
            user_filter_model: All filter parameters including pagination
                params.

        Returns:
            A list of all users.
        """
        with Session(self.engine) as session:
            query = select(UserSchema)
            paged_user: Page[UserResponseModel] = self.filter_and_paginate(
                session=session,
                query=query,
                table=UserSchema,
                filter_model=user_filter_model,
            )
            return paged_user

    def update_user(
        self, user_id: UUID, user_update: UserUpdateModel
    ) -> UserResponseModel:
        """Updates an existing user.

        Args:
            user_id: The id of the user to update.
            user_update: The update to be applied to the user.

        Returns:
            The updated user.

        Raises:
            IllegalOperationError: If the request tries to update the username
                for the default user account.
        """
        with Session(self.engine) as session:
            existing_user = self._get_user_schema(user_id, session=session)
            if (
                existing_user.name == self._default_user_name
                and "name" in user_update.__fields_set__
                and user_update.name != existing_user.name
            ):
                raise IllegalOperationError(
                    "The username of the default user account cannot be "
                    "changed."
                )
            existing_user.update(user_update=user_update)
            session.add(existing_user)
            session.commit()

            # Refresh the Model that was just created
            session.refresh(existing_user)
            return existing_user.to_model()

    def delete_user(self, user_name_or_id: Union[str, UUID]) -> None:
        """Deletes a user.

        Args:
            user_name_or_id: The name or the ID of the user to delete.

        Raises:
            IllegalOperationError: If the user is the default user account.
        """
        with Session(self.engine) as session:
            user = self._get_user_schema(user_name_or_id, session=session)
            if user.name == self._default_user_name:
                raise IllegalOperationError(
                    "The default user account cannot be deleted."
                )

            self._trigger_event(StoreEvent.USER_DELETED, user_id=user.id)

            session.delete(user)
            session.commit()

    # -----
    # Teams
    # -----

    def create_team(self, team: TeamRequestModel) -> TeamResponseModel:
        """Creates a new team.

        Args:
            team: The team model to create.

        Returns:
            The newly created team.

        Raises:
            EntityExistsError: If a team with the given name already exists.
        """
        with Session(self.engine) as session:
            # Check if team with the given name already exists
            existing_team = session.exec(
                select(TeamSchema).where(TeamSchema.name == team.name)
            ).first()
            if existing_team is not None:
                raise EntityExistsError(
                    f"Unable to create team with name '{team.name}': "
                    f"Found existing team with this name."
                )

            defined_users = []
            if team.users:
                # Get the Schemas of all users mentioned
                filters = [
                    (UserSchema.id == user_id) for user_id in team.users
                ]

                defined_users = session.exec(
                    select(UserSchema).where(or_(*filters))
                ).all()

            # Create the team
            new_team = TeamSchema(name=team.name, users=defined_users)
            session.add(new_team)
            session.commit()

            return new_team.to_model()

    def get_team(self, team_name_or_id: Union[str, UUID]) -> TeamResponseModel:
        """Gets a specific team.

        Args:
            team_name_or_id: Name or ID of the team to get.

        Returns:
            The requested team.
        """
        with Session(self.engine) as session:
            team = self._get_team_schema(team_name_or_id, session=session)
            return team.to_model()

    def list_teams(
        self, team_filter_model: TeamFilterModel
    ) -> Page[TeamResponseModel]:
        """List all teams matching the given filter criteria.

        Args:
            team_filter_model: All filter parameters including pagination
                params.

        Returns:
            A list of all teams matching the filter criteria.
        """
        with Session(self.engine) as session:
            query = select(TeamSchema)
            return self.filter_and_paginate(
                session=session,
                query=query,
                table=TeamSchema,
                filter_model=team_filter_model,
            )

    def update_team(
        self, team_id: UUID, team_update: TeamUpdateModel
    ) -> TeamResponseModel:
        """Update an existing team.

        Args:
            team_id: The ID of the team to be updated.
            team_update: The update to be applied to the team.

        Returns:
            The updated team.

        Raises:
            KeyError: if the team does not exist.
        """
        with Session(self.engine) as session:
            existing_team = session.exec(
                select(TeamSchema).where(TeamSchema.id == team_id)
            ).first()

            if existing_team is None:
                raise KeyError(
                    f"Unable to update team with id "
                    f"'{team_id}': Found no"
                    f"existing teams with this id."
                )

            # Update the team
            existing_team.update(team_update=team_update)
            existing_team.users = []
            if "users" in team_update.__fields_set__ and team_update.users:
                for user in team_update.users:
                    existing_team.users.append(
                        self._get_user_schema(
                            user_name_or_id=user, session=session
                        )
                    )

            session.add(existing_team)
            session.commit()

            # Refresh the Model that was just created
            session.refresh(existing_team)
            return existing_team.to_model()

    def delete_team(self, team_name_or_id: Union[str, UUID]) -> None:
        """Deletes a team.

        Args:
            team_name_or_id: Name or ID of the team to delete.
        """
        with Session(self.engine) as session:
            team = self._get_team_schema(team_name_or_id, session=session)
            session.delete(team)
            session.commit()

    # -----
    # Roles
    # -----

    def create_role(self, role: RoleRequestModel) -> RoleResponseModel:
        """Creates a new role.

        Args:
            role: The role model to create.

        Returns:
            The newly created role.

        Raises:
            EntityExistsError: If a role with the given name already exists.
        """
        with Session(self.engine) as session:
            # Check if role with the given name already exists
            existing_role = session.exec(
                select(RoleSchema).where(RoleSchema.name == role.name)
            ).first()
            if existing_role is not None:
                raise EntityExistsError(
                    f"Unable to create role '{role.name}': Role already exists."
                )

            # Create role
            role_schema = RoleSchema.from_request(role)
            session.add(role_schema)
            session.commit()
            # Add all permissions
            for p in role.permissions:
                session.add(
                    RolePermissionSchema(name=p, role_id=role_schema.id)
                )

            session.commit()
            return role_schema.to_model()

    def get_role(self, role_name_or_id: Union[str, UUID]) -> RoleResponseModel:
        """Gets a specific role.

        Args:
            role_name_or_id: Name or ID of the role to get.

        Returns:
            The requested role.
        """
        with Session(self.engine) as session:
            role = self._get_role_schema(role_name_or_id, session=session)
            return role.to_model()

    def list_roles(
        self, role_filter_model: RoleFilterModel
    ) -> Page[RoleResponseModel]:
        """List all roles matching the given filter criteria.

        Args:
            role_filter_model: All filter parameters including pagination
                params.

        Returns:
            A list of all roles matching the filter criteria.
        """
        with Session(self.engine) as session:
            query = select(RoleSchema)
            return self.filter_and_paginate(
                session=session,
                query=query,
                table=RoleSchema,
                filter_model=role_filter_model,
            )

    def update_role(
        self, role_id: UUID, role_update: RoleUpdateModel
    ) -> RoleResponseModel:
        """Update an existing role.

        Args:
            role_id: The ID of the role to be updated.
            role_update: The update to be applied to the role.

        Returns:
            The updated role.

        Raises:
            KeyError: if the role does not exist.
            IllegalOperationError: if the role is a system role.
        """
        with Session(self.engine) as session:
            existing_role = session.exec(
                select(RoleSchema).where(RoleSchema.id == role_id)
            ).first()

            if existing_role is None:
                raise KeyError(
                    f"Unable to update role with id "
                    f"'{role_id}': Found no"
                    f"existing roles with this id."
                )

            if existing_role.name in [DEFAULT_ADMIN_ROLE, DEFAULT_GUEST_ROLE]:
                raise IllegalOperationError(
                    f"The built-in role '{existing_role.name}' cannot be "
                    f"updated."
                )

            # The relationship table for roles behaves different from the other
            #  ones. As such the required updates on the permissions have to be
            #  done manually.
            if "permissions" in role_update.__fields_set__:
                existing_permissions = {
                    p.name for p in existing_role.permissions
                }

                diff = existing_permissions.symmetric_difference(
                    role_update.permissions
                )

                for permission in diff:
                    if permission not in role_update.permissions:
                        permission_to_delete = session.exec(
                            select(RolePermissionSchema)
                            .where(RolePermissionSchema.name == permission)
                            .where(
                                RolePermissionSchema.role_id
                                == existing_role.id
                            )
                        ).one_or_none()
                        session.delete(permission_to_delete)

                    elif permission not in existing_permissions:
                        session.add(
                            RolePermissionSchema(
                                name=permission, role_id=existing_role.id
                            )
                        )

            # Update the role
            existing_role.update(role_update=role_update)
            session.add(existing_role)
            session.commit()

            session.commit()

            # Refresh the Model that was just created
            session.refresh(existing_role)
            return existing_role.to_model()

    def delete_role(self, role_name_or_id: Union[str, UUID]) -> None:
        """Deletes a role.

        Args:
            role_name_or_id: Name or ID of the role to delete.

        Raises:
            IllegalOperationError: If the role is still assigned to users or
                the role is one of the built-in roles.
        """
        with Session(self.engine) as session:
            role = self._get_role_schema(role_name_or_id, session=session)
            if role.name in [DEFAULT_ADMIN_ROLE, DEFAULT_GUEST_ROLE]:
                raise IllegalOperationError(
                    f"The built-in role '{role.name}' cannot be deleted."
                )
            user_role = session.exec(
                select(UserRoleAssignmentSchema).where(
                    UserRoleAssignmentSchema.role_id == role.id
                )
            ).all()
            team_role = session.exec(
                select(TeamRoleAssignmentSchema).where(
                    TeamRoleAssignmentSchema.role_id == role.id
                )
            ).all()

            if len(user_role) > 0 or len(team_role) > 0:
                raise IllegalOperationError(
                    f"Role `{role.name}` of type cannot be "
                    f"deleted as it is in use by multiple users and teams. "
                    f"Before deleting this role make sure to remove all "
                    f"instances where this role is used."
                )
            else:
                # Delete role
                session.delete(role)
                session.commit()

    # ----------------
    # Role assignments
    # ----------------

    def list_user_role_assignments(
        self, user_role_assignment_filter_model: UserRoleAssignmentFilterModel
    ) -> Page[UserRoleAssignmentResponseModel]:
        """List all roles assignments matching the given filter criteria.

        Args:
            user_role_assignment_filter_model: All filter parameters including
                pagination params.

        Returns:
            A list of all roles assignments matching the filter criteria.
        """
        with Session(self.engine) as session:
            query = select(UserRoleAssignmentSchema)
            return self.filter_and_paginate(
                session=session,
                query=query,
                table=UserRoleAssignmentSchema,
                filter_model=user_role_assignment_filter_model,
            )

    def create_user_role_assignment(
        self, user_role_assignment: UserRoleAssignmentRequestModel
    ) -> UserRoleAssignmentResponseModel:
        """Assigns a role to a user or team, scoped to a specific workspace.

        Args:
            user_role_assignment: The role assignment to create.

        Returns:
            The created role assignment.

        Raises:
            EntityExistsError: if the role assignment already exists.
        """
        with Session(self.engine) as session:
            role = self._get_role_schema(
                user_role_assignment.role, session=session
            )
            workspace: Optional[WorkspaceSchema] = None
            if user_role_assignment.workspace:
                workspace = self._get_workspace_schema(
                    user_role_assignment.workspace, session=session
                )
            user = self._get_user_schema(
                user_role_assignment.user, session=session
            )
            query = select(UserRoleAssignmentSchema).where(
                UserRoleAssignmentSchema.user_id == user.id,
                UserRoleAssignmentSchema.role_id == role.id,
            )
            if workspace is not None:
                query = query.where(
                    UserRoleAssignmentSchema.workspace_id == workspace.id
                )
            existing_role_assignment = session.exec(query).first()
            if existing_role_assignment is not None:
                raise EntityExistsError(
                    f"Unable to assign role '{role.name}' to user "
                    f"'{user.name}': Role already assigned in this workspace."
                )
            role_assignment = UserRoleAssignmentSchema(
                role_id=role.id,
                user_id=user.id,
                workspace_id=workspace.id if workspace else None,
                role=role,
                user=user,
                workspace=workspace,
            )
            session.add(role_assignment)
            session.commit()
            return role_assignment.to_model()

    def get_user_role_assignment(
        self, user_role_assignment_id: UUID
    ) -> UserRoleAssignmentResponseModel:
        """Gets a role assignment by ID.

        Args:
            user_role_assignment_id: ID of the role assignment to get.

        Returns:
            The role assignment.

        Raises:
            KeyError: If the role assignment does not exist.
        """
        with Session(self.engine) as session:
            user_role = session.exec(
                select(UserRoleAssignmentSchema).where(
                    UserRoleAssignmentSchema.id == user_role_assignment_id
                )
            ).one_or_none()

            if user_role:
                return user_role.to_model()
            else:
                raise KeyError(
                    f"Unable to get user role assignment with ID "
                    f"'{user_role_assignment_id}': No user role assignment "
                    f"with this ID found."
                )

    def delete_user_role_assignment(
        self, user_role_assignment_id: UUID
    ) -> None:
        """Delete a specific role assignment.

        Args:
            user_role_assignment_id: The ID of the specific role assignment.

        Raises:
            KeyError: If the role assignment does not exist.
        """
        with Session(self.engine) as session:
            user_role = session.exec(
                select(UserRoleAssignmentSchema).where(
                    UserRoleAssignmentSchema.id == user_role_assignment_id
                )
            ).one_or_none()
            if not user_role:
                raise KeyError(
                    f"No user role assignment with id "
                    f"{user_role_assignment_id} exists."
                )

            session.delete(user_role)

            session.commit()

    # ---------------------
    # Team Role assignments
    # ---------------------

    def create_team_role_assignment(
        self, team_role_assignment: TeamRoleAssignmentRequestModel
    ) -> TeamRoleAssignmentResponseModel:
        """Creates a new team role assignment.

        Args:
            team_role_assignment: The role assignment model to create.

        Returns:
            The newly created role assignment.

        Raises:
            EntityExistsError: If the role assignment already exists.
        """
        with Session(self.engine) as session:
            role = self._get_role_schema(
                team_role_assignment.role, session=session
            )
            workspace: Optional[WorkspaceSchema] = None
            if team_role_assignment.workspace:
                workspace = self._get_workspace_schema(
                    team_role_assignment.workspace, session=session
                )
            team = self._get_team_schema(
                team_role_assignment.team, session=session
            )
            query = select(UserRoleAssignmentSchema).where(
                UserRoleAssignmentSchema.user_id == team.id,
                UserRoleAssignmentSchema.role_id == role.id,
            )
            if workspace is not None:
                query = query.where(
                    UserRoleAssignmentSchema.workspace_id == workspace.id
                )
            existing_role_assignment = session.exec(query).first()
            if existing_role_assignment is not None:
                raise EntityExistsError(
                    f"Unable to assign role '{role.name}' to team "
                    f"'{team.name}': Role already assigned in this workspace."
                )
            role_assignment = TeamRoleAssignmentSchema(
                role_id=role.id,
                team_id=team.id,
                workspace_id=workspace.id if workspace else None,
                role=role,
                team=team,
                workspace=workspace,
            )
            session.add(role_assignment)
            session.commit()
            return role_assignment.to_model()

    def get_team_role_assignment(
        self, team_role_assignment_id: UUID
    ) -> TeamRoleAssignmentResponseModel:
        """Gets a specific role assignment.

        Args:
            team_role_assignment_id: ID of the role assignment to get.

        Returns:
            The requested role assignment.

        Raises:
            KeyError: If no role assignment with the given ID exists.
        """
        with Session(self.engine) as session:
            team_role = session.exec(
                select(TeamRoleAssignmentSchema).where(
                    TeamRoleAssignmentSchema.id == team_role_assignment_id
                )
            ).one_or_none()

            if team_role:
                return team_role.to_model()
            else:
                raise KeyError(
                    f"Unable to get team role assignment with ID "
                    f"'{team_role_assignment_id}': No team role assignment "
                    f"with this ID found."
                )

    def delete_team_role_assignment(
        self, team_role_assignment_id: UUID
    ) -> None:
        """Delete a specific role assignment.

        Args:
            team_role_assignment_id: The ID of the specific role assignment

        Raises:
            KeyError: If the role assignment does not exist.
        """
        with Session(self.engine) as session:
            team_role = session.exec(
                select(TeamRoleAssignmentSchema).where(
                    TeamRoleAssignmentSchema.id == team_role_assignment_id
                )
            ).one_or_none()
            if not team_role:
                raise KeyError(
                    f"No team role assignment with id "
                    f"{team_role_assignment_id} exists."
                )

            session.delete(team_role)

            session.commit()

    def list_team_role_assignments(
        self, team_role_assignment_filter_model: TeamRoleAssignmentFilterModel
    ) -> Page[TeamRoleAssignmentResponseModel]:
        """List all roles assignments matching the given filter criteria.

        Args:
            team_role_assignment_filter_model: All filter parameters including
                pagination params.

        Returns:
            A list of all roles assignments matching the filter criteria.
        """
        with Session(self.engine) as session:
            query = select(TeamRoleAssignmentSchema)
            return self.filter_and_paginate(
                session=session,
                query=query,
                table=TeamRoleAssignmentSchema,
                filter_model=team_role_assignment_filter_model,
            )

    # --------
    # Workspaces
    # --------

    @track_decorator(AnalyticsEvent.CREATED_WORKSPACE)
    def create_workspace(
        self, workspace: WorkspaceRequestModel
    ) -> WorkspaceResponseModel:
        """Creates a new workspace.

        Args:
            workspace: The workspace to create.

        Returns:
            The newly created workspace.

        Raises:
            EntityExistsError: If a workspace with the given name already exists.
        """
        with Session(self.engine) as session:
            # Check if workspace with the given name already exists
            existing_workspace = session.exec(
                select(WorkspaceSchema).where(
                    WorkspaceSchema.name == workspace.name
                )
            ).first()
            if existing_workspace is not None:
                raise EntityExistsError(
                    f"Unable to create workspace {workspace.name}: "
                    "A workspace with this name already exists."
                )

            # Create the workspace
            new_workspace = WorkspaceSchema.from_request(workspace)
            session.add(new_workspace)
            session.commit()

            # Explicitly refresh the new_workspace schema
            session.refresh(new_workspace)

            return new_workspace.to_model()

    def get_workspace(
        self, workspace_name_or_id: Union[str, UUID]
    ) -> WorkspaceResponseModel:
        """Get an existing workspace by name or ID.

        Args:
            workspace_name_or_id: Name or ID of the workspace to get.

        Returns:
            The requested workspace if one was found.
        """
        with Session(self.engine) as session:
            workspace = self._get_workspace_schema(
                workspace_name_or_id, session=session
            )
        return workspace.to_model()

    def list_workspaces(
        self, workspace_filter_model: WorkspaceFilterModel
    ) -> Page[WorkspaceResponseModel]:
        """List all workspace matching the given filter criteria.

        Args:
            workspace_filter_model: All filter parameters including pagination
                params.

        Returns:
            A list of all workspace matching the filter criteria.
        """
        with Session(self.engine) as session:
            query = select(WorkspaceSchema)
            return self.filter_and_paginate(
                session=session,
                query=query,
                table=WorkspaceSchema,
                filter_model=workspace_filter_model,
            )

    def update_workspace(
        self, workspace_id: UUID, workspace_update: WorkspaceUpdateModel
    ) -> WorkspaceResponseModel:
        """Update an existing workspace.

        Args:
            workspace_id: The ID of the workspace to be updated.
            workspace_update: The update to be applied to the workspace.

        Returns:
            The updated workspace.

        Raises:
            IllegalOperationError: if the workspace is the default workspace.
            KeyError: if the workspace does not exist.
        """
        with Session(self.engine) as session:
            existing_workspace = session.exec(
                select(WorkspaceSchema).where(
                    WorkspaceSchema.id == workspace_id
                )
            ).first()
            if existing_workspace is None:
                raise KeyError(
                    f"Unable to update workspace with id "
                    f"'{workspace_id}': Found no"
                    f"existing workspaces with this id."
                )
            if (
                existing_workspace.name == self._default_workspace_name
                and "name" in workspace_update.__fields_set__
                and workspace_update.name != existing_workspace.name
            ):
                raise IllegalOperationError(
                    "The name of the default workspace cannot be changed."
                )

            # Update the workspace
            existing_workspace.update(workspace_update=workspace_update)
            session.add(existing_workspace)
            session.commit()

            # Refresh the Model that was just created
            session.refresh(existing_workspace)
            return existing_workspace.to_model()

    def delete_workspace(self, workspace_name_or_id: Union[str, UUID]) -> None:
        """Deletes a workspace.

        Args:
            workspace_name_or_id: Name or ID of the workspace to delete.

        Raises:
            IllegalOperationError: If the workspace is the default workspace.
        """
        with Session(self.engine) as session:
            # Check if workspace with the given name exists
            workspace = self._get_workspace_schema(
                workspace_name_or_id, session=session
            )
            if workspace.name == self._default_workspace_name:
                raise IllegalOperationError(
                    "The default workspace cannot be deleted."
                )

            self._trigger_event(
                StoreEvent.WORKSPACE_DELETED, workspace_id=workspace.id
            )

            session.delete(workspace)
            session.commit()

    # ---------
    # Pipelines
    # ---------
    @track_decorator(AnalyticsEvent.CREATE_PIPELINE)
    def create_pipeline(
        self,
        pipeline: PipelineRequestModel,
    ) -> PipelineResponseModel:
        """Creates a new pipeline in a workspace.

        Args:
            pipeline: The pipeline to create.

        Returns:
            The newly created pipeline.

        Raises:
            EntityExistsError: If an identical pipeline already exists.
        """
        with Session(self.engine) as session:
            # Check if pipeline with the given name already exists
            existing_pipeline = session.exec(
                select(PipelineSchema)
                .where(PipelineSchema.name == pipeline.name)
                .where(PipelineSchema.version == pipeline.version)
                .where(PipelineSchema.workspace_id == pipeline.workspace)
            ).first()
            if existing_pipeline is not None:
                raise EntityExistsError(
                    f"Unable to create pipeline in workspace "
                    f"'{pipeline.workspace}': A pipeline with this name and "
                    f"version already exists."
                )

            # Create the pipeline
            new_pipeline = PipelineSchema.from_request(pipeline)
            session.add(new_pipeline)
            session.commit()
            session.refresh(new_pipeline)

            return new_pipeline.to_model()

    def get_pipeline(self, pipeline_id: UUID) -> PipelineResponseModel:
        """Get a pipeline with a given ID.

        Args:
            pipeline_id: ID of the pipeline.

        Returns:
            The pipeline.

        Raises:
            KeyError: if the pipeline does not exist.
        """
        with Session(self.engine) as session:
            # Check if pipeline with the given ID exists
            pipeline = session.exec(
                select(PipelineSchema).where(PipelineSchema.id == pipeline_id)
            ).first()
            if pipeline is None:
                raise KeyError(
                    f"Unable to get pipeline with ID '{pipeline_id}': "
                    "No pipeline with this ID found."
                )

            return pipeline.to_model()

    def list_pipelines(
        self, pipeline_filter_model: PipelineFilterModel
    ) -> Page[PipelineResponseModel]:
        """List all pipelines matching the given filter criteria.

        Args:
            pipeline_filter_model: All filter parameters including pagination
                params.

        Returns:
            A list of all pipelines matching the filter criteria.
        """
        with Session(self.engine) as session:
            query = select(PipelineSchema)
            return self.filter_and_paginate(
                session=session,
                query=query,
                table=PipelineSchema,
                filter_model=pipeline_filter_model,
            )

    def count_pipelines(self, workspace_id: Optional[UUID]) -> int:
        """Count all pipelines, optionally within a workspace scope.

        Args:
            workspace_id: The workspace to use for counting pipelines

        Returns:
            The number of pipelines in the workspace.
        """
        return self._count_entity(
            schema=PipelineSchema, workspace_id=workspace_id
        )

    def update_pipeline(
        self,
        pipeline_id: UUID,
        pipeline_update: PipelineUpdateModel,
    ) -> PipelineResponseModel:
        """Updates a pipeline.

        Args:
            pipeline_id: The ID of the pipeline to be updated.
            pipeline_update: The update to be applied.

        Returns:
            The updated pipeline.

        Raises:
            KeyError: if the pipeline doesn't exist.
        """
        with Session(self.engine) as session:
            # Check if pipeline with the given ID exists
            existing_pipeline = session.exec(
                select(PipelineSchema).where(PipelineSchema.id == pipeline_id)
            ).first()
            if existing_pipeline is None:
                raise KeyError(
                    f"Unable to update pipeline with ID {pipeline_id}: "
                    f"No pipeline with this ID found."
                )

            # Update the pipeline
            existing_pipeline.update(pipeline_update)

            session.add(existing_pipeline)
            session.commit()

            return existing_pipeline.to_model()

    def delete_pipeline(self, pipeline_id: UUID) -> None:
        """Deletes a pipeline.

        Args:
            pipeline_id: The ID of the pipeline to delete.

        Raises:
            KeyError: if the pipeline doesn't exist.
        """
        with Session(self.engine) as session:
            # Check if pipeline with the given ID exists
            pipeline = session.exec(
                select(PipelineSchema).where(PipelineSchema.id == pipeline_id)
            ).first()
            if pipeline is None:
                raise KeyError(
                    f"Unable to delete pipeline with ID {pipeline_id}: "
                    f"No pipeline with this ID found."
                )

            session.delete(pipeline)
            session.commit()

    # ---------
    # Builds
    # ---------

    def create_build(
        self,
        build: PipelineBuildRequestModel,
    ) -> PipelineBuildResponseModel:
        """Creates a new build in a workspace.

        Args:
            build: The build to create.

        Returns:
            The newly created build.
        """
        with Session(self.engine) as session:
            # Create the build
            new_build = PipelineBuildSchema.from_request(build)
            session.add(new_build)
            session.commit()
            session.refresh(new_build)

            return new_build.to_model()

    def get_build(self, build_id: UUID) -> PipelineBuildResponseModel:
        """Get a build with a given ID.

        Args:
            build_id: ID of the build.

        Returns:
            The build.

        Raises:
            KeyError: If the build does not exist.
        """
        with Session(self.engine) as session:
            # Check if build with the given ID exists
            build = session.exec(
                select(PipelineBuildSchema).where(
                    PipelineBuildSchema.id == build_id
                )
            ).first()
            if build is None:
                raise KeyError(
                    f"Unable to get build with ID '{build_id}': "
                    "No build with this ID found."
                )

            return build.to_model()

    def list_builds(
        self, build_filter_model: PipelineBuildFilterModel
    ) -> Page[PipelineBuildResponseModel]:
        """List all builds matching the given filter criteria.

        Args:
            build_filter_model: All filter parameters including pagination
                params.

        Returns:
            A page of all builds matching the filter criteria.
        """
        with Session(self.engine) as session:
            query = select(PipelineBuildSchema)
            return self.filter_and_paginate(
                session=session,
                query=query,
                table=PipelineBuildSchema,
                filter_model=build_filter_model,
            )

    def delete_build(self, build_id: UUID) -> None:
        """Deletes a build.

        Args:
            build_id: The ID of the build to delete.

        Raises:
            KeyError: if the build doesn't exist.
        """
        with Session(self.engine) as session:
            # Check if build with the given ID exists
            build = session.exec(
                select(PipelineBuildSchema).where(
                    PipelineBuildSchema.id == build_id
                )
            ).first()
            if build is None:
                raise KeyError(
                    f"Unable to delete build with ID {build_id}: "
                    f"No build with this ID found."
                )

            session.delete(build)
            session.commit()

    # ----------------------
    # Pipeline Deployments
    # ----------------------

    def create_deployment(
        self,
        deployment: PipelineDeploymentRequestModel,
    ) -> PipelineDeploymentResponseModel:
        """Creates a new deployment in a workspace.

        Args:
            deployment: The deployment to create.

        Returns:
            The newly created deployment.
        """
        with Session(self.engine) as session:
            code_reference_id = self._create_or_reuse_code_reference(
                session=session,
                workspace_id=deployment.workspace,
                code_reference=deployment.code_reference,
            )

            new_deployment = PipelineDeploymentSchema.from_request(
                deployment, code_reference_id=code_reference_id
            )
            session.add(new_deployment)
            session.commit()
            session.refresh(new_deployment)

            return new_deployment.to_model()

    def get_deployment(
        self, deployment_id: UUID
    ) -> PipelineDeploymentResponseModel:
        """Get a deployment with a given ID.

        Args:
            deployment_id: ID of the deployment.

        Returns:
            The deployment.

        Raises:
            KeyError: If the deployment does not exist.
        """
        with Session(self.engine) as session:
            # Check if deployment with the given ID exists
            deployment = session.exec(
                select(PipelineDeploymentSchema).where(
                    PipelineDeploymentSchema.id == deployment_id
                )
            ).first()
            if deployment is None:
                raise KeyError(
                    f"Unable to get deployment with ID '{deployment_id}': "
                    "No deployment with this ID found."
                )

            return deployment.to_model()

    def list_deployments(
        self, deployment_filter_model: PipelineDeploymentFilterModel
    ) -> Page[PipelineDeploymentResponseModel]:
        """List all deployments matching the given filter criteria.

        Args:
            deployment_filter_model: All filter parameters including pagination
                params.

        Returns:
            A page of all deployments matching the filter criteria.
        """
        with Session(self.engine) as session:
            query = select(PipelineDeploymentSchema)
            return self.filter_and_paginate(
                session=session,
                query=query,
                table=PipelineDeploymentSchema,
                filter_model=deployment_filter_model,
            )

    def delete_deployment(self, deployment_id: UUID) -> None:
        """Deletes a deployment.

        Args:
            deployment_id: The ID of the deployment to delete.

        Raises:
            KeyError: If the deployment doesn't exist.
        """
        with Session(self.engine) as session:
            # Check if build with the given ID exists
            deployment = session.exec(
                select(PipelineDeploymentSchema).where(
                    PipelineDeploymentSchema.id == deployment_id
                )
            ).first()
            if deployment is None:
                raise KeyError(
                    f"Unable to delete deployment with ID {deployment_id}: "
                    f"No deployment with this ID found."
                )

            session.delete(deployment)
            session.commit()

    # ---------
    # Schedules
    # ---------

    def create_schedule(
        self, schedule: ScheduleRequestModel
    ) -> ScheduleResponseModel:
        """Creates a new schedule.

        Args:
            schedule: The schedule to create.

        Returns:
            The newly created schedule.
        """
        with Session(self.engine) as session:
            new_schedule = ScheduleSchema.from_create_model(model=schedule)
            session.add(new_schedule)
            session.commit()
            return new_schedule.to_model()

    def get_schedule(self, schedule_id: UUID) -> ScheduleResponseModel:
        """Get a schedule with a given ID.

        Args:
            schedule_id: ID of the schedule.

        Returns:
            The schedule.

        Raises:
            KeyError: if the schedule does not exist.
        """
        with Session(self.engine) as session:
            # Check if schedule with the given ID exists
            schedule = session.exec(
                select(ScheduleSchema).where(ScheduleSchema.id == schedule_id)
            ).first()
            if schedule is None:
                raise KeyError(
                    f"Unable to get schedule with ID '{schedule_id}': "
                    "No schedule with this ID found."
                )
            return schedule.to_model()

    def list_schedules(
        self, schedule_filter_model: ScheduleFilterModel
    ) -> Page[ScheduleResponseModel]:
        """List all schedules in the workspace.

        Args:
            schedule_filter_model: All filter parameters including pagination
                params

        Returns:
            A list of schedules.
        """
        with Session(self.engine) as session:
            query = select(ScheduleSchema)
            return self.filter_and_paginate(
                session=session,
                query=query,
                table=ScheduleSchema,
                filter_model=schedule_filter_model,
            )

    def update_schedule(
        self,
        schedule_id: UUID,
        schedule_update: ScheduleUpdateModel,
    ) -> ScheduleResponseModel:
        """Updates a schedule.

        Args:
            schedule_id: The ID of the schedule to be updated.
            schedule_update: The update to be applied.

        Returns:
            The updated schedule.

        Raises:
            KeyError: if the schedule doesn't exist.
        """
        with Session(self.engine) as session:
            # Check if schedule with the given ID exists
            existing_schedule = session.exec(
                select(ScheduleSchema).where(ScheduleSchema.id == schedule_id)
            ).first()
            if existing_schedule is None:
                raise KeyError(
                    f"Unable to update schedule with ID {schedule_id}: "
                    f"No schedule with this ID found."
                )

            # Update the schedule
            existing_schedule = existing_schedule.from_update_model(
                schedule_update
            )
            session.add(existing_schedule)
            session.commit()
            return existing_schedule.to_model()

    def delete_schedule(self, schedule_id: UUID) -> None:
        """Deletes a schedule.

        Args:
            schedule_id: The ID of the schedule to delete.

        Raises:
            KeyError: if the schedule doesn't exist.
        """
        with Session(self.engine) as session:
            # Check if schedule with the given ID exists
            schedule = session.exec(
                select(ScheduleSchema).where(ScheduleSchema.id == schedule_id)
            ).first()
            if schedule is None:
                raise KeyError(
                    f"Unable to delete schedule with ID {schedule_id}: "
                    f"No schedule with this ID found."
                )

            # Delete the schedule
            session.delete(schedule)
            session.commit()

    # --------------
    # Pipeline runs
    # --------------

    def create_run(
        self, pipeline_run: PipelineRunRequestModel
    ) -> PipelineRunResponseModel:
        """Creates a pipeline run.

        Args:
            pipeline_run: The pipeline run to create.

        Returns:
            The created pipeline run.

        Raises:
            EntityExistsError: If an identical pipeline run already exists.
        """
        with Session(self.engine) as session:
            # Check if pipeline run with same name already exists.
            existing_domain_run = session.exec(
                select(PipelineRunSchema).where(
                    PipelineRunSchema.name == pipeline_run.name
                )
            ).first()
            if existing_domain_run is not None:
                raise EntityExistsError(
                    f"Unable to create pipeline run: A pipeline run with name "
                    f"'{pipeline_run.name}' already exists."
                )

            # Check if pipeline run with same ID already exists.
            existing_id_run = session.exec(
                select(PipelineRunSchema).where(
                    PipelineRunSchema.id == pipeline_run.id
                )
            ).first()
            if existing_id_run is not None:
                raise EntityExistsError(
                    f"Unable to create pipeline run: A pipeline run with ID "
                    f"'{pipeline_run.id}' already exists."
                )

            # Query stack to ensure it exists in the DB
            stack_id = None
            if pipeline_run.stack is not None:
                stack_id = session.exec(
                    select(StackSchema.id).where(
                        StackSchema.id == pipeline_run.stack
                    )
                ).first()
                if stack_id is None:
                    logger.warning(
                        f"No stack found for this run. "
                        f"Creating pipeline run '{pipeline_run.name}' without "
                        "linked stack."
                    )

            # Query pipeline to ensure it exists in the DB
            pipeline_id = None
            if pipeline_run.pipeline is not None:
                pipeline_id = session.exec(
                    select(PipelineSchema.id).where(
                        PipelineSchema.id == pipeline_run.pipeline
                    )
                ).first()
                if pipeline_id is None:
                    logger.warning(
                        f"No pipeline found. Creating pipeline run "
                        f"'{pipeline_run.name}' as unlisted run."
                    )

            # Create the pipeline run
            new_run = PipelineRunSchema.from_request(pipeline_run)
            session.add(new_run)
            session.commit()

            return self._run_schema_to_model(new_run)

    def _run_schema_to_model(
        self, run: PipelineRunSchema
    ) -> PipelineRunResponseModel:
        """Converts a pipeline run schema to a pipeline run model incl. steps.

        Args:
            run: The pipeline run schema to convert.

        Returns:
            The converted pipeline run model with steps hydrated into it.
        """
        steps = {
            step.name: self._run_step_schema_to_model(step)
            for step in run.step_runs
        }
        return run.to_model(steps=steps)

    def get_run(
        self, run_name_or_id: Union[str, UUID]
    ) -> PipelineRunResponseModel:
        """Gets a pipeline run.

        Args:
            run_name_or_id: The name or ID of the pipeline run to get.

        Returns:
            The pipeline run.
        """
        with Session(self.engine) as session:
            run = self._get_run_schema(run_name_or_id, session=session)
            return self._run_schema_to_model(run)

    def get_or_create_run(
        self, pipeline_run: PipelineRunRequestModel
    ) -> Tuple[PipelineRunResponseModel, bool]:
        """Gets or creates a pipeline run.

        If a run with the same ID or name already exists, it is returned.
        Otherwise, a new run is created.

        Args:
            pipeline_run: The pipeline run to get or create.

        Returns:
            The pipeline run, and a boolean indicating whether the run was
            created or not.
        """
        # We want to have the 'create' statement in the try block since running
        # it first will reduce concurrency issues.
        try:
            return self.create_run(pipeline_run), True
        except (EntityExistsError, IntegrityError):
            # Catch both `EntityExistsError`` and `IntegrityError`` exceptions
            # since either one can be raised by the database when trying
            # to create a new pipeline run with duplicate ID or name.
            try:
                return self.get_run(pipeline_run.id), False
            except KeyError:
                return self.get_run(pipeline_run.name), False

    def list_runs(
        self, runs_filter_model: PipelineRunFilterModel
    ) -> Page[PipelineRunResponseModel]:
        """List all pipeline runs matching the given filter criteria.

        Args:
            runs_filter_model: All filter parameters including pagination
                params.

        Returns:
            A list of all pipeline runs matching the filter criteria.
        """
        with Session(self.engine) as session:
            query = select(PipelineRunSchema)
            return self.filter_and_paginate(
                session=session,
                query=query,
                table=PipelineRunSchema,
                filter_model=runs_filter_model,
                custom_schema_to_model_conversion=self._run_schema_to_model,
            )

    def count_runs(self, workspace_id: Optional[UUID]) -> int:
        """Count all pipeline runs, optionally within a workspace scope.

        Args:
            workspace_id: The workspace to use for counting pipeline runs

        Returns:
            The number of pipeline runs in the workspace.
        """
        return self._count_entity(
            schema=PipelineRunSchema, workspace_id=workspace_id
        )

    def update_run(
        self, run_id: UUID, run_update: PipelineRunUpdateModel
    ) -> PipelineRunResponseModel:
        """Updates a pipeline run.

        Args:
            run_id: The ID of the pipeline run to update.
            run_update: The update to be applied to the pipeline run.

        Returns:
            The updated pipeline run.

        Raises:
            KeyError: if the pipeline run doesn't exist.
        """
        with Session(self.engine) as session:
            # Check if pipeline run with the given ID exists
            existing_run = session.exec(
                select(PipelineRunSchema).where(PipelineRunSchema.id == run_id)
            ).first()
            if existing_run is None:
                raise KeyError(
                    f"Unable to update pipeline run with ID {run_id}: "
                    f"No pipeline run with this ID found."
                )

            # Update the pipeline run
            existing_run.update(run_update=run_update)
            session.add(existing_run)
            session.commit()

            session.refresh(existing_run)
            return self._run_schema_to_model(existing_run)

    def delete_run(self, run_id: UUID) -> None:
        """Deletes a pipeline run.

        Args:
            run_id: The ID of the pipeline run to delete.

        Raises:
            KeyError: if the pipeline run doesn't exist.
        """
        with Session(self.engine) as session:
            # Check if pipeline run with the given ID exists
            existing_run = session.exec(
                select(PipelineRunSchema).where(PipelineRunSchema.id == run_id)
            ).first()
            if existing_run is None:
                raise KeyError(
                    f"Unable to delete pipeline run with ID {run_id}: "
                    f"No pipeline run with this ID found."
                )

            # Delete the pipeline run
            session.delete(existing_run)
            session.commit()

    # ------------------
    # Pipeline run steps
    # ------------------

    def create_run_step(
        self, step_run: StepRunRequestModel
    ) -> StepRunResponseModel:
        """Creates a step run.

        Args:
            step_run: The step run to create.

        Returns:
            The created step run.

        Raises:
            EntityExistsError: if the step run already exists.
            KeyError: if the pipeline run doesn't exist.
        """
        with Session(self.engine) as session:
            # Check if the pipeline run exists
            run = session.exec(
                select(PipelineRunSchema).where(
                    PipelineRunSchema.id == step_run.pipeline_run_id
                )
            ).first()
            if run is None:
                raise KeyError(
                    f"Unable to create step '{step_run.name}': No pipeline run "
                    f"with ID '{step_run.pipeline_run_id}' found."
                )

            # Check if the step name already exists in the pipeline run
            existing_step_run = session.exec(
                select(StepRunSchema)
                .where(StepRunSchema.name == step_run.name)
                .where(
                    StepRunSchema.pipeline_run_id == step_run.pipeline_run_id
                )
            ).first()
            if existing_step_run is not None:
                raise EntityExistsError(
                    f"Unable to create step '{step_run.name}': A step with this "
                    f"name already exists in the pipeline run with ID "
                    f"'{step_run.pipeline_run_id}'."
                )

            # Create the step
            step_schema = StepRunSchema.from_request(step_run)
            session.add(step_schema)

            # Add logs entry for the step if exists
            if step_run.logs is not None:
                log_entry = LogsSchema(
                    uri=step_run.logs.uri,
                    step_run_id=step_schema.id,
                    artifact_store_id=step_run.logs.artifact_store_id,
                )
                session.add(log_entry)

            # Save parent step IDs into the database.
            for parent_step_id in step_run.parent_step_ids:
                self._set_run_step_parent_step(
                    child_id=step_schema.id,
                    parent_id=parent_step_id,
                    session=session,
                )

            # Save input artifact IDs into the database.
            for input_name, artifact_id in step_run.inputs.items():
                self._set_run_step_input_artifact(
                    run_step_id=step_schema.id,
                    artifact_id=artifact_id,
                    name=input_name,
                    session=session,
                )

            # Save output artifact IDs into the database.
            for output_name, artifact_id in step_run.outputs.items():
                self._set_run_step_output_artifact(
                    step_run_id=step_schema.id,
                    artifact_id=artifact_id,
                    name=output_name,
                    session=session,
                )

            session.commit()

            return self._run_step_schema_to_model(step_schema)

    def _set_run_step_parent_step(
        self, child_id: UUID, parent_id: UUID, session: Session
    ) -> None:
        """Sets the parent step run for a step run.

        Args:
            child_id: The ID of the child step run to set the parent for.
            parent_id: The ID of the parent step run to set a child for.
            session: The database session to use.

        Raises:
            KeyError: if the child step run or parent step run doesn't exist.
        """
        # Check if the child step exists.
        child_step_run = session.exec(
            select(StepRunSchema).where(StepRunSchema.id == child_id)
        ).first()
        if child_step_run is None:
            raise KeyError(
                f"Unable to set parent step for step with ID "
                f"{child_id}: No step with this ID found."
            )

        # Check if the parent step exists.
        parent_step_run = session.exec(
            select(StepRunSchema).where(StepRunSchema.id == parent_id)
        ).first()
        if parent_step_run is None:
            raise KeyError(
                f"Unable to set parent step for step with ID "
                f"{child_id}: No parent step with ID {parent_id} "
                "found."
            )

        # Check if the parent step is already set.
        assignment = session.exec(
            select(StepRunParentsSchema)
            .where(StepRunParentsSchema.child_id == child_id)
            .where(StepRunParentsSchema.parent_id == parent_id)
        ).first()
        if assignment is not None:
            return

        # Save the parent step assignment in the database.
        assignment = StepRunParentsSchema(
            child_id=child_id, parent_id=parent_id
        )
        session.add(assignment)

    def _set_run_step_input_artifact(
        self, run_step_id: UUID, artifact_id: UUID, name: str, session: Session
    ) -> None:
        """Sets an artifact as an input of a step run.

        Args:
            run_step_id: The ID of the step run.
            artifact_id: The ID of the artifact.
            name: The name of the input in the step run.
            session: The database session to use.

        Raises:
            KeyError: if the step run or artifact doesn't exist.
        """
        # Check if the step exists.
        step_run = session.exec(
            select(StepRunSchema).where(StepRunSchema.id == run_step_id)
        ).first()
        if step_run is None:
            raise KeyError(
                f"Unable to set input artifact: No step run with ID "
                f"'{run_step_id}' found."
            )

        # Check if the artifact exists.
        artifact = session.exec(
            select(ArtifactSchema).where(ArtifactSchema.id == artifact_id)
        ).first()
        if artifact is None:
            raise KeyError(
                f"Unable to set input artifact: No artifact with ID "
                f"'{artifact_id}' found."
            )

        # Check if the input is already set.
        assignment = session.exec(
            select(StepRunInputArtifactSchema)
            .where(StepRunInputArtifactSchema.step_id == run_step_id)
            .where(StepRunInputArtifactSchema.artifact_id == artifact_id)
            .where(StepRunInputArtifactSchema.name == name)
        ).first()
        if assignment is not None:
            return

        # Save the input assignment in the database.
        assignment = StepRunInputArtifactSchema(
            step_id=run_step_id, artifact_id=artifact_id, name=name
        )
        session.add(assignment)

    def _set_run_step_output_artifact(
        self,
        step_run_id: UUID,
        artifact_id: UUID,
        name: str,
        session: Session,
    ) -> None:
        """Sets an artifact as an output of a step run.

        Args:
            step_run_id: The ID of the step run.
            artifact_id: The ID of the artifact.
            name: The name of the output in the step run.
            session: The database session to use.

        Raises:
            KeyError: if the step run or artifact doesn't exist.
        """
        # Check if the step exists.
        step_run = session.exec(
            select(StepRunSchema).where(StepRunSchema.id == step_run_id)
        ).first()
        if step_run is None:
            raise KeyError(
                f"Unable to set output artifact: No step run with ID "
                f"'{step_run_id}' found."
            )

        # Check if the artifact exists.
        artifact = session.exec(
            select(ArtifactSchema).where(ArtifactSchema.id == artifact_id)
        ).first()
        if artifact is None:
            raise KeyError(
                f"Unable to set output artifact: No artifact with ID "
                f"'{artifact_id}' found."
            )

        # Check if the output is already set.
        assignment = session.exec(
            select(StepRunOutputArtifactSchema)
            .where(StepRunOutputArtifactSchema.step_id == step_run_id)
            .where(StepRunOutputArtifactSchema.artifact_id == artifact_id)
        ).first()
        if assignment is not None:
            return

        # Save the output assignment in the database.
        assignment = StepRunOutputArtifactSchema(
            step_id=step_run_id,
            artifact_id=artifact_id,
            name=name,
        )
        session.add(assignment)

    def get_run_step(self, step_run_id: UUID) -> StepRunResponseModel:
        """Get a step run by ID.

        Args:
            step_run_id: The ID of the step run to get.

        Returns:
            The step run.

        Raises:
            KeyError: if the step run doesn't exist.
        """
        with Session(self.engine) as session:
            step_run = session.exec(
                select(StepRunSchema).where(StepRunSchema.id == step_run_id)
            ).first()
            if step_run is None:
                raise KeyError(
                    f"Unable to get step run with ID {step_run_id}: No step "
                    "run with this ID found."
                )
            return self._run_step_schema_to_model(step_run)

    def _run_step_schema_to_model(
        self, step_run: StepRunSchema
    ) -> StepRunResponseModel:
        """Converts a run step schema to a step model.

        Args:
            step_run: The run step schema to convert.

        Returns:
            The run step model.
        """
        with Session(self.engine) as session:
            # Get parent steps.
            parent_steps = session.exec(
                select(StepRunSchema)
                .where(StepRunParentsSchema.child_id == step_run.id)
                .where(StepRunParentsSchema.parent_id == StepRunSchema.id)
            ).all()
            parent_step_ids = [parent_step.id for parent_step in parent_steps]

            # Get input artifacts.
            input_artifact_list = session.exec(
                select(
                    ArtifactSchema,
                    StepRunInputArtifactSchema.name,
                )
                .where(
                    ArtifactSchema.id == StepRunInputArtifactSchema.artifact_id
                )
                .where(StepRunInputArtifactSchema.step_id == step_run.id)
            ).all()
            input_artifacts = {
                input_name: self._artifact_schema_to_model(artifact)
                for (artifact, input_name) in input_artifact_list
            }

            # Get output artifacts.
            output_artifact_list = session.exec(
                select(
                    ArtifactSchema,
                    StepRunOutputArtifactSchema.name,
                )
                .where(
                    ArtifactSchema.id
                    == StepRunOutputArtifactSchema.artifact_id
                )
                .where(StepRunOutputArtifactSchema.step_id == step_run.id)
            ).all()
            output_artifacts = {
                output_name: self._artifact_schema_to_model(artifact)
                for (artifact, output_name) in output_artifact_list
            }

            # Convert to model.
            return step_run.to_model(
                parent_step_ids=parent_step_ids,
                input_artifacts=input_artifacts,
                output_artifacts=output_artifacts,
            )

    def list_run_steps(
        self, step_run_filter_model: StepRunFilterModel
    ) -> Page[StepRunResponseModel]:
        """List all step runs matching the given filter criteria.

        Args:
            step_run_filter_model: All filter parameters including pagination
                params.

        Returns:
            A list of all step runs matching the filter criteria.
        """
        with Session(self.engine) as session:
            query = select(StepRunSchema)
            return self.filter_and_paginate(
                session=session,
                query=query,
                table=StepRunSchema,
                filter_model=step_run_filter_model,
                custom_schema_to_model_conversion=self._run_step_schema_to_model,
            )

    def update_run_step(
        self,
        step_run_id: UUID,
        step_run_update: StepRunUpdateModel,
    ) -> StepRunResponseModel:
        """Updates a step run.

        Args:
            step_run_id: The ID of the step to update.
            step_run_update: The update to be applied to the step.

        Returns:
            The updated step run.

        Raises:
            KeyError: if the step run doesn't exist.
        """
        with Session(self.engine) as session:
            # Check if the step exists
            existing_step_run = session.exec(
                select(StepRunSchema).where(StepRunSchema.id == step_run_id)
            ).first()
            if existing_step_run is None:
                raise KeyError(
                    f"Unable to update step with ID {step_run_id}: "
                    f"No step with this ID found."
                )

            # Update the step
            existing_step_run.update(step_run_update)
            session.add(existing_step_run)

            # Update the output artifacts.
            for name, artifact_id in step_run_update.outputs.items():
                self._set_run_step_output_artifact(
                    step_run_id=step_run_id,
                    artifact_id=artifact_id,
                    name=name,
                    session=session,
                )

            # Input artifacts and parent steps cannot be updated after the
            # step has been created.

            session.commit()
            session.refresh(existing_step_run)

            return self._run_step_schema_to_model(existing_step_run)

    # ---------
    # Artifacts
    # ---------

    def create_artifact(
        self, artifact: ArtifactRequestModel
    ) -> ArtifactResponseModel:
        """Creates an artifact.

        Args:
            artifact: The artifact to create.

        Returns:
            The created artifact.
        """
        with Session(self.engine) as session:
            # Save artifact.
            artifact_schema = ArtifactSchema.from_request(artifact)
            session.add(artifact_schema)

            # Save visualizations of the artifact.
            if artifact.visualizations:
                for vis in artifact.visualizations:
                    vis_schema = ArtifactVisualizationSchema.from_model(
                        visualization=vis, artifact_id=artifact_schema.id
                    )
                    session.add(vis_schema)

            session.commit()
            return self._artifact_schema_to_model(artifact_schema)

    def _artifact_schema_to_model(
        self, artifact_schema: ArtifactSchema
    ) -> ArtifactResponseModel:
        """Converts an artifact schema to a model.

        Args:
            artifact_schema: The artifact schema to convert.

        Returns:
            The converted artifact model.
        """
        # Find the producer step run ID.
        with Session(self.engine) as session:
            producer_step_run_id = session.exec(
                select(StepRunOutputArtifactSchema.step_id)
                .where(
                    StepRunOutputArtifactSchema.artifact_id
                    == artifact_schema.id
                )
                .where(StepRunOutputArtifactSchema.step_id == StepRunSchema.id)
                .where(StepRunSchema.status != ExecutionStatus.CACHED)
            ).first()

            # Convert the artifact schema to a model.
            return artifact_schema.to_model(
                producer_step_run_id=producer_step_run_id
            )

    def get_artifact(self, artifact_id: UUID) -> ArtifactResponseModel:
        """Gets an artifact.

        Args:
            artifact_id: The ID of the artifact to get.

        Returns:
            The artifact.

        Raises:
            KeyError: if the artifact doesn't exist.
        """
        with Session(self.engine) as session:
            artifact = session.exec(
                select(ArtifactSchema).where(ArtifactSchema.id == artifact_id)
            ).first()
            if artifact is None:
                raise KeyError(
                    f"Unable to get artifact with ID {artifact_id}: "
                    f"No artifact with this ID found."
                )
            return self._artifact_schema_to_model(artifact)

    def list_artifacts(
        self, artifact_filter_model: ArtifactFilterModel
    ) -> Page[ArtifactResponseModel]:
        """List all artifacts matching the given filter criteria.

        Args:
            artifact_filter_model: All filter parameters including pagination
                params.

        Returns:
            A list of all artifacts matching the filter criteria.
        """
        with Session(self.engine) as session:
            query = select(ArtifactSchema)
            if artifact_filter_model.only_unused:
                query = query.where(
                    ArtifactSchema.id.notin_(  # type: ignore[attr-defined]
                        select(StepRunOutputArtifactSchema.artifact_id)
                    )
                )
                query = query.where(
                    ArtifactSchema.id.notin_(  # type: ignore[attr-defined]
                        select(StepRunInputArtifactSchema.artifact_id)
                    )
                )
            return self.filter_and_paginate(
                session=session,
                query=query,
                table=ArtifactSchema,
                filter_model=artifact_filter_model,
                custom_schema_to_model_conversion=self._artifact_schema_to_model,
            )

    def delete_artifact(self, artifact_id: UUID) -> None:
        """Deletes an artifact.

        Args:
            artifact_id: The ID of the artifact to delete.

        Raises:
            KeyError: if the artifact doesn't exist.
        """
        with Session(self.engine) as session:
            artifact = session.exec(
                select(ArtifactSchema).where(ArtifactSchema.id == artifact_id)
            ).first()
            if artifact is None:
                raise KeyError(
                    f"Unable to delete artifact with ID {artifact_id}: "
                    f"No artifact with this ID found."
                )
            session.delete(artifact)
            session.commit()

    # ------------
    # Run Metadata
    # ------------

    def create_run_metadata(
        self, run_metadata: RunMetadataRequestModel
    ) -> List[RunMetadataResponseModel]:
        """Creates run metadata.

        Args:
            run_metadata: The run metadata to create.

        Returns:
            The created run metadata.
        """
        return_value: List[RunMetadataResponseModel] = []
        with Session(self.engine) as session:
            for key, value in run_metadata.values.items():
                type_ = run_metadata.types[key]
                run_metadata_schema = RunMetadataSchema(
                    workspace_id=run_metadata.workspace,
                    user_id=run_metadata.user,
                    pipeline_run_id=run_metadata.pipeline_run_id,
                    step_run_id=run_metadata.step_run_id,
                    artifact_id=run_metadata.artifact_id,
                    stack_component_id=run_metadata.stack_component_id,
                    key=key,
                    value=json.dumps(value),
                    type=type_,
                )
                session.add(run_metadata_schema)
                session.commit()
                return_value.append(run_metadata_schema.to_model())
        return return_value

    def list_run_metadata(
        self,
        run_metadata_filter_model: RunMetadataFilterModel,
    ) -> Page[RunMetadataResponseModel]:
        """List run metadata.

        Args:
            run_metadata_filter_model: All filter parameters including
                pagination params.

        Returns:
            The run metadata.
        """
        with Session(self.engine) as session:
            query = select(RunMetadataSchema)
            return self.filter_and_paginate(
                session=session,
                query=query,
                table=RunMetadataSchema,
                filter_model=run_metadata_filter_model,
            )

    # -----------------
    # Code Repositories
    # -----------------

    def create_code_repository(
        self, code_repository: CodeRepositoryRequestModel
    ) -> CodeRepositoryResponseModel:
        """Creates a new code repository.

        Args:
            code_repository: Code repository to be created.

        Returns:
            The newly created code repository.

        Raises:
            EntityExistsError: If a code repository with the given name already
                exists.
        """
        with Session(self.engine) as session:
            existing_repo = session.exec(
                select(CodeRepositorySchema)
                .where(CodeRepositorySchema.name == code_repository.name)
                .where(
                    CodeRepositorySchema.workspace_id
                    == code_repository.workspace
                )
            ).first()
            if existing_repo is not None:
                raise EntityExistsError(
                    f"Unable to create code repository in workspace "
                    f"'{code_repository.workspace}': A code repository with "
                    "this name already exists."
                )

            new_repo = CodeRepositorySchema.from_request(code_repository)
            session.add(new_repo)
            session.commit()
            session.refresh(new_repo)

            return new_repo.to_model()

    def get_code_repository(
        self, code_repository_id: UUID
    ) -> CodeRepositoryResponseModel:
        """Gets a specific code repository.

        Args:
            code_repository_id: The ID of the code repository to get.

        Returns:
            The requested code repository, if it was found.

        Raises:
            KeyError: If no code repository with the given ID exists.
        """
        with Session(self.engine) as session:
            repo = session.exec(
                select(CodeRepositorySchema).where(
                    CodeRepositorySchema.id == code_repository_id
                )
            ).first()
            if repo is None:
                raise KeyError(
                    f"Unable to get code repository with ID "
                    f"'{code_repository_id}': No code repository with this "
                    "ID found."
                )

            return repo.to_model()

    def list_code_repositories(
        self, filter_model: CodeRepositoryFilterModel
    ) -> Page[CodeRepositoryResponseModel]:
        """List all code repositories.

        Args:
            filter_model: All filter parameters including pagination
                params.

        Returns:
            A page of all code repositories.
        """
        with Session(self.engine) as session:
            query = select(CodeRepositorySchema)
            return self.filter_and_paginate(
                session=session,
                query=query,
                table=CodeRepositorySchema,
                filter_model=filter_model,
            )

    def update_code_repository(
        self, code_repository_id: UUID, update: CodeRepositoryUpdateModel
    ) -> CodeRepositoryResponseModel:
        """Updates an existing code repository.

        Args:
            code_repository_id: The ID of the code repository to update.
            update: The update to be applied to the code repository.

        Returns:
            The updated code repository.

        Raises:
            KeyError: If no code repository with the given name exists.
        """
        with Session(self.engine) as session:
            existing_repo = session.exec(
                select(CodeRepositorySchema).where(
                    CodeRepositorySchema.id == code_repository_id
                )
            ).first()
            if existing_repo is None:
                raise KeyError(
                    f"Unable to update code repository with ID "
                    f"{code_repository_id}: No code repository with this ID "
                    "found."
                )

            existing_repo.update(update)

            session.add(existing_repo)
            session.commit()

            return existing_repo.to_model()

    def delete_code_repository(self, code_repository_id: UUID) -> None:
        """Deletes a code repository.

        Args:
            code_repository_id: The ID of the code repository to delete.

        Raises:
            KeyError: If no code repository with the given ID exists.
        """
        with Session(self.engine) as session:
            existing_repo = session.exec(
                select(CodeRepositorySchema).where(
                    CodeRepositorySchema.id == code_repository_id
                )
            ).first()
            if existing_repo is None:
                raise KeyError(
                    f"Unable to delete code repository with ID "
                    f"{code_repository_id}: No code repository with this ID "
                    "found."
                )

            session.delete(existing_repo)
            session.commit()

    # ------------------
    # Service Connectors
    # ------------------

    @staticmethod
    def _fail_if_service_connector_with_name_exists_for_user(
        name: str,
        workspace_id: UUID,
        user_id: UUID,
        session: Session,
    ) -> None:
        """Raise an exception if a service connector with same name exists.

        Args:
            name: The name of the service connector
            workspace_id: The ID of the workspace
            user_id: The ID of the user
            session: The Session

        Returns:
            None

        Raises:
            EntityExistsError: If a service connector with the given name is
                already owned by the user
        """
        assert user_id
        # Check if service connector with the same domain key (name, workspace,
        # owner) already exists
        existing_domain_connector = session.exec(
            select(ServiceConnectorSchema)
            .where(ServiceConnectorSchema.name == name)
            .where(ServiceConnectorSchema.workspace_id == workspace_id)
            .where(ServiceConnectorSchema.user_id == user_id)
        ).first()
        if existing_domain_connector is not None:
            # Theoretically the user schema is optional, in this case there is
            #  no way that it will be None
            assert existing_domain_connector.user
            raise EntityExistsError(
                f"Unable to register service connector with name '{name}': "
                "Found an existing service connector with the same name in the "
                f"same workspace, '{existing_domain_connector.workspace.name}', "
                "owned by the same user, "
                f"{existing_domain_connector.user.name}'."
            )
        return None

    @staticmethod
    def _fail_if_service_connector_with_name_already_shared(
        name: str,
        workspace_id: UUID,
        session: Session,
    ) -> None:
        """Raise an exception if a service connector with same name is already shared.

        Args:
            name: The name of the service connector
            workspace_id: The ID of the workspace
            session: The Session

        Raises:
            EntityExistsError: If a service connector with the given name is
                already shared by another user
        """
        # Check if a service connector with the same name is already shared
        # within the workspace
        is_shared = True
        existing_shared_connector = session.exec(
            select(ServiceConnectorSchema)
            .where(ServiceConnectorSchema.name == name)
            .where(ServiceConnectorSchema.workspace_id == workspace_id)
            .where(ServiceConnectorSchema.is_shared == is_shared)
        ).first()
        if existing_shared_connector is not None:
            raise EntityExistsError(
                f"Unable to share service connector with name '{name}': Found "
                "an existing shared service connector with the same name in "
                f"workspace '{workspace_id}'."
            )

    def _create_connector_secret(
        self,
        connector_name: str,
        user: UUID,
        workspace: UUID,
        is_shared: bool,
        secrets: Optional[Dict[str, Optional[SecretStr]]],
    ) -> Optional[UUID]:
        """Creates a new secret to store the service connector secret credentials.

        Args:
            connector_name: The name of the service connector for which to
                create a secret.
            user: The ID of the user who owns the service connector.
            workspace: The ID of the workspace in which the service connector
                is registered.
            is_shared: Whether the service connector is shared.
            secrets: The secret credentials to store.

        Returns:
            The ID of the newly created secret or None, if the service connector
            does not contain any secret credentials.

        Raises:
            NotImplementedError: If a secrets store is not configured or
                supported.
        """
        if not secrets:
            return None

        if not self.secrets_store:
            raise NotImplementedError(
                "A secrets store is not configured or supported."
            )

        # Generate a unique name for the secret
        # Replace all non-alphanumeric characters with a dash because
        # the secret name must be a valid DNS subdomain name in some
        # secrets stores
        connector_name = re.sub(r"[^a-zA-Z0-9-]", "-", connector_name)
        # Generate unique names using a random suffix until we find a name
        # that is not already in use
        while True:
            secret_name = f"connector-{connector_name}-{random_str(4)}".lower()
            existing_secrets = self.secrets_store.list_secrets(
                SecretFilterModel(
                    name=secret_name,
                )
            )
            if not existing_secrets.size:
                try:
                    return self.secrets_store.create_secret(
                        SecretRequestModel(
                            name=secret_name,
                            user=user,
                            workspace=workspace,
                            scope=SecretScope.WORKSPACE
                            if is_shared
                            else SecretScope.USER,
                            values=secrets,
                        )
                    ).id
                except KeyError:
                    # The secret already exists, try again
                    continue

    def _populate_connector_type(
        self, *service_connectors: ServiceConnectorResponseModel
    ) -> None:
        """Populates the connector type of the given service connectors.

        If the connector type is not locally available, the connector type
        field is left as is.

        Args:
            service_connectors: The service connectors to populate.
        """
        for service_connector in service_connectors:
            if not service_connector_registry.is_registered(
                service_connector.type
            ):
                continue
            service_connector.connector_type = (
                service_connector_registry.get_service_connector_type(
                    service_connector.type
                )
            )

    @track_decorator(AnalyticsEvent.CREATED_SERVICE_CONNECTOR)
    def create_service_connector(
        self, service_connector: ServiceConnectorRequestModel
    ) -> ServiceConnectorResponseModel:
        """Creates a new service connector.

        Args:
            service_connector: Service connector to be created.

        Returns:
            The newly created service connector.

        Raises:
            Exception: If anything goes wrong during the creation of the
                service connector.
        """
        # If the connector type is locally available, we validate the request
        # against the connector type schema before storing it in the database
        if service_connector_registry.is_registered(service_connector.type):
            connector_type = (
                service_connector_registry.get_service_connector_type(
                    service_connector.type
                )
            )
            service_connector.validate_and_configure_resources(
                connector_type=connector_type,
                resource_types=service_connector.resource_types,
                resource_id=service_connector.resource_id,
                configuration=service_connector.configuration,
                secrets=service_connector.secrets,
            )

        with Session(self.engine) as session:
            self._fail_if_service_connector_with_name_exists_for_user(
                name=service_connector.name,
                user_id=service_connector.user,
                workspace_id=service_connector.workspace,
                session=session,
            )

            if service_connector.is_shared:
                self._fail_if_service_connector_with_name_already_shared(
                    name=service_connector.name,
                    workspace_id=service_connector.workspace,
                    session=session,
                )

            # Create the secret
            secret_id = self._create_connector_secret(
                connector_name=service_connector.name,
                user=service_connector.user,
                workspace=service_connector.workspace,
                is_shared=service_connector.is_shared,
                secrets=service_connector.secrets,
            )
            try:
                # Create the service connector
                new_service_connector = ServiceConnectorSchema.from_request(
                    service_connector,
                    secret_id=secret_id,
                )

                session.add(new_service_connector)
                session.commit()

                session.refresh(new_service_connector)
            except Exception:
                # Delete the secret if it was created
                if secret_id and self.secrets_store:
                    try:
                        self.secrets_store.delete_secret(secret_id)
                    except Exception:
                        # Ignore any errors that occur while deleting the
                        # secret
                        pass

                raise

            connector = new_service_connector.to_model()
            self._populate_connector_type(connector)
            return connector

    def get_service_connector(
        self, service_connector_id: UUID
    ) -> ServiceConnectorResponseModel:
        """Gets a specific service connector.

        Args:
            service_connector_id: The ID of the service connector to get.

        Returns:
            The requested service connector, if it was found.

        Raises:
            KeyError: If no service connector with the given ID exists.
        """
        with Session(self.engine) as session:
            service_connector = session.exec(
                select(ServiceConnectorSchema).where(
                    ServiceConnectorSchema.id == service_connector_id
                )
            ).first()

            if service_connector is None:
                raise KeyError(
                    f"Service connector with ID {service_connector_id} not "
                    "found."
                )

            connector = service_connector.to_model()
            self._populate_connector_type(connector)
            return connector

    def _list_filtered_service_connectors(
        self,
        session: Session,
        query: Union[
            Select[ServiceConnectorSchema],
            SelectOfScalar[ServiceConnectorSchema],
        ],
        filter_model: ServiceConnectorFilterModel,
    ) -> List[ServiceConnectorSchema]:
        """Refine a service connector query.

        Applies resource type and label filters to the query.

        Args:
            session: The database session.
            query: The query to filter.
            filter_model: The filter model.

        Returns:
            The filtered list of service connectors.
        """
        items: List[ServiceConnectorSchema] = (
            session.exec(query).unique().all()
        )

        # filter out items that don't match the resource type
        if filter_model.resource_type:
            items = [
                item
                for item in items
                if filter_model.resource_type in item.resource_types_list
            ]

        # filter out items that don't match the labels
        if filter_model.labels:
            items = [
                item for item in items if item.has_labels(filter_model.labels)
            ]

        return items

    def list_service_connectors(
        self, filter_model: ServiceConnectorFilterModel
    ) -> Page[ServiceConnectorResponseModel]:
        """List all service connectors.

        Args:
            filter_model: All filter parameters including pagination
                params.

        Returns:
            A page of all service connectors.
        """

        def fetch_connectors(
            session: Session,
            query: Union[
                Select[ServiceConnectorSchema],
                SelectOfScalar[ServiceConnectorSchema],
            ],
            filter_model: BaseFilterModel,
        ) -> List[ServiceConnectorSchema]:
            """Custom fetch function for connector filtering and pagination.

            Applies resource type and label filters to the query.

            Args:
                session: The database session.
                query: The query to filter.
                filter_model: The filter model.

            Returns:
                The filtered and paginated results.
            """
            assert isinstance(filter_model, ServiceConnectorFilterModel)
            items = self._list_filtered_service_connectors(
                session=session, query=query, filter_model=filter_model
            )

            return items

        with Session(self.engine) as session:
            query = select(ServiceConnectorSchema)
            paged_connectors: Page[
                ServiceConnectorResponseModel
            ] = self.filter_and_paginate(
                session=session,
                query=query,
                table=ServiceConnectorSchema,
                filter_model=filter_model,
                custom_fetch=fetch_connectors,
            )

            self._populate_connector_type(*paged_connectors.items)
            return paged_connectors

    def _update_connector_secret(
        self,
        existing_connector: ServiceConnectorResponseModel,
        updated_connector: ServiceConnectorUpdateModel,
    ) -> Optional[UUID]:
        """Updates the secret for a service connector.

        If the secrets field in the service connector update is set (i.e. not
        None), the existing secret, if any, is replaced. If the secrets field is
        set to an empty dict, the existing secret is deleted.

        Args:
            existing_connector: Existing service connector for which to update a
                secret.
            updated_connector: Updated service connector.

        Returns:
            The ID of the updated secret or None, if the new service connector
            does not contain any secret credentials.

        Raises:
            NotImplementedError: If a secrets store is not configured or
                supported.
        """
        if not self.secrets_store:
            raise NotImplementedError(
                "A secrets store is not configured or supported."
            )

        is_shared = (
            existing_connector.is_shared
            if updated_connector.is_shared is None
            else updated_connector.is_shared
        )
        scope_changed = is_shared != existing_connector.is_shared

        if updated_connector.secrets is None:
            if scope_changed and existing_connector.secret_id:
                # Update the scope of the existing secret
                self.secrets_store.update_secret(
                    secret_id=existing_connector.secret_id,
                    secret_update=SecretUpdateModel(  # type: ignore[call-arg]
                        scope=SecretScope.WORKSPACE
                        if is_shared
                        else SecretScope.USER,
                    ),
                )

            # If the connector update does not contain a secrets update, keep
            # the existing secret (if any)
            return existing_connector.secret_id

        # Delete the existing secret (if any), to be replaced by the new secret
        if existing_connector.secret_id:
            try:
                self.secrets_store.delete_secret(existing_connector.secret_id)
            except KeyError:
                # Ignore if the secret no longer exists
                pass

        # If the new service connector does not contain any secret credentials,
        # return None
        if not updated_connector.secrets:
            return None

        assert existing_connector.user is not None
        # A secret does not exist yet, create a new one
        return self._create_connector_secret(
            connector_name=updated_connector.name or existing_connector.name,
            user=existing_connector.user.id,
            workspace=existing_connector.workspace.id,
            is_shared=is_shared,
            secrets=updated_connector.secrets,
        )

    def update_service_connector(
        self, service_connector_id: UUID, update: ServiceConnectorUpdateModel
    ) -> ServiceConnectorResponseModel:
        """Updates an existing service connector.

        The update model contains the fields to be updated. If a field value is
        set to None in the model, the field is not updated, but there are
        special rules concerning some fields:

        * the `configuration` and `secrets` fields together represent a full
        valid configuration update, not just a partial update. If either is
        set (i.e. not None) in the update, their values are merged together and
        will replace the existing configuration and secrets values.
        * the `resource_id` field value is also a full replacement value: if set
        to `None`, the resource ID is removed from the service connector.
        * the `expiration_seconds` field value is also a full replacement value:
        if set to `None`, the expiration is removed from the service connector.
        * the `secret_id` field value in the update is ignored, given that
        secrets are managed internally by the ZenML store.
        * the `labels` field is also a full labels update: if set (i.e. not
        `None`), all existing labels are removed and replaced by the new labels
        in the update.

        Args:
            service_connector_id: The ID of the service connector to update.
            update: The update to be applied to the service connector.

        Returns:
            The updated service connector.

        Raises:
            KeyError: If no service connector with the given ID exists.
            IllegalOperationError: If the service connector is referenced by
                one or more stack components and the update would change the
                connector type, resource type or resource ID.
        """
        with Session(self.engine) as session:
            existing_connector = session.exec(
                select(ServiceConnectorSchema).where(
                    ServiceConnectorSchema.id == service_connector_id
                )
            ).first()

            if existing_connector is None:
                raise KeyError(
                    f"Unable to update service connector with ID "
                    f"'{service_connector_id}': Found no existing service "
                    "connector with this ID."
                )

            # In case of a renaming update, make sure no service connector uses
            # that name already
            if update.name:
                if (
                    existing_connector.name != update.name
                    and existing_connector.user_id is not None
                ):
                    self._fail_if_service_connector_with_name_exists_for_user(
                        name=update.name,
                        workspace_id=existing_connector.workspace_id,
                        user_id=existing_connector.user_id,
                        session=session,
                    )

            # Check if service connector update makes the service connector a
            # shared service connector
            # In that case, check if a service connector with the same name is
            # already shared within the workspace
            if update.is_shared is not None:
                if not existing_connector.is_shared and update.is_shared:
                    self._fail_if_service_connector_with_name_already_shared(
                        name=update.name or existing_connector.name,
                        workspace_id=existing_connector.workspace_id,
                        session=session,
                    )

            existing_connector_model = existing_connector.to_model()

            if len(existing_connector.components):
                # If the service connector is already used in one or more
                # stack components, the update is no longer allowed to change
                # the service connector's authentication method, connector type,
                # resource type, or resource ID
                if (
                    update.connector_type
                    and update.type != existing_connector_model.connector_type
                ):
                    raise IllegalOperationError(
                        "The service type of a service connector that is "
                        "already actively used in one or more stack components "
                        "cannot be changed."
                    )

                if (
                    update.auth_method
                    and update.auth_method
                    != existing_connector_model.auth_method
                ):
                    raise IllegalOperationError(
                        "The authentication method of a service connector that "
                        "is already actively used in one or more stack "
                        "components cannot be changed."
                    )

                if (
                    update.resource_types
                    and update.resource_types
                    != existing_connector_model.resource_types
                ):
                    raise IllegalOperationError(
                        "The resource type of a service connector that is "
                        "already actively used in one or more stack components "
                        "cannot be changed."
                    )

                # The resource ID field cannot be used as a partial update: if
                # set to None, the existing resource ID is also removed
                if update.resource_id != existing_connector_model.resource_id:
                    raise IllegalOperationError(
                        "The resource ID of a service connector that is "
                        "already actively used in one or more stack components "
                        "cannot be changed."
                    )

            # If the connector type is locally available, we validate the update
            # against the connector type schema before storing it in the
            # database
            if service_connector_registry.is_registered(
                existing_connector.connector_type
            ):
                connector_type = (
                    service_connector_registry.get_service_connector_type(
                        existing_connector.connector_type
                    )
                )
                # We need the auth method to be set to be able to validate the
                # configuration
                update.auth_method = (
                    update.auth_method or existing_connector_model.auth_method
                )
                # Validate the configuration update. If the configuration or
                # secrets fields are set, together they are merged into a
                # full configuration that is validated against the connector
                # type schema and replaces the existing configuration and
                # secrets values
                update.validate_and_configure_resources(
                    connector_type=connector_type,
                    resource_types=update.resource_types,
                    resource_id=update.resource_id,
                    configuration=update.configuration,
                    secrets=update.secrets,
                )

            # Update secret
            secret_id = self._update_connector_secret(
                existing_connector=existing_connector_model,
                updated_connector=update,
            )

            existing_connector.update(
                connector_update=update, secret_id=secret_id
            )
            session.add(existing_connector)
            session.commit()

            connector = existing_connector.to_model()
            self._populate_connector_type(connector)
            return connector

    def delete_service_connector(self, service_connector_id: UUID) -> None:
        """Deletes a service connector.

        Args:
            service_connector_id: The ID of the service connector to delete.

        Raises:
            KeyError: If no service connector with the given ID exists.
            IllegalOperationError: If the service connector is still referenced
                by one or more stack components.
        """
        with Session(self.engine) as session:
            try:
                service_connector = session.exec(
                    select(ServiceConnectorSchema).where(
                        ServiceConnectorSchema.id == service_connector_id
                    )
                ).one()

                if service_connector is None:
                    raise KeyError(
                        f"Service connector with ID {service_connector_id} not "
                        "found."
                    )

                if len(service_connector.components) > 0:
                    raise IllegalOperationError(
                        f"Service connector with ID {service_connector_id} "
                        f"cannot be deleted as it is still referenced by "
                        f"{len(service_connector.components)} "
                        "stack components. Before deleting this service "
                        "connector, make sure to remove it from all stack "
                        "components."
                    )
                else:
                    session.delete(service_connector)

                if service_connector.secret_id and self.secrets_store:
                    try:
                        self.secrets_store.delete_secret(
                            service_connector.secret_id
                        )
                    except KeyError:
                        # If the secret doesn't exist anymore, we can ignore
                        # this error
                        pass
            except NoResultFound as error:
                raise KeyError from error

            session.commit()

    def verify_service_connector_config(
        self,
        service_connector: ServiceConnectorRequestModel,
        list_resources: bool = True,
    ) -> ServiceConnectorResourcesModel:
        """Verifies if a service connector configuration has access to resources.

        Args:
            service_connector: The service connector configuration to verify.
            list_resources: If True, the list of all resources accessible
                through the service connector is returned.

        Returns:
            The list of resources that the service connector configuration has
            access to.
        """
        connector_instance = service_connector_registry.instantiate_connector(
            model=service_connector
        )
        return connector_instance.verify(list_resources=list_resources)

    def verify_service_connector(
        self,
        service_connector_id: UUID,
        resource_type: Optional[str] = None,
        resource_id: Optional[str] = None,
        list_resources: bool = True,
    ) -> ServiceConnectorResourcesModel:
        """Verifies if a service connector instance has access to one or more resources.

        Args:
            service_connector_id: The ID of the service connector to verify.
            resource_type: The type of resource to verify access to.
            resource_id: The ID of the resource to verify access to.
            list_resources: If True, the list of all resources accessible
                through the service connector and matching the supplied resource
                type and ID are returned.

        Returns:
            The list of resources that the service connector has access to,
            scoped to the supplied resource type and ID, if provided.
        """
        connector = self.get_service_connector(service_connector_id)

        connector_instance = service_connector_registry.instantiate_connector(
            model=connector
        )

        return connector_instance.verify(
            resource_type=resource_type,
            resource_id=resource_id,
            list_resources=list_resources,
        )

    def get_service_connector_client(
        self,
        service_connector_id: UUID,
        resource_type: Optional[str] = None,
        resource_id: Optional[str] = None,
    ) -> ServiceConnectorResponseModel:
        """Get a service connector client for a service connector and given resource.

        Args:
            service_connector_id: The ID of the base service connector to use.
            resource_type: The type of resource to get a client for.
            resource_id: The ID of the resource to get a client for.

        Returns:
            A service connector client that can be used to access the given
            resource.
        """
        connector = self.get_service_connector(service_connector_id)

        connector_instance = service_connector_registry.instantiate_connector(
            model=connector
        )

        # Fetch the connector client
        connector_client = connector_instance.get_connector_client(
            resource_type=resource_type,
            resource_id=resource_id,
        )

        # Return the model for the connector client
        connector = connector_client.to_response_model(
            user=connector.user,
            workspace=connector.workspace,
            is_shared=connector.is_shared,
            description=connector.description,
            labels=connector.labels,
        )

        self._populate_connector_type(connector)

        return connector

    def list_service_connector_resources(
        self,
        user_name_or_id: Union[str, UUID],
        workspace_name_or_id: Union[str, UUID],
        connector_type: Optional[str] = None,
        resource_type: Optional[str] = None,
        resource_id: Optional[str] = None,
    ) -> List[ServiceConnectorResourcesModel]:
        """List resources that can be accessed by service connectors.

        Args:
            user_name_or_id: The name or ID of the user to scope to.
            workspace_name_or_id: The name or ID of the workspace to scope to.
            connector_type: The type of service connector to scope to.
            resource_type: The type of resource to scope to.
            resource_id: The ID of the resource to scope to.

        Returns:
            The matching list of resources that available service
            connectors have access to.
        """
        user = self.get_user(user_name_or_id)
        workspace = self.get_workspace(workspace_name_or_id)
        connector_filter_model = ServiceConnectorFilterModel(
            connector_type=connector_type,
            resource_type=resource_type,
            is_shared=True,
            workspace_id=workspace.id,
        )

        shared_connectors = self.list_service_connectors(
            filter_model=connector_filter_model
        ).items

        connector_filter_model = ServiceConnectorFilterModel(
            connector_type=connector_type,
            resource_type=resource_type,
            is_shared=False,
            user_id=user.id,
            workspace_id=workspace.id,
        )

        private_connectors = self.list_service_connectors(
            filter_model=connector_filter_model
        ).items

        resource_list: List[ServiceConnectorResourcesModel] = []

        for connector in list(shared_connectors) + list(private_connectors):
            if not service_connector_registry.is_registered(connector.type):
                # For connectors that we can instantiate, i.e. those that have a
                # connector type available locally, we return complete
                # information about the resources that they have access to.
                #
                # For those that are not locally available, we only return
                # rudimentary information extracted from the connector model
                # without actively trying to discover the resources that they
                # have access to.

                if resource_id and connector.resource_id != resource_id:
                    # If an explicit resource ID is required, the connector
                    # has to be configured with it.
                    continue

                resources = (
                    ServiceConnectorResourcesModel.from_connector_model(
                        connector,
                        resource_type=resource_type,
                    )
                )
                for r in resources.resources:
                    if not r.resource_ids:
                        r.error = (
                            f"The service '{connector.type}' connector type is "
                            "not available."
                        )

            else:
                try:
                    connector_instance = (
                        service_connector_registry.instantiate_connector(
                            model=connector
                        )
                    )

                    resources = connector_instance.verify(
                        resource_type=resource_type,
                        resource_id=resource_id,
                        list_resources=True,
                    )
                except (ValueError, AuthorizationException) as e:
                    error = (
                        f'Failed to fetch {resource_type or "available"} '
                        f"resources from service connector {connector.name}/"
                        f"{connector.id}: {e}"
                    )
                    # Log an exception if debug logging is enabled
                    if logger.isEnabledFor(logging.DEBUG):
                        logger.exception(error)
                    else:
                        logger.error(error)
                    continue

            resource_list.append(resources)

        return resource_list

    def list_service_connector_types(
        self,
        connector_type: Optional[str] = None,
        resource_type: Optional[str] = None,
        auth_method: Optional[str] = None,
    ) -> List[ServiceConnectorTypeModel]:
        """Get a list of service connector types.

        Args:
            connector_type: Filter by connector type.
            resource_type: Filter by resource type.
            auth_method: Filter by authentication method.

        Returns:
            List of service connector types.
        """
        return service_connector_registry.list_service_connector_types(
            connector_type=connector_type,
            resource_type=resource_type,
            auth_method=auth_method,
        )

    def get_service_connector_type(
        self,
        connector_type: str,
    ) -> ServiceConnectorTypeModel:
        """Returns the requested service connector type.

        Args:
            connector_type: the service connector type identifier.

        Returns:
            The requested service connector type.
        """
        return service_connector_registry.get_service_connector_type(
            connector_type
        )

    # =======================
    # Internal helper methods
    # =======================

    def _count_entity(
        self, schema: Type[BaseSchema], workspace_id: Optional[UUID]
    ) -> int:
        """Return count of a given entity, optionally scoped to workspace.

        Args:
            schema: Schema of the Entity
            workspace_id: (Optional) ID of the workspace scope

        Returns:
            Count of the entity as integer.
        """
        with Session(self.engine) as session:
            query = session.query(func.count(schema.id))
            if workspace_id and hasattr(schema, "workspace_id"):
                query = query.filter(schema.workspace_id == workspace_id)

            entity_count = query.scalar()
        return int(entity_count)

    @staticmethod
    def _get_schema_by_name_or_id(
        object_name_or_id: Union[str, UUID],
        schema_class: Type[AnyNamedSchema],
        schema_name: str,
        session: Session,
    ) -> AnyNamedSchema:
        """Query a schema by its 'name' or 'id' field.

        Args:
            object_name_or_id: The name or ID of the object to query.
            schema_class: The schema class to query. E.g., `WorkspaceSchema`.
            schema_name: The name of the schema used for error messages.
                E.g., "workspace".
            session: The database session to use.

        Returns:
            The schema object.

        Raises:
            KeyError: if the object couldn't be found.
            ValueError: if the schema_name isn't provided.
        """
        if object_name_or_id is None:
            raise ValueError(
                f"Unable to get {schema_name}: No {schema_name} ID or name "
                "provided."
            )
        if uuid_utils.is_valid_uuid(object_name_or_id):
            filter_params = schema_class.id == object_name_or_id
            error_msg = (
                f"Unable to get {schema_name} with name or ID "
                f"'{object_name_or_id}': No {schema_name} with this ID found."
            )
        else:
            filter_params = schema_class.name == object_name_or_id
            error_msg = (
                f"Unable to get {schema_name} with name or ID "
                f"'{object_name_or_id}': '{object_name_or_id}' is not a valid "
                f" UUID and no {schema_name} with this name exists."
            )

        schema = session.exec(
            select(schema_class).where(filter_params)
        ).first()

        if schema is None:
            raise KeyError(error_msg)
        return schema

    def _get_workspace_schema(
        self,
        workspace_name_or_id: Union[str, UUID],
        session: Session,
    ) -> WorkspaceSchema:
        """Gets a workspace schema by name or ID.

        This is a helper method that is used in various places to find the
        workspace associated to some other object.

        Args:
            workspace_name_or_id: The name or ID of the workspace to get.
            session: The database session to use.

        Returns:
            The workspace schema.
        """
        return self._get_schema_by_name_or_id(
            object_name_or_id=workspace_name_or_id,
            schema_class=WorkspaceSchema,
            schema_name="workspace",
            session=session,
        )

    def _get_user_schema(
        self,
        user_name_or_id: Union[str, UUID],
        session: Session,
    ) -> UserSchema:
        """Gets a user schema by name or ID.

        This is a helper method that is used in various places to find the
        user associated to some other object.

        Args:
            user_name_or_id: The name or ID of the user to get.
            session: The database session to use.

        Returns:
            The user schema.
        """
        return self._get_schema_by_name_or_id(
            object_name_or_id=user_name_or_id,
            schema_class=UserSchema,
            schema_name="user",
            session=session,
        )

    def _get_team_schema(
        self,
        team_name_or_id: Union[str, UUID],
        session: Session,
    ) -> TeamSchema:
        """Gets a team schema by name or ID.

        This is a helper method that is used in various places to find a team
        by its name or ID.

        Args:
            team_name_or_id: The name or ID of the team to get.
            session: The database session to use.

        Returns:
            The team schema.
        """
        return self._get_schema_by_name_or_id(
            object_name_or_id=team_name_or_id,
            schema_class=TeamSchema,
            schema_name="team",
            session=session,
        )

    def _get_role_schema(
        self,
        role_name_or_id: Union[str, UUID],
        session: Session,
    ) -> RoleSchema:
        """Gets a role schema by name or ID.

        This is a helper method that is used in various places to find a role
        by its name or ID.

        Args:
            role_name_or_id: The name or ID of the role to get.
            session: The database session to use.

        Returns:
            The role schema.
        """
        return self._get_schema_by_name_or_id(
            object_name_or_id=role_name_or_id,
            schema_class=RoleSchema,
            schema_name="role",
            session=session,
        )

    def _get_run_schema(
        self,
        run_name_or_id: Union[str, UUID],
        session: Session,
    ) -> PipelineRunSchema:
        """Gets a run schema by name or ID.

        This is a helper method that is used in various places to find a run
        by its name or ID.

        Args:
            run_name_or_id: The name or ID of the run to get.
            session: The database session to use.

        Returns:
            The run schema.
        """
        return self._get_schema_by_name_or_id(
            object_name_or_id=run_name_or_id,
            schema_class=PipelineRunSchema,
            schema_name="run",
            session=session,
        )

    def _get_model_schema(
        self,
        model_name_or_id: Union[str, UUID],
        session: Session,
    ) -> ModelSchema:
        """Gets a model schema by name or ID.

        This is a helper method that is used in various places to find a run
        by its name or ID.

        Args:
            model_name_or_id: The name or ID of the run to get.
            session: The database session to use.

        Returns:
            The model schema.
        """
        return self._get_schema_by_name_or_id(
            object_name_or_id=model_name_or_id,
            schema_class=ModelSchema,
            schema_name="model",
            session=session,
        )

    def _create_or_reuse_code_reference(
        self,
        session: Session,
        workspace_id: UUID,
        code_reference: Optional["CodeReferenceRequestModel"],
    ) -> Optional[UUID]:
        """Creates or reuses a code reference.

        Args:
            session: The database session to use.
            workspace_id: ID of the workspace in which the code reference
                should be.
            code_reference: Request of the reference to create.

        Returns:
            The code reference ID.
        """
        if not code_reference:
            return None

        existing_reference = session.exec(
            select(CodeReferenceSchema)
            .where(CodeReferenceSchema.workspace_id == workspace_id)
            .where(
                CodeReferenceSchema.code_repository_id
                == code_reference.code_repository
            )
            .where(CodeReferenceSchema.commit == code_reference.commit)
            .where(
                CodeReferenceSchema.subdirectory == code_reference.subdirectory
            )
        ).first()
        if existing_reference is not None:
            return existing_reference.id

        new_reference = CodeReferenceSchema.from_request(
            code_reference, workspace_id=workspace_id
        )

        session.add(new_reference)
        return new_reference.id

    ########
    # Model
    ########

    def create_model(self, model: ModelRequestModel) -> ModelResponseModel:
        """Creates a new model.

        Args:
            model: the Model to be created.

        Returns:
            The newly created model.

        Raises:
            EntityExistsError: If a workspace with the given name already exists.
        """
        with Session(self.engine) as session:
            existing_model = session.exec(
                select(ModelSchema).where(ModelSchema.name == model.name)
            ).first()
            if existing_model is not None:
                raise EntityExistsError(
                    f"Unable to create model {model.name}: "
                    "A model with this name already exists."
                )

            model_schema = ModelSchema.from_request(model)
            session.add(model_schema)

            session.commit()
            return ModelSchema.to_model(model_schema)

    def get_model(
        self, model_name_or_id: Union[str, UUID]
    ) -> ModelResponseModel:
        """Get an existing model.

        Args:
            model_name_or_id: name or id of the model to be retrieved.

        Raises:
            KeyError: specified ID or name not found.

        Returns:
            The model of interest.
        """
        with Session(self.engine) as session:
            model = self._get_model_schema(
                model_name_or_id=model_name_or_id, session=session
            )
            if model is None:
                raise KeyError(
                    f"Unable to get model with ID `{model_name_or_id}`: "
                    f"No model with this ID found."
                )
            return ModelSchema.to_model(model)

    def list_models(
        self,
        model_filter_model: ModelFilterModel,
    ) -> Page[ModelResponseModel]:
        """Get all models by filter.

        Args:
            model_filter_model: All filter parameters including pagination
                params.

        Returns:
            A page of all models.
        """
        with Session(self.engine) as session:
            query = select(ModelSchema)
            return self.filter_and_paginate(
                session=session,
                query=query,
                table=ModelSchema,
                filter_model=model_filter_model,
            )

    def delete_model(self, model_name_or_id: Union[str, UUID]) -> None:
        """Deletes a model.

        Args:
            model_name_or_id: name or id of the model to be deleted.

        Raises:
            KeyError: specified ID or name not found.
        """
        with Session(self.engine) as session:
            model = self._get_model_schema(
                model_name_or_id=model_name_or_id, session=session
            )
            if model is None:
                raise KeyError(
                    f"Unable to delete model with ID `{model_name_or_id}`: "
                    f"No model with this ID found."
                )
            session.delete(model)
            session.commit()

    def update_model(
        self,
        model_id: UUID,
        model_update: ModelUpdateModel,
    ) -> ModelResponseModel:
        """Updates an existing model.

        Args:
            model_id: UUID of the model to be updated.
            model_update: the Model to be updated.

        Raises:
            KeyError: specified ID not found.

        Returns:
            The updated model.
        """
        with Session(self.engine) as session:
            existing_model = session.exec(
                select(ModelSchema).where(ModelSchema.id == model_id)
            ).first()

            if not existing_model:
                raise KeyError(f"Model with ID {model_id} not found.")

            existing_model.update(model_update=model_update)
            session.add(existing_model)
            session.commit()

            # Refresh the Model that was just created
            session.refresh(existing_model)
            return existing_model.to_model()

    #################
    # Model Versions
    #################

    def create_model_version(
        self, model_version: ModelVersionRequestModel
    ) -> ModelVersionResponseModel:
        """Creates a new model version.

        Args:
            model_version: the Model Version to be created.

        Returns:
            The newly created model version.

        Raises:
            EntityExistsError: If a workspace with the given name already exists.
        """
        with Session(self.engine) as session:
            model = self.get_model(model_version.model)
            existing_model_version = session.exec(
                select(ModelVersionSchema)
                .where(ModelVersionSchema.model_id == model.id)
                .where(ModelVersionSchema.version == model_version.version)
            ).first()
            if existing_model_version is not None:
                raise EntityExistsError(
                    f"Unable to create model version {model_version.version}: "
                    f"A model version with this name already exists in {model.name} model."
                )

            model_version_schema = ModelVersionSchema.from_request(
                model_version
            )
            session.add(model_version_schema)

            session.commit()
            mv = ModelVersionSchema.to_model(model_version_schema)
        return mv

    def get_model_version(
        self,
        model_name_or_id: Union[str, UUID],
        model_version_name_or_id: Union[str, UUID, ModelStages] = "__latest__",
    ) -> ModelVersionResponseModel:
        """Get an existing model version.

        Args:
            model_name_or_id: name or id of the model containing the model version.
            model_version_name_or_id: name, id or stage of the model version to be retrieved.
                If skipped latest version will be retrieved.

        Returns:
            The model version of interest.

        Raises:
            KeyError: specified ID or name not found.
        """
        with Session(self.engine) as session:
            model = self.get_model(model_name_or_id)
            query = select(ModelVersionSchema).where(
                ModelVersionSchema.model_id == model.id
            )
            if model_version_name_or_id == "__latest__":
                query = query.order_by(ModelVersionSchema.created.desc())  # type: ignore[attr-defined]
            elif model_version_name_or_id in [
                stage.value for stage in ModelStages
            ]:
                query = query.where(
                    ModelVersionSchema.stage == model_version_name_or_id
                )
            else:
                try:
                    UUID(str(model_version_name_or_id))
                    query = query.where(
                        ModelVersionSchema.id == model_version_name_or_id
                    )
                except ValueError:
                    query = query.where(
                        ModelVersionSchema.version == model_version_name_or_id
                    )
            model_version = session.exec(query).first()
            if model_version is None:
                raise KeyError(
                    f"Unable to get model version with name `{model_version_name_or_id}`: "
                    f"No model version with this name found."
                )
            return ModelVersionSchema.to_model(model_version)

    def get_model_version_in_stage(
        self,
        model_name_or_id: Union[str, UUID],
        model_stage: Union[str, ModelStages],
    ) -> ModelVersionResponseModel:
        """Get an existing model version.

        Args:
            model_name_or_id: name or id of the model containing the model version.
            model_stage: desired stage of the model version to be retrieved.

        Returns:
            The model version in given stage.

        Raises:
            ValueError: if model_stage is not valid
            KeyError: specified ID or name not found.
        """
        stage = getattr(model_stage, "value", model_stage)
        if stage not in ModelStages._members():
            raise ValueError(f"Model stage `{stage}`  is not a valid one.")
        with Session(self.engine) as session:
            model = self.get_model(model_name_or_id)
            query = (
                select(ModelVersionSchema)
                .where(ModelVersionSchema.model_id == model.id)
                .where(ModelVersionSchema.stage == stage)
            )
            model_version = session.exec(query).first()
            if model_version is None:
                raise KeyError(
                    f"Unable to get model version in stage `{stage}`: "
                    f"No model version in this stage found."
                )
            return ModelVersionSchema.to_model(model_version)

    def get_model_version_latest(
        self,
        model_name_or_id: Union[str, UUID],
    ) -> ModelVersionResponseModel:
        """Get the latest model version.

        Args:
            model_name_or_id: name or id of the model containing the model version.

        Returns:
            The latest model version.

        Raises:
            RuntimeError: specified ID or name not found.
        """
        with Session(self.engine) as session:
            model = self.get_model(model_name_or_id)
            query = (
                select(ModelVersionSchema)
                .where(ModelVersionSchema.model_id == model.id)
                .order_by(ModelVersionSchema.created.desc())  # type: ignore[attr-defined]
            )
            model_version = session.exec(query).first()
            if model_version is None:
                raise RuntimeError("No model versions found.")
            return ModelVersionSchema.to_model(model_version)

    def list_model_versions(
        self,
        model_version_filter_model: ModelVersionFilterModel,
    ) -> Page[ModelVersionResponseModel]:
        """Get all model versions by filter.

        Args:
            model_version_filter_model: All filter parameters including pagination
                params.

        Returns:
            A page of all model versions.
        """
        with Session(self.engine) as session:
            query = select(ModelVersionSchema)
            return self.filter_and_paginate(
                session=session,
                query=query,
                table=ModelVersionSchema,
                filter_model=model_version_filter_model,
            )

    def delete_model_version(
        self,
        model_name_or_id: Union[str, UUID],
        model_version_name_or_id: Union[str, UUID],
    ) -> None:
        """Deletes a model version.

        Args:
            model_name_or_id: name or id of the model containing the model version.
            model_version_name_or_id: name or id of the model version to be deleted.

        Raises:
            KeyError: specified ID or name not found.
        """
        with Session(self.engine) as session:
            model = self.get_model(model_name_or_id)
            query = select(ModelVersionSchema).where(
                ModelVersionSchema.model_id == model.id
            )
            try:
                UUID(str(model_version_name_or_id))
                query = query.where(
                    ModelVersionSchema.id == model_version_name_or_id
                )
            except ValueError:
                query = query.where(
                    ModelVersionSchema.version == model_version_name_or_id
                )
            model_version = session.exec(query).first()
            if model_version is None:
                raise KeyError(
                    f"Unable to delete model version with name `{model_version_name_or_id}`: "
                    f"No model version with this name found."
                )
            session.delete(model_version)
            session.commit()

    def update_model_version(
        self,
        model_version_id: UUID,
        model_version_update_model: ModelVersionUpdateModel,
    ) -> ModelVersionResponseModel:
        """Get all model versions by filter.

        Args:
            model_version_id: The ID of model version to be updated.
            model_version_update_model: The model version to be updated.

        Returns:
            An updated model version.

        Raises:
            KeyError: If the model version not found
            RuntimeError: If there is a model version with target stage, but `force` flag is off
        """
        with Session(self.engine) as session:
            existing_model_version = session.exec(
                select(ModelVersionSchema)
                .where(
                    ModelVersionSchema.model_id
                    == model_version_update_model.model
                )
                .where(ModelVersionSchema.id == model_version_id)
            ).first()

            if not existing_model_version:
                raise KeyError(f"Model version {model_version_id} not found.")

            stage = None
<<<<<<< HEAD
            if model_version_update_model.stage is not None:
                stage = getattr(
                    model_version_update_model.stage,
                    "value",
                    model_version_update_model.stage,
                )
=======
            if (stage_ := model_version_update_model.stage) is not None:
                stage = getattr(stage_, "value", stage_)
>>>>>>> b47a7180

                existing_model_version_in_target_stage = session.exec(
                    select(ModelVersionSchema)
                    .where(
                        ModelVersionSchema.model_id
                        == model_version_update_model.model
                    )
                    .where(ModelVersionSchema.stage == stage)
                ).first()

                if existing_model_version_in_target_stage is not None:
                    if not model_version_update_model.force:
                        raise RuntimeError(
                            f"Model version {existing_model_version_in_target_stage.version} is "
                            f"in {stage}, but `force` flag is False."
                        )
                    else:
                        existing_model_version_in_target_stage.update(
                            ModelStages.ARCHIVED.value
                        )
                        session.add(existing_model_version_in_target_stage)

                        logger.info(
                            f"Model version {existing_model_version_in_target_stage.version} has been set to {ModelStages.ARCHIVED.value}."
                        )

            existing_model_version.update(
                stage, model_version_update_model.version
            )
            session.add(existing_model_version)
            session.commit()
            session.refresh(existing_model_version)

            return existing_model_version.to_model()

    ###########################
    # Model Versions Artifacts
    ###########################

    def create_model_version_artifact_link(
        self, model_version_artifact_link: ModelVersionArtifactRequestModel
    ) -> ModelVersionArtifactResponseModel:
        """Creates a new model version link.

        Args:
            model_version_artifact_link: the Model Version to Artifact Link to be created.

        Returns:
            The newly created model version to artifact link.

        Raises:
            EntityExistsError: If a link with the given name already exists.
        """
        with Session(self.engine) as session:
            existing_model_version_artifact_link = session.exec(
                select(ModelVersionArtifactSchema)
                .where(
                    ModelVersionArtifactSchema.model_version_id
                    == model_version_artifact_link.model_version
                )
                .where(
                    or_(
                        and_(
                            ModelVersionArtifactSchema.name
                            == model_version_artifact_link.name,
                            ModelVersionArtifactSchema.pipeline_name
                            == model_version_artifact_link.pipeline_name,
                            ModelVersionArtifactSchema.step_name
                            == model_version_artifact_link.step_name,
                        ),
                        ModelVersionArtifactSchema.artifact_id
                        == model_version_artifact_link.artifact,
                    )
                )
                .order_by(ModelVersionArtifactSchema.version.desc())  # type: ignore[attr-defined]
            ).first()
            if existing_model_version_artifact_link is not None and (
                existing_model_version_artifact_link.artifact_id
                == model_version_artifact_link.artifact
                or model_version_artifact_link.overwrite
            ):
                raise EntityExistsError(
                    f"Unable to create model version link {existing_model_version_artifact_link.name}: "
                    f"An artifact with same ID is already tracked in {existing_model_version_artifact_link.model_version} model version "
                    "with the same name. It has to be deleted first."
                )

            if (
                model_version_artifact_link.name is None
                or model_version_artifact_link.pipeline_name is None
                or model_version_artifact_link.step_name is None
            ):
                artifact = self.get_artifact(
                    model_version_artifact_link.artifact
                )
                model_version_artifact_link.name = (
                    model_version_artifact_link.name or artifact.name
                )

            version = 1
            if existing_model_version_artifact_link is not None:
                version = existing_model_version_artifact_link.version + 1

            version = 1
            if existing_model_version_artifact_link is not None:
                version = existing_model_version_artifact_link.version + 1

            model_version_artifact_link_schema = (
                ModelVersionArtifactSchema.from_request(
                    model_version_artifact_request=model_version_artifact_link,
                    version=version,
                )
            )
            session.add(model_version_artifact_link_schema)

            session.commit()
            mvl = ModelVersionArtifactSchema.to_model(
                model_version_artifact_link_schema
            )
        return mvl

    def list_model_version_artifact_links(
        self,
        model_version_artifact_link_filter_model: ModelVersionArtifactFilterModel,
    ) -> Page[ModelVersionArtifactResponseModel]:
        """Get all model version to artifact links by filter.

        Args:
            model_version_artifact_link_filter_model: All filter parameters including pagination
                params.

        Returns:
            A page of all model version to artifact links.
        """
        with Session(self.engine) as session:
            # issue: https://github.com/tiangolo/sqlmodel/issues/109
            if model_version_artifact_link_filter_model.only_artifacts:
                query = (
                    select(ModelVersionArtifactSchema)
                    .where(
                        ModelVersionArtifactSchema.is_model_object
                        == False  # noqa: E712
                    )
                    .where(
                        ModelVersionArtifactSchema.is_deployment
                        == False  # noqa: E712
                    )
                    .where(
                        ModelVersionArtifactSchema.artifact
                        != None  # noqa: E712, E711
                    )
                )
            elif model_version_artifact_link_filter_model.only_deployments:
                query = (
                    select(ModelVersionArtifactSchema)
                    .where(ModelVersionArtifactSchema.is_deployment)
                    .where(
                        ModelVersionArtifactSchema.is_model_object
                        == False  # noqa: E712
                    )
                    .where(
                        ModelVersionArtifactSchema.artifact
                        != None  # noqa: E712, E711
                    )
                )
            elif model_version_artifact_link_filter_model.only_model_objects:
                query = (
                    select(ModelVersionArtifactSchema)
                    .where(ModelVersionArtifactSchema.is_model_object)
                    .where(
                        ModelVersionArtifactSchema.is_deployment
                        == False  # noqa: E712
                    )
                    .where(
                        ModelVersionArtifactSchema.artifact
                        != None  # noqa: E712, E711
                    )
                )
            else:
                query = select(ModelVersionArtifactSchema)
            model_version_artifact_link_filter_model.only_artifacts = None
            model_version_artifact_link_filter_model.only_deployments = None
            model_version_artifact_link_filter_model.only_model_objects = None
            return self.filter_and_paginate(
                session=session,
                query=query,
                table=ModelVersionArtifactSchema,
                filter_model=model_version_artifact_link_filter_model,
            )

    def delete_model_version_artifact_link(
        self,
        model_name_or_id: Union[str, UUID],
        model_version_name_or_id: Union[str, UUID],
        model_version_artifact_link_name_or_id: Union[str, UUID],
    ) -> None:
        """Deletes a model version to artifact link.

        Args:
            model_name_or_id: name or ID of the model containing the model version.
            model_version_name_or_id: name or ID of the model version containing the link.
            model_version_artifact_link_name_or_id: name or ID of the model version to artifact link to be deleted.

        Raises:
            KeyError: specified ID or name not found.
        """
        with Session(self.engine) as session:
            self.get_model(model_name_or_id)
            model_version = self.get_model_version(
                model_name_or_id, model_version_name_or_id
            )
            query = select(ModelVersionArtifactSchema).where(
                ModelVersionArtifactSchema.model_version_id == model_version.id
            )
            try:
                UUID(str(model_version_artifact_link_name_or_id))
                query = query.where(
                    ModelVersionArtifactSchema.id
                    == model_version_artifact_link_name_or_id
                )
            except ValueError:
                query = query.where(
                    ModelVersionArtifactSchema.name
                    == model_version_artifact_link_name_or_id
                )

            model_version_artifact_link = session.exec(query).first()
            if model_version_artifact_link is None:
                raise KeyError(
                    f"Unable to delete model version link with name `{model_version_artifact_link_name_or_id}`: "
                    f"No model version link with this name found."
                )

            session.delete(model_version_artifact_link)
            session.commit()

    ###############################
    # Model Versions Pipeline Runs
    ###############################

    def create_model_version_pipeline_run_link(
        self,
        model_version_pipeline_run_link: ModelVersionPipelineRunRequestModel,
    ) -> ModelVersionPipelineRunResponseModel:
        """Creates a new model version to pipeline run link.

        Args:
            model_version_pipeline_run_link: the Model Version to Pipeline Run Link to be created.

        Returns:
            The newly created model version to pipeline run link.

        Raises:
            EntityExistsError: If a link with the given ID already exists.
        """
        with Session(self.engine) as session:
            existing_model_version_pipeline_run_link = session.exec(
                select(ModelVersionPipelineRunSchema)
                .where(
                    ModelVersionPipelineRunSchema.model_version_id
                    == model_version_pipeline_run_link.model_version
                )
                .where(
                    or_(
                        ModelVersionPipelineRunSchema.pipeline_run_id
                        == model_version_pipeline_run_link.pipeline_run,
                        ModelVersionPipelineRunSchema.name
                        == model_version_pipeline_run_link.name,
                    )
                )
            ).first()
            if existing_model_version_pipeline_run_link is not None:
                raise EntityExistsError(
                    f"Unable to create model version link {existing_model_version_pipeline_run_link.name}: "
                    f"A model version link with this name already exists in {existing_model_version_pipeline_run_link.model_version} model version."
                )

            if model_version_pipeline_run_link.name is None:
                model_version_pipeline_run_link.name = self.get_run(
                    model_version_pipeline_run_link.pipeline_run
                ).name

            model_version_pipeline_run_link_schema = (
                ModelVersionPipelineRunSchema.from_request(
                    model_version_pipeline_run_link
                )
            )
            session.add(model_version_pipeline_run_link_schema)

            session.commit()
            mvl = ModelVersionPipelineRunSchema.to_model(
                model_version_pipeline_run_link_schema
            )
        return mvl

    def list_model_version_pipeline_run_links(
        self,
        model_version_pipeline_run_link_filter_model: ModelVersionPipelineRunFilterModel,
    ) -> Page[ModelVersionPipelineRunResponseModel]:
        """Get all model version to pipeline run links by filter.

        Args:
            model_version_pipeline_run_link_filter_model: All filter parameters including pagination
                params.

        Returns:
            A page of all model version to pipeline run links.
        """
        with Session(self.engine) as session:
            return self.filter_and_paginate(
                session=session,
                query=select(ModelVersionPipelineRunSchema),
                table=ModelVersionPipelineRunSchema,
                filter_model=model_version_pipeline_run_link_filter_model,
            )

    def delete_model_version_pipeline_run_link(
        self,
        model_name_or_id: Union[str, UUID],
        model_version_name_or_id: Union[str, UUID],
        model_version_pipeline_run_link_name_or_id: Union[str, UUID],
    ) -> None:
        """Deletes a model version to pipeline run link.

        Args:
            model_name_or_id: name or ID of the model containing the model version.
            model_version_name_or_id: name or ID of the model version containing the link.
            model_version_pipeline_run_link_name_or_id: name or ID of the model version to pipeline run link to be deleted.

        Raises:
            KeyError: specified ID not found.
        """
        with Session(self.engine) as session:
            self.get_model(model_name_or_id)
            model_version = self.get_model_version(
                model_name_or_id, model_version_name_or_id
            )
            query = select(ModelVersionPipelineRunSchema).where(
                ModelVersionPipelineRunSchema.model_version_id
                == model_version.id
            )
            try:
                UUID(str(model_version_pipeline_run_link_name_or_id))
                query = query.where(
                    ModelVersionPipelineRunSchema.id
                    == model_version_pipeline_run_link_name_or_id
                )
            except ValueError:
                query = query.where(
                    ModelVersionPipelineRunSchema.name
                    == model_version_pipeline_run_link_name_or_id
                )

            model_version_pipeline_run_link = session.exec(query).first()
            if model_version_pipeline_run_link is None:
                raise KeyError(
                    f"Unable to delete model version link with name `{model_version_pipeline_run_link_name_or_id}`: "
                    f"No model version link with this name found."
                )

            session.delete(model_version_pipeline_run_link)
            session.commit()<|MERGE_RESOLUTION|>--- conflicted
+++ resolved
@@ -5788,17 +5788,8 @@
                 raise KeyError(f"Model version {model_version_id} not found.")
 
             stage = None
-<<<<<<< HEAD
-            if model_version_update_model.stage is not None:
-                stage = getattr(
-                    model_version_update_model.stage,
-                    "value",
-                    model_version_update_model.stage,
-                )
-=======
             if (stage_ := model_version_update_model.stage) is not None:
                 stage = getattr(stage_, "value", stage_)
->>>>>>> b47a7180
 
                 existing_model_version_in_target_stage = session.exec(
                     select(ModelVersionSchema)
