#  Copyright (c) ZenML GmbH 2022. All Rights Reserved.
#
#  Licensed under the Apache License, Version 2.0 (the "License");
#  you may not use this file except in compliance with the License.
#  You may obtain a copy of the License at:
#
#       https://www.apache.org/licenses/LICENSE-2.0
#
#  Unless required by applicable law or agreed to in writing, software
#  distributed under the License is distributed on an "AS IS" BASIS,
#  WITHOUT WARRANTIES OR CONDITIONS OF ANY KIND, either express
#  or implied. See the License for the specific language governing
#  permissions and limitations under the License.
"""SQL Zen Store implementation."""

import base64
import json
import logging
import math
import os
import re
import sys
from datetime import datetime
from functools import lru_cache
from pathlib import Path, PurePath
from typing import (
    Any,
    Callable,
    ClassVar,
    Dict,
    ForwardRef,
    List,
    Optional,
    Tuple,
    Type,
    TypeVar,
    Union,
    cast,
)
from uuid import UUID

import pymysql
from pydantic import SecretStr, root_validator, validator
from sqlalchemy import asc, desc, func, text
from sqlalchemy.engine import URL, Engine, make_url
from sqlalchemy.exc import (
    ArgumentError,
    IntegrityError,
    NoResultFound,
    OperationalError,
)
from sqlalchemy.orm import noload
from sqlmodel import Session, SQLModel, create_engine, or_, select
from sqlmodel.sql.expression import Select, SelectOfScalar

from zenml.analytics.enums import AnalyticsEvent
from zenml.analytics.utils import analytics_disabler, track_decorator
from zenml.config.global_config import GlobalConfiguration
from zenml.config.secrets_store_config import SecretsStoreConfiguration
from zenml.config.server_config import ServerConfiguration
from zenml.config.store_config import StoreConfiguration
from zenml.constants import (
    DEFAULT_PASSWORD,
    DEFAULT_STACK_AND_COMPONENT_NAME,
    DEFAULT_USERNAME,
    ENV_ZENML_DEFAULT_USER_NAME,
    ENV_ZENML_DEFAULT_USER_PASSWORD,
    ENV_ZENML_DISABLE_DATABASE_MIGRATION,
    TEXT_FIELD_MAX_LENGTH,
)
from zenml.enums import (
    AuthScheme,
    LoggingLevels,
    ModelStages,
    SecretScope,
    SorterOps,
    StackComponentType,
    StepRunInputArtifactType,
    StepRunOutputArtifactType,
    StoreType,
    TaggableResourceTypes,
)
from zenml.exceptions import (
    AuthorizationException,
    EntityExistsError,
    IllegalOperationError,
    StackComponentExistsError,
    StackExistsError,
)
from zenml.io import fileio
from zenml.logger import get_console_handler, get_logger, get_logging_level
from zenml.models import (
    APIKeyFilter,
    APIKeyInternalResponse,
    APIKeyInternalUpdate,
    APIKeyRequest,
    APIKeyResponse,
    APIKeyRotateRequest,
    APIKeyUpdate,
    ArtifactFilter,
    ArtifactRequest,
    ArtifactResponse,
    ArtifactUpdate,
    ArtifactVersionFilter,
    ArtifactVersionRequest,
    ArtifactVersionResponse,
    ArtifactVersionUpdate,
    ArtifactVisualizationResponse,
    BaseFilter,
    BaseResponse,
    BaseResponseModel,
    CodeReferenceRequest,
    CodeReferenceResponse,
    CodeRepositoryFilter,
    CodeRepositoryRequest,
    CodeRepositoryResponse,
    CodeRepositoryUpdate,
    ComponentFilter,
    ComponentRequest,
    ComponentResponse,
    ComponentUpdate,
    FlavorFilter,
    FlavorRequest,
    FlavorResponse,
    FlavorUpdate,
    LogsResponse,
    ModelFilter,
    ModelRequest,
    ModelResponse,
    ModelUpdate,
    ModelVersionArtifactFilter,
    ModelVersionArtifactRequest,
    ModelVersionArtifactResponse,
    ModelVersionFilter,
    ModelVersionPipelineRunFilter,
    ModelVersionPipelineRunRequest,
    ModelVersionPipelineRunResponse,
    ModelVersionRequest,
    ModelVersionResponse,
    ModelVersionUpdate,
    OAuthDeviceFilter,
    OAuthDeviceInternalRequest,
    OAuthDeviceInternalResponse,
    OAuthDeviceInternalUpdate,
    OAuthDeviceResponse,
    OAuthDeviceUpdate,
    Page,
    PipelineBuildFilter,
    PipelineBuildRequest,
    PipelineBuildResponse,
    PipelineDeploymentFilter,
    PipelineDeploymentRequest,
    PipelineDeploymentResponse,
    PipelineFilter,
    PipelineRequest,
    PipelineResponse,
    PipelineRunFilter,
    PipelineRunRequest,
    PipelineRunResponse,
    PipelineRunUpdate,
    PipelineUpdate,
    RunMetadataFilter,
    RunMetadataRequest,
    RunMetadataResponse,
    ScheduleFilter,
    ScheduleRequest,
    ScheduleResponse,
    ScheduleUpdate,
    SecretFilterModel,
    SecretRequestModel,
    ServerDatabaseType,
    ServerModel,
    ServiceAccountFilter,
    ServiceAccountRequest,
    ServiceAccountResponse,
    ServiceAccountUpdate,
    ServiceConnectorFilter,
    ServiceConnectorRequest,
    ServiceConnectorResourcesModel,
    ServiceConnectorResponse,
    ServiceConnectorTypeModel,
    ServiceConnectorUpdate,
    StackFilter,
    StackRequest,
    StackResponse,
    StackUpdate,
    StepRunFilter,
    StepRunRequest,
    StepRunResponse,
    StepRunUpdate,
    TagFilterModel,
    TagRequestModel,
    TagResourceRequestModel,
    TagResourceResponseModel,
    TagResponseModel,
    TagUpdateModel,
    UserAuthModel,
    UserFilter,
    UserRequest,
    UserResponse,
    UserUpdate,
    WorkspaceFilter,
    WorkspaceRequest,
    WorkspaceResponse,
    WorkspaceUpdate,
)
from zenml.models.v2.core.component import InternalComponentRequest
from zenml.models.v2.core.stack import InternalStackRequest
from zenml.service_connectors.service_connector_registry import (
    service_connector_registry,
)
from zenml.stack.flavor_registry import FlavorRegistry
from zenml.utils import uuid_utils
from zenml.utils.enum_utils import StrEnum
from zenml.utils.networking_utils import (
    replace_localhost_with_internal_hostname,
)
from zenml.utils.string_utils import random_str
from zenml.zen_stores.base_zen_store import (
    BaseZenStore,
)
from zenml.zen_stores.enums import StoreEvent
from zenml.zen_stores.migrations.alembic import (
    ZENML_ALEMBIC_START_REVISION,
    Alembic,
)
from zenml.zen_stores.schemas import (
    APIKeySchema,
    ArtifactSchema,
    ArtifactVersionSchema,
    BaseSchema,
    CodeReferenceSchema,
    CodeRepositorySchema,
    FlavorSchema,
    IdentitySchema,
    ModelSchema,
    ModelVersionArtifactSchema,
    ModelVersionPipelineRunSchema,
    ModelVersionSchema,
    NamedSchema,
    OAuthDeviceSchema,
    PipelineBuildSchema,
    PipelineDeploymentSchema,
    PipelineRunSchema,
    PipelineSchema,
    RunMetadataSchema,
    ScheduleSchema,
    ServiceConnectorSchema,
    StackComponentSchema,
    StackCompositionSchema,
    StackSchema,
    StepRunInputArtifactSchema,
    StepRunOutputArtifactSchema,
    StepRunParentsSchema,
    StepRunSchema,
    TagResourceSchema,
    TagSchema,
    UserSchema,
    WorkspaceSchema,
)
from zenml.zen_stores.schemas.artifact_visualization_schemas import (
    ArtifactVisualizationSchema,
)
from zenml.zen_stores.schemas.logs_schemas import LogsSchema
from zenml.zen_stores.secrets_stores.sql_secrets_store import (
    SqlSecretsStoreConfiguration,
)

AnyNamedSchema = TypeVar("AnyNamedSchema", bound=NamedSchema)
AnySchema = TypeVar("AnySchema", bound=BaseSchema)
B = TypeVar(
    "B",
    bound=Union[BaseResponse, BaseResponseModel],  # type: ignore[type-arg]
)

# Enable SQL compilation caching to remove the https://sqlalche.me/e/14/cprf
# warning
SelectOfScalar.inherit_cache = True
Select.inherit_cache = True


logger = get_logger(__name__)

ZENML_SQLITE_DB_FILENAME = "zenml.db"


def _is_mysql_missing_database_error(error: OperationalError) -> bool:
    """Checks if the given error is due to a missing database.

    Args:
        error: The error to check.

    Returns:
        If the error because the MySQL database doesn't exist.
    """
    from pymysql.constants.ER import BAD_DB_ERROR

    if not isinstance(error.orig, pymysql.err.OperationalError):
        return False

    error_code = cast(int, error.orig.args[0])
    return error_code == BAD_DB_ERROR


class SQLDatabaseDriver(StrEnum):
    """SQL database drivers supported by the SQL ZenML store."""

    MYSQL = "mysql"
    SQLITE = "sqlite"


class SqlZenStoreConfiguration(StoreConfiguration):
    """SQL ZenML store configuration.

    Attributes:
        type: The type of the store.
        secrets_store: The configuration of the secrets store to use.
            This defaults to a SQL secrets store that extends the SQL ZenML
            store.
        driver: The SQL database driver.
        database: database name. If not already present on the server, it will
            be created automatically on first access.
        username: The database username.
        password: The database password.
        ssl_ca: certificate authority certificate. Required for SSL
            enabled authentication if the CA certificate is not part of the
            certificates shipped by the operating system.
        ssl_cert: client certificate. Required for SSL enabled
            authentication if client certificates are used.
        ssl_key: client certificate private key. Required for SSL
            enabled if client certificates are used.
        ssl_verify_server_cert: set to verify the identity of the server
            against the provided server certificate.
        pool_size: The maximum number of connections to keep in the SQLAlchemy
            pool.
        max_overflow: The maximum number of connections to allow in the
            SQLAlchemy pool in addition to the pool_size.
        pool_pre_ping: Enable emitting a test statement on the SQL connection
            at the start of each connection pool checkout, to test that the
            database connection is still viable.
    """

    type: StoreType = StoreType.SQL

    secrets_store: Optional[SecretsStoreConfiguration] = None

    driver: Optional[SQLDatabaseDriver] = None
    database: Optional[str] = None
    username: Optional[str] = None
    password: Optional[str] = None
    ssl_ca: Optional[str] = None
    ssl_cert: Optional[str] = None
    ssl_key: Optional[str] = None
    ssl_verify_server_cert: bool = False
    pool_size: int = 20
    max_overflow: int = 20
    pool_pre_ping: bool = True

    @validator("secrets_store")
    def validate_secrets_store(
        cls, secrets_store: Optional[SecretsStoreConfiguration]
    ) -> SecretsStoreConfiguration:
        """Ensures that the secrets store is initialized with a default SQL secrets store.

        Args:
            secrets_store: The secrets store config to be validated.

        Returns:
            The validated secrets store config.
        """
        if secrets_store is None:
            secrets_store = SqlSecretsStoreConfiguration()

        return secrets_store

    @root_validator(pre=True)
    def _remove_grpc_attributes(cls, values: Dict[str, Any]) -> Dict[str, Any]:
        """Removes old GRPC attributes.

        Args:
            values: All model attribute values.

        Returns:
            The model attribute values
        """
        grpc_attribute_keys = [
            "grpc_metadata_host",
            "grpc_metadata_port",
            "grpc_metadata_ssl_ca",
            "grpc_metadata_ssl_key",
            "grpc_metadata_ssl_cert",
        ]
        grpc_values = [values.pop(key, None) for key in grpc_attribute_keys]
        if any(grpc_values):
            logger.warning(
                "The GRPC attributes %s are unused and will be removed soon. "
                "Please remove them from SQLZenStore configuration. This will "
                "become an error in future versions of ZenML."
            )

        return values

    @root_validator
    def _validate_url(cls, values: Dict[str, Any]) -> Dict[str, Any]:
        """Validate the SQL URL.

        The validator also moves the MySQL username, password and database
        parameters from the URL into the other configuration arguments, if they
        are present in the URL.

        Args:
            values: The values to validate.

        Returns:
            The validated values.

        Raises:
            ValueError: If the URL is invalid or the SQL driver is not
                supported.
        """
        url = values.get("url")
        if url is None:
            return values

        # When running inside a container, if the URL uses localhost, the
        # target service will not be available. We try to replace localhost
        # with one of the special Docker or K3D internal hostnames.
        url = replace_localhost_with_internal_hostname(url)

        try:
            sql_url = make_url(url)
        except ArgumentError as e:
            raise ValueError(
                "Invalid SQL URL `%s`: %s. The URL must be in the format "
                "`driver://[[username:password@]hostname:port]/database["
                "?<extra-args>]`.",
                url,
                str(e),
            )

        if sql_url.drivername not in SQLDatabaseDriver.values():
            raise ValueError(
                "Invalid SQL driver value `%s`: The driver must be one of: %s.",
                url,
                ", ".join(SQLDatabaseDriver.values()),
            )
        values["driver"] = SQLDatabaseDriver(sql_url.drivername)
        if sql_url.drivername == SQLDatabaseDriver.SQLITE:
            if (
                sql_url.username
                or sql_url.password
                or sql_url.query
                or sql_url.database is None
            ):
                raise ValueError(
                    "Invalid SQLite URL `%s`: The URL must be in the "
                    "format `sqlite:///path/to/database.db`.",
                    url,
                )
            if values.get("username") or values.get("password"):
                raise ValueError(
                    "Invalid SQLite configuration: The username and password "
                    "must not be set",
                    url,
                )
            values["database"] = sql_url.database
        elif sql_url.drivername == SQLDatabaseDriver.MYSQL:
            if sql_url.username:
                values["username"] = sql_url.username
                sql_url = sql_url._replace(username=None)
            if sql_url.password:
                values["password"] = sql_url.password
                sql_url = sql_url._replace(password=None)
            if sql_url.database:
                values["database"] = sql_url.database
                sql_url = sql_url._replace(database=None)
            if sql_url.query:
                for k, v in sql_url.query.items():
                    if k == "ssl_ca":
                        values["ssl_ca"] = v
                    elif k == "ssl_cert":
                        values["ssl_cert"] = v
                    elif k == "ssl_key":
                        values["ssl_key"] = v
                    elif k == "ssl_verify_server_cert":
                        values["ssl_verify_server_cert"] = v
                    else:
                        raise ValueError(
                            "Invalid MySQL URL query parameter `%s`: The "
                            "parameter must be one of: ssl_ca, ssl_cert, "
                            "ssl_key, or ssl_verify_server_cert.",
                            k,
                        )
                sql_url = sql_url._replace(query={})

            database = values.get("database")
            if (
                not values.get("username")
                or not values.get("password")
                or not database
            ):
                raise ValueError(
                    "Invalid MySQL configuration: The username, password and "
                    "database must be set in the URL or as configuration "
                    "attributes",
                )

            regexp = r"^[^\\/?%*:|\"<>.-]{1,64}$"
            match = re.match(regexp, database)
            if not match:
                raise ValueError(
                    f"The database name does not conform to the required "
                    f"format "
                    f"rules ({regexp}): {database}"
                )

            # Save the certificates in a secure location on disk
            secret_folder = Path(
                GlobalConfiguration().local_stores_path,
                "certificates",
            )
            for key in ["ssl_key", "ssl_ca", "ssl_cert"]:
                content = values.get(key)
                if content and not os.path.isfile(content):
                    fileio.makedirs(str(secret_folder))
                    file_path = Path(secret_folder, f"{key}.pem")
                    with open(file_path, "w") as f:
                        f.write(content)
                    file_path.chmod(0o600)
                    values[key] = str(file_path)

        values["url"] = str(sql_url)
        return values

    @staticmethod
    def get_local_url(path: str) -> str:
        """Get a local SQL url for a given local path.

        Args:
            path: The path to the local sqlite file.

        Returns:
            The local SQL url for the given path.
        """
        return f"sqlite:///{path}/{ZENML_SQLITE_DB_FILENAME}"

    @classmethod
    def supports_url_scheme(cls, url: str) -> bool:
        """Check if a URL scheme is supported by this store.

        Args:
            url: The URL to check.

        Returns:
            True if the URL scheme is supported, False otherwise.
        """
        return make_url(url).drivername in SQLDatabaseDriver.values()

    def expand_certificates(self) -> None:
        """Expands the certificates in the verify_ssl field."""
        # Load the certificate values back into the configuration
        for key in ["ssl_key", "ssl_ca", "ssl_cert"]:
            file_path = getattr(self, key, None)
            if file_path and os.path.isfile(file_path):
                with open(file_path, "r") as f:
                    setattr(self, key, f.read())

    @classmethod
    def copy_configuration(
        cls,
        config: "StoreConfiguration",
        config_path: str,
        load_config_path: Optional[PurePath] = None,
    ) -> "StoreConfiguration":
        """Copy the store config using a different configuration path.

        This method is used to create a copy of the store configuration that can
        be loaded using a different configuration path or in the context of a
        new environment, such as a container image.

        The configuration files accompanying the store configuration are also
        copied to the new configuration path (e.g. certificates etc.).

        Args:
            config: The store configuration to copy.
            config_path: new path where the configuration copy will be loaded
                from.
            load_config_path: absolute path that will be used to load the copied
                configuration. This can be set to a value different from
                `config_path` if the configuration copy will be loaded from
                a different environment, e.g. when the configuration is copied
                to a container image and loaded using a different absolute path.
                This will be reflected in the paths and URLs encoded in the
                copied configuration.

        Returns:
            A new store configuration object that reflects the new configuration
            path.
        """
        assert isinstance(config, SqlZenStoreConfiguration)
        config = config.copy()

        if config.driver == SQLDatabaseDriver.MYSQL:
            # Load the certificate values back into the configuration
            config.expand_certificates()

        elif config.driver == SQLDatabaseDriver.SQLITE:
            if load_config_path:
                config.url = cls.get_local_url(str(load_config_path))
            else:
                config.url = cls.get_local_url(config_path)

        return config

    def get_sqlmodel_config(
        self,
    ) -> Tuple[str, Dict[str, Any], Dict[str, Any]]:
        """Get the SQLModel engine configuration for the SQL ZenML store.

        Returns:
            The URL and connection arguments for the SQLModel engine.

        Raises:
            NotImplementedError: If the SQL driver is not supported.
        """
        sql_url = make_url(self.url)
        sqlalchemy_connect_args: Dict[str, Any] = {}
        engine_args = {}
        if sql_url.drivername == SQLDatabaseDriver.SQLITE:
            assert self.database is not None
            # The following default value is needed for sqlite to avoid the
            # Error:
            #   sqlite3.ProgrammingError: SQLite objects created in a thread can
            #   only be used in that same thread.
            sqlalchemy_connect_args = {"check_same_thread": False}
        elif sql_url.drivername == SQLDatabaseDriver.MYSQL:
            # all these are guaranteed by our root validator
            assert self.database is not None
            assert self.username is not None
            assert self.password is not None
            assert sql_url.host is not None

            engine_args = {
                "pool_size": self.pool_size,
                "max_overflow": self.max_overflow,
                "pool_pre_ping": self.pool_pre_ping,
            }

            sql_url = sql_url._replace(
                drivername="mysql+pymysql",
                username=self.username,
                password=self.password,
                database=self.database,
            )

            sqlalchemy_ssl_args: Dict[str, Any] = {}

            # Handle SSL params
            for key in ["ssl_key", "ssl_ca", "ssl_cert"]:
                ssl_setting = getattr(self, key)
                if not ssl_setting:
                    continue
                if not os.path.isfile(ssl_setting):
                    logger.warning(
                        f"Database SSL setting `{key}` is not a file. "
                    )
                sqlalchemy_ssl_args[key.lstrip("ssl_")] = ssl_setting
            if len(sqlalchemy_ssl_args) > 0:
                sqlalchemy_ssl_args[
                    "check_hostname"
                ] = self.ssl_verify_server_cert
                sqlalchemy_connect_args["ssl"] = sqlalchemy_ssl_args
        else:
            raise NotImplementedError(
                f"SQL driver `{sql_url.drivername}` is not supported."
            )

        return str(sql_url), sqlalchemy_connect_args, engine_args

    class Config:
        """Pydantic configuration class."""

        # Don't validate attributes when assigning them. This is necessary
        # because the certificate attributes can be expanded to the contents
        # of the certificate files.
        validate_assignment = False
        # Forbid extra attributes set in the class.
        extra = "forbid"


class SqlZenStore(BaseZenStore):
    """Store Implementation that uses SQL database backend.

    Attributes:
        config: The configuration of the SQL ZenML store.
        skip_migrations: Whether to skip migrations when initializing the store.
        TYPE: The type of the store.
        CONFIG_TYPE: The type of the store configuration.
        _engine: The SQLAlchemy engine.
    """

    config: SqlZenStoreConfiguration
    skip_migrations: bool = False
    TYPE: ClassVar[StoreType] = StoreType.SQL
    CONFIG_TYPE: ClassVar[Type[StoreConfiguration]] = SqlZenStoreConfiguration

    _engine: Optional[Engine] = None
    _alembic: Optional[Alembic] = None

    @property
    def engine(self) -> Engine:
        """The SQLAlchemy engine.

        Returns:
            The SQLAlchemy engine.

        Raises:
            ValueError: If the store is not initialized.
        """
        if not self._engine:
            raise ValueError("Store not initialized")
        return self._engine

    @property
    def alembic(self) -> Alembic:
        """The Alembic wrapper.

        Returns:
            The Alembic wrapper.

        Raises:
            ValueError: If the store is not initialized.
        """
        if not self._alembic:
            raise ValueError("Store not initialized")
        return self._alembic

    @classmethod
    def filter_and_paginate(
        cls,
        session: Session,
        query: Union[Select[AnySchema], SelectOfScalar[AnySchema]],
        table: Type[AnySchema],
        filter_model: BaseFilter,
        custom_schema_to_model_conversion: Optional[
            Callable[[AnySchema], B]
        ] = None,
        custom_fetch: Optional[
            Callable[
                [
                    Session,
                    Union[Select[AnySchema], SelectOfScalar[AnySchema]],
                    BaseFilter,
                ],
                List[AnySchema],
            ]
        ] = None,
        hydrate: bool = False,
    ) -> Page[B]:
        """Given a query, return a Page instance with a list of filtered Models.

        Args:
            session: The SQLModel Session
            query: The query to execute
            table: The table to select from
            filter_model: The filter to use, including pagination and sorting
            custom_schema_to_model_conversion: Callable to convert the schema
                into a model. This is used if the Model contains additional
                data that is not explicitly stored as a field or relationship
                on the model.
            custom_fetch: Custom callable to use to fetch items from the
                database for a given query. This is used if the items fetched
                from the database need to be processed differently (e.g. to
                perform additional filtering). The callable should take a
                `Session`, a `Select` query and a `BaseFilterModel` filter as
                arguments and return a `List` of items.
            hydrate: Flag deciding whether to hydrate the output model(s)
                by including metadata fields in the response.

        Returns:
            The Domain Model representation of the DB resource

        Raises:
            ValueError: if the filtered page number is out of bounds.
            RuntimeError: if the schema does not have a `to_model` method.
        """
        query = filter_model.apply_filter(query=query, table=table)

        # Get the total amount of items in the database for a given query
        if custom_fetch:
            total = len(custom_fetch(session, query, filter_model))
        else:
            total = session.scalar(
                select([func.count("*")]).select_from(
                    query.options(noload("*")).subquery()
                )
            )

        # Sorting
        column, operand = filter_model.sorting_params
        if operand == SorterOps.DESCENDING:
            query = query.order_by(desc(getattr(table, column)))
        else:
            query = query.order_by(asc(getattr(table, column)))

        # Get the total amount of pages in the database for a given query
        if total == 0:
            total_pages = 1
        else:
            total_pages = math.ceil(total / filter_model.size)

        if filter_model.page > total_pages:
            raise ValueError(
                f"Invalid page {filter_model.page}. The requested page size is "
                f"{filter_model.size} and there are a total of {total} items "
                f"for this query. The maximum page value therefore is "
                f"{total_pages}."
            )

        # Get a page of the actual data
        item_schemas: List[AnySchema]
        if custom_fetch:
            item_schemas = custom_fetch(session, query, filter_model)
            # select the items in the current page
            item_schemas = item_schemas[
                filter_model.offset : filter_model.offset + filter_model.size
            ]
        else:
            item_schemas = (
                session.exec(
                    query.limit(filter_model.size).offset(filter_model.offset)
                )
                .unique()
                .all()
            )

        # Convert this page of items from schemas to models.
        items: List[B] = []
        for schema in item_schemas:
            # If a custom conversion function is provided, use it.
            if custom_schema_to_model_conversion:
                items.append(custom_schema_to_model_conversion(schema))
                continue
            # Otherwise, try to use the `to_model` method of the schema.
            to_model = getattr(schema, "to_model", None)
            if callable(to_model):
                items.append(to_model(hydrate=hydrate))
                continue
            # If neither of the above work, raise an error.
            raise RuntimeError(
                f"Cannot convert schema `{schema.__class__.__name__}` to model "
                "since it does not have a `to_model` method."
            )

        return Page[Any](
            total=total,
            total_pages=total_pages,
            items=items,
            index=filter_model.page,
            max_size=filter_model.size,
        )

    # ====================================
    # ZenML Store interface implementation
    # ====================================

    # --------------------------------
    # Initialization and configuration
    # --------------------------------

    def _initialize(self) -> None:
        """Initialize the SQL store.

        Raises:
            OperationalError: If connecting to the database failed.
        """
        logger.debug("Initializing SqlZenStore at %s", self.config.url)

        url, connect_args, engine_args = self.config.get_sqlmodel_config()
        self._engine = create_engine(
            url=url, connect_args=connect_args, **engine_args
        )

        # SQLite: As long as the parent directory exists, SQLAlchemy will
        # automatically create the database.
        if (
            self.config.driver == SQLDatabaseDriver.SQLITE
            and self.config.database
            and not fileio.exists(self.config.database)
        ):
            fileio.makedirs(os.path.dirname(self.config.database))

        # MySQL: We might need to create the database manually.
        # To do so, we create a new engine that connects to the `mysql` database
        # and then create the desired database.
        # See https://stackoverflow.com/a/8977109
        if (
            self.config.driver == SQLDatabaseDriver.MYSQL
            and self.config.database
        ):
            try:
                self._engine.connect()
            except OperationalError as e:
                logger.debug(
                    "Failed to connect to mysql database `%s`.",
                    self._engine.url.database,
                )

                if _is_mysql_missing_database_error(e):
                    self._create_mysql_database(
                        url=self._engine.url,
                        connect_args=connect_args,
                        engine_args=engine_args,
                    )
                else:
                    raise

        self._alembic = Alembic(self.engine)
        if (
            not self.skip_migrations
            and ENV_ZENML_DISABLE_DATABASE_MIGRATION not in os.environ
        ):
            self.migrate_database()

    def _initialize_database(self) -> None:
        """Initialize the database on first use."""
        self._get_or_create_default_workspace()

        config = ServerConfiguration.get_server_config()
        # If the auth scheme is external, don't create the default user
        if config.auth_scheme != AuthScheme.EXTERNAL:
            self._get_or_create_default_user()

    def _create_mysql_database(
        self,
        url: URL,
        connect_args: Dict[str, Any],
        engine_args: Dict[str, Any],
    ) -> None:
        """Creates a mysql database.

        Args:
            url: The URL of the database to create.
            connect_args: Connect arguments for the SQLAlchemy engine.
            engine_args: Additional initialization arguments for the SQLAlchemy
                engine
        """
        logger.info("Trying to create database %s.", url.database)
        master_url = url._replace(database=None)
        master_engine = create_engine(
            url=master_url, connect_args=connect_args, **engine_args
        )
        query = f"CREATE DATABASE IF NOT EXISTS {self.config.database}"
        try:
            connection = master_engine.connect()
            connection.execute(text(query))
        finally:
            connection.close()

    def migrate_database(self) -> None:
        """Migrate the database to the head as defined by the python package."""
        alembic_logger = logging.getLogger("alembic")

        # remove all existing handlers
        while len(alembic_logger.handlers):
            alembic_logger.removeHandler(alembic_logger.handlers[0])

        logging_level = get_logging_level()

        # suppress alembic info logging if the zenml logging level is not debug
        if logging_level == LoggingLevels.DEBUG:
            alembic_logger.setLevel(logging.DEBUG)
        else:
            alembic_logger.setLevel(logging.WARNING)

        alembic_logger.addHandler(get_console_handler())

        # We need to account for 3 distinct cases here:
        # 1. the database is completely empty (not initialized)
        # 2. the database is not empty, but has never been migrated with alembic
        #   before (i.e. was created with SQLModel back when alembic wasn't
        #   used)
        # 3. the database is not empty and has been migrated with alembic before
        revisions = self.alembic.current_revisions()
        if len(revisions) >= 1:
            if len(revisions) > 1:
                logger.warning(
                    "The ZenML database has more than one migration head "
                    "revision. This is not expected and might indicate a "
                    "database migration problem. Please raise an issue on "
                    "GitHub if you encounter this."
                )
            # Case 3: the database has been migrated with alembic before. Just
            # upgrade to the latest revision.
            self.alembic.upgrade()
        else:
            if self.alembic.db_is_empty():
                # Case 1: the database is empty. We can just create the
                # tables from scratch with alembic.
                self.alembic.upgrade()
            else:
                # Case 2: the database is not empty, but has never been
                # migrated with alembic before. We need to create the alembic
                # version table, initialize it with the first revision where we
                # introduced alembic and then upgrade to the latest revision.
                self.alembic.stamp(ZENML_ALEMBIC_START_REVISION)
                self.alembic.upgrade()

        # If an alembic migration took place, all non-custom flavors are purged
        #  and the FlavorRegistry recreates all in-built and integration
        #  flavors in the db.
        revisions_afterwards = self.alembic.current_revisions()

        if revisions != revisions_afterwards:
            self._sync_flavors()

    def _sync_flavors(self) -> None:
        """Purge all in-built and integration flavors from the DB and sync."""
        FlavorRegistry().register_flavors(store=self)

    def get_store_info(self) -> ServerModel:
        """Get information about the store.

        Returns:
            Information about the store.
        """
        model = super().get_store_info()
        sql_url = make_url(self.config.url)
        model.database_type = ServerDatabaseType(sql_url.drivername)
        # Fetch the deployment ID from the database and use it to replace
        # the one fetched from the global configuration
        model.id = self.get_deployment_id()

        return model

    def get_deployment_id(self) -> UUID:
        """Get the ID of the deployment.

        Returns:
            The ID of the deployment.

        Raises:
            KeyError: If the deployment ID could not be loaded from the
                database.
        """
        # Fetch the deployment ID from the database
        with Session(self.engine) as session:
            identity = session.exec(select(IdentitySchema)).first()

            if identity is None:
                raise KeyError(
                    "The deployment ID could not be loaded from the database."
                )
            return identity.id

    # ------------------------- API Keys -------------------------

    def _get_api_key(
        self,
        service_account_id: UUID,
        api_key_name_or_id: Union[str, UUID],
        session: Session,
    ) -> APIKeySchema:
        """Helper method to fetch an API key by name or ID.

        Args:
            service_account_id: The ID of the service account for which to
                fetch the API key.
            api_key_name_or_id: The name or ID of the API key to get.
            session: The database session to use for the query.

        Returns:
            The requested API key.

        Raises:
            KeyError: if the name or ID does not identify an API key that is
                configured for the given service account.
        """
        # Fetch the service account, to make sure it exists
        service_account = self._get_account_schema(
            service_account_id, session=session, service_account=True
        )

        if uuid_utils.is_valid_uuid(api_key_name_or_id):
            filter_params = APIKeySchema.id == api_key_name_or_id
        else:
            filter_params = APIKeySchema.name == api_key_name_or_id

        api_key = session.exec(
            select(APIKeySchema)
            .where(filter_params)
            .where(APIKeySchema.service_account_id == service_account.id)
        ).first()

        if api_key is None:
            raise KeyError(
                f"An API key with ID or name '{api_key_name_or_id}' is not "
                f"configured for service account with ID "
                f"'{service_account_id}'."
            )
        return api_key

    def create_api_key(
        self, service_account_id: UUID, api_key: APIKeyRequest
    ) -> APIKeyResponse:
        """Create a new API key for a service account.

        Args:
            service_account_id: The ID of the service account for which to
                create the API key.
            api_key: The API key to create.

        Returns:
            The created API key.

        Raises:
            EntityExistsError: If an API key with the same name is already
                configured for the same service account.
        """
        with Session(self.engine) as session:
            # Fetch the service account
            service_account = self._get_account_schema(
                service_account_id, session=session, service_account=True
            )

            # Check if a key with the same name already exists for the same
            # service account
            try:
                self._get_api_key(
                    service_account_id=service_account.id,
                    api_key_name_or_id=api_key.name,
                    session=session,
                )
                raise EntityExistsError(
                    f"Unable to register API key with name '{api_key.name}': "
                    "Found an existing API key with the same name configured "
                    f"for the same '{service_account.name}' service account."
                )
            except KeyError:
                pass

            new_api_key, key_value = APIKeySchema.from_request(
                service_account_id=service_account.id,
                request=api_key,
            )
            session.add(new_api_key)
            session.commit()

            api_key_model = new_api_key.to_model(hydrate=True)
            api_key_model.set_key(key_value)
            return api_key_model

    def get_api_key(
        self,
        service_account_id: UUID,
        api_key_name_or_id: Union[str, UUID],
        hydrate: bool = True,
    ) -> APIKeyResponse:
        """Get an API key for a service account.

        Args:
            service_account_id: The ID of the service account for which to fetch
                the API key.
            api_key_name_or_id: The name or ID of the API key to get.
            hydrate: Flag deciding whether to hydrate the output model(s)
                by including metadata fields in the response.

        Returns:
            The API key with the given ID.
        """
        with Session(self.engine) as session:
            api_key = self._get_api_key(
                service_account_id=service_account_id,
                api_key_name_or_id=api_key_name_or_id,
                session=session,
            )
            return api_key.to_model(hydrate=hydrate)

    def get_internal_api_key(
        self, api_key_id: UUID, hydrate: bool = True
    ) -> APIKeyInternalResponse:
        """Get internal details for an API key by its unique ID.

        Args:
            api_key_id: The ID of the API key to get.
            hydrate: Flag deciding whether to hydrate the output model(s)
                by including metadata fields in the response.

        Returns:
            The internal details for the API key with the given ID.

        Raises:
            KeyError: if the API key doesn't exist.
        """
        with Session(self.engine) as session:
            api_key = session.exec(
                select(APIKeySchema).where(APIKeySchema.id == api_key_id)
            ).first()
            if api_key is None:
                raise KeyError(f"API key with ID {api_key_id} not found.")
            return api_key.to_internal_model(hydrate=hydrate)

    def list_api_keys(
        self,
        service_account_id: UUID,
        filter_model: APIKeyFilter,
        hydrate: bool = False,
    ) -> Page[APIKeyResponse]:
        """List all API keys for a service account matching the given filter criteria.

        Args:
            service_account_id: The ID of the service account for which to list
                the API keys.
            filter_model: All filter parameters including pagination
                params.
            hydrate: Flag deciding whether to hydrate the output model(s)
                by including metadata fields in the response.

        Returns:
            A list of all API keys matching the filter criteria.
        """
        with Session(self.engine) as session:
            # Fetch the service account
            service_account = self._get_account_schema(
                service_account_id, session=session, service_account=True
            )

            filter_model.set_service_account(service_account.id)
            query = select(APIKeySchema)
            return self.filter_and_paginate(
                session=session,
                query=query,
                table=APIKeySchema,
                filter_model=filter_model,
                hydrate=hydrate,
            )

    def update_api_key(
        self,
        service_account_id: UUID,
        api_key_name_or_id: Union[str, UUID],
        api_key_update: APIKeyUpdate,
    ) -> APIKeyResponse:
        """Update an API key for a service account.

        Args:
            service_account_id: The ID of the service account for which to update
                the API key.
            api_key_name_or_id: The name or ID of the API key to update.
            api_key_update: The update request on the API key.

        Returns:
            The updated API key.

        Raises:
            EntityExistsError: if the API key update would result in a name
                conflict with an existing API key for the same service account.
        """
        with Session(self.engine) as session:
            api_key = self._get_api_key(
                service_account_id=service_account_id,
                api_key_name_or_id=api_key_name_or_id,
                session=session,
            )

            if api_key_update.name and api_key.name != api_key_update.name:
                # Check if a key with the new name already exists for the same
                # service account
                try:
                    self._get_api_key(
                        service_account_id=service_account_id,
                        api_key_name_or_id=api_key_update.name,
                        session=session,
                    )

                    raise EntityExistsError(
                        f"Unable to update API key with name "
                        f"'{api_key_update.name}': Found an existing API key "
                        "with the same name configured for the same "
                        f"'{api_key.service_account.name}' service account."
                    )
                except KeyError:
                    pass

            api_key.update(update=api_key_update)
            session.add(api_key)
            session.commit()

            # Refresh the Model that was just created
            session.refresh(api_key)
            return api_key.to_model(hydrate=True)

    def update_internal_api_key(
        self, api_key_id: UUID, api_key_update: APIKeyInternalUpdate
    ) -> APIKeyResponse:
        """Update an API key with internal details.

        Args:
            api_key_id: The ID of the API key.
            api_key_update: The update request on the API key.

        Returns:
            The updated API key.

        Raises:
            KeyError: if the API key doesn't exist.
        """
        with Session(self.engine) as session:
            api_key = session.exec(
                select(APIKeySchema).where(APIKeySchema.id == api_key_id)
            ).first()

            if not api_key:
                raise KeyError(f"API key with ID {api_key_id} not found.")

            api_key.internal_update(update=api_key_update)
            session.add(api_key)
            session.commit()

            # Refresh the Model that was just created
            session.refresh(api_key)
            return api_key.to_model(hydrate=True)

    def rotate_api_key(
        self,
        service_account_id: UUID,
        api_key_name_or_id: Union[str, UUID],
        rotate_request: APIKeyRotateRequest,
    ) -> APIKeyResponse:
        """Rotate an API key for a service account.

        Args:
            service_account_id: The ID of the service account for which to
                rotate the API key.
            api_key_name_or_id: The name or ID of the API key to rotate.
            rotate_request: The rotate request on the API key.

        Returns:
            The updated API key.
        """
        with Session(self.engine) as session:
            api_key = self._get_api_key(
                service_account_id=service_account_id,
                api_key_name_or_id=api_key_name_or_id,
                session=session,
            )

            _, new_key = api_key.rotate(rotate_request)
            session.add(api_key)
            session.commit()

            # Refresh the Model that was just created
            session.refresh(api_key)
            api_key_model = api_key.to_model()
            api_key_model.set_key(new_key)

            return api_key_model

    def delete_api_key(
        self,
        service_account_id: UUID,
        api_key_name_or_id: Union[str, UUID],
    ) -> None:
        """Delete an API key for a service account.

        Args:
            service_account_id: The ID of the service account for which to
                delete the API key.
            api_key_name_or_id: The name or ID of the API key to delete.
        """
        with Session(self.engine) as session:
            api_key = self._get_api_key(
                service_account_id=service_account_id,
                api_key_name_or_id=api_key_name_or_id,
                session=session,
            )

            session.delete(api_key)
            session.commit()

    # -------------------- Artifacts --------------------

    def create_artifact(self, artifact: ArtifactRequest) -> ArtifactResponse:
        """Creates a new artifact.

        Args:
            artifact: The artifact to create.

        Returns:
            The newly created artifact.

        Raises:
            EntityExistsError: If an artifact with the same name already exists.
        """
        with Session(self.engine) as session:
            # Check if an artifact with the given name already exists
            existing_artifact = session.exec(
                select(ArtifactSchema).where(
                    ArtifactSchema.name == artifact.name
                )
            ).first()
            if existing_artifact is not None:
                raise EntityExistsError(
                    f"Unable to create artifact with name '{artifact.name}': "
                    "An artifact with the same name already exists."
                )

            # Create the artifact.
            artifact_schema = ArtifactSchema.from_request(artifact)
            session.add(artifact_schema)
            session.commit()
            return artifact_schema.to_model(hydrate=True)

    def get_artifact(
        self, artifact_id: UUID, hydrate: bool = True
    ) -> ArtifactResponse:
        """Gets an artifact.

        Args:
            artifact_id: The ID of the artifact to get.
            hydrate: Flag deciding whether to hydrate the output model(s)
                by including metadata fields in the response.

        Returns:
            The artifact.

        Raises:
            KeyError: if the artifact doesn't exist.
        """
        with Session(self.engine) as session:
            artifact = session.exec(
                select(ArtifactSchema).where(ArtifactSchema.id == artifact_id)
            ).first()
            if artifact is None:
                raise KeyError(
                    f"Unable to get artifact with ID {artifact_id}: No "
                    "artifact with this ID found."
                )
            return artifact.to_model(hydrate=hydrate)

    def list_artifacts(
        self, filter_model: ArtifactFilter, hydrate: bool = False
    ) -> Page[ArtifactResponse]:
        """List all artifacts matching the given filter criteria.

        Args:
            filter_model: All filter parameters including pagination
                params.
            hydrate: Flag deciding whether to hydrate the output model(s)
                by including metadata fields in the response.

        Returns:
            A list of all artifacts matching the filter criteria.
        """
        with Session(self.engine) as session:
            query = select(ArtifactSchema)
            return self.filter_and_paginate(
                session=session,
                query=query,
                table=ArtifactSchema,
                filter_model=filter_model,
                hydrate=hydrate,
            )

    def update_artifact(
        self, artifact_id: UUID, artifact_update: ArtifactUpdate
    ) -> ArtifactResponse:
        """Updates an artifact.

        Args:
            artifact_id: The ID of the artifact to update.
            artifact_update: The update to be applied to the artifact.

        Returns:
            The updated artifact.

        Raises:
            KeyError: if the artifact doesn't exist.
        """
        with Session(self.engine) as session:
            existing_artifact = session.exec(
                select(ArtifactSchema).where(ArtifactSchema.id == artifact_id)
            ).first()
            if not existing_artifact:
                raise KeyError(f"Artifact with ID {artifact_id} not found.")

            # Handle tag updates.
            if artifact_update.add_tags:
                self._attach_tags_to_resource(
                    tag_names=artifact_update.add_tags,
                    resource_id=existing_artifact.id,
                    resource_type=TaggableResourceTypes.ARTIFACT,
                )
            if artifact_update.remove_tags:
                self._detach_tags_from_resource(
                    tag_names=artifact_update.remove_tags,
                    resource_id=existing_artifact.id,
                    resource_type=TaggableResourceTypes.ARTIFACT,
                )

            # Update the schema itself.
            existing_artifact.update(artifact_update=artifact_update)
            session.add(existing_artifact)
            session.commit()
            session.refresh(existing_artifact)
            return existing_artifact.to_model(hydrate=True)

    def delete_artifact(self, artifact_id: UUID) -> None:
        """Deletes an artifact.

        Args:
            artifact_id: The ID of the artifact to delete.

        Raises:
            KeyError: if the artifact doesn't exist.
        """
        with Session(self.engine) as session:
            existing_artifact = session.exec(
                select(ArtifactSchema).where(ArtifactSchema.id == artifact_id)
            ).first()
            if not existing_artifact:
                raise KeyError(f"Artifact with ID {artifact_id} not found.")
            session.delete(existing_artifact)
            session.commit()

    # -------------------- Artifact Versions --------------------

    def create_artifact_version(
        self, artifact_version: ArtifactVersionRequest
    ) -> ArtifactVersionResponse:
        """Creates an artifact version.

        Args:
            artifact_version: The artifact version to create.

        Returns:
            The created artifact version.

        Raises:
            EntityExistsError: if an artifact with the same name and version
                already exists.
        """
        with Session(self.engine) as session:
            # Check if an artifact with the given name and version exists
            existing_artifact = session.exec(
                select(ArtifactVersionSchema)
                .where(
                    ArtifactVersionSchema.artifact_id
                    == artifact_version.artifact_id
                )
                .where(
                    ArtifactVersionSchema.version == artifact_version.version
                )
            ).first()
            if existing_artifact is not None:
                raise EntityExistsError(
                    f"Unable to create artifact with name "
                    f"'{existing_artifact.artifact.name}' and version "
                    f"'{artifact_version.version}': An artifact with the same "
                    "name and version already exists."
                )

            # Create the artifact version.
            artifact_version_schema = ArtifactVersionSchema.from_request(
                artifact_version
            )
            session.add(artifact_version_schema)

            # Save visualizations of the artifact.
            if artifact_version.visualizations:
                for vis in artifact_version.visualizations:
                    vis_schema = ArtifactVisualizationSchema.from_model(
                        artifact_visualization_request=vis,
                        artifact_version_id=artifact_version_schema.id,
                    )
                    session.add(vis_schema)

            # Save tags of the artifact.
            if artifact_version.tags:
                self._attach_tags_to_resource(
                    tag_names=artifact_version.tags,
                    resource_id=artifact_version_schema.id,
                    resource_type=TaggableResourceTypes.ARTIFACT_VERSION,
                )

            session.commit()
            return artifact_version_schema.to_model(hydrate=True)

    def get_artifact_version(
        self, artifact_version_id: UUID, hydrate: bool = True
    ) -> ArtifactVersionResponse:
        """Gets an artifact version.

        Args:
            artifact_version_id: The ID of the artifact version to get.
            hydrate: Flag deciding whether to hydrate the output model(s)
                by including metadata fields in the response.

        Returns:
            The artifact version.

        Raises:
            KeyError: if the artifact version doesn't exist.
        """
        with Session(self.engine) as session:
            artifact_version = session.exec(
                select(ArtifactVersionSchema).where(
                    ArtifactVersionSchema.id == artifact_version_id
                )
            ).first()
            if artifact_version is None:
                raise KeyError(
                    f"Unable to get artifact version with ID "
                    f"{artifact_version_id}: No artifact versionwith this ID "
                    f"found."
                )
            return artifact_version.to_model(hydrate=hydrate)

    def list_artifact_versions(
        self,
        artifact_version_filter_model: ArtifactVersionFilter,
        hydrate: bool = False,
    ) -> Page[ArtifactVersionResponse]:
        """List all artifact versions matching the given filter criteria.

        Args:
            artifact_version_filter_model: All filter parameters including
                pagination params.
            hydrate: Flag deciding whether to hydrate the output model(s)
                by including metadata fields in the response.

        Returns:
            A list of all artifact versions matching the filter criteria.
        """
        with Session(self.engine) as session:
            query = select(ArtifactVersionSchema)
            if artifact_version_filter_model.only_unused:
                query = query.where(
                    ArtifactVersionSchema.id.notin_(  # type: ignore[attr-defined]
                        select(StepRunOutputArtifactSchema.artifact_id)
                    )
                )
                query = query.where(
                    ArtifactVersionSchema.id.notin_(  # type: ignore[attr-defined]
                        select(StepRunInputArtifactSchema.artifact_id)
                    )
                )
            return self.filter_and_paginate(
                session=session,
                query=query,
                table=ArtifactVersionSchema,
                filter_model=artifact_version_filter_model,
                hydrate=hydrate,
            )

    def update_artifact_version(
        self,
        artifact_version_id: UUID,
        artifact_version_update: ArtifactVersionUpdate,
    ) -> ArtifactVersionResponse:
        """Updates an artifact version.

        Args:
            artifact_version_id: The ID of the artifact version to update.
            artifact_version_update: The update to be applied to the artifact
                version.

        Returns:
            The updated artifact version.

        Raises:
            KeyError: if the artifact version doesn't exist.
        """
        with Session(self.engine) as session:
            existing_artifact_version = session.exec(
                select(ArtifactVersionSchema).where(
                    ArtifactVersionSchema.id == artifact_version_id
                )
            ).first()
            if not existing_artifact_version:
                raise KeyError(
                    f"Artifact version with ID {artifact_version_id} not found."
                )

            # Handle tag updates.
            if artifact_version_update.add_tags:
                self._attach_tags_to_resource(
                    tag_names=artifact_version_update.add_tags,
                    resource_id=existing_artifact_version.id,
                    resource_type=TaggableResourceTypes.ARTIFACT_VERSION,
                )
            if artifact_version_update.remove_tags:
                self._detach_tags_from_resource(
                    tag_names=artifact_version_update.remove_tags,
                    resource_id=existing_artifact_version.id,
                    resource_type=TaggableResourceTypes.ARTIFACT_VERSION,
                )

            # Update the schema itself.
            existing_artifact_version.update(
                artifact_version_update=artifact_version_update
            )
            session.add(existing_artifact_version)
            session.commit()
            session.refresh(existing_artifact_version)
            return existing_artifact_version.to_model(hydrate=True)

    def delete_artifact_version(self, artifact_version_id: UUID) -> None:
        """Deletes an artifact version.

        Args:
            artifact_version_id: The ID of the artifact version to delete.

        Raises:
            KeyError: if the artifact version doesn't exist.
        """
        with Session(self.engine) as session:
            artifact_version = session.exec(
                select(ArtifactVersionSchema).where(
                    ArtifactVersionSchema.id == artifact_version_id
                )
            ).first()
            if artifact_version is None:
                raise KeyError(
                    f"Unable to delete artifact version with ID "
                    f"{artifact_version_id}: No artifact version with this ID "
                    "found."
                )
            session.delete(artifact_version)
            session.commit()

    # ------------------------ Artifact Visualizations ------------------------

    def get_artifact_visualization(
        self, artifact_visualization_id: UUID, hydrate: bool = True
    ) -> ArtifactVisualizationResponse:
        """Gets an artifact visualization.

        Args:
            artifact_visualization_id: The ID of the artifact visualization to
                get.
            hydrate: Flag deciding whether to hydrate the output model(s)
                by including metadata fields in the response.

        Returns:
            The artifact visualization.

        Raises:
            KeyError: if the code reference doesn't exist.
        """
        with Session(self.engine) as session:
            artifact_visualization = session.exec(
                select(ArtifactVisualizationSchema).where(
                    ArtifactVisualizationSchema.id == artifact_visualization_id
                )
            ).first()
            if artifact_visualization is None:
                raise KeyError(
                    f"Unable to get artifact visualization with ID "
                    f"{artifact_visualization_id}: "
                    f"No artifact visualization with this ID found."
                )
            return artifact_visualization.to_model(hydrate=hydrate)

    # ------------------------ Code References ------------------------

    def get_code_reference(
        self, code_reference_id: UUID, hydrate: bool = True
    ) -> CodeReferenceResponse:
        """Gets a code reference.

        Args:
            code_reference_id: The ID of the code reference to get.
            hydrate: Flag deciding whether to hydrate the output model(s)
                by including metadata fields in the response.

        Returns:
            The code reference.

        Raises:
            KeyError: if the code reference doesn't exist.
        """
        with Session(self.engine) as session:
            code_reference = session.exec(
                select(CodeReferenceSchema).where(
                    CodeRepositorySchema.id == code_reference_id
                )
            ).first()
            if code_reference is None:
                raise KeyError(
                    f"Unable to get code reference with ID "
                    f"{code_reference_id}: "
                    f"No code reference with this ID found."
                )
            return code_reference.to_model(hydrate=hydrate)

    # --------------------------- Code Repositories ---------------------------

    @track_decorator(AnalyticsEvent.REGISTERED_CODE_REPOSITORY)
    def create_code_repository(
        self, code_repository: CodeRepositoryRequest
    ) -> CodeRepositoryResponse:
        """Creates a new code repository.

        Args:
            code_repository: Code repository to be created.

        Returns:
            The newly created code repository.

        Raises:
            EntityExistsError: If a code repository with the given name already
                exists.
        """
        with Session(self.engine) as session:
            existing_repo = session.exec(
                select(CodeRepositorySchema)
                .where(CodeRepositorySchema.name == code_repository.name)
                .where(
                    CodeRepositorySchema.workspace_id
                    == code_repository.workspace
                )
            ).first()
            if existing_repo is not None:
                raise EntityExistsError(
                    f"Unable to create code repository in workspace "
                    f"'{code_repository.workspace}': A code repository with "
                    "this name already exists."
                )

            new_repo = CodeRepositorySchema.from_request(code_repository)
            session.add(new_repo)
            session.commit()
            session.refresh(new_repo)

            return new_repo.to_model(hydrate=True)

    def get_code_repository(
        self, code_repository_id: UUID, hydrate: bool = True
    ) -> CodeRepositoryResponse:
        """Gets a specific code repository.

        Args:
            code_repository_id: The ID of the code repository to get.
            hydrate: Flag deciding whether to hydrate the output model(s)
                by including metadata fields in the response.

        Returns:
            The requested code repository, if it was found.

        Raises:
            KeyError: If no code repository with the given ID exists.
        """
        with Session(self.engine) as session:
            repo = session.exec(
                select(CodeRepositorySchema).where(
                    CodeRepositorySchema.id == code_repository_id
                )
            ).first()
            if repo is None:
                raise KeyError(
                    f"Unable to get code repository with ID "
                    f"'{code_repository_id}': No code repository with this "
                    "ID found."
                )

            return repo.to_model(hydrate=hydrate)

    def list_code_repositories(
        self,
        filter_model: CodeRepositoryFilter,
        hydrate: bool = False,
    ) -> Page[CodeRepositoryResponse]:
        """List all code repositories.

        Args:
            filter_model: All filter parameters including pagination
                params.
            hydrate: Flag deciding whether to hydrate the output model(s)
                by including metadata fields in the response.

        Returns:
            A page of all code repositories.
        """
        with Session(self.engine) as session:
            query = select(CodeRepositorySchema)
            return self.filter_and_paginate(
                session=session,
                query=query,
                table=CodeRepositorySchema,
                filter_model=filter_model,
                hydrate=hydrate,
            )

    def update_code_repository(
        self, code_repository_id: UUID, update: CodeRepositoryUpdate
    ) -> CodeRepositoryResponse:
        """Updates an existing code repository.

        Args:
            code_repository_id: The ID of the code repository to update.
            update: The update to be applied to the code repository.

        Returns:
            The updated code repository.

        Raises:
            KeyError: If no code repository with the given name exists.
        """
        with Session(self.engine) as session:
            existing_repo = session.exec(
                select(CodeRepositorySchema).where(
                    CodeRepositorySchema.id == code_repository_id
                )
            ).first()
            if existing_repo is None:
                raise KeyError(
                    f"Unable to update code repository with ID "
                    f"{code_repository_id}: No code repository with this ID "
                    "found."
                )

            existing_repo.update(update)

            session.add(existing_repo)
            session.commit()

            return existing_repo.to_model(hydrate=True)

    def delete_code_repository(self, code_repository_id: UUID) -> None:
        """Deletes a code repository.

        Args:
            code_repository_id: The ID of the code repository to delete.

        Raises:
            KeyError: If no code repository with the given ID exists.
        """
        with Session(self.engine) as session:
            existing_repo = session.exec(
                select(CodeRepositorySchema).where(
                    CodeRepositorySchema.id == code_repository_id
                )
            ).first()
            if existing_repo is None:
                raise KeyError(
                    f"Unable to delete code repository with ID "
                    f"{code_repository_id}: No code repository with this ID "
                    "found."
                )

            session.delete(existing_repo)
            session.commit()

    # ----------------------------- Components -----------------------------

    @track_decorator(AnalyticsEvent.REGISTERED_STACK_COMPONENT)
    def create_stack_component(
        self,
        component: ComponentRequest,
    ) -> ComponentResponse:
        """Create a stack component.

        Args:
            component: The stack component to create.

        Returns:
            The created stack component.

        Raises:
            KeyError: if the stack component references a non-existent
                connector.
        """
        with Session(self.engine) as session:
            self._fail_if_component_with_name_type_exists(
                name=component.name,
                component_type=component.type,
                workspace_id=component.workspace,
                session=session,
            )

            service_connector: Optional[ServiceConnectorSchema] = None
            if component.connector:
                service_connector = session.exec(
                    select(ServiceConnectorSchema).where(
                        ServiceConnectorSchema.id == component.connector
                    )
                ).first()

                if service_connector is None:
                    raise KeyError(
                        f"Service connector with ID {component.connector} not "
                        "found."
                    )

            # Create the component
            new_component = StackComponentSchema(
                name=component.name,
                workspace_id=component.workspace,
                user_id=component.user,
                component_spec_path=component.component_spec_path,
                type=component.type,
                flavor=component.flavor,
                configuration=base64.b64encode(
                    json.dumps(component.configuration).encode("utf-8")
                ),
                labels=base64.b64encode(
                    json.dumps(component.labels).encode("utf-8")
                ),
                connector=service_connector,
                connector_resource_id=component.connector_resource_id,
            )

            session.add(new_component)
            session.commit()

            session.refresh(new_component)

            return new_component.to_model(hydrate=True)

    def get_stack_component(
        self, component_id: UUID, hydrate: bool = True
    ) -> ComponentResponse:
        """Get a stack component by ID.

        Args:
            component_id: The ID of the stack component to get.
            hydrate: Flag deciding whether to hydrate the output model(s)
                by including metadata fields in the response.

        Returns:
            The stack component.

        Raises:
            KeyError: if the stack component doesn't exist.
        """
        with Session(self.engine) as session:
            stack_component = session.exec(
                select(StackComponentSchema).where(
                    StackComponentSchema.id == component_id
                )
            ).first()

            if stack_component is None:
                raise KeyError(
                    f"Stack component with ID {component_id} not found."
                )

            return stack_component.to_model(hydrate=hydrate)

    def list_stack_components(
        self,
        component_filter_model: ComponentFilter,
        hydrate: bool = False,
    ) -> Page[ComponentResponse]:
        """List all stack components matching the given filter criteria.

        Args:
            component_filter_model: All filter parameters including pagination
                params.
            hydrate: Flag deciding whether to hydrate the output model(s)
                by including metadata fields in the response.

        Returns:
            A list of all stack components matching the filter criteria.
        """
        with Session(self.engine) as session:
            query = select(StackComponentSchema)
            paged_components: Page[
                ComponentResponse
            ] = self.filter_and_paginate(
                session=session,
                query=query,
                table=StackComponentSchema,
                filter_model=component_filter_model,
                hydrate=hydrate,
            )
            return paged_components

    def update_stack_component(
        self, component_id: UUID, component_update: ComponentUpdate
    ) -> ComponentResponse:
        """Update an existing stack component.

        Args:
            component_id: The ID of the stack component to update.
            component_update: The update to be applied to the stack component.

        Returns:
            The updated stack component.

        Raises:
            KeyError: if the stack component doesn't exist.
            IllegalOperationError: if the stack component is a default stack
                component.
        """
        with Session(self.engine) as session:
            existing_component = session.exec(
                select(StackComponentSchema).where(
                    StackComponentSchema.id == component_id
                )
            ).first()

            if existing_component is None:
                raise KeyError(
                    f"Unable to update component with id "
                    f"'{component_id}': Found no"
                    f"existing component with this id."
                )

            if (
                existing_component.name == DEFAULT_STACK_AND_COMPONENT_NAME
                and existing_component.type
                in [
                    StackComponentType.ORCHESTRATOR,
                    StackComponentType.ARTIFACT_STORE,
                ]
            ):
                raise IllegalOperationError(
                    f"The default {existing_component.type} cannot be modified."
                )

            # In case of a renaming update, make sure no component of the same
            # type already exists with that name
            if component_update.name:
                if existing_component.name != component_update.name:
                    self._fail_if_component_with_name_type_exists(
                        name=component_update.name,
                        component_type=existing_component.type,
                        workspace_id=existing_component.workspace_id,
                        session=session,
                    )

            existing_component.update(component_update=component_update)

            if component_update.connector:
                service_connector = session.exec(
                    select(ServiceConnectorSchema).where(
                        ServiceConnectorSchema.id == component_update.connector
                    )
                ).first()

                if service_connector is None:
                    raise KeyError(
                        "Service connector with ID "
                        f"{component_update.connector} not found."
                    )
                existing_component.connector = service_connector
                existing_component.connector_resource_id = (
                    component_update.connector_resource_id
                )
            else:
                existing_component.connector = None
                existing_component.connector_resource_id = None

            session.add(existing_component)
            session.commit()

            return existing_component.to_model(hydrate=True)

    def delete_stack_component(self, component_id: UUID) -> None:
        """Delete a stack component.

        Args:
            component_id: The id of the stack component to delete.

        Raises:
            KeyError: if the stack component doesn't exist.
            IllegalOperationError: if the stack component is part of one or
                more stacks, or if it's a default stack component.
        """
        with Session(self.engine) as session:
            try:
                stack_component = session.exec(
                    select(StackComponentSchema).where(
                        StackComponentSchema.id == component_id
                    )
                ).one()

                if stack_component is None:
                    raise KeyError(f"Stack with ID {component_id} not found.")
                if (
                    stack_component.name == DEFAULT_STACK_AND_COMPONENT_NAME
                    and stack_component.type
                    in [
                        StackComponentType.ORCHESTRATOR,
                        StackComponentType.ARTIFACT_STORE,
                    ]
                ):
                    raise IllegalOperationError(
                        f"The default {stack_component.type} cannot be deleted."
                    )

                if len(stack_component.stacks) > 0:
                    raise IllegalOperationError(
                        f"Stack Component `{stack_component.name}` of type "
                        f"`{stack_component.type} cannot be "
                        f"deleted as it is part of "
                        f"{len(stack_component.stacks)} stacks. "
                        f"Before deleting this stack "
                        f"component, make sure to remove it "
                        f"from all stacks."
                    )
                else:
                    session.delete(stack_component)
            except NoResultFound as error:
                raise KeyError from error

            session.commit()

    def count_stack_components(
        self, filter_model: Optional[ComponentFilter] = None
    ) -> int:
        """Count all components.

        Args:
            filter_model: The filter model to use for counting components.

        Returns:
            The number of components.
        """
        return self._count_entity(
            schema=StackComponentSchema, filter_model=filter_model
        )

    @staticmethod
    def _fail_if_component_with_name_type_exists(
        name: str,
        component_type: StackComponentType,
        workspace_id: UUID,
        session: Session,
    ) -> None:
        """Raise an exception if a component with same name/type exists.

        Args:
            name: The name of the component
            component_type: The type of the component
            workspace_id: The ID of the workspace
            session: The Session

        Raises:
            StackComponentExistsError: If a component with the given name and
                type already exists.
        """
        # Check if component with the same domain key (name, type, workspace)
        # already exists
        existing_domain_component = session.exec(
            select(StackComponentSchema)
            .where(StackComponentSchema.name == name)
            .where(StackComponentSchema.workspace_id == workspace_id)
            .where(StackComponentSchema.type == component_type)
        ).first()
        if existing_domain_component is not None:
            raise StackComponentExistsError(
                f"Unable to register '{component_type}' component "
                f"with name '{name}': Found an existing "
                f"component with the same name and type in the same "
                f" workspace '{existing_domain_component.workspace.name}'."
            )

    # -------------------------- Devices -------------------------

    def create_authorized_device(
        self, device: OAuthDeviceInternalRequest
    ) -> OAuthDeviceInternalResponse:
        """Creates a new OAuth 2.0 authorized device.

        Args:
            device: The device to be created.

        Returns:
            The newly created device.

        Raises:
            EntityExistsError: If a device for the same client ID already
                exists.
        """
        with Session(self.engine) as session:
            existing_device = session.exec(
                select(OAuthDeviceSchema).where(
                    OAuthDeviceSchema.client_id == device.client_id
                )
            ).first()
            if existing_device is not None:
                raise EntityExistsError(
                    f"Unable to create device with client ID "
                    f"'{device.client_id}': A device with this client ID "
                    "already exists."
                )

            (
                new_device,
                user_code,
                device_code,
            ) = OAuthDeviceSchema.from_request(device)
            session.add(new_device)
            session.commit()
            session.refresh(new_device)

            device_model = new_device.to_internal_model(hydrate=True)
            # Replace the hashed user code with the original user code
            device_model.user_code = user_code
            # Replace the hashed device code with the original device code
            device_model.device_code = device_code

            return device_model

    def get_authorized_device(
        self, device_id: UUID, hydrate: bool = True
    ) -> OAuthDeviceResponse:
        """Gets a specific OAuth 2.0 authorized device.

        Args:
            device_id: The ID of the device to get.
            hydrate: Flag deciding whether to hydrate the output model(s)
                by including metadata fields in the response.

        Returns:
            The requested device, if it was found.

        Raises:
            KeyError: If no device with the given ID exists.
        """
        with Session(self.engine) as session:
            device = session.exec(
                select(OAuthDeviceSchema).where(
                    OAuthDeviceSchema.id == device_id
                )
            ).first()
            if device is None:
                raise KeyError(
                    f"Unable to get device with ID {device_id}: No device with "
                    "this ID found."
                )

            return device.to_model(hydrate=hydrate)

    def get_internal_authorized_device(
        self,
        device_id: Optional[UUID] = None,
        client_id: Optional[UUID] = None,
        hydrate: bool = True,
    ) -> OAuthDeviceInternalResponse:
        """Gets a specific OAuth 2.0 authorized device for internal use.

        Args:
            client_id: The client ID of the device to get.
            device_id: The ID of the device to get.
            hydrate: Flag deciding whether to hydrate the output model(s)
                by including metadata fields in the response.

        Returns:
            The requested device, if it was found.

        Raises:
            KeyError: If no device with the given client ID exists.
            ValueError: If neither device ID nor client ID are provided.
        """
        with Session(self.engine) as session:
            if device_id is not None:
                device = session.exec(
                    select(OAuthDeviceSchema).where(
                        OAuthDeviceSchema.id == device_id
                    )
                ).first()
            elif client_id is not None:
                device = session.exec(
                    select(OAuthDeviceSchema).where(
                        OAuthDeviceSchema.client_id == client_id
                    )
                ).first()
            else:
                raise ValueError(
                    "Either device ID or client ID must be provided."
                )
            if device is None:
                raise KeyError(
                    f"Unable to get device with client ID {client_id}: No "
                    "device with this client ID found."
                )

            return device.to_internal_model(hydrate=hydrate)

    def list_authorized_devices(
        self,
        filter_model: OAuthDeviceFilter,
        hydrate: bool = False,
    ) -> Page[OAuthDeviceResponse]:
        """List all OAuth 2.0 authorized devices for a user.

        Args:
            filter_model: All filter parameters including pagination
                params.
            hydrate: Flag deciding whether to hydrate the output model(s)
                by including metadata fields in the response.

        Returns:
            A page of all matching OAuth 2.0 authorized devices.
        """
        with Session(self.engine) as session:
            query = select(OAuthDeviceSchema)
            return self.filter_and_paginate(
                session=session,
                query=query,
                table=OAuthDeviceSchema,
                filter_model=filter_model,
                hydrate=hydrate,
            )

    def update_authorized_device(
        self, device_id: UUID, update: OAuthDeviceUpdate
    ) -> OAuthDeviceResponse:
        """Updates an existing OAuth 2.0 authorized device for internal use.

        Args:
            device_id: The ID of the device to update.
            update: The update to be applied to the device.

        Returns:
            The updated OAuth 2.0 authorized device.

        Raises:
            KeyError: If no device with the given ID exists.
        """
        with Session(self.engine) as session:
            existing_device = session.exec(
                select(OAuthDeviceSchema).where(
                    OAuthDeviceSchema.id == device_id
                )
            ).first()
            if existing_device is None:
                raise KeyError(
                    f"Unable to update device with ID {device_id}: No "
                    "device with this ID found."
                )

            existing_device.update(update)

            session.add(existing_device)
            session.commit()

            return existing_device.to_model(hydrate=True)

    def update_internal_authorized_device(
        self, device_id: UUID, update: OAuthDeviceInternalUpdate
    ) -> OAuthDeviceInternalResponse:
        """Updates an existing OAuth 2.0 authorized device.

        Args:
            device_id: The ID of the device to update.
            update: The update to be applied to the device.

        Returns:
            The updated OAuth 2.0 authorized device.

        Raises:
            KeyError: If no device with the given ID exists.
        """
        with Session(self.engine) as session:
            existing_device = session.exec(
                select(OAuthDeviceSchema).where(
                    OAuthDeviceSchema.id == device_id
                )
            ).first()
            if existing_device is None:
                raise KeyError(
                    f"Unable to update device with ID {device_id}: No device "
                    "with this ID found."
                )

            (
                _,
                user_code,
                device_code,
            ) = existing_device.internal_update(update)

            session.add(existing_device)
            session.commit()

            device_model = existing_device.to_internal_model(hydrate=True)
            if user_code:
                # Replace the hashed user code with the original user code
                device_model.user_code = user_code

            if device_code:
                # Replace the hashed device code with the original device code
                device_model.device_code = device_code

            return device_model

    def delete_authorized_device(self, device_id: UUID) -> None:
        """Deletes an OAuth 2.0 authorized device.

        Args:
            device_id: The ID of the device to delete.

        Raises:
            KeyError: If no device with the given ID exists.
        """
        with Session(self.engine) as session:
            existing_device = session.exec(
                select(OAuthDeviceSchema).where(
                    OAuthDeviceSchema.id == device_id
                )
            ).first()
            if existing_device is None:
                raise KeyError(
                    f"Unable to delete device with ID {device_id}: No device "
                    "with this ID found."
                )

            session.delete(existing_device)
            session.commit()

    def delete_expired_authorized_devices(self) -> None:
        """Deletes all expired OAuth 2.0 authorized devices."""
        with Session(self.engine) as session:
            expired_devices = session.exec(
                select(OAuthDeviceSchema).where(OAuthDeviceSchema.user is None)
            ).all()
            for device in expired_devices:
                # Delete devices that have expired
                if (
                    device.expires is not None
                    and device.expires < datetime.now()
                    and device.user_id is None
                ):
                    session.delete(device)
            session.commit()

    # ----------------------------- Flavors -----------------------------

    @track_decorator(AnalyticsEvent.CREATED_FLAVOR)
    def create_flavor(self, flavor: FlavorRequest) -> FlavorResponse:
        """Creates a new stack component flavor.

        Args:
            flavor: The stack component flavor to create.

        Returns:
            The newly created flavor.

        Raises:
            EntityExistsError: If a flavor with the same name and type
                is already owned by this user in this workspace.
            ValueError: In case the config_schema string exceeds the max length.
        """
        with Session(self.engine) as session:
            # Check if flavor with the same domain key (name, type, workspace,
            # owner) already exists
            existing_flavor = session.exec(
                select(FlavorSchema)
                .where(FlavorSchema.name == flavor.name)
                .where(FlavorSchema.type == flavor.type)
                .where(FlavorSchema.workspace_id == flavor.workspace)
                .where(FlavorSchema.user_id == flavor.user)
            ).first()

            if existing_flavor is not None:
                raise EntityExistsError(
                    f"Unable to register '{flavor.type.value}' flavor "
                    f"with name '{flavor.name}': Found an existing "
                    f"flavor with the same name and type in the same "
                    f"'{flavor.workspace}' workspace owned by the same "
                    f"'{flavor.user}' user."
                )

            config_schema = json.dumps(flavor.config_schema)

            if len(config_schema) > TEXT_FIELD_MAX_LENGTH:
                raise ValueError(
                    "Json representation of configuration schema"
                    "exceeds max length."
                )

            else:
                new_flavor = FlavorSchema(
                    name=flavor.name,
                    type=flavor.type,
                    source=flavor.source,
                    config_schema=config_schema,
                    integration=flavor.integration,
                    connector_type=flavor.connector_type,
                    connector_resource_type=flavor.connector_resource_type,
                    connector_resource_id_attr=flavor.connector_resource_id_attr,
                    workspace_id=flavor.workspace,
                    user_id=flavor.user,
                    logo_url=flavor.logo_url,
                    docs_url=flavor.docs_url,
                    sdk_docs_url=flavor.sdk_docs_url,
                    is_custom=flavor.is_custom,
                )
                session.add(new_flavor)
                session.commit()

                return new_flavor.to_model(hydrate=True)

    def get_flavor(
        self, flavor_id: UUID, hydrate: bool = True
    ) -> FlavorResponse:
        """Get a flavor by ID.

        Args:
            flavor_id: The ID of the flavor to fetch.
            hydrate: Flag deciding whether to hydrate the output model(s)
                by including metadata fields in the response.

        Returns:
            The stack component flavor.

        Raises:
            KeyError: if the stack component flavor doesn't exist.
        """
        with Session(self.engine) as session:
            flavor_in_db = session.exec(
                select(FlavorSchema).where(FlavorSchema.id == flavor_id)
            ).first()
            if flavor_in_db is None:
                raise KeyError(f"Flavor with ID {flavor_id} not found.")
            return flavor_in_db.to_model(hydrate=hydrate)

    def list_flavors(
        self,
        flavor_filter_model: FlavorFilter,
        hydrate: bool = False,
    ) -> Page[FlavorResponse]:
        """List all stack component flavors matching the given filter criteria.

        Args:
            flavor_filter_model: All filter parameters including pagination
                params.
            hydrate: Flag deciding whether to hydrate the output model(s)
                by including metadata fields in the response.

        Returns:
            List of all the stack component flavors matching the given criteria.
        """
        with Session(self.engine) as session:
            query = select(FlavorSchema)
            return self.filter_and_paginate(
                session=session,
                query=query,
                table=FlavorSchema,
                filter_model=flavor_filter_model,
                hydrate=hydrate,
            )

    def update_flavor(
        self, flavor_id: UUID, flavor_update: FlavorUpdate
    ) -> FlavorResponse:
        """Updates an existing user.

        Args:
            flavor_id: The id of the flavor to update.
            flavor_update: The update to be applied to the flavor.

        Returns:
            The updated flavor.

        Raises:
            KeyError: If no flavor with the given id exists.
        """
        with Session(self.engine) as session:
            existing_flavor = session.exec(
                select(FlavorSchema).where(FlavorSchema.id == flavor_id)
            ).first()

            if not existing_flavor:
                raise KeyError(f"Flavor with ID {flavor_id} not found.")

            existing_flavor.update(flavor_update=flavor_update)
            session.add(existing_flavor)
            session.commit()

            # Refresh the Model that was just created
            session.refresh(existing_flavor)
            return existing_flavor.to_model(hydrate=True)

    def delete_flavor(self, flavor_id: UUID) -> None:
        """Delete a flavor.

        Args:
            flavor_id: The id of the flavor to delete.

        Raises:
            KeyError: if the flavor doesn't exist.
            IllegalOperationError: if the flavor is used by a stack component.
        """
        with Session(self.engine) as session:
            try:
                flavor_in_db = session.exec(
                    select(FlavorSchema).where(FlavorSchema.id == flavor_id)
                ).one()

                if flavor_in_db is None:
                    raise KeyError(f"Flavor with ID {flavor_id} not found.")
                components_of_flavor = session.exec(
                    select(StackComponentSchema).where(
                        StackComponentSchema.flavor == flavor_in_db.name
                    )
                ).all()
                if len(components_of_flavor) > 0:
                    raise IllegalOperationError(
                        f"Stack Component `{flavor_in_db.name}` of type "
                        f"`{flavor_in_db.type} cannot be "
                        f"deleted as it is used by "
                        f"{len(components_of_flavor)} "
                        f"components. Before deleting this "
                        f"flavor, make sure to delete all "
                        f"associated components."
                    )
                else:
                    session.delete(flavor_in_db)
                    session.commit()
            except NoResultFound as error:
                raise KeyError from error

    # ------------------------ Logs ------------------------

    def get_logs(self, logs_id: UUID, hydrate: bool = True) -> LogsResponse:
        """Gets logs with the given ID.

        Args:
            logs_id: The ID of the logs to get.
            hydrate: Flag deciding whether to hydrate the output model(s)
                by including metadata fields in the response.

        Returns:
            The logs.

        Raises:
            KeyError: if the logs doesn't exist.
        """
        with Session(self.engine) as session:
            logs = session.exec(
                select(LogsSchema).where(LogsSchema.id == logs_id)
            ).first()
            if logs is None:
                raise KeyError(
                    f"Unable to get logs with ID "
                    f"{logs_id}: "
                    f"No logs with this ID found."
                )
            return logs.to_model(hydrate=hydrate)

    # ----------------------------- Pipelines -----------------------------

    @track_decorator(AnalyticsEvent.CREATE_PIPELINE)
    def create_pipeline(
        self,
        pipeline: PipelineRequest,
    ) -> PipelineResponse:
        """Creates a new pipeline in a workspace.

        Args:
            pipeline: The pipeline to create.

        Returns:
            The newly created pipeline.

        Raises:
            EntityExistsError: If an identical pipeline already exists.
        """
        with Session(self.engine) as session:
            # Check if pipeline with the given name already exists
            existing_pipeline = session.exec(
                select(PipelineSchema)
                .where(PipelineSchema.name == pipeline.name)
                .where(PipelineSchema.version == pipeline.version)
                .where(PipelineSchema.workspace_id == pipeline.workspace)
            ).first()
            if existing_pipeline is not None:
                raise EntityExistsError(
                    f"Unable to create pipeline in workspace "
                    f"'{pipeline.workspace}': A pipeline with this name and "
                    f"version already exists."
                )

            # Create the pipeline
            new_pipeline = PipelineSchema.from_request(pipeline)
            session.add(new_pipeline)
            session.commit()
            session.refresh(new_pipeline)

            return new_pipeline.to_model(hydrate=True)

    def get_pipeline(
        self, pipeline_id: UUID, hydrate: bool = True
    ) -> PipelineResponse:
        """Get a pipeline with a given ID.

        Args:
            pipeline_id: ID of the pipeline.
            hydrate: Flag deciding whether to hydrate the output model(s)
                by including metadata fields in the response.

        Returns:
            The pipeline.

        Raises:
            KeyError: if the pipeline does not exist.
        """
        with Session(self.engine) as session:
            # Check if pipeline with the given ID exists
            pipeline = session.exec(
                select(PipelineSchema).where(PipelineSchema.id == pipeline_id)
            ).first()
            if pipeline is None:
                raise KeyError(
                    f"Unable to get pipeline with ID '{pipeline_id}': "
                    "No pipeline with this ID found."
                )

            return pipeline.to_model(hydrate=hydrate)

    def list_pipelines(
        self,
        pipeline_filter_model: PipelineFilter,
        hydrate: bool = False,
    ) -> Page[PipelineResponse]:
        """List all pipelines matching the given filter criteria.

        Args:
            pipeline_filter_model: All filter parameters including pagination
                params.
            hydrate: Flag deciding whether to hydrate the output model(s)
                by including metadata fields in the response.

        Returns:
            A list of all pipelines matching the filter criteria.
        """
        with Session(self.engine) as session:
            query = select(PipelineSchema)
            return self.filter_and_paginate(
                session=session,
                query=query,
                table=PipelineSchema,
                filter_model=pipeline_filter_model,
                hydrate=hydrate,
            )

    def count_pipelines(self, filter_model: Optional[PipelineFilter]) -> int:
        """Count all pipelines.

        Args:
            filter_model: The filter model to use for counting pipelines.

        Returns:
            The number of pipelines.
        """
        return self._count_entity(
            schema=PipelineSchema, filter_model=filter_model
        )

    def update_pipeline(
        self,
        pipeline_id: UUID,
        pipeline_update: PipelineUpdate,
    ) -> PipelineResponse:
        """Updates a pipeline.

        Args:
            pipeline_id: The ID of the pipeline to be updated.
            pipeline_update: The update to be applied.

        Returns:
            The updated pipeline.

        Raises:
            KeyError: if the pipeline doesn't exist.
        """
        with Session(self.engine) as session:
            # Check if pipeline with the given ID exists
            existing_pipeline = session.exec(
                select(PipelineSchema).where(PipelineSchema.id == pipeline_id)
            ).first()
            if existing_pipeline is None:
                raise KeyError(
                    f"Unable to update pipeline with ID {pipeline_id}: "
                    f"No pipeline with this ID found."
                )

            # Update the pipeline
            existing_pipeline.update(pipeline_update)

            session.add(existing_pipeline)
            session.commit()

            return existing_pipeline.to_model(hydrate=True)

    def delete_pipeline(self, pipeline_id: UUID) -> None:
        """Deletes a pipeline.

        Args:
            pipeline_id: The ID of the pipeline to delete.

        Raises:
            KeyError: if the pipeline doesn't exist.
        """
        with Session(self.engine) as session:
            # Check if pipeline with the given ID exists
            pipeline = session.exec(
                select(PipelineSchema).where(PipelineSchema.id == pipeline_id)
            ).first()
            if pipeline is None:
                raise KeyError(
                    f"Unable to delete pipeline with ID {pipeline_id}: "
                    f"No pipeline with this ID found."
                )

            session.delete(pipeline)
            session.commit()

    # --------------------------- Pipeline Builds ---------------------------

    def create_build(
        self,
        build: PipelineBuildRequest,
    ) -> PipelineBuildResponse:
        """Creates a new build in a workspace.

        Args:
            build: The build to create.

        Returns:
            The newly created build.
        """
        with Session(self.engine) as session:
            # Create the build
            new_build = PipelineBuildSchema.from_request(build)
            session.add(new_build)
            session.commit()
            session.refresh(new_build)

            return new_build.to_model(hydrate=True)

    def get_build(
        self, build_id: UUID, hydrate: bool = True
    ) -> PipelineBuildResponse:
        """Get a build with a given ID.

        Args:
            build_id: ID of the build.
            hydrate: Flag deciding whether to hydrate the output model(s)
                by including metadata fields in the response.

        Returns:
            The build.

        Raises:
            KeyError: If the build does not exist.
        """
        with Session(self.engine) as session:
            # Check if build with the given ID exists
            build = session.exec(
                select(PipelineBuildSchema).where(
                    PipelineBuildSchema.id == build_id
                )
            ).first()
            if build is None:
                raise KeyError(
                    f"Unable to get build with ID '{build_id}': "
                    "No build with this ID found."
                )

            return build.to_model(hydrate=hydrate)

    def list_builds(
        self,
        build_filter_model: PipelineBuildFilter,
        hydrate: bool = False,
    ) -> Page[PipelineBuildResponse]:
        """List all builds matching the given filter criteria.

        Args:
            build_filter_model: All filter parameters including pagination
                params.
            hydrate: Flag deciding whether to hydrate the output model(s)
                by including metadata fields in the response.

        Returns:
            A page of all builds matching the filter criteria.
        """
        with Session(self.engine) as session:
            query = select(PipelineBuildSchema)
            return self.filter_and_paginate(
                session=session,
                query=query,
                table=PipelineBuildSchema,
                filter_model=build_filter_model,
                hydrate=hydrate,
            )

    def delete_build(self, build_id: UUID) -> None:
        """Deletes a build.

        Args:
            build_id: The ID of the build to delete.

        Raises:
            KeyError: if the build doesn't exist.
        """
        with Session(self.engine) as session:
            # Check if build with the given ID exists
            build = session.exec(
                select(PipelineBuildSchema).where(
                    PipelineBuildSchema.id == build_id
                )
            ).first()
            if build is None:
                raise KeyError(
                    f"Unable to delete build with ID {build_id}: "
                    f"No build with this ID found."
                )

            session.delete(build)
            session.commit()

    # -------------------------- Pipeline Deployments --------------------------

    def create_deployment(
        self,
        deployment: PipelineDeploymentRequest,
    ) -> PipelineDeploymentResponse:
        """Creates a new deployment in a workspace.

        Args:
            deployment: The deployment to create.

        Returns:
            The newly created deployment.
        """
        with Session(self.engine) as session:
            code_reference_id = self._create_or_reuse_code_reference(
                session=session,
                workspace_id=deployment.workspace,
                code_reference=deployment.code_reference,
            )

            new_deployment = PipelineDeploymentSchema.from_request(
                deployment, code_reference_id=code_reference_id
            )
            session.add(new_deployment)
            session.commit()
            session.refresh(new_deployment)

            return new_deployment.to_model(hydrate=True)

    def get_deployment(
        self, deployment_id: UUID, hydrate: bool = True
    ) -> PipelineDeploymentResponse:
        """Get a deployment with a given ID.

        Args:
            deployment_id: ID of the deployment.
            hydrate: Flag deciding whether to hydrate the output model(s)
                by including metadata fields in the response.

        Returns:
            The deployment.

        Raises:
            KeyError: If the deployment does not exist.
        """
        with Session(self.engine) as session:
            # Check if deployment with the given ID exists
            deployment = session.exec(
                select(PipelineDeploymentSchema).where(
                    PipelineDeploymentSchema.id == deployment_id
                )
            ).first()
            if deployment is None:
                raise KeyError(
                    f"Unable to get deployment with ID '{deployment_id}': "
                    "No deployment with this ID found."
                )

            return deployment.to_model(hydrate=hydrate)

    def list_deployments(
        self,
        deployment_filter_model: PipelineDeploymentFilter,
        hydrate: bool = False,
    ) -> Page[PipelineDeploymentResponse]:
        """List all deployments matching the given filter criteria.

        Args:
            deployment_filter_model: All filter parameters including pagination
                params.
            hydrate: Flag deciding whether to hydrate the output model(s)
                by including metadata fields in the response.

        Returns:
            A page of all deployments matching the filter criteria.
        """
        with Session(self.engine) as session:
            query = select(PipelineDeploymentSchema)
            return self.filter_and_paginate(
                session=session,
                query=query,
                table=PipelineDeploymentSchema,
                filter_model=deployment_filter_model,
                hydrate=hydrate,
            )

    def delete_deployment(self, deployment_id: UUID) -> None:
        """Deletes a deployment.

        Args:
            deployment_id: The ID of the deployment to delete.

        Raises:
            KeyError: If the deployment doesn't exist.
        """
        with Session(self.engine) as session:
            # Check if build with the given ID exists
            deployment = session.exec(
                select(PipelineDeploymentSchema).where(
                    PipelineDeploymentSchema.id == deployment_id
                )
            ).first()
            if deployment is None:
                raise KeyError(
                    f"Unable to delete deployment with ID {deployment_id}: "
                    f"No deployment with this ID found."
                )

            session.delete(deployment)
            session.commit()

    # ----------------------------- Pipeline runs -----------------------------

    def create_run(
        self, pipeline_run: PipelineRunRequest
    ) -> PipelineRunResponse:
        """Creates a pipeline run.

        Args:
            pipeline_run: The pipeline run to create.

        Returns:
            The created pipeline run.

        Raises:
            EntityExistsError: If an identical pipeline run already exists.
        """
        with Session(self.engine) as session:
            # Check if pipeline run with same name already exists.
            existing_domain_run = session.exec(
                select(PipelineRunSchema).where(
                    PipelineRunSchema.name == pipeline_run.name
                )
            ).first()
            if existing_domain_run is not None:
                raise EntityExistsError(
                    f"Unable to create pipeline run: A pipeline run with name "
                    f"'{pipeline_run.name}' already exists."
                )

            # Check if pipeline run with same ID already exists.
            existing_id_run = session.exec(
                select(PipelineRunSchema).where(
                    PipelineRunSchema.id == pipeline_run.id
                )
            ).first()
            if existing_id_run is not None:
                raise EntityExistsError(
                    f"Unable to create pipeline run: A pipeline run with ID "
                    f"'{pipeline_run.id}' already exists."
                )

            # Create the pipeline run
            new_run = PipelineRunSchema.from_request(pipeline_run)
            session.add(new_run)
            session.commit()

            return new_run.to_model(hydrate=True)

    def get_run(
        self, run_name_or_id: Union[str, UUID], hydrate: bool = True
    ) -> PipelineRunResponse:
        """Gets a pipeline run.

        Args:
            run_name_or_id: The name or ID of the pipeline run to get.
            hydrate: Flag deciding whether to hydrate the output model(s)
                by including metadata fields in the response.

        Returns:
            The pipeline run.
        """
        with Session(self.engine) as session:
            return self._get_run_schema(
                run_name_or_id, session=session
            ).to_model(hydrate=hydrate)

    def list_runs(
        self,
        runs_filter_model: PipelineRunFilter,
        hydrate: bool = False,
    ) -> Page[PipelineRunResponse]:
        """List all pipeline runs matching the given filter criteria.

        Args:
            runs_filter_model: All filter parameters including pagination
                params.
            hydrate: Flag deciding whether to hydrate the output model(s)
                by including metadata fields in the response.

        Returns:
            A list of all pipeline runs matching the filter criteria.
        """
        with Session(self.engine) as session:
            query = select(PipelineRunSchema)
            return self.filter_and_paginate(
                session=session,
                query=query,
                table=PipelineRunSchema,
                filter_model=runs_filter_model,
                hydrate=hydrate,
            )

    def update_run(
        self, run_id: UUID, run_update: PipelineRunUpdate
    ) -> PipelineRunResponse:
        """Updates a pipeline run.

        Args:
            run_id: The ID of the pipeline run to update.
            run_update: The update to be applied to the pipeline run.

        Returns:
            The updated pipeline run.

        Raises:
            KeyError: if the pipeline run doesn't exist.
        """
        with Session(self.engine) as session:
            # Check if pipeline run with the given ID exists
            existing_run = session.exec(
                select(PipelineRunSchema).where(PipelineRunSchema.id == run_id)
            ).first()
            if existing_run is None:
                raise KeyError(
                    f"Unable to update pipeline run with ID {run_id}: "
                    f"No pipeline run with this ID found."
                )

            # Update the pipeline run
            existing_run.update(run_update=run_update)
            session.add(existing_run)
            session.commit()

            session.refresh(existing_run)
            return existing_run.to_model(hydrate=True)

    def delete_run(self, run_id: UUID) -> None:
        """Deletes a pipeline run.

        Args:
            run_id: The ID of the pipeline run to delete.

        Raises:
            KeyError: if the pipeline run doesn't exist.
        """
        with Session(self.engine) as session:
            # Check if pipeline run with the given ID exists
            existing_run = session.exec(
                select(PipelineRunSchema).where(PipelineRunSchema.id == run_id)
            ).first()
            if existing_run is None:
                raise KeyError(
                    f"Unable to delete pipeline run with ID {run_id}: "
                    f"No pipeline run with this ID found."
                )

            # Delete the pipeline run
            session.delete(existing_run)
            session.commit()

    def get_or_create_run(
        self, pipeline_run: PipelineRunRequest
    ) -> Tuple[PipelineRunResponse, bool]:
        """Gets or creates a pipeline run.

        If a run with the same ID or name already exists, it is returned.
        Otherwise, a new run is created.

        Args:
            pipeline_run: The pipeline run to get or create.

        Returns:
            The pipeline run, and a boolean indicating whether the run was
            created or not.
        """
        # We want to have the 'create' statement in the try block since running
        # it first will reduce concurrency issues.
        try:
            return self.create_run(pipeline_run), True
        except (EntityExistsError, IntegrityError):
            # Catch both `EntityExistsError`` and `IntegrityError`` exceptions
            # since either one can be raised by the database when trying
            # to create a new pipeline run with duplicate ID or name.
            try:
                return self.get_run(pipeline_run.id), False
            except KeyError:
                return self.get_run(pipeline_run.name), False

    def count_runs(self, filter_model: Optional[PipelineRunFilter]) -> int:
        """Count all pipeline runs.

        Args:
            filter_model: The filter model to filter the runs.

        Returns:
            The number of pipeline runs.
        """
        return self._count_entity(
            schema=PipelineRunSchema, filter_model=filter_model
        )

    # ----------------------------- Run Metadata -----------------------------

    def create_run_metadata(
        self, run_metadata: RunMetadataRequest
    ) -> List[RunMetadataResponse]:
        """Creates run metadata.

        Args:
            run_metadata: The run metadata to create.

        Returns:
            The created run metadata.
        """
        return_value: List[RunMetadataResponse] = []
        with Session(self.engine) as session:
            for key, value in run_metadata.values.items():
                type_ = run_metadata.types[key]
                run_metadata_schema = RunMetadataSchema(
                    workspace_id=run_metadata.workspace,
                    user_id=run_metadata.user,
                    resource_id=run_metadata.resource_id,
                    resource_type=run_metadata.resource_type.value,
                    stack_component_id=run_metadata.stack_component_id,
                    key=key,
                    value=json.dumps(value),
                    type=type_,
                )
                session.add(run_metadata_schema)
                session.commit()
                return_value.append(run_metadata_schema.to_model(hydrate=True))
        return return_value

    def get_run_metadata(
        self, run_metadata_id: UUID, hydrate: bool = True
    ) -> RunMetadataResponse:
        """Gets run metadata with the given ID.

        Args:
            run_metadata_id: The ID of the run metadata to get.
            hydrate: Flag deciding whether to hydrate the output model(s)
                by including metadata fields in the response.

        Returns:
            The run metadata.

        Raises:
            KeyError: if the run metadata doesn't exist.
        """
        with Session(self.engine) as session:
            run_metadata = session.exec(
                select(RunMetadataSchema).where(
                    RunMetadataSchema.id == run_metadata_id
                )
            ).first()
            if run_metadata is None:
                raise KeyError(
                    f"Unable to get run metadata with ID "
                    f"{run_metadata_id}: "
                    f"No run metadata with this ID found."
                )
            return run_metadata.to_model(hydrate=hydrate)

    def list_run_metadata(
        self,
        run_metadata_filter_model: RunMetadataFilter,
        hydrate: bool = False,
    ) -> Page[RunMetadataResponse]:
        """List run metadata.

        Args:
            run_metadata_filter_model: All filter parameters including
                pagination params.
            hydrate: Flag deciding whether to hydrate the output model(s)
                by including metadata fields in the response.

        Returns:
            The run metadata.
        """
        with Session(self.engine) as session:
            query = select(RunMetadataSchema)
            return self.filter_and_paginate(
                session=session,
                query=query,
                table=RunMetadataSchema,
                filter_model=run_metadata_filter_model,
                hydrate=hydrate,
            )

    # ----------------------------- Schedules -----------------------------

    def create_schedule(self, schedule: ScheduleRequest) -> ScheduleResponse:
        """Creates a new schedule.

        Args:
            schedule: The schedule to create.

        Returns:
            The newly created schedule.
        """
        with Session(self.engine) as session:
            new_schedule = ScheduleSchema.from_request(schedule)
            session.add(new_schedule)
            session.commit()
            return new_schedule.to_model(hydrate=True)

    def get_schedule(
        self, schedule_id: UUID, hydrate: bool = True
    ) -> ScheduleResponse:
        """Get a schedule with a given ID.

        Args:
            schedule_id: ID of the schedule.
            hydrate: Flag deciding whether to hydrate the output model(s)
                by including metadata fields in the response.

        Returns:
            The schedule.

        Raises:
            KeyError: if the schedule does not exist.
        """
        with Session(self.engine) as session:
            # Check if schedule with the given ID exists
            schedule = session.exec(
                select(ScheduleSchema).where(ScheduleSchema.id == schedule_id)
            ).first()
            if schedule is None:
                raise KeyError(
                    f"Unable to get schedule with ID '{schedule_id}': "
                    "No schedule with this ID found."
                )
            return schedule.to_model(hydrate=hydrate)

    def list_schedules(
        self,
        schedule_filter_model: ScheduleFilter,
        hydrate: bool = False,
    ) -> Page[ScheduleResponse]:
        """List all schedules in the workspace.

        Args:
            schedule_filter_model: All filter parameters including pagination
                params
            hydrate: Flag deciding whether to hydrate the output model(s)
                by including metadata fields in the response.

        Returns:
            A list of schedules.
        """
        with Session(self.engine) as session:
            query = select(ScheduleSchema)
            return self.filter_and_paginate(
                session=session,
                query=query,
                table=ScheduleSchema,
                filter_model=schedule_filter_model,
                hydrate=hydrate,
            )

    def update_schedule(
        self,
        schedule_id: UUID,
        schedule_update: ScheduleUpdate,
    ) -> ScheduleResponse:
        """Updates a schedule.

        Args:
            schedule_id: The ID of the schedule to be updated.
            schedule_update: The update to be applied.

        Returns:
            The updated schedule.

        Raises:
            KeyError: if the schedule doesn't exist.
        """
        with Session(self.engine) as session:
            # Check if schedule with the given ID exists
            existing_schedule = session.exec(
                select(ScheduleSchema).where(ScheduleSchema.id == schedule_id)
            ).first()
            if existing_schedule is None:
                raise KeyError(
                    f"Unable to update schedule with ID {schedule_id}: "
                    f"No schedule with this ID found."
                )

            # Update the schedule
            existing_schedule = existing_schedule.update(schedule_update)
            session.add(existing_schedule)
            session.commit()
            return existing_schedule.to_model(hydrate=True)

    def delete_schedule(self, schedule_id: UUID) -> None:
        """Deletes a schedule.

        Args:
            schedule_id: The ID of the schedule to delete.

        Raises:
            KeyError: if the schedule doesn't exist.
        """
        with Session(self.engine) as session:
            # Check if schedule with the given ID exists
            schedule = session.exec(
                select(ScheduleSchema).where(ScheduleSchema.id == schedule_id)
            ).first()
            if schedule is None:
                raise KeyError(
                    f"Unable to delete schedule with ID {schedule_id}: "
                    f"No schedule with this ID found."
                )

            # Delete the schedule
            session.delete(schedule)
            session.commit()

    # ------------------------- Service Accounts -------------------------

    @track_decorator(AnalyticsEvent.CREATED_SERVICE_ACCOUNT)
    def create_service_account(
        self, service_account: ServiceAccountRequest
    ) -> ServiceAccountResponse:
        """Creates a new service account.

        Args:
            service_account: Service account to be created.

        Returns:
            The newly created service account.

        Raises:
            EntityExistsError: If a user or service account with the given name
                already exists.
        """
        with Session(self.engine) as session:
            # Check if a service account with the given name already
            # exists
            try:
                self._get_account_schema(
                    service_account.name, session=session, service_account=True
                )
                raise EntityExistsError(
                    f"Unable to create service account with name "
                    f"'{service_account.name}': Found existing service "
                    "account with this name."
                )
            except KeyError:
                pass

            # Create the service account
            new_account = UserSchema.from_service_account_request(
                service_account
            )
            session.add(new_account)
            session.commit()

            return new_account.to_service_account_model(hydrate=True)

    def get_service_account(
        self,
        service_account_name_or_id: Union[str, UUID],
        hydrate: bool = True,
    ) -> ServiceAccountResponse:
        """Gets a specific service account.

        Raises a KeyError in case a service account with that id does not exist.

        Args:
            service_account_name_or_id: The name or ID of the service account to
                get.
            hydrate: Flag deciding whether to hydrate the output model(s)
                by including metadata fields in the response.

        Returns:
            The requested service account, if it was found.
        """
        with Session(self.engine) as session:
            account = self._get_account_schema(
                service_account_name_or_id,
                session=session,
                service_account=True,
            )

            return account.to_service_account_model(hydrate=hydrate)

    def list_service_accounts(
        self,
        filter_model: ServiceAccountFilter,
        hydrate: bool = False,
    ) -> Page[ServiceAccountResponse]:
        """List all service accounts.

        Args:
            filter_model: All filter parameters including pagination
                params.
            hydrate: Flag deciding whether to hydrate the output model(s)
                by including metadata fields in the response.

        Returns:
            A list of filtered service accounts.
        """
        with Session(self.engine) as session:
            query = select(UserSchema)
            paged_service_accounts: Page[
                ServiceAccountResponse
            ] = self.filter_and_paginate(
                session=session,
                query=query,
                table=UserSchema,
                filter_model=filter_model,
                custom_schema_to_model_conversion=lambda user: user.to_service_account_model(
                    hydrate=hydrate
                ),
                hydrate=hydrate,
            )
            return paged_service_accounts

    def update_service_account(
        self,
        service_account_name_or_id: Union[str, UUID],
        service_account_update: ServiceAccountUpdate,
    ) -> ServiceAccountResponse:
        """Updates an existing service account.

        Args:
            service_account_name_or_id: The name or the ID of the service
                account to update.
            service_account_update: The update to be applied to the service
                account.

        Returns:
            The updated service account.

        Raises:
            EntityExistsError: If a user or service account with the given name
                already exists.
        """
        with Session(self.engine) as session:
            existing_service_account = self._get_account_schema(
                service_account_name_or_id,
                session=session,
                service_account=True,
            )

            if (
                service_account_update.name is not None
                and service_account_update.name
                != existing_service_account.name
            ):
                try:
                    self._get_account_schema(
                        service_account_update.name,
                        session=session,
                        service_account=True,
                    )
                    raise EntityExistsError(
                        f"Unable to update service account with name "
                        f"'{service_account_update.name}': Found an existing "
                        "service account with this name."
                    )
                except KeyError:
                    pass

            existing_service_account.update_service_account(
                service_account_update=service_account_update
            )
            session.add(existing_service_account)
            session.commit()

            # Refresh the Model that was just created
            session.refresh(existing_service_account)
            return existing_service_account.to_service_account_model(
                hydrate=True
            )

    def delete_service_account(
        self,
        service_account_name_or_id: Union[str, UUID],
    ) -> None:
        """Delete a service account.

        Args:
            service_account_name_or_id: The name or the ID of the service
                account to delete.

        Raises:
            IllegalOperationError: if the service account has already been used
                to create other resources.
        """
        with Session(self.engine) as session:
            service_account = self._get_account_schema(
                service_account_name_or_id,
                session=session,
                service_account=True,
            )
            # Check if the service account has any resources associated with it
            # and raise an error if it does.
            if self._account_owns_resources(service_account, session=session):
                raise IllegalOperationError(
                    "The service account has already been used to create "
                    "other resources that it now owns and therefore cannot be "
                    "deleted. Please delete all resources owned by the service "
                    "account or consider deactivating it instead."
                )

            session.delete(service_account)
            session.commit()

    # --------------------------- Service Connectors ---------------------------

    @track_decorator(AnalyticsEvent.CREATED_SERVICE_CONNECTOR)
    def create_service_connector(
        self, service_connector: ServiceConnectorRequest
    ) -> ServiceConnectorResponse:
        """Creates a new service connector.

        Args:
            service_connector: Service connector to be created.

        Returns:
            The newly created service connector.

        Raises:
            Exception: If anything goes wrong during the creation of the
                service connector.
        """
        # If the connector type is locally available, we validate the request
        # against the connector type schema before storing it in the database
        if service_connector_registry.is_registered(service_connector.type):
            connector_type = (
                service_connector_registry.get_service_connector_type(
                    service_connector.type
                )
            )
            service_connector.validate_and_configure_resources(
                connector_type=connector_type,
                resource_types=service_connector.resource_types,
                resource_id=service_connector.resource_id,
                configuration=service_connector.configuration,
                secrets=service_connector.secrets,
            )

        with Session(self.engine) as session:
            self._fail_if_service_connector_with_name_exists(
                name=service_connector.name,
                workspace_id=service_connector.workspace,
                session=session,
            )

            # Create the secret
            secret_id = self._create_connector_secret(
                connector_name=service_connector.name,
                user=service_connector.user,
                workspace=service_connector.workspace,
                secrets=service_connector.secrets,
            )
            try:
                # Create the service connector
                new_service_connector = ServiceConnectorSchema.from_request(
                    service_connector,
                    secret_id=secret_id,
                )

                session.add(new_service_connector)
                session.commit()

                session.refresh(new_service_connector)
            except Exception:
                # Delete the secret if it was created
                if secret_id and self.secrets_store:
                    try:
                        self.secrets_store.delete_secret(secret_id)
                    except Exception:
                        # Ignore any errors that occur while deleting the
                        # secret
                        pass

                raise

            connector = new_service_connector.to_model(hydrate=True)
            self._populate_connector_type(connector)
            return connector

    def get_service_connector(
        self, service_connector_id: UUID, hydrate: bool = True
    ) -> ServiceConnectorResponse:
        """Gets a specific service connector.

        Args:
            service_connector_id: The ID of the service connector to get.
            hydrate: Flag deciding whether to hydrate the output model(s)
                by including metadata fields in the response.

        Returns:
            The requested service connector, if it was found.

        Raises:
            KeyError: If no service connector with the given ID exists.
        """
        with Session(self.engine) as session:
            service_connector = session.exec(
                select(ServiceConnectorSchema).where(
                    ServiceConnectorSchema.id == service_connector_id
                )
            ).first()

            if service_connector is None:
                raise KeyError(
                    f"Service connector with ID {service_connector_id} not "
                    "found."
                )

            connector = service_connector.to_model(hydrate=hydrate)
            self._populate_connector_type(connector)
            return connector

    def list_service_connectors(
        self,
        filter_model: ServiceConnectorFilter,
        hydrate: bool = False,
    ) -> Page[ServiceConnectorResponse]:
        """List all service connectors.

        Args:
            filter_model: All filter parameters including pagination
                params.
            hydrate: Flag deciding whether to hydrate the output model(s)
                by including metadata fields in the response.

        Returns:
            A page of all service connectors.
        """

        def fetch_connectors(
            session: Session,
            query: Union[
                Select[ServiceConnectorSchema],
                SelectOfScalar[ServiceConnectorSchema],
            ],
            filter_model: BaseFilter,
        ) -> List[ServiceConnectorSchema]:
            """Custom fetch function for connector filtering and pagination.

            Applies resource type and label filters to the query.

            Args:
                session: The database session.
                query: The query to filter.
                filter_model: The filter model.

            Returns:
                The filtered and paginated results.
            """
            assert isinstance(filter_model, ServiceConnectorFilter)
            items = self._list_filtered_service_connectors(
                session=session, query=query, filter_model=filter_model
            )

            return items

        with Session(self.engine) as session:
            query = select(ServiceConnectorSchema)
            paged_connectors: Page[
                ServiceConnectorResponse
            ] = self.filter_and_paginate(
                session=session,
                query=query,
                table=ServiceConnectorSchema,
                filter_model=filter_model,
                custom_fetch=fetch_connectors,
                hydrate=hydrate,
            )

            self._populate_connector_type(*paged_connectors.items)
            return paged_connectors

    def update_service_connector(
        self, service_connector_id: UUID, update: ServiceConnectorUpdate
    ) -> ServiceConnectorResponse:
        """Updates an existing service connector.

        The update model contains the fields to be updated. If a field value is
        set to None in the model, the field is not updated, but there are
        special rules concerning some fields:

        * the `configuration` and `secrets` fields together represent a full
        valid configuration update, not just a partial update. If either is
        set (i.e. not None) in the update, their values are merged together and
        will replace the existing configuration and secrets values.
        * the `resource_id` field value is also a full replacement value: if set
        to `None`, the resource ID is removed from the service connector.
        * the `expiration_seconds` field value is also a full replacement value:
        if set to `None`, the expiration is removed from the service connector.
        * the `secret_id` field value in the update is ignored, given that
        secrets are managed internally by the ZenML store.
        * the `labels` field is also a full labels update: if set (i.e. not
        `None`), all existing labels are removed and replaced by the new labels
        in the update.

        Args:
            service_connector_id: The ID of the service connector to update.
            update: The update to be applied to the service connector.

        Returns:
            The updated service connector.

        Raises:
            KeyError: If no service connector with the given ID exists.
            IllegalOperationError: If the service connector is referenced by
                one or more stack components and the update would change the
                connector type, resource type or resource ID.
        """
        with Session(self.engine) as session:
            existing_connector = session.exec(
                select(ServiceConnectorSchema).where(
                    ServiceConnectorSchema.id == service_connector_id
                )
            ).first()

            if existing_connector is None:
                raise KeyError(
                    f"Unable to update service connector with ID "
                    f"'{service_connector_id}': Found no existing service "
                    "connector with this ID."
                )

            # In case of a renaming update, make sure no service connector uses
            # that name already
            if update.name and existing_connector.name != update.name:
                self._fail_if_service_connector_with_name_exists(
                    name=update.name,
                    workspace_id=existing_connector.workspace_id,
                    session=session,
                )

            existing_connector_model = existing_connector.to_model(
                hydrate=True
            )

            if len(existing_connector.components):
                # If the service connector is already used in one or more
                # stack components, the update is no longer allowed to change
                # the service connector's authentication method, connector type,
                # resource type, or resource ID
                if (
                    update.connector_type
                    and update.type != existing_connector_model.connector_type
                ):
                    raise IllegalOperationError(
                        "The service type of a service connector that is "
                        "already actively used in one or more stack components "
                        "cannot be changed."
                    )

                if (
                    update.auth_method
                    and update.auth_method
                    != existing_connector_model.auth_method
                ):
                    raise IllegalOperationError(
                        "The authentication method of a service connector that "
                        "is already actively used in one or more stack "
                        "components cannot be changed."
                    )

                if (
                    update.resource_types
                    and update.resource_types
                    != existing_connector_model.resource_types
                ):
                    raise IllegalOperationError(
                        "The resource type of a service connector that is "
                        "already actively used in one or more stack components "
                        "cannot be changed."
                    )

                # The resource ID field cannot be used as a partial update: if
                # set to None, the existing resource ID is also removed
                if update.resource_id != existing_connector_model.resource_id:
                    raise IllegalOperationError(
                        "The resource ID of a service connector that is "
                        "already actively used in one or more stack components "
                        "cannot be changed."
                    )

            # If the connector type is locally available, we validate the update
            # against the connector type schema before storing it in the
            # database
            if service_connector_registry.is_registered(
                existing_connector.connector_type
            ):
                connector_type = (
                    service_connector_registry.get_service_connector_type(
                        existing_connector.connector_type
                    )
                )
                # We need the auth method to be set to be able to validate the
                # configuration
                update.auth_method = (
                    update.auth_method or existing_connector_model.auth_method
                )
                # Validate the configuration update. If the configuration or
                # secrets fields are set, together they are merged into a
                # full configuration that is validated against the connector
                # type schema and replaces the existing configuration and
                # secrets values
                update.validate_and_configure_resources(
                    connector_type=connector_type,
                    resource_types=update.resource_types,
                    resource_id=update.resource_id,
                    configuration=update.configuration,
                    secrets=update.secrets,
                )

            # Update secret
            secret_id = self._update_connector_secret(
                existing_connector=existing_connector_model,
                updated_connector=update,
            )

            existing_connector.update(
                connector_update=update, secret_id=secret_id
            )
            session.add(existing_connector)
            session.commit()

            connector = existing_connector.to_model(hydrate=True)
            self._populate_connector_type(connector)
            return connector

    def delete_service_connector(self, service_connector_id: UUID) -> None:
        """Deletes a service connector.

        Args:
            service_connector_id: The ID of the service connector to delete.

        Raises:
            KeyError: If no service connector with the given ID exists.
            IllegalOperationError: If the service connector is still referenced
                by one or more stack components.
        """
        with Session(self.engine) as session:
            try:
                service_connector = session.exec(
                    select(ServiceConnectorSchema).where(
                        ServiceConnectorSchema.id == service_connector_id
                    )
                ).one()

                if service_connector is None:
                    raise KeyError(
                        f"Service connector with ID {service_connector_id} not "
                        "found."
                    )

                if len(service_connector.components) > 0:
                    raise IllegalOperationError(
                        f"Service connector with ID {service_connector_id} "
                        f"cannot be deleted as it is still referenced by "
                        f"{len(service_connector.components)} "
                        "stack components. Before deleting this service "
                        "connector, make sure to remove it from all stack "
                        "components."
                    )
                else:
                    session.delete(service_connector)

                if service_connector.secret_id and self.secrets_store:
                    try:
                        self.secrets_store.delete_secret(
                            service_connector.secret_id
                        )
                    except KeyError:
                        # If the secret doesn't exist anymore, we can ignore
                        # this error
                        pass
            except NoResultFound as error:
                raise KeyError from error

            session.commit()

    @staticmethod
    def _fail_if_service_connector_with_name_exists(
        name: str,
        workspace_id: UUID,
        session: Session,
    ) -> None:
        """Raise an exception if a service connector with same name exists.

        Args:
            name: The name of the service connector
            workspace_id: The ID of the workspace
            session: The Session

        Raises:
            EntityExistsError: If a service connector with the given name
                already exists.
        """
        # Check if service connector with the same domain key (name, workspace)
        # already exists
        existing_domain_connector = session.exec(
            select(ServiceConnectorSchema)
            .where(ServiceConnectorSchema.name == name)
            .where(ServiceConnectorSchema.workspace_id == workspace_id)
        ).first()
        if existing_domain_connector is not None:
            raise EntityExistsError(
                f"Unable to register service connector with name '{name}': "
                "Found an existing service connector with the same name in the "
                f"same workspace '{existing_domain_connector.workspace.name}'."
            )

    def _create_connector_secret(
        self,
        connector_name: str,
        user: UUID,
        workspace: UUID,
        secrets: Optional[Dict[str, Optional[SecretStr]]],
    ) -> Optional[UUID]:
        """Creates a new secret to store the service connector secret credentials.

        Args:
            connector_name: The name of the service connector for which to
                create a secret.
            user: The ID of the user who owns the service connector.
            workspace: The ID of the workspace in which the service connector
                is registered.
            secrets: The secret credentials to store.

        Returns:
            The ID of the newly created secret or None, if the service connector
            does not contain any secret credentials.

        Raises:
            NotImplementedError: If a secrets store is not configured or
                supported.
        """
        if not secrets:
            return None

        if not self.secrets_store:
            raise NotImplementedError(
                "A secrets store is not configured or supported."
            )

        # Generate a unique name for the secret
        # Replace all non-alphanumeric characters with a dash because
        # the secret name must be a valid DNS subdomain name in some
        # secrets stores
        connector_name = re.sub(r"[^a-zA-Z0-9-]", "-", connector_name)
        # Generate unique names using a random suffix until we find a name
        # that is not already in use
        while True:
            secret_name = f"connector-{connector_name}-{random_str(4)}".lower()
            existing_secrets = self.secrets_store.list_secrets(
                SecretFilterModel(
                    name=secret_name,
                )
            )
            if not existing_secrets.size:
                try:
                    return self.secrets_store.create_secret(
                        SecretRequestModel(
                            name=secret_name,
                            user=user,
                            workspace=workspace,
                            scope=SecretScope.WORKSPACE,
                            values=secrets,
                        )
                    ).id
                except KeyError:
                    # The secret already exists, try again
                    continue

    @staticmethod
    def _populate_connector_type(
        *service_connectors: ServiceConnectorResponse,
    ) -> None:
        """Populates the connector type of the given service connectors.

        If the connector type is not locally available, the connector type
        field is left as is.

        Args:
            service_connectors: The service connectors to populate.
        """
        for service_connector in service_connectors:
            if not service_connector_registry.is_registered(
                service_connector.type
            ):
                continue
            service_connector.set_connector_type(
                service_connector_registry.get_service_connector_type(
                    service_connector.type
                )
            )

    @staticmethod
    def _list_filtered_service_connectors(
        session: Session,
        query: Union[
            Select[ServiceConnectorSchema],
            SelectOfScalar[ServiceConnectorSchema],
        ],
        filter_model: ServiceConnectorFilter,
    ) -> List[ServiceConnectorSchema]:
        """Refine a service connector query.

        Applies resource type and label filters to the query.

        Args:
            session: The database session.
            query: The query to filter.
            filter_model: The filter model.

        Returns:
            The filtered list of service connectors.
        """
        items: List[ServiceConnectorSchema] = (
            session.exec(query).unique().all()
        )

        # filter out items that don't match the resource type
        if filter_model.resource_type:
            items = [
                item
                for item in items
                if filter_model.resource_type in item.resource_types_list
            ]

        # filter out items that don't match the labels
        if filter_model.labels:
            items = [
                item for item in items if item.has_labels(filter_model.labels)
            ]

        return items

    def _update_connector_secret(
        self,
        existing_connector: ServiceConnectorResponse,
        updated_connector: ServiceConnectorUpdate,
    ) -> Optional[UUID]:
        """Updates the secret for a service connector.

        If the secrets field in the service connector update is set (i.e. not
        None), the existing secret, if any, is replaced. If the secrets field is
        set to an empty dict, the existing secret is deleted.

        Args:
            existing_connector: Existing service connector for which to update a
                secret.
            updated_connector: Updated service connector.

        Returns:
            The ID of the updated secret or None, if the new service connector
            does not contain any secret credentials.

        Raises:
            NotImplementedError: If a secrets store is not configured or
                supported.
        """
        if not self.secrets_store:
            raise NotImplementedError(
                "A secrets store is not configured or supported."
            )

        if updated_connector.secrets is None:
            # If the connector update does not contain a secrets update, keep
            # the existing secret (if any)
            return existing_connector.secret_id

        # Delete the existing secret (if any), to be replaced by the new secret
        if existing_connector.secret_id:
            try:
                self.secrets_store.delete_secret(existing_connector.secret_id)
            except KeyError:
                # Ignore if the secret no longer exists
                pass

        # If the new service connector does not contain any secret credentials,
        # return None
        if not updated_connector.secrets:
            return None

        assert existing_connector.user is not None
        # A secret does not exist yet, create a new one
        return self._create_connector_secret(
            connector_name=updated_connector.name or existing_connector.name,
            user=existing_connector.user.id,
            workspace=existing_connector.workspace.id,
            secrets=updated_connector.secrets,
        )

    def verify_service_connector_config(
        self,
        service_connector: ServiceConnectorRequest,
        list_resources: bool = True,
    ) -> ServiceConnectorResourcesModel:
        """Verifies if a service connector configuration has access to resources.

        Args:
            service_connector: The service connector configuration to verify.
            list_resources: If True, the list of all resources accessible
                through the service connector is returned.

        Returns:
            The list of resources that the service connector configuration has
            access to.
        """
        connector_instance = service_connector_registry.instantiate_connector(
            model=service_connector
        )
        return connector_instance.verify(list_resources=list_resources)

    def verify_service_connector(
        self,
        service_connector_id: UUID,
        resource_type: Optional[str] = None,
        resource_id: Optional[str] = None,
        list_resources: bool = True,
    ) -> ServiceConnectorResourcesModel:
        """Verifies if a service connector instance has access to one or more resources.

        Args:
            service_connector_id: The ID of the service connector to verify.
            resource_type: The type of resource to verify access to.
            resource_id: The ID of the resource to verify access to.
            list_resources: If True, the list of all resources accessible
                through the service connector and matching the supplied resource
                type and ID are returned.

        Returns:
            The list of resources that the service connector has access to,
            scoped to the supplied resource type and ID, if provided.
        """
        connector = self.get_service_connector(service_connector_id)

        connector_instance = service_connector_registry.instantiate_connector(
            model=connector
        )

        return connector_instance.verify(
            resource_type=resource_type,
            resource_id=resource_id,
            list_resources=list_resources,
        )

    def get_service_connector_client(
        self,
        service_connector_id: UUID,
        resource_type: Optional[str] = None,
        resource_id: Optional[str] = None,
    ) -> ServiceConnectorResponse:
        """Get a service connector client for a service connector and given resource.

        Args:
            service_connector_id: The ID of the base service connector to use.
            resource_type: The type of resource to get a client for.
            resource_id: The ID of the resource to get a client for.

        Returns:
            A service connector client that can be used to access the given
            resource.
        """
        connector = self.get_service_connector(service_connector_id)

        connector_instance = service_connector_registry.instantiate_connector(
            model=connector
        )

        # Fetch the connector client
        connector_client = connector_instance.get_connector_client(
            resource_type=resource_type,
            resource_id=resource_id,
        )

        # Return the model for the connector client
        connector = connector_client.to_response_model(
            user=connector.user,
            workspace=connector.workspace,
            description=connector.description,
            labels=connector.labels,
        )

        self._populate_connector_type(connector)

        return connector

    def list_service_connector_resources(
        self,
        workspace_name_or_id: Union[str, UUID],
        connector_type: Optional[str] = None,
        resource_type: Optional[str] = None,
        resource_id: Optional[str] = None,
        filter_model: Optional[ServiceConnectorFilter] = None,
    ) -> List[ServiceConnectorResourcesModel]:
        """List resources that can be accessed by service connectors.

        Args:
            workspace_name_or_id: The name or ID of the workspace to scope to.
            connector_type: The type of service connector to scope to.
            resource_type: The type of resource to scope to.
            resource_id: The ID of the resource to scope to.
            filter_model: Optional filter model to use when fetching service
                connectors.

        Returns:
            The matching list of resources that available service
            connectors have access to.
        """
        workspace = self.get_workspace(workspace_name_or_id)

        if not filter_model:
            filter_model = ServiceConnectorFilter(
                connector_type=connector_type,
                resource_type=resource_type,
                workspace_id=workspace.id,
            )

        service_connectors = self.list_service_connectors(
            filter_model=filter_model
        ).items

        resource_list: List[ServiceConnectorResourcesModel] = []

        for connector in service_connectors:
            if not service_connector_registry.is_registered(connector.type):
                # For connectors that we can instantiate, i.e. those that have a
                # connector type available locally, we return complete
                # information about the resources that they have access to.
                #
                # For those that are not locally available, we only return
                # rudimentary information extracted from the connector model
                # without actively trying to discover the resources that they
                # have access to.

                if resource_id and connector.resource_id != resource_id:
                    # If an explicit resource ID is required, the connector
                    # has to be configured with it.
                    continue

                resources = (
                    ServiceConnectorResourcesModel.from_connector_model(
                        connector,
                        resource_type=resource_type,
                    )
                )
                for r in resources.resources:
                    if not r.resource_ids:
                        r.error = (
                            f"The service '{connector.type}' connector type is "
                            "not available."
                        )

            else:
                try:
                    connector_instance = (
                        service_connector_registry.instantiate_connector(
                            model=connector
                        )
                    )

                    resources = connector_instance.verify(
                        resource_type=resource_type,
                        resource_id=resource_id,
                        list_resources=True,
                    )
                except (ValueError, AuthorizationException) as e:
                    error = (
                        f'Failed to fetch {resource_type or "available"} '
                        f"resources from service connector {connector.name}/"
                        f"{connector.id}: {e}"
                    )
                    # Log an exception if debug logging is enabled
                    if logger.isEnabledFor(logging.DEBUG):
                        logger.exception(error)
                    else:
                        logger.error(error)
                    continue

            resource_list.append(resources)

        return resource_list

    def list_service_connector_types(
        self,
        connector_type: Optional[str] = None,
        resource_type: Optional[str] = None,
        auth_method: Optional[str] = None,
    ) -> List[ServiceConnectorTypeModel]:
        """Get a list of service connector types.

        Args:
            connector_type: Filter by connector type.
            resource_type: Filter by resource type.
            auth_method: Filter by authentication method.

        Returns:
            List of service connector types.
        """
        return service_connector_registry.list_service_connector_types(
            connector_type=connector_type,
            resource_type=resource_type,
            auth_method=auth_method,
        )

    def get_service_connector_type(
        self,
        connector_type: str,
    ) -> ServiceConnectorTypeModel:
        """Returns the requested service connector type.

        Args:
            connector_type: the service connector type identifier.

        Returns:
            The requested service connector type.
        """
        return service_connector_registry.get_service_connector_type(
            connector_type
        )

    # ----------------------------- Stacks -----------------------------

    @track_decorator(AnalyticsEvent.REGISTERED_STACK)
    def create_stack(self, stack: StackRequest) -> StackResponse:
        """Register a new stack.

        Args:
            stack: The stack to register.

        Returns:
            The registered stack.
        """
        with Session(self.engine) as session:
            self._fail_if_stack_with_name_exists(stack=stack, session=session)

            # Get the Schemas of all components mentioned
            component_ids = (
                [
                    component_id
                    for list_of_component_ids in stack.components.values()
                    for component_id in list_of_component_ids
                ]
                if stack.components is not None
                else []
            )
            filters = [
                (StackComponentSchema.id == component_id)
                for component_id in component_ids
            ]

            defined_components = session.exec(
                select(StackComponentSchema).where(or_(*filters))
            ).all()

            new_stack_schema = StackSchema(
                workspace_id=stack.workspace,
                user_id=stack.user,
                stack_spec_path=stack.stack_spec_path,
                name=stack.name,
                description=stack.description,
                components=defined_components,
            )

            session.add(new_stack_schema)
            session.commit()
            session.refresh(new_stack_schema)

            return new_stack_schema.to_model(hydrate=True)

    def get_stack(self, stack_id: UUID, hydrate: bool = True) -> StackResponse:
        """Get a stack by its unique ID.

        Args:
            stack_id: The ID of the stack to get.
            hydrate: Flag deciding whether to hydrate the output model(s)
                by including metadata fields in the response.

        Returns:
            The stack with the given ID.

        Raises:
            KeyError: if the stack doesn't exist.
        """
        with Session(self.engine) as session:
            stack = session.exec(
                select(StackSchema).where(StackSchema.id == stack_id)
            ).first()

            if stack is None:
                raise KeyError(f"Stack with ID {stack_id} not found.")
            return stack.to_model(hydrate=hydrate)

    def list_stacks(
        self,
        stack_filter_model: StackFilter,
        hydrate: bool = False,
    ) -> Page[StackResponse]:
        """List all stacks matching the given filter criteria.

        Args:
            stack_filter_model: All filter parameters including pagination
                params.
            hydrate: Flag deciding whether to hydrate the output model(s)
                by including metadata fields in the response.

        Returns:
            A list of all stacks matching the filter criteria.
        """
        with Session(self.engine) as session:
            query = select(StackSchema)
            if stack_filter_model.component_id:
                query = query.where(
                    StackCompositionSchema.stack_id == StackSchema.id
                ).where(
                    StackCompositionSchema.component_id
                    == stack_filter_model.component_id
                )
            return self.filter_and_paginate(
                session=session,
                query=query,
                table=StackSchema,
                filter_model=stack_filter_model,
                hydrate=hydrate,
            )

    @track_decorator(AnalyticsEvent.UPDATED_STACK)
    def update_stack(
        self, stack_id: UUID, stack_update: StackUpdate
    ) -> StackResponse:
        """Update a stack.

        Args:
            stack_id: The ID of the stack update.
            stack_update: The update request on the stack.

        Returns:
            The updated stack.

        Raises:
            KeyError: if the stack doesn't exist.
            IllegalOperationError: if the stack is a default stack.
        """
        with Session(self.engine) as session:
            # Check if stack with the domain key (name, workspace, owner)
            # already exists
            existing_stack = session.exec(
                select(StackSchema).where(StackSchema.id == stack_id)
            ).first()
            if existing_stack is None:
                raise KeyError(
                    f"Unable to update stack with id '{stack_id}': Found no"
                    f"existing stack with this id."
                )
            if existing_stack.name == DEFAULT_STACK_AND_COMPONENT_NAME:
                raise IllegalOperationError(
                    "The default stack cannot be modified."
                )
            # In case of a renaming update, make sure no stack already exists
            # with that name
            if stack_update.name:
                if existing_stack.name != stack_update.name:
                    self._fail_if_stack_with_name_exists(
                        stack=stack_update, session=session
                    )

            components = []
            if stack_update.components:
                filters = [
                    (StackComponentSchema.id == component_id)
                    for list_of_component_ids in stack_update.components.values()
                    for component_id in list_of_component_ids
                ]
                components = session.exec(
                    select(StackComponentSchema).where(or_(*filters))
                ).all()

            existing_stack.update(
                stack_update=stack_update,
                components=components,
            )

            session.add(existing_stack)
            session.commit()
            session.refresh(existing_stack)

            return existing_stack.to_model(hydrate=True)

    def delete_stack(self, stack_id: UUID) -> None:
        """Delete a stack.

        Args:
            stack_id: The ID of the stack to delete.

        Raises:
            KeyError: if the stack doesn't exist.
            IllegalOperationError: if the stack is a default stack.
        """
        with Session(self.engine) as session:
            try:
                stack = session.exec(
                    select(StackSchema).where(StackSchema.id == stack_id)
                ).one()

                if stack is None:
                    raise KeyError(f"Stack with ID {stack_id} not found.")
                if stack.name == DEFAULT_STACK_AND_COMPONENT_NAME:
                    raise IllegalOperationError(
                        "The default stack cannot be deleted."
                    )
                session.delete(stack)
            except NoResultFound as error:
                raise KeyError from error

            session.commit()

    def count_stacks(self, filter_model: Optional[StackFilter]) -> int:
        """Count all stacks.

        Args:
            filter_model: The filter model to filter the stacks.

        Returns:
            The number of stacks.
        """
        return self._count_entity(
            schema=StackSchema, filter_model=filter_model
        )

    def _fail_if_stack_with_name_exists(
        self,
        stack: StackRequest,
        session: Session,
    ) -> None:
        """Raise an exception if a stack with same name exists.

        Args:
            stack: The Stack
            session: The Session

        Returns:
            None

        Raises:
            StackExistsError: If a stack with the given name already exists.
        """
        existing_domain_stack = session.exec(
            select(StackSchema)
            .where(StackSchema.name == stack.name)
            .where(StackSchema.workspace_id == stack.workspace)
        ).first()
        if existing_domain_stack is not None:
            workspace = self._get_workspace_schema(
                workspace_name_or_id=stack.workspace, session=session
            )
            raise StackExistsError(
                f"Unable to register stack with name "
                f"'{stack.name}': Found an existing stack with the same "
                f"name in the active workspace, '{workspace.name}'."
            )
        return None

    def _create_default_stack(
        self,
        workspace_id: UUID,
    ) -> StackResponse:
        """Create the default stack components and stack.

        The default stack contains a local orchestrator and a local artifact
        store.

        Args:
            workspace_id: ID of the workspace to which the stack
                belongs.

        Returns:
            The model of the created default stack.
        """
        with analytics_disabler():
            workspace = self.get_workspace(workspace_name_or_id=workspace_id)

            logger.info(
                f"Creating default stack in workspace {workspace.name}..."
            )

            orchestrator = self.create_stack_component(
                component=InternalComponentRequest(
                    # Passing `None` for the user here means the orchestrator
                    # is owned by the server, which for RBAC indicates that
                    # everyone can read it
                    user=None,
                    workspace=workspace.id,
                    name=DEFAULT_STACK_AND_COMPONENT_NAME,
                    type=StackComponentType.ORCHESTRATOR,
                    flavor="local",
                    configuration={},
                ),
            )

            artifact_store = self.create_stack_component(
                component=InternalComponentRequest(
                    # Passing `None` for the user here means the stack is owned
                    # by the server, which for RBAC indicates that everyone can
                    # read it
                    user=None,
                    workspace=workspace.id,
                    name=DEFAULT_STACK_AND_COMPONENT_NAME,
                    type=StackComponentType.ARTIFACT_STORE,
                    flavor="local",
                    configuration={},
                ),
            )

            components = {
                c.type: [c.id] for c in [orchestrator, artifact_store]
            }

            stack = InternalStackRequest(
                # Passing `None` for the user here means the stack is owned by
                # the server, which for RBAC indicates that everyone can read it
                user=None,
                name=DEFAULT_STACK_AND_COMPONENT_NAME,
                components=components,
                workspace=workspace.id,
            )
            return self.create_stack(stack=stack)

    def _get_or_create_default_stack(
        self, workspace: WorkspaceResponse
    ) -> StackResponse:
        """Get or create the default stack if it doesn't exist.

        Args:
            workspace: The workspace for which to create the default stack.

        Returns:
            The default stack.
        """
        try:
            return self._get_default_stack(
                workspace_id=workspace.id,
            )
        except KeyError:
            return self._create_default_stack(
                workspace_id=workspace.id,
            )

    # ----------------------------- Step runs -----------------------------

    def create_run_step(self, step_run: StepRunRequest) -> StepRunResponse:
        """Creates a step run.

        Args:
            step_run: The step run to create.

        Returns:
            The created step run.

        Raises:
            EntityExistsError: if the step run already exists.
            KeyError: if the pipeline run doesn't exist.
        """
        with Session(self.engine) as session:
            # Check if the pipeline run exists
            run = session.exec(
                select(PipelineRunSchema).where(
                    PipelineRunSchema.id == step_run.pipeline_run_id
                )
            ).first()
            if run is None:
                raise KeyError(
                    f"Unable to create step '{step_run.name}': No pipeline run "
                    f"with ID '{step_run.pipeline_run_id}' found."
                )

            # Check if the step name already exists in the pipeline run
            existing_step_run = session.exec(
                select(StepRunSchema)
                .where(StepRunSchema.name == step_run.name)
                .where(
                    StepRunSchema.pipeline_run_id == step_run.pipeline_run_id
                )
            ).first()
            if existing_step_run is not None:
                raise EntityExistsError(
                    f"Unable to create step '{step_run.name}': A step with "
                    f"this name already exists in the pipeline run with ID "
                    f"'{step_run.pipeline_run_id}'."
                )

            # Create the step
            step_schema = StepRunSchema.from_request(step_run)
            session.add(step_schema)

            # Add logs entry for the step if exists
            if step_run.logs is not None:
                log_entry = LogsSchema(
                    uri=step_run.logs.uri,
                    step_run_id=step_schema.id,
                    artifact_store_id=step_run.logs.artifact_store_id,
                )
                session.add(log_entry)

            # Save parent step IDs into the database.
            for parent_step_id in step_run.parent_step_ids:
                self._set_run_step_parent_step(
                    child_id=step_schema.id,
                    parent_id=parent_step_id,
                    session=session,
                )

            # Save input artifact IDs into the database.
            for input_name, artifact_version_id in step_run.inputs.items():
                self._set_run_step_input_artifact(
                    run_step_id=step_schema.id,
                    artifact_version_id=artifact_version_id,
                    name=input_name,
                    input_type=StepRunInputArtifactType.DEFAULT,
                    session=session,
                )

            # Save output artifact IDs into the database.
            for output_name, artifact_version_id in step_run.outputs.items():
                self._set_run_step_output_artifact(
                    step_run_id=step_schema.id,
                    artifact_version_id=artifact_version_id,
                    name=output_name,
                    output_type=StepRunOutputArtifactType.DEFAULT,
                    session=session,
                )

            session.commit()

            return step_schema.to_model(hydrate=True)

    def get_run_step(
        self, step_run_id: UUID, hydrate: bool = True
    ) -> StepRunResponse:
        """Get a step run by ID.

        Args:
            step_run_id: The ID of the step run to get.
            hydrate: Flag deciding whether to hydrate the output model(s)
                by including metadata fields in the response.

        Returns:
            The step run.

        Raises:
            KeyError: if the step run doesn't exist.
        """
        with Session(self.engine) as session:
            step_run = session.exec(
                select(StepRunSchema).where(StepRunSchema.id == step_run_id)
            ).first()
            if step_run is None:
                raise KeyError(
                    f"Unable to get step run with ID {step_run_id}: No step "
                    "run with this ID found."
                )
            return step_run.to_model(hydrate=hydrate)

    def list_run_steps(
        self,
        step_run_filter_model: StepRunFilter,
        hydrate: bool = False,
    ) -> Page[StepRunResponse]:
        """List all step runs matching the given filter criteria.

        Args:
            step_run_filter_model: All filter parameters including pagination
                params.
            hydrate: Flag deciding whether to hydrate the output model(s)
                by including metadata fields in the response.

        Returns:
            A list of all step runs matching the filter criteria.
        """
        with Session(self.engine) as session:
            query = select(StepRunSchema)
            return self.filter_and_paginate(
                session=session,
                query=query,
                table=StepRunSchema,
                filter_model=step_run_filter_model,
                hydrate=hydrate,
            )

    def update_run_step(
        self,
        step_run_id: UUID,
        step_run_update: StepRunUpdate,
    ) -> StepRunResponse:
        """Updates a step run.

        Args:
            step_run_id: The ID of the step to update.
            step_run_update: The update to be applied to the step.

        Returns:
            The updated step run.

        Raises:
            KeyError: if the step run doesn't exist.
        """
        with Session(self.engine) as session:
            # Check if the step exists
            existing_step_run = session.exec(
                select(StepRunSchema).where(StepRunSchema.id == step_run_id)
            ).first()
            if existing_step_run is None:
                raise KeyError(
                    f"Unable to update step with ID {step_run_id}: "
                    f"No step with this ID found."
                )

            # Update the step
            existing_step_run.update(step_run_update)
            session.add(existing_step_run)

            # Update the output artifacts.
            for name, artifact_version_id in step_run_update.outputs.items():
                self._set_run_step_output_artifact(
                    step_run_id=step_run_id,
                    artifact_version_id=artifact_version_id,
                    name=name,
                    output_type=StepRunOutputArtifactType.DEFAULT,
                    session=session,
                )

            # Update saved artifacts
            for (
                artifact_name,
                artifact_version_id,
            ) in step_run_update.saved_artifact_versions.items():
                self._set_run_step_output_artifact(
                    step_run_id=step_run_id,
                    artifact_version_id=artifact_version_id,
                    name=artifact_name,
                    output_type=StepRunOutputArtifactType.MANUAL,
                    session=session,
                )

            # Update loaded artifacts.
            for (
                artifact_name,
                artifact_version_id,
            ) in step_run_update.loaded_artifact_versions.items():
                self._set_run_step_input_artifact(
                    run_step_id=step_run_id,
                    artifact_version_id=artifact_version_id,
                    name=artifact_name,
                    input_type=StepRunInputArtifactType.MANUAL,
                    session=session,
                )

            # Input artifacts and parent steps cannot be updated after the
            # step has been created.

            session.commit()
            session.refresh(existing_step_run)

            return existing_step_run.to_model(hydrate=True)

    @staticmethod
    def _set_run_step_parent_step(
        child_id: UUID, parent_id: UUID, session: Session
    ) -> None:
        """Sets the parent step run for a step run.

        Args:
            child_id: The ID of the child step run to set the parent for.
            parent_id: The ID of the parent step run to set a child for.
            session: The database session to use.

        Raises:
            KeyError: if the child step run or parent step run doesn't exist.
        """
        # Check if the child step exists.
        child_step_run = session.exec(
            select(StepRunSchema).where(StepRunSchema.id == child_id)
        ).first()
        if child_step_run is None:
            raise KeyError(
                f"Unable to set parent step for step with ID "
                f"{child_id}: No step with this ID found."
            )

        # Check if the parent step exists.
        parent_step_run = session.exec(
            select(StepRunSchema).where(StepRunSchema.id == parent_id)
        ).first()
        if parent_step_run is None:
            raise KeyError(
                f"Unable to set parent step for step with ID "
                f"{child_id}: No parent step with ID {parent_id} "
                "found."
            )

        # Check if the parent step is already set.
        assignment = session.exec(
            select(StepRunParentsSchema)
            .where(StepRunParentsSchema.child_id == child_id)
            .where(StepRunParentsSchema.parent_id == parent_id)
        ).first()
        if assignment is not None:
            return

        # Save the parent step assignment in the database.
        assignment = StepRunParentsSchema(
            child_id=child_id, parent_id=parent_id
        )
        session.add(assignment)

    @staticmethod
    def _set_run_step_input_artifact(
        run_step_id: UUID,
        artifact_version_id: UUID,
        name: str,
        input_type: StepRunInputArtifactType,
        session: Session,
    ) -> None:
        """Sets an artifact as an input of a step run.

        Args:
            run_step_id: The ID of the step run.
            artifact_version_id: The ID of the artifact.
            name: The name of the input in the step run.
            input_type: In which way the artifact was loaded in the step.
            session: The database session to use.

        Raises:
            KeyError: if the step run or artifact doesn't exist.
        """
        # Check if the step exists.
        step_run = session.exec(
            select(StepRunSchema).where(StepRunSchema.id == run_step_id)
        ).first()
        if step_run is None:
            raise KeyError(
                f"Unable to set input artifact: No step run with ID "
                f"'{run_step_id}' found."
            )

        # Check if the artifact exists.
        artifact = session.exec(
            select(ArtifactVersionSchema).where(
                ArtifactVersionSchema.id == artifact_version_id
            )
        ).first()
        if artifact is None:
            raise KeyError(
                f"Unable to set input artifact: No artifact with ID "
                f"'{artifact_version_id}' found."
            )

        # Check if the input is already set.
        assignment = session.exec(
            select(StepRunInputArtifactSchema)
            .where(StepRunInputArtifactSchema.step_id == run_step_id)
            .where(
                StepRunInputArtifactSchema.artifact_id == artifact_version_id
            )
            .where(StepRunInputArtifactSchema.name == name)
        ).first()
        if assignment is not None:
            return

        # Save the input assignment in the database.
        assignment = StepRunInputArtifactSchema(
            step_id=run_step_id,
            artifact_id=artifact_version_id,
            name=name,
            type=input_type,
        )
        session.add(assignment)

    @staticmethod
    def _set_run_step_output_artifact(
        step_run_id: UUID,
        artifact_version_id: UUID,
        name: str,
        output_type: StepRunOutputArtifactType,
        session: Session,
    ) -> None:
        """Sets an artifact as an output of a step run.

        Args:
            step_run_id: The ID of the step run.
            artifact_version_id: The ID of the artifact version.
            name: The name of the output in the step run.
            output_type: In which way the artifact was saved by the step.
            session: The database session to use.

        Raises:
            KeyError: if the step run or artifact doesn't exist.
        """
        # Check if the step exists.
        step_run = session.exec(
            select(StepRunSchema).where(StepRunSchema.id == step_run_id)
        ).first()
        if step_run is None:
            raise KeyError(
                f"Unable to set output artifact: No step run with ID "
                f"'{step_run_id}' found."
            )

        # Check if the artifact exists.
        artifact = session.exec(
            select(ArtifactVersionSchema).where(
                ArtifactVersionSchema.id == artifact_version_id
            )
        ).first()
        if artifact is None:
            raise KeyError(
                f"Unable to set output artifact: No artifact with ID "
                f"'{artifact_version_id}' found."
            )

        # Check if the output is already set.
        assignment = session.exec(
            select(StepRunOutputArtifactSchema)
            .where(StepRunOutputArtifactSchema.step_id == step_run_id)
            .where(
                StepRunOutputArtifactSchema.artifact_id == artifact_version_id
            )
        ).first()
        if assignment is not None:
            return

        # Save the output assignment in the database.
        assignment = StepRunOutputArtifactSchema(
            step_id=step_run_id,
            artifact_id=artifact_version_id,
            name=name,
            type=output_type,
        )
        session.add(assignment)

    # ----------------------------- Users -----------------------------

    @classmethod
    @lru_cache(maxsize=1)
    def _get_resource_references(
        cls,
    ) -> List[Tuple[Type[SQLModel], str]]:
        """Get a list of all other table columns that reference the user table.

        Given that this list doesn't change at runtime, we cache it.

        Returns:
            A list of all other table columns that reference the user table
            as a list of tuples of the form
            (<sqlmodel-schema-class>, <attribute-name>).
        """
        from zenml.zen_stores import schemas as zenml_schemas

        # Get a list of attributes that represent relationships to other
        # resources
        resource_attrs = [
            attr
            for attr in UserSchema.__sqlmodel_relationships__.keys()
            if not attr.startswith("_")
            and attr
            not in
            # These are not resources owned by the user or  are resources that
            # are deleted automatically when the user is deleted. Secrets in
            # particular are left out because they are automatically deleted
            # even when stored in an external secret store.
            ["api_keys", "auth_devices", "secrets"]
        ]

        # This next part is crucial in preserving scalability: we don't fetch
        # the values of the relationship attributes, because this would
        # potentially load a huge amount of data into memory through
        # lazy-loading. Instead, we use a DB query to count resources
        # associated with the user for each individual resource attribute.

        # To create this query, we need a list of all tables and their foreign
        # keys that point to the user table.
        foreign_keys: List[Tuple[Type[SQLModel], str]] = []
        for resource_attr in resource_attrs:
            # Extract the target schema from the annotation
            annotation = UserSchema.__annotations__[resource_attr]

            # The annotation must be of the form
            # `typing.List[ForwardRef('<schema-class>')]`
            # We need to recover the schema class from the ForwardRef
            assert annotation._name == "List"
            assert annotation.__args__
            schema_ref = annotation.__args__[0]
            assert isinstance(schema_ref, ForwardRef)
            # We pass the zenml_schemas module as the globals dict to
            # _evaluate, because this is where the schema classes are
            # defined
            if sys.version_info < (3, 9):
                # For Python versions <3.9, leave out the third parameter to
                # _evaluate
                target_schema = schema_ref._evaluate(vars(zenml_schemas), {})
            else:
                target_schema = schema_ref._evaluate(
                    vars(zenml_schemas), {}, frozenset()
                )
            assert target_schema is not None
            assert issubclass(target_schema, SQLModel)

            # Next, we need to identify the foreign key attribute in the
            # target table
            table = UserSchema.metadata.tables[target_schema.__tablename__]
            foreign_key_attr = None
            for fk in table.foreign_keys:
                if fk.column.table.name != UserSchema.__tablename__:
                    continue
                if fk.column.name != "id":
                    continue
                assert fk.parent is not None
                foreign_key_attr = fk.parent.name
                break

            assert foreign_key_attr is not None

            foreign_keys.append((target_schema, foreign_key_attr))

        return foreign_keys

    def _account_owns_resources(
        self, account: UserSchema, session: Session
    ) -> bool:
        """Check if the account owns any resources.

        Args:
            account: The account to check.
            session: The database session to use for the query.

        Returns:
            Whether the account owns any resources.
        """
        # Get a list of all other table columns that reference the user table
        resource_attrs = self._get_resource_references()
        for schema, resource_attr in resource_attrs:
            # Check if the user owns any resources of this type
            count = session.scalar(
                select([func.count("*")])
                .select_from(schema)
                .where(getattr(schema, resource_attr) == account.id)
            )
            if count > 0:
                logger.debug(
                    f"User {account.name} owns {count} resources of type "
                    f"{schema.__tablename__}"
                )
                return True

        return False

    def create_user(self, user: UserRequest) -> UserResponse:
        """Creates a new user.

        Args:
            user: User to be created.

        Returns:
            The newly created user.

        Raises:
            EntityExistsError: If a user or service account with the given name
                already exists.
        """
        with Session(self.engine) as session:
            # Check if a user account with the given name already exists
            try:
                self._get_account_schema(
                    user.name,
                    session=session,
                    # Filter out service accounts
                    service_account=False,
                )
                raise EntityExistsError(
                    f"Unable to create user with name '{user.name}': "
                    f"Found an existing user account with this name."
                )
            except KeyError:
                pass

            # Create the user
            new_user = UserSchema.from_user_request(user)
            session.add(new_user)
            session.commit()
            return new_user.to_model(hydrate=True)

    def get_user(
        self,
        user_name_or_id: Optional[Union[str, UUID]] = None,
        include_private: bool = False,
        hydrate: bool = True,
    ) -> UserResponse:
        """Gets a specific user, when no id is specified the active user is returned.

        # noqa: DAR401
        # noqa: DAR402

        Raises a KeyError in case a user with that name or id does not exist.

        For backwards-compatibility reasons, this method can also be called
        to fetch service accounts by their ID.

        Args:
            user_name_or_id: The name or ID of the user to get.
            include_private: Whether to include private user information
            hydrate: Flag deciding whether to hydrate the output model(s)
                by including metadata fields in the response.

        Returns:
            The requested user, if it was found.

        Raises:
            KeyError: If the user does not exist.
        """
        if not user_name_or_id:
            user_name_or_id = self._default_user_name

        with Session(self.engine) as session:
            # If a UUID is passed, we also allow fetching service accounts
            # with that ID.
            service_account: Optional[bool] = False
            if uuid_utils.is_valid_uuid(user_name_or_id):
                service_account = None
            user = self._get_account_schema(
                user_name_or_id,
                session=session,
                service_account=service_account,
            )

            return user.to_model(
                include_private=include_private, hydrate=hydrate
            )

    def get_auth_user(
        self, user_name_or_id: Union[str, UUID]
    ) -> UserAuthModel:
        """Gets the auth model to a specific user.

        Args:
            user_name_or_id: The name or ID of the user to get.

        Returns:
            The requested user, if it was found.
        """
        with Session(self.engine) as session:
            user = self._get_account_schema(
                user_name_or_id, session=session, service_account=False
            )
            return UserAuthModel(
                id=user.id,
                name=user.name,
                full_name=user.full_name,
                email_opted_in=user.email_opted_in,
                active=user.active,
                created=user.created,
                updated=user.updated,
                password=user.password,
                activation_token=user.activation_token,
                is_service_account=False,
            )

    def list_users(
        self,
        user_filter_model: UserFilter,
        hydrate: bool = False,
    ) -> Page[UserResponse]:
        """List all users.

        Args:
            user_filter_model: All filter parameters including pagination
                params.
            hydrate: Flag deciding whether to hydrate the output model(s)
                by including metadata fields in the response.

        Returns:
            A list of all users.
        """
        with Session(self.engine) as session:
            query = select(UserSchema)
            paged_user: Page[UserResponse] = self.filter_and_paginate(
                session=session,
                query=query,
                table=UserSchema,
                filter_model=user_filter_model,
                hydrate=hydrate,
            )
            return paged_user

    def update_user(
        self, user_id: UUID, user_update: UserUpdate
    ) -> UserResponse:
        """Updates an existing user.

        Args:
            user_id: The id of the user to update.
            user_update: The update to be applied to the user.

        Returns:
            The updated user.

        Raises:
            IllegalOperationError: If the request tries to update the username
                for the default user account.
            EntityExistsError: If the request tries to update the username to
                a name that is already taken by another user or service account.
        """
        with Session(self.engine) as session:
            existing_user = self._get_account_schema(
                user_id, session=session, service_account=False
            )

            if (
                user_update.name is not None
                and user_update.name != existing_user.name
            ):
                if existing_user.name == self._default_user_name:
                    raise IllegalOperationError(
                        "The username of the default user account cannot be "
                        "changed."
                    )

                try:
                    self._get_account_schema(
                        user_update.name,
                        session=session,
                        service_account=False,
                    )
                    raise EntityExistsError(
                        f"Unable to update user account with name "
                        f"'{user_update.name}': Found an existing user "
                        "account with this name."
                    )
                except KeyError:
                    pass

            existing_user.update_user(user_update=user_update)
            session.add(existing_user)
            session.commit()

            # Refresh the Model that was just created
            session.refresh(existing_user)
            return existing_user.to_model(hydrate=True)

    def delete_user(self, user_name_or_id: Union[str, UUID]) -> None:
        """Deletes a user.

        Args:
            user_name_or_id: The name or the ID of the user to delete.

        Raises:
            IllegalOperationError: If the user is the default user account or
                if the user already owns resources.
        """
        with Session(self.engine) as session:
            user = self._get_account_schema(
                user_name_or_id, session=session, service_account=False
            )
            if user.name == self._default_user_name:
                raise IllegalOperationError(
                    "The default user account cannot be deleted."
                )
            if self._account_owns_resources(user, session=session):
                raise IllegalOperationError(
                    "The user account has already been used to create "
                    "other resources that it now owns and therefore cannot be "
                    "deleted. Please delete all resources owned by the user "
                    "account or consider deactivating it instead."
                )

            self._trigger_event(StoreEvent.USER_DELETED, user_id=user.id)

            session.delete(user)
            session.commit()

    @property
    def _default_user_name(self) -> str:
        """Get the default user name.

        Returns:
            The default user name.
        """
        return os.getenv(ENV_ZENML_DEFAULT_USER_NAME, DEFAULT_USERNAME)

    def _get_or_create_default_user(self) -> UserResponse:
        """Get or create the default user if it doesn't exist.

        Returns:
            The default user.
        """
        default_user_name = self._default_user_name
        try:
            return self.get_user(default_user_name)
        except KeyError:
            password = os.getenv(
                ENV_ZENML_DEFAULT_USER_PASSWORD, DEFAULT_PASSWORD
            )

            logger.info(f"Creating default user '{default_user_name}' ...")
            return self.create_user(
                UserRequest(
                    name=default_user_name,
                    active=True,
                    password=password,
                )
            )

    # ----------------------------- Workspaces -----------------------------

    @track_decorator(AnalyticsEvent.CREATED_WORKSPACE)
    def create_workspace(
        self, workspace: WorkspaceRequest
    ) -> WorkspaceResponse:
        """Creates a new workspace.

        Args:
            workspace: The workspace to create.

        Returns:
            The newly created workspace.

        Raises:
            EntityExistsError: If a workspace with the given name already exists.
        """
        with Session(self.engine) as session:
            # Check if workspace with the given name already exists
            existing_workspace = session.exec(
                select(WorkspaceSchema).where(
                    WorkspaceSchema.name == workspace.name
                )
            ).first()
            if existing_workspace is not None:
                raise EntityExistsError(
                    f"Unable to create workspace {workspace.name}: "
                    "A workspace with this name already exists."
                )

            # Create the workspace
            new_workspace = WorkspaceSchema.from_request(workspace)
            session.add(new_workspace)
            session.commit()

            # Explicitly refresh the new_workspace schema
            session.refresh(new_workspace)

            workspace_model = new_workspace.to_model(hydrate=True)

        self._get_or_create_default_stack(workspace=workspace_model)
        return workspace_model

    def get_workspace(
        self, workspace_name_or_id: Union[str, UUID], hydrate: bool = True
    ) -> WorkspaceResponse:
        """Get an existing workspace by name or ID.

        Args:
            workspace_name_or_id: Name or ID of the workspace to get.
            hydrate: Flag deciding whether to hydrate the output model(s)
                by including metadata fields in the response.

        Returns:
            The requested workspace if one was found.
        """
        with Session(self.engine) as session:
            workspace = self._get_workspace_schema(
                workspace_name_or_id, session=session
            )
        return workspace.to_model(hydrate=hydrate)

    def list_workspaces(
        self,
        workspace_filter_model: WorkspaceFilter,
        hydrate: bool = False,
    ) -> Page[WorkspaceResponse]:
        """List all workspace matching the given filter criteria.

        Args:
            workspace_filter_model: All filter parameters including pagination
                params.
            hydrate: Flag deciding whether to hydrate the output model(s)
                by including metadata fields in the response.

        Returns:
            A list of all workspace matching the filter criteria.
        """
        with Session(self.engine) as session:
            query = select(WorkspaceSchema)
            return self.filter_and_paginate(
                session=session,
                query=query,
                table=WorkspaceSchema,
                filter_model=workspace_filter_model,
                hydrate=hydrate,
            )

    def update_workspace(
        self, workspace_id: UUID, workspace_update: WorkspaceUpdate
    ) -> WorkspaceResponse:
        """Update an existing workspace.

        Args:
            workspace_id: The ID of the workspace to be updated.
            workspace_update: The update to be applied to the workspace.

        Returns:
            The updated workspace.

        Raises:
            IllegalOperationError: if the workspace is the default workspace.
            KeyError: if the workspace does not exist.
        """
        with Session(self.engine) as session:
            existing_workspace = session.exec(
                select(WorkspaceSchema).where(
                    WorkspaceSchema.id == workspace_id
                )
            ).first()
            if existing_workspace is None:
                raise KeyError(
                    f"Unable to update workspace with id "
                    f"'{workspace_id}': Found no"
                    f"existing workspaces with this id."
                )
            if (
                existing_workspace.name == self._default_workspace_name
                and "name" in workspace_update.__fields_set__
                and workspace_update.name != existing_workspace.name
            ):
                raise IllegalOperationError(
                    "The name of the default workspace cannot be changed."
                )

            # Update the workspace
            existing_workspace.update(workspace_update=workspace_update)
            session.add(existing_workspace)
            session.commit()

            # Refresh the Model that was just created
            session.refresh(existing_workspace)
            return existing_workspace.to_model(hydrate=True)

    def delete_workspace(self, workspace_name_or_id: Union[str, UUID]) -> None:
        """Deletes a workspace.

        Args:
            workspace_name_or_id: Name or ID of the workspace to delete.

        Raises:
            IllegalOperationError: If the workspace is the default workspace.
        """
        with Session(self.engine) as session:
            # Check if workspace with the given name exists
            workspace = self._get_workspace_schema(
                workspace_name_or_id, session=session
            )
            if workspace.name == self._default_workspace_name:
                raise IllegalOperationError(
                    "The default workspace cannot be deleted."
                )

            self._trigger_event(
                StoreEvent.WORKSPACE_DELETED, workspace_id=workspace.id
            )

            session.delete(workspace)
            session.commit()

    def _get_or_create_default_workspace(self) -> WorkspaceResponse:
        """Get or create the default workspace if it doesn't exist.

        Returns:
            The default workspace.
        """
        default_workspace_name = self._default_workspace_name

        try:
            return self.get_workspace(default_workspace_name)
        except KeyError:
            logger.info(
                f"Creating default workspace '{default_workspace_name}' ..."
            )
            return self.create_workspace(
                WorkspaceRequest(name=default_workspace_name)
            )

    # =======================
    # Internal helper methods
    # =======================

    def _count_entity(
        self,
        schema: Type[BaseSchema],
        filter_model: Optional[BaseFilter] = None,
    ) -> int:
        """Return count of a given entity.

        Args:
            schema: Schema of the Entity
            filter_model: The filter model to filter the entity table.

        Returns:
            Count of the entity as integer.
        """
        with Session(self.engine) as session:
            query = select([func.count(schema.id)])

            if filter_model:
                query = filter_model.apply_filter(query=query, table=schema)

            entity_count = session.scalar(query)

        return int(entity_count)

    @staticmethod
    def _get_schema_by_name_or_id(
        object_name_or_id: Union[str, UUID],
        schema_class: Type[AnyNamedSchema],
        schema_name: str,
        session: Session,
    ) -> AnyNamedSchema:
        """Query a schema by its 'name' or 'id' field.

        Args:
            object_name_or_id: The name or ID of the object to query.
            schema_class: The schema class to query. E.g., `WorkspaceSchema`.
            schema_name: The name of the schema used for error messages.
                E.g., "workspace".
            session: The database session to use.

        Returns:
            The schema object.

        Raises:
            KeyError: if the object couldn't be found.
            ValueError: if the schema_name isn't provided.
        """
        if object_name_or_id is None:
            raise ValueError(
                f"Unable to get {schema_name}: No {schema_name} ID or name "
                "provided."
            )
        if uuid_utils.is_valid_uuid(object_name_or_id):
            filter_params = schema_class.id == object_name_or_id
            error_msg = (
                f"Unable to get {schema_name} with name or ID "
                f"'{object_name_or_id}': No {schema_name} with this ID found."
            )
        else:
            filter_params = schema_class.name == object_name_or_id
            error_msg = (
                f"Unable to get {schema_name} with name or ID "
                f"'{object_name_or_id}': '{object_name_or_id}' is not a valid "
                f" UUID and no {schema_name} with this name exists."
            )

        schema = session.exec(
            select(schema_class).where(filter_params)
        ).first()

        if schema is None:
            raise KeyError(error_msg)
        return schema

    def _get_workspace_schema(
        self,
        workspace_name_or_id: Union[str, UUID],
        session: Session,
    ) -> WorkspaceSchema:
        """Gets a workspace schema by name or ID.

        This is a helper method that is used in various places to find the
        workspace associated to some other object.

        Args:
            workspace_name_or_id: The name or ID of the workspace to get.
            session: The database session to use.

        Returns:
            The workspace schema.
        """
        return self._get_schema_by_name_or_id(
            object_name_or_id=workspace_name_or_id,
            schema_class=WorkspaceSchema,
            schema_name="workspace",
            session=session,
        )

    def _get_account_schema(
        self,
        account_name_or_id: Union[str, UUID],
        session: Session,
        service_account: Optional[bool] = None,
    ) -> UserSchema:
        """Gets a user account or a service account schema by name or ID.

        This helper method is used to fetch both user accounts and service
        accounts by name or ID. It is required because in the DB, user accounts
        and service accounts are stored using the same UserSchema to make
        it easier to implement resource ownership.

        Args:
            account_name_or_id: The name or ID of the account to get.
            session: The database session to use.
            service_account: Whether to get a service account or a user
                account. If None, both are considered with a priority for
                user accounts if both exist (e.g. with the same name).

        Returns:
            The account schema.

        Raises:
            KeyError: If no account with the given name or ID exists.
        """
        account_type = ""
        query = select(UserSchema)
        if uuid_utils.is_valid_uuid(account_name_or_id):
            query = query.where(UserSchema.id == account_name_or_id)
        else:
            query = query.where(UserSchema.name == account_name_or_id)
        if service_account is not None:
            if service_account is True:
                account_type = "service "
            elif service_account is False:
                account_type = "user "
            query = query.where(
                UserSchema.is_service_account == service_account  # noqa: E712
            )
        error_msg = (
            f"No {account_type}account with the '{account_name_or_id}' name "
            "or ID was found"
        )

        results = session.exec(query).all()

        if len(results) == 0:
            raise KeyError(error_msg)

        if len(results) == 1:
            return results[0]

        # We could have two results if a service account and a user account
        # have the same name. In that case, we return the user account.
        for result in results:
            if not result.is_service_account:
                return result

        raise KeyError(error_msg)

    def _get_run_schema(
        self,
        run_name_or_id: Union[str, UUID],
        session: Session,
    ) -> PipelineRunSchema:
        """Gets a run schema by name or ID.

        This is a helper method that is used in various places to find a run
        by its name or ID.

        Args:
            run_name_or_id: The name or ID of the run to get.
            session: The database session to use.

        Returns:
            The run schema.
        """
        return self._get_schema_by_name_or_id(
            object_name_or_id=run_name_or_id,
            schema_class=PipelineRunSchema,
            schema_name="run",
            session=session,
        )

    def _get_model_schema(
        self,
        model_name_or_id: Union[str, UUID],
        session: Session,
    ) -> ModelSchema:
        """Gets a model schema by name or ID.

        This is a helper method that is used in various places to find a model
        by its name or ID.

        Args:
            model_name_or_id: The name or ID of the model to get.
            session: The database session to use.

        Returns:
            The model schema.
        """
        return self._get_schema_by_name_or_id(
            object_name_or_id=model_name_or_id,
            schema_class=ModelSchema,
            schema_name="model",
            session=session,
        )

    def _get_tag_schema(
        self,
        tag_name_or_id: Union[str, UUID],
        session: Session,
    ) -> TagSchema:
        """Gets a tag schema by name or ID.

        This is a helper method that is used in various places to find a tag
        by its name or ID.

        Args:
            tag_name_or_id: The name or ID of the tag to get.
            session: The database session to use.

        Returns:
            The tag schema.
        """
        return self._get_schema_by_name_or_id(
            object_name_or_id=tag_name_or_id,
            schema_class=TagSchema,
            schema_name=TagSchema.__tablename__,
            session=session,
        )

    def _get_tag_model_schema(
        self,
        tag_id: UUID,
        resource_id: UUID,
        resource_type: TaggableResourceTypes,
        session: Session,
    ) -> TagResourceSchema:
        """Gets a tag model schema by tag and resource.

        Args:
            tag_id: The ID of the tag to get.
            resource_id: The ID of the resource to get.
            resource_type: The type of the resource to get.
            session: The database session to use.

        Returns:
            The tag resource schema.

        Raises:
            KeyError: if entity not found.
        """
        with Session(self.engine) as session:
            schema = session.exec(
                select(TagResourceSchema).where(
                    TagResourceSchema.tag_id == tag_id,
                    TagResourceSchema.resource_id == resource_id,
                    TagResourceSchema.resource_type == resource_type.value,
                )
            ).first()
            if schema is None:
                raise KeyError(
                    f"Unable to get {TagResourceSchema.__tablename__} with IDs "
                    f"`tag_id`='{tag_id}' and `resource_id`='{resource_id}' and "
                    f"`resource_type`='{resource_type.value}': No "
                    f"{TagResourceSchema.__tablename__} with these IDs found."
                )
            return schema

    @staticmethod
    def _create_or_reuse_code_reference(
        session: Session,
        workspace_id: UUID,
        code_reference: Optional["CodeReferenceRequest"],
    ) -> Optional[UUID]:
        """Creates or reuses a code reference.

        Args:
            session: The database session to use.
            workspace_id: ID of the workspace in which the code reference
                should be.
            code_reference: Request of the reference to create.

        Returns:
            The code reference ID.
        """
        if not code_reference:
            return None

        existing_reference = session.exec(
            select(CodeReferenceSchema)
            .where(CodeReferenceSchema.workspace_id == workspace_id)
            .where(
                CodeReferenceSchema.code_repository_id
                == code_reference.code_repository
            )
            .where(CodeReferenceSchema.commit == code_reference.commit)
            .where(
                CodeReferenceSchema.subdirectory == code_reference.subdirectory
            )
        ).first()
        if existing_reference is not None:
            return existing_reference.id

        new_reference = CodeReferenceSchema.from_request(
            code_reference, workspace_id=workspace_id
        )

        session.add(new_reference)
        return new_reference.id

    # ----------------------------- Models -----------------------------

<<<<<<< HEAD
    @track_decorator(AnalyticsEvent.CREATED_MODEL)
    def create_model(self, model: ModelRequestModel) -> ModelResponseModel:
=======
    def create_model(self, model: ModelRequest) -> ModelResponse:
>>>>>>> 6e6f158a
        """Creates a new model.

        Args:
            model: the Model to be created.

        Returns:
            The newly created model.

        Raises:
            EntityExistsError: If a workspace with the given name already exists.
        """
        with Session(self.engine) as session:
            existing_model = session.exec(
                select(ModelSchema).where(ModelSchema.name == model.name)
            ).first()
            if existing_model is not None:
                raise EntityExistsError(
                    f"Unable to create model {model.name}: "
                    "A model with this name already exists."
                )

            model_schema = ModelSchema.from_request(model)
            session.add(model_schema)

            if model.tags:
                self._attach_tags_to_resource(
                    tag_names=model.tags,
                    resource_id=model_schema.id,
                    resource_type=TaggableResourceTypes.MODEL,
                )
            session.commit()
            return model_schema.to_model(hydrate=True)

    def get_model(
        self,
        model_name_or_id: Union[str, UUID],
        hydrate: bool = True,
    ) -> ModelResponse:
        """Get an existing model.

        Args:
            model_name_or_id: name or id of the model to be retrieved.
            hydrate: Flag deciding whether to hydrate the output model(s)
                by including metadata fields in the response.

        Raises:
            KeyError: specified ID or name not found.

        Returns:
            The model of interest.
        """
        with Session(self.engine) as session:
            model = self._get_model_schema(
                model_name_or_id=model_name_or_id, session=session
            )
            if model is None:
                raise KeyError(
                    f"Unable to get model with ID `{model_name_or_id}`: "
                    f"No model with this ID found."
                )
            return model.to_model(hydrate=hydrate)

    def list_models(
        self, model_filter_model: ModelFilter, hydrate: bool = False
    ) -> Page[ModelResponse]:
        """Get all models by filter.

        Args:
            model_filter_model: All filter parameters including pagination
                params.
            hydrate: Flag deciding whether to hydrate the output model(s)
                by including metadata fields in the response.

        Returns:
            A page of all models.
        """
        with Session(self.engine) as session:
            query = select(ModelSchema)
            return self.filter_and_paginate(
                session=session,
                query=query,
                table=ModelSchema,
                filter_model=model_filter_model,
                hydrate=hydrate,
            )

    def delete_model(self, model_name_or_id: Union[str, UUID]) -> None:
        """Deletes a model.

        Args:
            model_name_or_id: name or id of the model to be deleted.

        Raises:
            KeyError: specified ID or name not found.
        """
        with Session(self.engine) as session:
            model = self._get_model_schema(
                model_name_or_id=model_name_or_id, session=session
            )
            if model is None:
                raise KeyError(
                    f"Unable to delete model with ID `{model_name_or_id}`: "
                    f"No model with this ID found."
                )
            session.delete(model)
            session.commit()

    def update_model(
        self,
        model_id: UUID,
        model_update: ModelUpdate,
    ) -> ModelResponse:
        """Updates an existing model.

        Args:
            model_id: UUID of the model to be updated.
            model_update: the Model to be updated.

        Raises:
            KeyError: specified ID not found.

        Returns:
            The updated model.
        """
        with Session(self.engine) as session:
            existing_model = session.exec(
                select(ModelSchema).where(ModelSchema.id == model_id)
            ).first()

            if not existing_model:
                raise KeyError(f"Model with ID {model_id} not found.")

            if model_update.add_tags:
                self._attach_tags_to_resource(
                    tag_names=model_update.add_tags,
                    resource_id=existing_model.id,
                    resource_type=TaggableResourceTypes.MODEL,
                )
            model_update.add_tags = None
            if model_update.remove_tags:
                self._detach_tags_from_resource(
                    tag_names=model_update.remove_tags,
                    resource_id=existing_model.id,
                    resource_type=TaggableResourceTypes.MODEL,
                )
            model_update.remove_tags = None

            existing_model.update(model_update=model_update)

            session.add(existing_model)
            session.commit()

            # Refresh the Model that was just created
            session.refresh(existing_model)
            return existing_model.to_model(hydrate=True)

    # ----------------------------- Model Versions -----------------------------

    def create_model_version(
        self, model_version: ModelVersionRequest
    ) -> ModelVersionResponse:
        """Creates a new model version.

        Args:
            model_version: the Model Version to be created.

        Returns:
            The newly created model version.

        Raises:
            ValueError: If `number` is not None during model version creation.
            EntityExistsError: If a workspace with the given name already exists.
        """
        if model_version.number is not None:
            raise ValueError(
                "`number` field  must be None during model version creation."
            )
        with Session(self.engine) as session:
            model = self.get_model(model_version.model)
            existing_model_version = session.exec(
                select(ModelVersionSchema)
                .where(ModelVersionSchema.model_id == model.id)
                .where(ModelVersionSchema.name == model_version.name)
            ).first()
            if existing_model_version is not None:
                raise EntityExistsError(
                    f"Unable to create model version {model_version.name}: "
                    f"A model version with this name already exists in {model.name} model."
                )

            all_versions = session.exec(
                select(ModelVersionSchema)
                .where(ModelVersionSchema.model_id == model.id)
                .order_by(ModelVersionSchema.number.desc())  # type: ignore[attr-defined]
            ).first()

            model_version.number = (
                all_versions.number + 1 if all_versions else 1
            )

            if model_version.name is None:
                model_version.name = str(model_version.number)

            model_version_schema = ModelVersionSchema.from_request(
                model_version
            )
            session.add(model_version_schema)

            session.commit()
            return model_version_schema.to_model(hydrate=True)

    def get_model_version(
        self, model_version_id: UUID, hydrate: bool = True
    ) -> ModelVersionResponse:
        """Get an existing model version.

        Args:
            model_version_id: name, id, stage or number of the model version to
                be retrieved. If skipped - latest is retrieved.
            hydrate: Flag deciding whether to hydrate the output model(s)
                by including metadata fields in the response.

        Returns:
            The model version of interest.

        Raises:
            KeyError: specified ID or name not found.
        """
        with Session(self.engine) as session:
            model_version = self._get_schema_by_name_or_id(
                object_name_or_id=model_version_id,
                schema_class=ModelVersionSchema,
                schema_name="model_version",
                session=session,
            )
            if model_version is None:
                raise KeyError(
                    f"Unable to get model version with ID "
                    f"`{model_version_id}`: No model version with this "
                    f"ID found."
                )
            return model_version.to_model(hydrate=hydrate)

    def list_model_versions(
        self,
        model_version_filter_model: ModelVersionFilter,
        model_name_or_id: Optional[Union[str, UUID]] = None,
        hydrate: bool = False,
    ) -> Page[ModelVersionResponse]:
        """Get all model versions by filter.

        Args:
            model_name_or_id: name or id of the model containing the model
                versions.
            model_version_filter_model: All filter parameters including
                pagination params.
            hydrate: Flag deciding whether to hydrate the output model(s)
                by including metadata fields in the response.

        Returns:
            A page of all model versions.
        """
        with Session(self.engine) as session:
            if model_name_or_id:
                model = self.get_model(model_name_or_id)
                model_version_filter_model.set_scope_model(model.id)

            query = select(ModelVersionSchema)
            return self.filter_and_paginate(
                session=session,
                query=query,
                table=ModelVersionSchema,
                filter_model=model_version_filter_model,
                hydrate=hydrate,
            )

    def delete_model_version(
        self,
        model_version_id: UUID,
    ) -> None:
        """Deletes a model version.

        Args:
            model_version_id: name or id of the model version to be deleted.

        Raises:
            KeyError: specified ID or name not found.
        """
        with Session(self.engine) as session:
            query = select(ModelVersionSchema).where(
                ModelVersionSchema.id == model_version_id
            )
            model_version = session.exec(query).first()
            if model_version is None:
                raise KeyError(
                    "Unable to delete model version with id "
                    f"`{model_version_id}`: "
                    "No model version with this id found."
                )
            session.delete(model_version)
            session.commit()

    def update_model_version(
        self,
        model_version_id: UUID,
        model_version_update_model: ModelVersionUpdate,
    ) -> ModelVersionResponse:
        """Get all model versions by filter.

        Args:
            model_version_id: The ID of model version to be updated.
            model_version_update_model: The model version to be updated.

        Returns:
            An updated model version.

        Raises:
            KeyError: If the model version not found
            RuntimeError: If there is a model version with target stage,
                but `force` flag is off
        """
        with Session(self.engine) as session:
            existing_model_version = session.exec(
                select(ModelVersionSchema)
                .where(
                    ModelVersionSchema.model_id
                    == model_version_update_model.model
                )
                .where(ModelVersionSchema.id == model_version_id)
            ).first()

            if not existing_model_version:
                raise KeyError(f"Model version {model_version_id} not found.")

            stage = None
            if (stage_ := model_version_update_model.stage) is not None:
                stage = getattr(stage_, "value", stage_)

                existing_model_version_in_target_stage = session.exec(
                    select(ModelVersionSchema)
                    .where(
                        ModelVersionSchema.model_id
                        == model_version_update_model.model
                    )
                    .where(ModelVersionSchema.stage == stage)
                ).first()

                if (
                    existing_model_version_in_target_stage is not None
                    and existing_model_version_in_target_stage.id
                    != existing_model_version.id
                ):
                    if not model_version_update_model.force:
                        raise RuntimeError(
                            f"Model version {existing_model_version_in_target_stage.name} is "
                            f"in {stage}, but `force` flag is False."
                        )
                    else:
                        existing_model_version_in_target_stage.update(
                            target_stage=ModelStages.ARCHIVED.value
                        )
                        session.add(existing_model_version_in_target_stage)

                        logger.info(
                            f"Model version {existing_model_version_in_target_stage.name} has been set to {ModelStages.ARCHIVED.value}."
                        )

            existing_model_version.update(
                target_stage=stage,
                target_name=model_version_update_model.name,
            )
            session.add(existing_model_version)
            session.commit()
            session.refresh(existing_model_version)

            return existing_model_version.to_model(hydrate=True)

    # ------------------------ Model Versions Artifacts ------------------------

    def create_model_version_artifact_link(
        self, model_version_artifact_link: ModelVersionArtifactRequest
    ) -> ModelVersionArtifactResponse:
        """Creates a new model version link.

        Args:
            model_version_artifact_link: the Model Version to Artifact Link
                to be created.

        Returns:
            The newly created model version to artifact link.
        """
        with Session(self.engine) as session:
            # If the link already exists, return it
            existing_model_version_artifact_link = session.exec(
                select(ModelVersionArtifactSchema)
                .where(
                    ModelVersionArtifactSchema.model_version_id
                    == model_version_artifact_link.model_version
                )
                .where(
                    ModelVersionArtifactSchema.artifact_version_id
                    == model_version_artifact_link.artifact_version,
                )
            ).first()
            if existing_model_version_artifact_link is not None:
                return existing_model_version_artifact_link.to_model()

            model_version_artifact_link_schema = (
                ModelVersionArtifactSchema.from_request(
                    model_version_artifact_request=model_version_artifact_link,
                )
            )
            session.add(model_version_artifact_link_schema)
            session.commit()
            return model_version_artifact_link_schema.to_model(hydrate=True)

    def list_model_version_artifact_links(
        self,
        model_version_artifact_link_filter_model: ModelVersionArtifactFilter,
        hydrate: bool = False,
    ) -> Page[ModelVersionArtifactResponse]:
        """Get all model version to artifact links by filter.

        Args:
            model_version_artifact_link_filter_model: All filter parameters
                including pagination params.
            hydrate: Flag deciding whether to hydrate the output model(s)
                by including metadata fields in the response.

        Returns:
            A page of all model version to artifact links.
        """
        with Session(self.engine) as session:
            query = select(ModelVersionArtifactSchema)

            # Handle artifact name
            if model_version_artifact_link_filter_model.artifact_name:
                query = query.where(
                    ModelVersionArtifactSchema.artifact_version_id
                    == ArtifactSchema.id
                ).where(
                    ArtifactSchema.name
                    == model_version_artifact_link_filter_model.artifact_name
                )

            # Handle model artifact types
            if model_version_artifact_link_filter_model.only_data_artifacts:
                query = query.where(
                    ModelVersionArtifactSchema.is_model_artifact == False  # noqa: E712
                ).where(
                    ModelVersionArtifactSchema.is_endpoint_artifact == False  # noqa: E712
                )
            elif model_version_artifact_link_filter_model.only_endpoint_artifacts:
                query = query.where(
                    ModelVersionArtifactSchema.is_endpoint_artifact
                )
            elif model_version_artifact_link_filter_model.only_model_artifacts:
                query = query.where(
                    ModelVersionArtifactSchema.is_model_artifact
                )

            return self.filter_and_paginate(
                session=session,
                query=query,
                table=ModelVersionArtifactSchema,
                filter_model=model_version_artifact_link_filter_model,
                hydrate=hydrate,
            )

    def delete_model_version_artifact_link(
        self,
        model_version_id: UUID,
        model_version_artifact_link_name_or_id: Union[str, UUID],
    ) -> None:
        """Deletes a model version to artifact link.

        Args:
            model_version_id: ID of the model version containing the link.
            model_version_artifact_link_name_or_id: name or ID of the model
                version to artifact link to be deleted.

        Raises:
            KeyError: specified ID or name not found.
        """
        with Session(self.engine) as session:
            model_version = self.get_model_version(model_version_id)
            query = select(ModelVersionArtifactSchema).where(
                ModelVersionArtifactSchema.model_version_id == model_version.id
            )
            try:
                UUID(str(model_version_artifact_link_name_or_id))
                query = query.where(
                    ModelVersionArtifactSchema.id
                    == model_version_artifact_link_name_or_id
                )
            except ValueError:
                query = (
                    query.where(
                        ModelVersionArtifactSchema.artifact_version_id
                        == ArtifactVersionSchema.id
                    )
                    .where(
                        ArtifactVersionSchema.artifact_id == ArtifactSchema.id
                    )
                    .where(
                        ArtifactSchema.name
                        == model_version_artifact_link_name_or_id
                    )
                )

            model_version_artifact_link = session.exec(query).first()
            if model_version_artifact_link is None:
                raise KeyError(
                    f"Unable to delete model version link with name or ID "
                    f"`{model_version_artifact_link_name_or_id}`: "
                    f"No model version link with this name found."
                )

            session.delete(model_version_artifact_link)
            session.commit()

    # ---------------------- Model Versions Pipeline Runs ----------------------

    def create_model_version_pipeline_run_link(
        self,
        model_version_pipeline_run_link: ModelVersionPipelineRunRequest,
    ) -> ModelVersionPipelineRunResponse:
        """Creates a new model version to pipeline run link.

        Args:
            model_version_pipeline_run_link: the Model Version to Pipeline Run
                Link to be created.

        Returns:
            - If Model Version to Pipeline Run Link already exists - returns
                the existing link.
            - Otherwise, returns the newly created model version to pipeline
                run link.
        """
        with Session(self.engine) as session:
            # If the link already exists, return it
            existing_model_version_pipeline_run_link = session.exec(
                select(ModelVersionPipelineRunSchema)
                .where(
                    ModelVersionPipelineRunSchema.model_version_id
                    == model_version_pipeline_run_link.model_version
                )
                .where(
                    ModelVersionPipelineRunSchema.pipeline_run_id
                    == model_version_pipeline_run_link.pipeline_run,
                )
            ).first()
            if existing_model_version_pipeline_run_link is not None:
                return existing_model_version_pipeline_run_link.to_model()

            # Otherwise, create a new link
            model_version_pipeline_run_link_schema = (
                ModelVersionPipelineRunSchema.from_request(
                    model_version_pipeline_run_link
                )
            )
            session.add(model_version_pipeline_run_link_schema)
            session.commit()
            return model_version_pipeline_run_link_schema.to_model(
                hydrate=True
            )

    def list_model_version_pipeline_run_links(
        self,
        model_version_pipeline_run_link_filter_model: ModelVersionPipelineRunFilter,
        hydrate: bool = False,
    ) -> Page[ModelVersionPipelineRunResponse]:
        """Get all model version to pipeline run links by filter.

        Args:
            model_version_pipeline_run_link_filter_model: All filter parameters
                including pagination params.
            hydrate: Flag deciding whether to hydrate the output model(s)
                by including metadata fields in the response.

        Returns:
            A page of all model version to pipeline run links.
        """
        query = select(ModelVersionPipelineRunSchema)
        # Handle pipeline run name
        if model_version_pipeline_run_link_filter_model.pipeline_run_name:
            query = query.where(
                ModelVersionPipelineRunSchema.pipeline_run_id
                == PipelineRunSchema.id
            ).where(
                PipelineRunSchema.name
                == model_version_pipeline_run_link_filter_model.pipeline_run_name
            )
        with Session(self.engine) as session:
            return self.filter_and_paginate(
                session=session,
                query=query,
                table=ModelVersionPipelineRunSchema,
                filter_model=model_version_pipeline_run_link_filter_model,
                hydrate=hydrate,
            )

    def delete_model_version_pipeline_run_link(
        self,
        model_version_id: UUID,
        model_version_pipeline_run_link_name_or_id: Union[str, UUID],
    ) -> None:
        """Deletes a model version to pipeline run link.

        Args:
            model_version_id: name or ID of the model version containing the
                link.
            model_version_pipeline_run_link_name_or_id: name or ID of the model
                version to pipeline run link to be deleted.

        Raises:
            KeyError: specified ID not found.
        """
        with Session(self.engine) as session:
            model_version = self.get_model_version(
                model_version_id=model_version_id
            )
            query = select(ModelVersionPipelineRunSchema).where(
                ModelVersionPipelineRunSchema.model_version_id
                == model_version.id
            )
            try:
                UUID(str(model_version_pipeline_run_link_name_or_id))
                query = query.where(
                    ModelVersionPipelineRunSchema.id
                    == model_version_pipeline_run_link_name_or_id
                )
            except ValueError:
                query = query.where(
                    ModelVersionPipelineRunSchema.pipeline_run_id
                    == PipelineRunSchema.id
                ).where(
                    PipelineRunSchema.name
                    == model_version_pipeline_run_link_name_or_id
                )

            model_version_pipeline_run_link = session.exec(query).first()
            if model_version_pipeline_run_link is None:
                raise KeyError(
                    f"Unable to delete model version link with name "
                    f"`{model_version_pipeline_run_link_name_or_id}`: "
                    f"No model version link with this name found."
                )

            session.delete(model_version_pipeline_run_link)
            session.commit()

    #################
    # Tags
    #################

    def _attach_tags_to_resource(
        self,
        tag_names: List[str],
        resource_id: UUID,
        resource_type: TaggableResourceTypes,
    ) -> None:
        """Creates a tag<>resource link if not present.

        Args:
            tag_names: The list of names of the tags.
            resource_id: The id of the resource.
            resource_type: The type of the resource to create link with.
        """
        for tag_name in tag_names:
            try:
                tag = self.get_tag(tag_name)
            except KeyError:
                tag = self.create_tag(TagRequestModel(name=tag_name))
            try:
                self.create_tag_resource(
                    TagResourceRequestModel(
                        tag_id=tag.id,
                        resource_id=resource_id,
                        resource_type=resource_type,
                    )
                )
            except EntityExistsError:
                pass

    def _detach_tags_from_resource(
        self,
        tag_names: List[str],
        resource_id: UUID,
        resource_type: TaggableResourceTypes,
    ) -> None:
        """Deletes tag<>resource link if present.

        Args:
            tag_names: The list of names of the tags.
            resource_id: The id of the resource.
            resource_type: The type of the resource to create link with.
        """
        for tag_name in tag_names:
            try:
                tag = self.get_tag(tag_name)
                self.delete_tag_resource(
                    tag_id=tag.id,
                    resource_id=resource_id,
                    resource_type=resource_type,
                )
            except KeyError:
                pass

    @track_decorator(AnalyticsEvent.CREATED_TAG)
    def create_tag(self, tag: TagRequestModel) -> TagResponseModel:
        """Creates a new tag.

        Args:
            tag: the tag to be created.

        Returns:
            The newly created tag.

        Raises:
            EntityExistsError: If a tag with the given name already exists.
        """
        with Session(self.engine) as session:
            existing_tag = session.exec(
                select(TagSchema).where(TagSchema.name == tag.name)
            ).first()
            if existing_tag is not None:
                raise EntityExistsError(
                    f"Unable to create tag {tag.name}: "
                    "A tag with this name already exists."
                )

            tag_schema = TagSchema.from_request(tag)
            session.add(tag_schema)

            session.commit()
            return TagSchema.to_model(tag_schema)

    def delete_tag(
        self,
        tag_name_or_id: Union[str, UUID],
    ) -> None:
        """Deletes a tag.

        Args:
            tag_name_or_id: name or id of the tag to delete.

        Raises:
            KeyError: specified ID or name not found.
        """
        with Session(self.engine) as session:
            tag = self._get_tag_schema(
                tag_name_or_id=tag_name_or_id, session=session
            )
            if tag is None:
                raise KeyError(
                    f"Unable to delete tag with ID `{tag_name_or_id}`: "
                    f"No tag with this ID found."
                )
            session.delete(tag)
            session.commit()

    def get_tag(
        self,
        tag_name_or_id: Union[str, UUID],
    ) -> TagResponseModel:
        """Get an existing tag.

        Args:
            tag_name_or_id: name or id of the tag to be retrieved.

        Returns:
            The tag of interest.

        Raises:
            KeyError: specified ID or name not found.
        """
        with Session(self.engine) as session:
            tag = self._get_tag_schema(
                tag_name_or_id=tag_name_or_id, session=session
            )
            if tag is None:
                raise KeyError(
                    f"Unable to get tag with ID `{tag_name_or_id}`: "
                    f"No tag with this ID found."
                )
            return TagSchema.to_model(tag)

    def list_tags(
        self,
        tag_filter_model: TagFilterModel,
    ) -> Page[TagResponseModel]:
        """Get all tags by filter.

        Args:
            tag_filter_model: All filter parameters including pagination params.

        Returns:
            A page of all tags.
        """
        with Session(self.engine) as session:
            query = select(TagSchema)
            return self.filter_and_paginate(
                session=session,
                query=query,
                table=TagSchema,
                filter_model=tag_filter_model,
            )

    def update_tag(
        self,
        tag_name_or_id: Union[str, UUID],
        tag_update_model: TagUpdateModel,
    ) -> TagResponseModel:
        """Update tag.

        Args:
            tag_name_or_id: name or id of the tag to be updated.
            tag_update_model: Tag to use for the update.

        Returns:
            An updated tag.

        Raises:
            KeyError: If the tag is not found
        """
        with Session(self.engine) as session:
            tag = self._get_tag_schema(
                tag_name_or_id=tag_name_or_id, session=session
            )

            if not tag:
                raise KeyError(f"Tag with ID `{tag_name_or_id}` not found.")

            tag.update(update=tag_update_model)
            session.add(tag)
            session.commit()

            # Refresh the tag that was just created
            session.refresh(tag)
            return tag.to_model()

    ####################
    # Tags <> resources
    ####################

    def create_tag_resource(
        self, tag_resource: TagResourceRequestModel
    ) -> TagResourceResponseModel:
        """Creates a new tag resource relationship.

        Args:
            tag_resource: the tag resource relationship to be created.

        Returns:
            The newly created tag resource relationship.

        Raises:
            EntityExistsError: If a tag resource relationship with the given configuration.
        """
        with Session(self.engine) as session:
            existing_tag_resource = session.exec(
                select(TagResourceSchema).where(
                    TagResourceSchema.tag_id == tag_resource.tag_id,
                    TagResourceSchema.resource_id == tag_resource.resource_id,
                    TagResourceSchema.resource_type
                    == tag_resource.resource_type.value,
                )
            ).first()
            if existing_tag_resource is not None:
                raise EntityExistsError(
                    f"Unable to create a tag {tag_resource.resource_type.name.lower()} "
                    f"relationship with IDs `{tag_resource.tag_id}`|`{tag_resource.resource_id}`. "
                    "This relationship already exists."
                )

            tag_resource_schema = TagResourceSchema.from_request(tag_resource)
            session.add(tag_resource_schema)

            session.commit()
            return TagResourceSchema.to_model(tag_resource_schema)

    def delete_tag_resource(
        self,
        tag_id: UUID,
        resource_id: UUID,
        resource_type: TaggableResourceTypes,
    ) -> None:
        """Deletes a tag resource relationship.

        Args:
            tag_id: The ID of the tag to delete.
            resource_id: The ID of the resource to delete.
            resource_type: The type of the resource to delete.

        Raises:
            KeyError: specified ID not found.
        """
        with Session(self.engine) as session:
            tag_model = self._get_tag_model_schema(
                tag_id=tag_id,
                resource_id=resource_id,
                resource_type=resource_type,
                session=session,
            )
            if tag_model is None:
                raise KeyError(
                    f"Unable to delete tag<>resource with IDs: "
                    f"`tag_id`='{tag_id}' and `resource_id`='{resource_id}' and "
                    f"`resource_type`='{resource_type.value}': No "
                    "tag<>resource with these IDs found."
                )
            session.delete(tag_model)
            session.commit()<|MERGE_RESOLUTION|>--- conflicted
+++ resolved
@@ -6127,12 +6127,8 @@
 
     # ----------------------------- Models -----------------------------
 
-<<<<<<< HEAD
     @track_decorator(AnalyticsEvent.CREATED_MODEL)
-    def create_model(self, model: ModelRequestModel) -> ModelResponseModel:
-=======
     def create_model(self, model: ModelRequest) -> ModelResponse:
->>>>>>> 6e6f158a
         """Creates a new model.
 
         Args:
