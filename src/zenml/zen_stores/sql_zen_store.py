--- conflicted
+++ resolved
@@ -67,20 +67,6 @@
 from zenml.io import fileio
 from zenml.logger import get_console_handler, get_logger, get_logging_level
 from zenml.models import (
-<<<<<<< HEAD
-    ArtifactModel,
-    ComponentModel,
-    FlavorModel,
-    PipelineModel,
-    PipelineRunModel,
-    ProjectModel,
-    RoleAssignmentModel,
-    RoleModel,
-    StackModel,
-    StepRunModel,
-    TeamModel,
-    UserModel,
-=======
     ArtifactRequestModel,
     ArtifactResponseModel,
     ComponentRequestModel,
@@ -115,7 +101,6 @@
     UserRequestModel,
     UserResponseModel,
     UserUpdateModel,
->>>>>>> ad7c8a49
 )
 from zenml.models.page_model import Page, Params
 from zenml.models.server_models import ServerDatabaseType, ServerModel
@@ -905,21 +890,12 @@
         component_id: Optional[UUID] = None,
         name: Optional[str] = None,
         is_shared: Optional[bool] = None,
-<<<<<<< HEAD
-        hydrated: bool = False,
-    ) -> Page[StackModel]:
+    ) -> Page[StackResponseModel]:
         """List all stacks matching the given filter criteria.
 
         Args:
             params: Parameters for pagination (page and size)
-            project_name_or_id: Id or name of the Project containing the stack
-=======
-    ) -> List[StackResponseModel]:
-        """List all stacks matching the given filter criteria.
-
-        Args:
             project_name_or_id: ID or name of the Project containing the stack
->>>>>>> ad7c8a49
             user_name_or_id: Optionally filter stacks by their owner
             component_id: Optionally filter for stacks that contain the
                           component
@@ -955,11 +931,7 @@
                 session=session, query=query, params=params
             )
 
-<<<<<<< HEAD
             return paged_stacks
-=======
-            return [stack.to_model() for stack in stacks]
->>>>>>> ad7c8a49
 
     @track(AnalyticsEvent.UPDATED_STACK)
     def update_stack(
@@ -1216,11 +1188,7 @@
         flavor_name: Optional[str] = None,
         name: Optional[str] = None,
         is_shared: Optional[bool] = None,
-<<<<<<< HEAD
-    ) -> Page[ComponentModel]:
-=======
-    ) -> List[ComponentResponseModel]:
->>>>>>> ad7c8a49
+    ) -> Page[ComponentResponseModel]:
         """List all stack components matching the given filter criteria.
 
         Args:
@@ -1264,11 +1232,7 @@
                 session=session, query=query, params=params
             )
 
-<<<<<<< HEAD
         return paged_components
-=======
-            return [comp.to_model() for comp in list_of_stack_components_in_db]
->>>>>>> ad7c8a49
 
     @track(AnalyticsEvent.UPDATED_STACK_COMPONENT)
     def update_stack_component(
@@ -1538,12 +1502,8 @@
         component_type: Optional[StackComponentType] = None,
         name: Optional[str] = None,
         is_shared: Optional[bool] = None,
-<<<<<<< HEAD
         params: Params = Params(page=1, size=LIMIT_DEFAULT),
-    ) -> Page[FlavorModel]:
-=======
-    ) -> List[FlavorResponseModel]:
->>>>>>> ad7c8a49
+    ) -> Page[FlavorResponseModel]:
         """List all stack component flavors matching the given filter criteria.
 
         Args:
@@ -1577,41 +1537,7 @@
 
             flavors = Page.paginate(session, query, params)
 
-<<<<<<< HEAD
         return flavors
-
-    @track(AnalyticsEvent.UPDATED_FLAVOR)
-    def update_flavor(self, flavor: FlavorModel) -> FlavorModel:
-        """Update an existing stack component flavor.
-
-        Args:
-            flavor: The model of the flavor to update.
-
-        Returns:
-            The updated flavor.
-
-        Raises:
-            KeyError: if the flavor doesn't exist.
-        """
-        with Session(self.engine) as session:
-            existing_flavor = session.exec(
-                select(FlavorSchema).where(FlavorSchema.id == flavor.id)
-            ).first()
-
-            if existing_flavor is None:
-                raise KeyError(
-                    f"Unable to update flavor with id '{flavor.id}': Found no"
-                    f"existing component with this id."
-                )
-
-            existing_flavor.from_update_model(flavor=flavor)
-            session.add(existing_flavor)
-            session.commit()
-
-        return existing_flavor.to_model()
-=======
-            return [flavor.to_model() for flavor in list_of_flavors_in_db]
->>>>>>> ad7c8a49
 
     @track(AnalyticsEvent.DELETED_FLAVOR)
     def delete_flavor(self, flavor_id: UUID) -> None:
@@ -1707,16 +1633,6 @@
         with Session(self.engine) as session:
             user = self._get_user_schema(user_name_or_id, session=session)
 
-<<<<<<< HEAD
-    def list_users(
-        self,
-        params: Params = Params(page=1, size=LIMIT_DEFAULT),
-    ) -> Page[UserModel]:
-        """List all users.
-
-        Args:
-            params: Parameters for pagination (page and size)
-=======
             return user.to_model()
 
     def get_auth_user(self, user_name_or_id: Union[str, UUID]) -> UserAuthModel:
@@ -1742,29 +1658,27 @@
                 activation_token=user.activation_token,
             )
 
-    def list_users(self, name: Optional[str] = None) -> List[UserResponseModel]:
+    def list_users(
+        self,
+        name: Optional[str] = None,
+        params: Params = Params(page=1, size=LIMIT_DEFAULT),
+    ) -> List[UserResponseModel]:
         """List all users.
 
         Args:
             name: Optionally filter by name
->>>>>>> ad7c8a49
+            params: Parameters for pagination (page and size)
 
         Returns:
             A list of all users.
         """
         with Session(self.engine) as session:
-<<<<<<< HEAD
-            users = Page.paginate(session, select(UserSchema), params)
-
-        return users
-=======
             query = select(UserSchema)
             if name:
                 query = query.where(UserSchema.name == name)
-            users = session.exec(query.order_by(UserSchema.name)).all()
-
-            return [user.to_model() for user in users]
->>>>>>> ad7c8a49
+            users = Page.paginate(session, query, params)
+
+        return users
 
     @track(AnalyticsEvent.UPDATED_USER)
     def update_user(
@@ -1880,39 +1794,27 @@
             team = self._get_team_schema(team_name_or_id, session=session)
             return team.to_model()
 
-<<<<<<< HEAD
     def list_teams(
         self,
+        name: Optional[str] = None,
         params: Params = Params(page=1, size=LIMIT_DEFAULT),
-    ) -> Page[TeamModel]:
+    ) -> Page[TeamResponseModel]:
         """List all teams.
 
         Args:
+            name: Optionally filter by name
             params: Parameters for pagination (page and size)
-=======
-    def list_teams(self, name: Optional[str] = None) -> List[TeamResponseModel]:
-        """List all teams.
-
-        Args:
-            name: Optionally filter by name
->>>>>>> ad7c8a49
 
         Returns:
             A list of all teams.
         """
         # TODO sorting missing
         with Session(self.engine) as session:
-<<<<<<< HEAD
-            teams = Page.paginate(session, select(TeamSchema), params)
-            return teams
-=======
             query = select(TeamSchema)
             if name:
                 query = query.where(TeamSchema.name == name)
-            teams = session.exec(query.order_by(TeamSchema.name)).all()
-
-            return [team.to_model() for team in teams]
->>>>>>> ad7c8a49
+            teams = Page.paginate(session, query, params)
+            return teams
 
     @track(AnalyticsEvent.UPDATED_TEAM)
     def update_team(
@@ -2044,35 +1946,25 @@
             role = self._get_role_schema(role_name_or_id, session=session)
             return role.to_model()
 
-<<<<<<< HEAD
     def list_roles(
         self,
-        params: Params = Params(page=1, size=LIMIT_DEFAULT),
-    ) -> Page[RoleModel]:
+        name: Optional[str] = None,
+        params: Params = Params(page=1, size=LIMIT_DEFAULT)
+    ) -> Page[RoleResponseModel]:
         """List all roles.
 
         Args:
+            name: Optionally filter by name
             params: Parameters for pagination (page and size)
-=======
-    def list_roles(self, name: Optional[str] = None) -> List[RoleResponseModel]:
-        """List all roles.
-
-        Args:
-            name: Optionally filter by name
->>>>>>> ad7c8a49
 
         Returns:
             A list of all roles.
         """
         with Session(self.engine) as session:
-<<<<<<< HEAD
-            roles = Page.paginate(session, select(RoleSchema), params)
-=======
             query = select(RoleSchema)
             if name:
                 query = query.where(RoleSchema.name == name)
-            roles = session.exec(query.order_by(RoleSchema.name)).all()
->>>>>>> ad7c8a49
+            roles = Page.paginate(session, query, params)
 
             return roles
 
@@ -2201,24 +2093,17 @@
         project_name_or_id: Optional[Union[str, UUID]] = None,
         role_name_or_id: Optional[Union[str, UUID]] = None,
         user_name_or_id: Optional[Union[str, UUID]] = None,
-<<<<<<< HEAD
         params: Params = Params(page=1, size=LIMIT_DEFAULT),
-    ) -> Page[RoleAssignmentModel]:
-=======
-    ) -> List[RoleAssignmentResponseModel]:
->>>>>>> ad7c8a49
+    ) -> Page[RoleAssignmentResponseModel]:
         """List all user role assignments.
 
         Args:
             project_name_or_id: If provided, only return role assignments for
                 this project.
             user_name_or_id: If provided, only list assignments for this user.
-<<<<<<< HEAD
-            params: Parameters for pagination (page and size)
-=======
             role_name_or_id: If provided, only list assignments of the given
                 role
->>>>>>> ad7c8a49
+            params: Parameters for pagination (page and size)
 
         Returns:
             A list of user role assignments.
@@ -2245,25 +2130,18 @@
         self,
         project_name_or_id: Optional[Union[str, UUID]] = None,
         team_name_or_id: Optional[Union[str, UUID]] = None,
-<<<<<<< HEAD
+        role_name_or_id: Optional[Union[str, UUID]] = None,
         params: Params = Params(page=1, size=LIMIT_DEFAULT),
-    ) -> List[RoleAssignmentModel]:
-=======
-        role_name_or_id: Optional[Union[str, UUID]] = None,
-    ) -> List[RoleAssignmentResponseModel]:
->>>>>>> ad7c8a49
+    ) -> Page[RoleAssignmentResponseModel]:
         """List all team role assignments.
 
         Args:
             project_name_or_id: If provided, only return role assignments for
                 this project.
             team_name_or_id: If provided, only list assignments for this team.
-<<<<<<< HEAD
-            params: Parameters for pagination (page and size)
-=======
             role_name_or_id: If provided, only list assignments of the given
                 role
->>>>>>> ad7c8a49
+            params: Parameters for pagination (page and size)
 
         Returns:
             A list of team role assignments.
@@ -2292,12 +2170,8 @@
         role_name_or_id: Optional[Union[str, UUID]] = None,
         team_name_or_id: Optional[Union[str, UUID]] = None,
         user_name_or_id: Optional[Union[str, UUID]] = None,
-<<<<<<< HEAD
         params: Params = Params(page=1, size=LIMIT_DEFAULT),
-    ) -> Page[RoleAssignmentModel]:
-=======
-    ) -> List[RoleAssignmentResponseModel]:
->>>>>>> ad7c8a49
+    ) -> Page[RoleAssignmentResponseModel]:
         """List all role assignments.
 
         Args:
@@ -2316,20 +2190,14 @@
         user_role_assignments = self._list_user_role_assignments(
             project_name_or_id=project_name_or_id,
             user_name_or_id=user_name_or_id,
-<<<<<<< HEAD
+            role_name_or_id=role_name_or_id,
             params=params
-=======
-            role_name_or_id=role_name_or_id,
->>>>>>> ad7c8a49
         )
         team_role_assignments = self._list_team_role_assignments(
             project_name_or_id=project_name_or_id,
             team_name_or_id=team_name_or_id,
-<<<<<<< HEAD
+            role_name_or_id=role_name_or_id,
             params=params
-=======
-            role_name_or_id=role_name_or_id,
->>>>>>> ad7c8a49
         )
         return user_role_assignments + team_role_assignments
 
@@ -2574,38 +2442,26 @@
         return project.to_model()
 
     def list_projects(
-<<<<<<< HEAD
-        self,
+        self, name: Optional[str] = None,
         params: Params = Params(page=1, size=LIMIT_DEFAULT),
-    ) -> Page[ProjectModel]:
+    ) -> Page[ProjectResponseModel]:
         """List all projects.
 
         Args:
+            name: Optionally filter by name
             params: Parameters for pagination (page and size)
-=======
-        self, name: Optional[str] = None
-    ) -> List[ProjectResponseModel]:
-        """List all projects.
-
-        Args:
-            name: Optionally filter by name
->>>>>>> ad7c8a49
 
         Returns:
             A list of all projects.
         """
         with Session(self.engine) as session:
-<<<<<<< HEAD
-            projects = Page.paginate(session, select(ProjectSchema), params)
-            return projects
-=======
             query = select(ProjectSchema)
             if name:
                 query = query.where(ProjectSchema.name == name)
-            projects = session.exec(query.order_by(ProjectSchema.name)).all()
-
-            return [project.to_model() for project in projects]
->>>>>>> ad7c8a49
+
+            projects = Page.paginate(session, query, params)
+
+        return projects
 
     @track(AnalyticsEvent.UPDATED_PROJECT)
     def update_project(
@@ -2753,12 +2609,8 @@
         project_name_or_id: Optional[Union[str, UUID]] = None,
         user_name_or_id: Optional[Union[str, UUID]] = None,
         name: Optional[str] = None,
-<<<<<<< HEAD
         params: Params = Params(page=1, size=LIMIT_DEFAULT),
-    ) -> Page[PipelineModel]:
-=======
-    ) -> List[PipelineResponseModel]:
->>>>>>> ad7c8a49
+    ) -> Page[PipelineResponseModel]:
         """List all pipelines in the project.
 
         Args:
@@ -3000,12 +2852,8 @@
         user_name_or_id: Optional[Union[str, UUID]] = None,
         pipeline_id: Optional[UUID] = None,
         unlisted: bool = False,
-<<<<<<< HEAD
         params: Params = Params(page=1, size=LIMIT_DEFAULT),
-    ) -> Page[PipelineRunModel]:
-=======
-    ) -> List[PipelineRunResponseModel]:
->>>>>>> ad7c8a49
+    ) -> Page[PipelineRunResponseModel]:
         """Gets all pipeline runs.
 
         Args:
@@ -3051,15 +2899,8 @@
                 user = self._get_user_schema(user_name_or_id, session=session)
                 query = query.where(PipelineRunSchema.user_id == user.id)
             query = query.order_by(PipelineRunSchema.created)
-<<<<<<< HEAD
             runs = Page.paginate(session, query, params)
-            for run_model in runs.items:
-                self._update_run_status(run_model)
-            return runs
-=======
-            runs = session.exec(query).all()
-            return [run.to_model() for run in runs]
->>>>>>> ad7c8a49
+        return runs
 
     def update_run(
         self, run_id: UUID, run_update: PipelineRunUpdateModel
