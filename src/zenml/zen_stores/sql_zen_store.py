#  Copyright (c) ZenML GmbH 2022. All Rights Reserved.
#
#  Licensed under the Apache License, Version 2.0 (the "License");
#  you may not use this file except in compliance with the License.
#  You may obtain a copy of the License at:
#
#       https://www.apache.org/licenses/LICENSE-2.0
#
#  Unless required by applicable law or agreed to in writing, software
#  distributed under the License is distributed on an "AS IS" BASIS,
#  WITHOUT WARRANTIES OR CONDITIONS OF ANY KIND, either express
#  or implied. See the License for the specific language governing
#  permissions and limitations under the License.
"""SQL Zen Store implementation."""

import base64
import json
import logging
import math
import os
import re
from datetime import datetime
from pathlib import Path, PurePath
from typing import (
    Any,
    Callable,
    ClassVar,
    Dict,
    List,
    Optional,
    Tuple,
    Type,
    TypeVar,
    Union,
    cast,
)
from uuid import UUID

import pymysql
from pydantic import SecretStr, root_validator, validator
from sqlalchemy import asc, desc, func, text
from sqlalchemy.engine import URL, Engine, make_url
from sqlalchemy.exc import (
    ArgumentError,
    IntegrityError,
    NoResultFound,
    OperationalError,
)
from sqlalchemy.orm import noload
from sqlmodel import Session, and_, create_engine, or_, select
from sqlmodel.sql.expression import Select, SelectOfScalar

from zenml.analytics.enums import AnalyticsEvent
from zenml.analytics.utils import track_decorator
from zenml.config.global_config import GlobalConfiguration
from zenml.config.secrets_store_config import SecretsStoreConfiguration
from zenml.config.store_config import StoreConfiguration
from zenml.constants import (
    ENV_ZENML_DISABLE_DATABASE_MIGRATION,
<<<<<<< HEAD
    LATEST_MODEL_VERSION_PLACEHOLDER,
    TEXT_FIELD_MAX_LENGTH,
=======
>>>>>>> a6c3c877
)
from zenml.enums import (
    LoggingLevels,
    ModelStages,
    SecretScope,
    SorterOps,
    StackComponentType,
    StoreType,
)
from zenml.exceptions import (
    AuthorizationException,
    EntityExistsError,
    IllegalOperationError,
    StackComponentExistsError,
    StackExistsError,
)
from zenml.io import fileio
from zenml.logger import get_console_handler, get_logger, get_logging_level
from zenml.models import (
    ArtifactFilter,
    ArtifactRequest,
    ArtifactResponse,
    ArtifactVisualizationResponse,
    BaseFilter,
    BaseResponse,
    BaseResponseModel,
    CodeReferenceRequest,
    CodeReferenceResponse,
    CodeRepositoryFilter,
    CodeRepositoryRequest,
    CodeRepositoryResponse,
    CodeRepositoryUpdate,
    ComponentFilter,
    ComponentRequest,
    ComponentResponse,
    ComponentUpdate,
    FlavorFilter,
    FlavorRequest,
    FlavorResponse,
    FlavorUpdate,
    LogsResponse,
    ModelFilterModel,
    ModelRequestModel,
    ModelResponseModel,
    ModelUpdateModel,
    ModelVersionArtifactFilterModel,
    ModelVersionArtifactRequestModel,
    ModelVersionArtifactResponseModel,
    ModelVersionFilterModel,
    ModelVersionPipelineRunFilterModel,
    ModelVersionPipelineRunRequestModel,
    ModelVersionPipelineRunResponseModel,
    ModelVersionRequestModel,
    ModelVersionResponseModel,
    ModelVersionUpdateModel,
    OAuthDeviceFilterModel,
    OAuthDeviceInternalRequestModel,
    OAuthDeviceInternalResponseModel,
    OAuthDeviceInternalUpdateModel,
    OAuthDeviceResponseModel,
    OAuthDeviceUpdateModel,
    Page,
    PipelineBuildFilter,
    PipelineBuildRequest,
    PipelineBuildResponse,
    PipelineDeploymentFilter,
    PipelineDeploymentRequest,
    PipelineDeploymentResponse,
    PipelineFilter,
    PipelineRequest,
    PipelineResponse,
    PipelineRunFilter,
    PipelineRunRequest,
    PipelineRunResponse,
    PipelineRunUpdate,
    PipelineUpdate,
    RoleFilter,
    RoleRequest,
    RoleResponse,
    RoleUpdate,
    RunMetadataFilter,
    RunMetadataRequest,
    RunMetadataResponse,
    ScheduleFilter,
    ScheduleRequest,
    ScheduleResponse,
    ScheduleUpdate,
    SecretFilterModel,
    SecretRequestModel,
    SecretUpdateModel,
    ServerDatabaseType,
    ServerModel,
    ServiceConnectorFilter,
    ServiceConnectorRequest,
    ServiceConnectorResourcesModel,
    ServiceConnectorResponse,
    ServiceConnectorTypeModel,
    ServiceConnectorUpdate,
    StackFilter,
    StackRequest,
    StackResponse,
    StackUpdate,
    StepRunFilter,
    StepRunRequest,
    StepRunResponse,
    StepRunUpdate,
    TeamFilter,
    TeamRequest,
    TeamResponse,
    TeamRoleAssignmentFilter,
    TeamRoleAssignmentRequest,
    TeamRoleAssignmentResponse,
    TeamUpdate,
    UserAuthModel,
    UserFilter,
    UserRequest,
    UserResponse,
    UserRoleAssignmentFilter,
    UserRoleAssignmentRequest,
    UserRoleAssignmentResponse,
    UserUpdate,
    WorkspaceFilter,
    WorkspaceRequest,
    WorkspaceResponse,
    WorkspaceUpdate,
)
from zenml.service_connectors.service_connector_registry import (
    service_connector_registry,
)
from zenml.stack.flavor_registry import FlavorRegistry
from zenml.utils import uuid_utils
from zenml.utils.enum_utils import StrEnum
from zenml.utils.networking_utils import (
    replace_localhost_with_internal_hostname,
)
from zenml.utils.string_utils import random_str
from zenml.zen_stores.base_zen_store import (
    DEFAULT_ADMIN_ROLE,
    DEFAULT_GUEST_ROLE,
    DEFAULT_STACK_COMPONENT_NAME,
    DEFAULT_STACK_NAME,
    BaseZenStore,
)
from zenml.zen_stores.enums import StoreEvent
from zenml.zen_stores.migrations.alembic import (
    ZENML_ALEMBIC_START_REVISION,
    Alembic,
)
from zenml.zen_stores.schemas import (
    ArtifactSchema,
    BaseSchema,
    CodeReferenceSchema,
    CodeRepositorySchema,
    FlavorSchema,
    IdentitySchema,
    ModelSchema,
    ModelVersionArtifactSchema,
    ModelVersionPipelineRunSchema,
    ModelVersionSchema,
    NamedSchema,
    OAuthDeviceSchema,
    PipelineBuildSchema,
    PipelineDeploymentSchema,
    PipelineRunSchema,
    PipelineSchema,
    RolePermissionSchema,
    RoleSchema,
    RunMetadataSchema,
    ScheduleSchema,
    ServiceConnectorSchema,
    StackComponentSchema,
    StackCompositionSchema,
    StackSchema,
    StepRunInputArtifactSchema,
    StepRunOutputArtifactSchema,
    StepRunParentsSchema,
    StepRunSchema,
    TeamRoleAssignmentSchema,
    TeamSchema,
    UserRoleAssignmentSchema,
    UserSchema,
    WorkspaceSchema,
)
from zenml.zen_stores.schemas.artifact_visualization_schemas import (
    ArtifactVisualizationSchema,
)
from zenml.zen_stores.schemas.logs_schemas import LogsSchema
from zenml.zen_stores.secrets_stores.sql_secrets_store import (
    SqlSecretsStoreConfiguration,
)

AnyNamedSchema = TypeVar("AnyNamedSchema", bound=NamedSchema)
AnySchema = TypeVar("AnySchema", bound=BaseSchema)
B = TypeVar(
    "B", bound=Union[BaseResponse, BaseResponseModel]  # type: ignore[type-arg]
)

# Enable SQL compilation caching to remove the https://sqlalche.me/e/14/cprf
# warning
SelectOfScalar.inherit_cache = True
Select.inherit_cache = True

logger = get_logger(__name__)

ZENML_SQLITE_DB_FILENAME = "zenml.db"


def _is_mysql_missing_database_error(error: OperationalError) -> bool:
    """Checks if the given error is due to a missing database.

    Args:
        error: The error to check.

    Returns:
        If the error because the MySQL database doesn't exist.
    """
    from pymysql.constants.ER import BAD_DB_ERROR

    if not isinstance(error.orig, pymysql.err.OperationalError):
        return False

    error_code = cast(int, error.orig.args[0])
    return error_code == BAD_DB_ERROR


class SQLDatabaseDriver(StrEnum):
    """SQL database drivers supported by the SQL ZenML store."""

    MYSQL = "mysql"
    SQLITE = "sqlite"


class SqlZenStoreConfiguration(StoreConfiguration):
    """SQL ZenML store configuration.

    Attributes:
        type: The type of the store.
        secrets_store: The configuration of the secrets store to use.
            This defaults to a SQL secrets store that extends the SQL ZenML
            store.
        driver: The SQL database driver.
        database: database name. If not already present on the server, it will
            be created automatically on first access.
        username: The database username.
        password: The database password.
        ssl_ca: certificate authority certificate. Required for SSL
            enabled authentication if the CA certificate is not part of the
            certificates shipped by the operating system.
        ssl_cert: client certificate. Required for SSL enabled
            authentication if client certificates are used.
        ssl_key: client certificate private key. Required for SSL
            enabled if client certificates are used.
        ssl_verify_server_cert: set to verify the identity of the server
            against the provided server certificate.
        pool_size: The maximum number of connections to keep in the SQLAlchemy
            pool.
        max_overflow: The maximum number of connections to allow in the
            SQLAlchemy pool in addition to the pool_size.
        pool_pre_ping: Enable emitting a test statement on the SQL connection
            at the start of each connection pool checkout, to test that the
            database connection is still viable.
    """

    type: StoreType = StoreType.SQL

    secrets_store: Optional[SecretsStoreConfiguration] = None

    driver: Optional[SQLDatabaseDriver] = None
    database: Optional[str] = None
    username: Optional[str] = None
    password: Optional[str] = None
    ssl_ca: Optional[str] = None
    ssl_cert: Optional[str] = None
    ssl_key: Optional[str] = None
    ssl_verify_server_cert: bool = False
    pool_size: int = 20
    max_overflow: int = 20
    pool_pre_ping: bool = True

    @validator("secrets_store")
    def validate_secrets_store(
        cls, secrets_store: Optional[SecretsStoreConfiguration]
    ) -> SecretsStoreConfiguration:
        """Ensures that the secrets store is initialized with a default SQL secrets store.

        Args:
            secrets_store: The secrets store config to be validated.

        Returns:
            The validated secrets store config.
        """
        if secrets_store is None:
            secrets_store = SqlSecretsStoreConfiguration()

        return secrets_store

    @root_validator(pre=True)
    def _remove_grpc_attributes(cls, values: Dict[str, Any]) -> Dict[str, Any]:
        """Removes old GRPC attributes.

        Args:
            values: All model attribute values.

        Returns:
            The model attribute values
        """
        grpc_attribute_keys = [
            "grpc_metadata_host",
            "grpc_metadata_port",
            "grpc_metadata_ssl_ca",
            "grpc_metadata_ssl_key",
            "grpc_metadata_ssl_cert",
        ]
        grpc_values = [values.pop(key, None) for key in grpc_attribute_keys]
        if any(grpc_values):
            logger.warning(
                "The GRPC attributes %s are unused and will be removed soon. "
                "Please remove them from SQLZenStore configuration. This will "
                "become an error in future versions of ZenML."
            )

        return values

    @root_validator
    def _validate_url(cls, values: Dict[str, Any]) -> Dict[str, Any]:
        """Validate the SQL URL.

        The validator also moves the MySQL username, password and database
        parameters from the URL into the other configuration arguments, if they
        are present in the URL.

        Args:
            values: The values to validate.

        Returns:
            The validated values.

        Raises:
            ValueError: If the URL is invalid or the SQL driver is not
                supported.
        """
        url = values.get("url")
        if url is None:
            return values

        # When running inside a container, if the URL uses localhost, the
        # target service will not be available. We try to replace localhost
        # with one of the special Docker or K3D internal hostnames.
        url = replace_localhost_with_internal_hostname(url)

        try:
            sql_url = make_url(url)
        except ArgumentError as e:
            raise ValueError(
                "Invalid SQL URL `%s`: %s. The URL must be in the format "
                "`driver://[[username:password@]hostname:port]/database["
                "?<extra-args>]`.",
                url,
                str(e),
            )

        if sql_url.drivername not in SQLDatabaseDriver.values():
            raise ValueError(
                "Invalid SQL driver value `%s`: The driver must be one of: %s.",
                url,
                ", ".join(SQLDatabaseDriver.values()),
            )
        values["driver"] = SQLDatabaseDriver(sql_url.drivername)
        if sql_url.drivername == SQLDatabaseDriver.SQLITE:
            if (
                sql_url.username
                or sql_url.password
                or sql_url.query
                or sql_url.database is None
            ):
                raise ValueError(
                    "Invalid SQLite URL `%s`: The URL must be in the "
                    "format `sqlite:///path/to/database.db`.",
                    url,
                )
            if values.get("username") or values.get("password"):
                raise ValueError(
                    "Invalid SQLite configuration: The username and password "
                    "must not be set",
                    url,
                )
            values["database"] = sql_url.database
        elif sql_url.drivername == SQLDatabaseDriver.MYSQL:
            if sql_url.username:
                values["username"] = sql_url.username
                sql_url = sql_url._replace(username=None)
            if sql_url.password:
                values["password"] = sql_url.password
                sql_url = sql_url._replace(password=None)
            if sql_url.database:
                values["database"] = sql_url.database
                sql_url = sql_url._replace(database=None)
            if sql_url.query:
                for k, v in sql_url.query.items():
                    if k == "ssl_ca":
                        values["ssl_ca"] = v
                    elif k == "ssl_cert":
                        values["ssl_cert"] = v
                    elif k == "ssl_key":
                        values["ssl_key"] = v
                    elif k == "ssl_verify_server_cert":
                        values["ssl_verify_server_cert"] = v
                    else:
                        raise ValueError(
                            "Invalid MySQL URL query parameter `%s`: The "
                            "parameter must be one of: ssl_ca, ssl_cert, "
                            "ssl_key, or ssl_verify_server_cert.",
                            k,
                        )
                sql_url = sql_url._replace(query={})

            database = values.get("database")
            if (
                not values.get("username")
                or not values.get("password")
                or not database
            ):
                raise ValueError(
                    "Invalid MySQL configuration: The username, password and "
                    "database must be set in the URL or as configuration "
                    "attributes",
                )

            regexp = r"^[^\\/?%*:|\"<>.-]{1,64}$"
            match = re.match(regexp, database)
            if not match:
                raise ValueError(
                    f"The database name does not conform to the required "
                    f"format "
                    f"rules ({regexp}): {database}"
                )

            # Save the certificates in a secure location on disk
            secret_folder = Path(
                GlobalConfiguration().local_stores_path,
                "certificates",
            )
            for key in ["ssl_key", "ssl_ca", "ssl_cert"]:
                content = values.get(key)
                if content and not os.path.isfile(content):
                    fileio.makedirs(str(secret_folder))
                    file_path = Path(secret_folder, f"{key}.pem")
                    with open(file_path, "w") as f:
                        f.write(content)
                    file_path.chmod(0o600)
                    values[key] = str(file_path)

        values["url"] = str(sql_url)
        return values

    @staticmethod
    def get_local_url(path: str) -> str:
        """Get a local SQL url for a given local path.

        Args:
            path: The path to the local sqlite file.

        Returns:
            The local SQL url for the given path.
        """
        return f"sqlite:///{path}/{ZENML_SQLITE_DB_FILENAME}"

    @classmethod
    def supports_url_scheme(cls, url: str) -> bool:
        """Check if a URL scheme is supported by this store.

        Args:
            url: The URL to check.

        Returns:
            True if the URL scheme is supported, False otherwise.
        """
        return make_url(url).drivername in SQLDatabaseDriver.values()

    def expand_certificates(self) -> None:
        """Expands the certificates in the verify_ssl field."""
        # Load the certificate values back into the configuration
        for key in ["ssl_key", "ssl_ca", "ssl_cert"]:
            file_path = getattr(self, key, None)
            if file_path and os.path.isfile(file_path):
                with open(file_path, "r") as f:
                    setattr(self, key, f.read())

    @classmethod
    def copy_configuration(
        cls,
        config: "StoreConfiguration",
        config_path: str,
        load_config_path: Optional[PurePath] = None,
    ) -> "StoreConfiguration":
        """Copy the store config using a different configuration path.

        This method is used to create a copy of the store configuration that can
        be loaded using a different configuration path or in the context of a
        new environment, such as a container image.

        The configuration files accompanying the store configuration are also
        copied to the new configuration path (e.g. certificates etc.).

        Args:
            config: The store configuration to copy.
            config_path: new path where the configuration copy will be loaded
                from.
            load_config_path: absolute path that will be used to load the copied
                configuration. This can be set to a value different from
                `config_path` if the configuration copy will be loaded from
                a different environment, e.g. when the configuration is copied
                to a container image and loaded using a different absolute path.
                This will be reflected in the paths and URLs encoded in the
                copied configuration.

        Returns:
            A new store configuration object that reflects the new configuration
            path.
        """
        assert isinstance(config, SqlZenStoreConfiguration)
        config = config.copy()

        if config.driver == SQLDatabaseDriver.MYSQL:
            # Load the certificate values back into the configuration
            config.expand_certificates()

        elif config.driver == SQLDatabaseDriver.SQLITE:
            if load_config_path:
                config.url = cls.get_local_url(str(load_config_path))
            else:
                config.url = cls.get_local_url(config_path)

        return config

    def get_sqlmodel_config(
        self,
    ) -> Tuple[str, Dict[str, Any], Dict[str, Any]]:
        """Get the SQLModel engine configuration for the SQL ZenML store.

        Returns:
            The URL and connection arguments for the SQLModel engine.

        Raises:
            NotImplementedError: If the SQL driver is not supported.
        """
        sql_url = make_url(self.url)
        sqlalchemy_connect_args: Dict[str, Any] = {}
        engine_args = {}
        if sql_url.drivername == SQLDatabaseDriver.SQLITE:
            assert self.database is not None
            # The following default value is needed for sqlite to avoid the
            # Error:
            #   sqlite3.ProgrammingError: SQLite objects created in a thread can
            #   only be used in that same thread.
            sqlalchemy_connect_args = {"check_same_thread": False}
        elif sql_url.drivername == SQLDatabaseDriver.MYSQL:
            # all these are guaranteed by our root validator
            assert self.database is not None
            assert self.username is not None
            assert self.password is not None
            assert sql_url.host is not None

            engine_args = {
                "pool_size": self.pool_size,
                "max_overflow": self.max_overflow,
                "pool_pre_ping": self.pool_pre_ping,
            }

            sql_url = sql_url._replace(
                drivername="mysql+pymysql",
                username=self.username,
                password=self.password,
                database=self.database,
            )

            sqlalchemy_ssl_args: Dict[str, Any] = {}

            # Handle SSL params
            for key in ["ssl_key", "ssl_ca", "ssl_cert"]:
                ssl_setting = getattr(self, key)
                if not ssl_setting:
                    continue
                if not os.path.isfile(ssl_setting):
                    logger.warning(
                        f"Database SSL setting `{key}` is not a file. "
                    )
                sqlalchemy_ssl_args[key.lstrip("ssl_")] = ssl_setting
            if len(sqlalchemy_ssl_args) > 0:
                sqlalchemy_ssl_args[
                    "check_hostname"
                ] = self.ssl_verify_server_cert
                sqlalchemy_connect_args["ssl"] = sqlalchemy_ssl_args
        else:
            raise NotImplementedError(
                f"SQL driver `{sql_url.drivername}` is not supported."
            )

        return str(sql_url), sqlalchemy_connect_args, engine_args

    class Config:
        """Pydantic configuration class."""

        # Don't validate attributes when assigning them. This is necessary
        # because the certificate attributes can be expanded to the contents
        # of the certificate files.
        validate_assignment = False
        # Forbid extra attributes set in the class.
        extra = "forbid"


class SqlZenStore(BaseZenStore):
    """Store Implementation that uses SQL database backend.

    Attributes:
        config: The configuration of the SQL ZenML store.
        skip_migrations: Whether to skip migrations when initializing the store.
        TYPE: The type of the store.
        CONFIG_TYPE: The type of the store configuration.
        _engine: The SQLAlchemy engine.
    """

    config: SqlZenStoreConfiguration
    skip_migrations: bool = False
    TYPE: ClassVar[StoreType] = StoreType.SQL
    CONFIG_TYPE: ClassVar[Type[StoreConfiguration]] = SqlZenStoreConfiguration

    _engine: Optional[Engine] = None
    _alembic: Optional[Alembic] = None

    @property
    def engine(self) -> Engine:
        """The SQLAlchemy engine.

        Returns:
            The SQLAlchemy engine.

        Raises:
            ValueError: If the store is not initialized.
        """
        if not self._engine:
            raise ValueError("Store not initialized")
        return self._engine

    @property
    def alembic(self) -> Alembic:
        """The Alembic wrapper.

        Returns:
            The Alembic wrapper.

        Raises:
            ValueError: If the store is not initialized.
        """
        if not self._alembic:
            raise ValueError("Store not initialized")
        return self._alembic

    @classmethod
    def filter_and_paginate(
        cls,
        session: Session,
        query: Union[Select[AnySchema], SelectOfScalar[AnySchema]],
        table: Type[AnySchema],
        filter_model: BaseFilter,
        custom_schema_to_model_conversion: Optional[
            Callable[[AnySchema], B]
        ] = None,
        custom_fetch: Optional[
            Callable[
                [
                    Session,
                    Union[Select[AnySchema], SelectOfScalar[AnySchema]],
                    BaseFilter,
                ],
                List[AnySchema],
            ]
        ] = None,
        hydrate: Optional[bool] = None,
    ) -> Page[B]:
        """Given a query, return a Page instance with a list of filtered Models.

        Args:
            session: The SQLModel Session
            query: The query to execute
            table: The table to select from
            filter_model: The filter to use, including pagination and sorting
            custom_schema_to_model_conversion: Callable to convert the schema
                into a model. This is used if the Model contains additional
                data that is not explicitly stored as a field or relationship
                on the model.
            custom_fetch: Custom callable to use to fetch items from the
                database for a given query. This is used if the items fetched
                from the database need to be processed differently (e.g. to
                perform additional filtering). The callable should take a
                `Session`, a `Select` query and a `BaseFilterModel` filter as
                arguments and return a `List` of items.
            hydrate: Flag deciding whether to hydrate the output model(s)
                by including metadata fields in the response.

        Returns:
            The Domain Model representation of the DB resource

        Raises:
            ValueError: if the filtered page number is out of bounds.
            RuntimeError: if the schema does not have a `to_model` method.
        """
        query = filter_model.apply_filter(query=query, table=table)

        # Get the total amount of items in the database for a given query
        if custom_fetch:
            total = len(custom_fetch(session, query, filter_model))
        else:
            total = session.scalar(
                select([func.count("*")]).select_from(
                    query.options(noload("*")).subquery()
                )
            )

        # Sorting
        column, operand = filter_model.sorting_params
        if operand == SorterOps.DESCENDING:
            query = query.order_by(desc(getattr(table, column)))
        else:
            query = query.order_by(asc(getattr(table, column)))

        # Get the total amount of pages in the database for a given query
        if total == 0:
            total_pages = 1
        else:
            total_pages = math.ceil(total / filter_model.size)

        if filter_model.page > total_pages:
            raise ValueError(
                f"Invalid page {filter_model.page}. The requested page size is "
                f"{filter_model.size} and there are a total of {total} items "
                f"for this query. The maximum page value therefore is "
                f"{total_pages}."
            )

        # Get a page of the actual data
        item_schemas: List[AnySchema]
        if custom_fetch:
            item_schemas = custom_fetch(session, query, filter_model)
            # select the items in the current page
            item_schemas = item_schemas[
                filter_model.offset : filter_model.offset + filter_model.size
            ]
        else:
            item_schemas = (
                session.exec(
                    query.limit(filter_model.size).offset(filter_model.offset)
                )
                .unique()
                .all()
            )

        # Convert this page of items from schemas to models.
        items: List[B] = []
        for schema in item_schemas:
            # If a custom conversion function is provided, use it.
            if custom_schema_to_model_conversion:
                items.append(custom_schema_to_model_conversion(schema))
                continue
            # Otherwise, try to use the `to_model` method of the schema.
            to_model = getattr(schema, "to_model", None)
            if callable(to_model):
                if hydrate is not None:
                    items.append(to_model(hydrate=hydrate))
                else:
                    items.append(to_model())
                continue
            # If neither of the above work, raise an error.
            raise RuntimeError(
                f"Cannot convert schema `{schema.__class__.__name__}` to model "
                "since it does not have a `to_model` method."
            )

        return Page[B](
            total=total,
            total_pages=total_pages,
            items=items,
            index=filter_model.page,
            max_size=filter_model.size,
        )

    # ====================================
    # ZenML Store interface implementation
    # ====================================

    # --------------------------------
    # Initialization and configuration
    # --------------------------------

    def _initialize(self) -> None:
        """Initialize the SQL store.

        Raises:
            OperationalError: If connecting to the database failed.
        """
        logger.debug("Initializing SqlZenStore at %s", self.config.url)

        url, connect_args, engine_args = self.config.get_sqlmodel_config()
        self._engine = create_engine(
            url=url, connect_args=connect_args, **engine_args
        )

        # SQLite: As long as the parent directory exists, SQLAlchemy will
        # automatically create the database.
        if (
            self.config.driver == SQLDatabaseDriver.SQLITE
            and self.config.database
            and not fileio.exists(self.config.database)
        ):
            fileio.makedirs(os.path.dirname(self.config.database))

        # MySQL: We might need to create the database manually.
        # To do so, we create a new engine that connects to the `mysql` database
        # and then create the desired database.
        # See https://stackoverflow.com/a/8977109
        if (
            self.config.driver == SQLDatabaseDriver.MYSQL
            and self.config.database
        ):
            try:
                self._engine.connect()
            except OperationalError as e:
                logger.debug(
                    "Failed to connect to mysql database `%s`.",
                    self._engine.url.database,
                )

                if _is_mysql_missing_database_error(e):
                    self._create_mysql_database(
                        url=self._engine.url,
                        connect_args=connect_args,
                        engine_args=engine_args,
                    )
                else:
                    raise

        self._alembic = Alembic(self.engine)
        if (
            not self.skip_migrations
            and ENV_ZENML_DISABLE_DATABASE_MIGRATION not in os.environ
        ):
            self.migrate_database()

    def _create_mysql_database(
        self,
        url: URL,
        connect_args: Dict[str, Any],
        engine_args: Dict[str, Any],
    ) -> None:
        """Creates a mysql database.

        Args:
            url: The URL of the database to create.
            connect_args: Connect arguments for the SQLAlchemy engine.
            engine_args: Additional initialization arguments for the SQLAlchemy
                engine
        """
        logger.info("Trying to create database %s.", url.database)
        master_url = url._replace(database=None)
        master_engine = create_engine(
            url=master_url, connect_args=connect_args, **engine_args
        )
        query = f"CREATE DATABASE IF NOT EXISTS {self.config.database}"
        try:
            connection = master_engine.connect()
            connection.execute(text(query))
        finally:
            connection.close()

    def migrate_database(self) -> None:
        """Migrate the database to the head as defined by the python package."""
        alembic_logger = logging.getLogger("alembic")

        # remove all existing handlers
        while len(alembic_logger.handlers):
            alembic_logger.removeHandler(alembic_logger.handlers[0])

        logging_level = get_logging_level()

        # suppress alembic info logging if the zenml logging level is not debug
        if logging_level == LoggingLevels.DEBUG:
            alembic_logger.setLevel(logging.DEBUG)
        else:
            alembic_logger.setLevel(logging.WARNING)

        alembic_logger.addHandler(get_console_handler())

        # We need to account for 3 distinct cases here:
        # 1. the database is completely empty (not initialized)
        # 2. the database is not empty, but has never been migrated with alembic
        #   before (i.e. was created with SQLModel back when alembic wasn't
        #   used)
        # 3. the database is not empty and has been migrated with alembic before
        revisions = self.alembic.current_revisions()
        if len(revisions) >= 1:
            if len(revisions) > 1:
                logger.warning(
                    "The ZenML database has more than one migration head "
                    "revision. This is not expected and might indicate a "
                    "database migration problem. Please raise an issue on "
                    "GitHub if you encounter this."
                )
            # Case 3: the database has been migrated with alembic before. Just
            # upgrade to the latest revision.
            self.alembic.upgrade()
        else:
            if self.alembic.db_is_empty():
                # Case 1: the database is empty. We can just create the
                # tables from scratch with alembic.
                self.alembic.upgrade()
            else:
                # Case 2: the database is not empty, but has never been
                # migrated with alembic before. We need to create the alembic
                # version table, initialize it with the first revision where we
                # introduced alembic and then upgrade to the latest revision.
                self.alembic.stamp(ZENML_ALEMBIC_START_REVISION)
                self.alembic.upgrade()

        # If an alembic migration took place, all non-custom flavors are purged
        #  and the FlavorRegistry recreates all in-built and integration
        #  flavors in the db.
        revisions_afterwards = self.alembic.current_revisions()

        if revisions != revisions_afterwards:
            self._sync_flavors()

    def _sync_flavors(self) -> None:
        """Purge all in-built and integration flavors from the DB and sync."""
        FlavorRegistry().register_flavors(store=self)

    def get_store_info(self) -> ServerModel:
        """Get information about the store.

        Returns:
            Information about the store.
        """
        model = super().get_store_info()
        sql_url = make_url(self.config.url)
        model.database_type = ServerDatabaseType(sql_url.drivername)
        # Fetch the deployment ID from the database and use it to replace
        # the one fetched from the global configuration
        model.id = self.get_deployment_id()

        return model

    def get_deployment_id(self) -> UUID:
        """Get the ID of the deployment.

        Returns:
            The ID of the deployment.

        Raises:
            KeyError: If the deployment ID could not be loaded from the
                database.
        """
        # Fetch the deployment ID from the database
        with Session(self.engine) as session:
            identity = session.exec(select(IdentitySchema)).first()

            if identity is None:
                raise KeyError(
                    "The deployment ID could not be loaded from the database."
                )
            return identity.id

    # ----------------------------- Artifacts -----------------------------

    def create_artifact(self, artifact: ArtifactRequest) -> ArtifactResponse:
        """Creates an artifact.

        Args:
            artifact: The artifact to create.

        Returns:
            The created artifact.
        """
        with Session(self.engine) as session:
            # Save artifact.
            artifact_schema = ArtifactSchema.from_request(artifact)
            session.add(artifact_schema)

            # Save visualizations of the artifact.
            if artifact.visualizations:
                for vis in artifact.visualizations:
                    vis_schema = ArtifactVisualizationSchema.from_model(
                        artifact_visualization_request=vis,
                        artifact_id=artifact_schema.id,
                    )
                    session.add(vis_schema)

            session.commit()
            return artifact_schema.to_model(hydrate=True)

    def get_artifact(
        self, artifact_id: UUID, hydrate: bool = True
    ) -> ArtifactResponse:
        """Gets an artifact.

        Args:
            artifact_id: The ID of the artifact to get.
            hydrate: Flag deciding whether to hydrate the output model(s)
                by including metadata fields in the response.

        Returns:
            The artifact.

        Raises:
            KeyError: if the artifact doesn't exist.
        """
        with Session(self.engine) as session:
            artifact = session.exec(
                select(ArtifactSchema).where(ArtifactSchema.id == artifact_id)
            ).first()
            if artifact is None:
                raise KeyError(
                    f"Unable to get artifact with ID {artifact_id}: "
                    f"No artifact with this ID found."
                )
            return artifact.to_model(hydrate=hydrate)

    def list_artifacts(
        self,
        artifact_filter_model: ArtifactFilter,
        hydrate: bool = False,
    ) -> Page[ArtifactResponse]:
        """List all artifacts matching the given filter criteria.

        Args:
            artifact_filter_model: All filter parameters including pagination
                params.
            hydrate: Flag deciding whether to hydrate the output model(s)
                by including metadata fields in the response.

        Returns:
            A list of all artifacts matching the filter criteria.
        """
        with Session(self.engine) as session:
            query = select(ArtifactSchema)
            if artifact_filter_model.only_unused:
                query = query.where(
                    ArtifactSchema.id.notin_(  # type: ignore[attr-defined]
                        select(StepRunOutputArtifactSchema.artifact_id)
                    )
                )
                query = query.where(
                    ArtifactSchema.id.notin_(  # type: ignore[attr-defined]
                        select(StepRunInputArtifactSchema.artifact_id)
                    )
                )
            return self.filter_and_paginate(
                session=session,
                query=query,
                table=ArtifactSchema,
                filter_model=artifact_filter_model,
                hydrate=hydrate,
            )

    def delete_artifact(self, artifact_id: UUID) -> None:
        """Deletes an artifact.

        Args:
            artifact_id: The ID of the artifact to delete.

        Raises:
            KeyError: if the artifact doesn't exist.
        """
        with Session(self.engine) as session:
            artifact = session.exec(
                select(ArtifactSchema).where(ArtifactSchema.id == artifact_id)
            ).first()
            if artifact is None:
                raise KeyError(
                    f"Unable to delete artifact with ID {artifact_id}: "
                    f"No artifact with this ID found."
                )
            session.delete(artifact)
            session.commit()

    # ------------------------ Artifact Visualizations ------------------------

    def get_artifact_visualization(
        self, artifact_visualization_id: UUID, hydrate: bool = True
    ) -> ArtifactVisualizationResponse:
        """Gets an artifact visualization.

        Args:
            artifact_visualization_id: The ID of the artifact visualization to
                get.
            hydrate: Flag deciding whether to hydrate the output model(s)
                by including metadata fields in the response.

        Returns:
            The artifact visualization.

        Raises:
            KeyError: if the code reference doesn't exist.
        """
        with Session(self.engine) as session:
            artifact_visualization = session.exec(
                select(ArtifactVisualizationSchema).where(
                    ArtifactVisualizationSchema.id == artifact_visualization_id
                )
            ).first()
            if artifact_visualization is None:
                raise KeyError(
                    f"Unable to get artifact visualization with ID "
                    f"{artifact_visualization_id}: "
                    f"No artifact visualization with this ID found."
                )
            return artifact_visualization.to_model(hydrate=hydrate)

    # ------------------------ Code References ------------------------

    def get_code_reference(
        self, code_reference_id: UUID, hydrate: bool = True
    ) -> CodeReferenceResponse:
        """Gets a code reference.

        Args:
            code_reference_id: The ID of the code reference to get.
            hydrate: Flag deciding whether to hydrate the output model(s)
                by including metadata fields in the response.

        Returns:
            The code reference.

        Raises:
            KeyError: if the code reference doesn't exist.
        """
        with Session(self.engine) as session:
            code_reference = session.exec(
                select(CodeReferenceSchema).where(
                    CodeRepositorySchema.id == code_reference_id
                )
            ).first()
            if code_reference is None:
                raise KeyError(
                    f"Unable to get code reference with ID "
                    f"{code_reference_id}: "
                    f"No code reference with this ID found."
                )
            return code_reference.to_model(hydrate=hydrate)

    # --------------------------- Code Repositories ---------------------------

    def create_code_repository(
        self, code_repository: CodeRepositoryRequest
    ) -> CodeRepositoryResponse:
        """Creates a new code repository.

        Args:
            code_repository: Code repository to be created.

        Returns:
            The newly created code repository.

        Raises:
            EntityExistsError: If a code repository with the given name already
                exists.
        """
        with Session(self.engine) as session:
            existing_repo = session.exec(
                select(CodeRepositorySchema)
                .where(CodeRepositorySchema.name == code_repository.name)
                .where(
                    CodeRepositorySchema.workspace_id
                    == code_repository.workspace
                )
            ).first()
            if existing_repo is not None:
                raise EntityExistsError(
                    f"Unable to create code repository in workspace "
                    f"'{code_repository.workspace}': A code repository with "
                    "this name already exists."
                )

            new_repo = CodeRepositorySchema.from_request(code_repository)
            session.add(new_repo)
            session.commit()
            session.refresh(new_repo)

            return new_repo.to_model(hydrate=True)

    def get_code_repository(
        self, code_repository_id: UUID, hydrate: bool = True
    ) -> CodeRepositoryResponse:
        """Gets a specific code repository.

        Args:
            code_repository_id: The ID of the code repository to get.
            hydrate: Flag deciding whether to hydrate the output model(s)
                by including metadata fields in the response.

        Returns:
            The requested code repository, if it was found.

        Raises:
            KeyError: If no code repository with the given ID exists.
        """
        with Session(self.engine) as session:
            repo = session.exec(
                select(CodeRepositorySchema).where(
                    CodeRepositorySchema.id == code_repository_id
                )
            ).first()
            if repo is None:
                raise KeyError(
                    f"Unable to get code repository with ID "
                    f"'{code_repository_id}': No code repository with this "
                    "ID found."
                )

            return repo.to_model(hydrate=hydrate)

    def list_code_repositories(
        self,
        filter_model: CodeRepositoryFilter,
        hydrate: bool = False,
    ) -> Page[CodeRepositoryResponse]:
        """List all code repositories.

        Args:
            filter_model: All filter parameters including pagination
                params.
            hydrate: Flag deciding whether to hydrate the output model(s)
                by including metadata fields in the response.

        Returns:
            A page of all code repositories.
        """
        with Session(self.engine) as session:
            query = select(CodeRepositorySchema)
            return self.filter_and_paginate(
                session=session,
                query=query,
                table=CodeRepositorySchema,
                filter_model=filter_model,
                hydrate=hydrate,
            )

    def update_code_repository(
        self, code_repository_id: UUID, update: CodeRepositoryUpdate
    ) -> CodeRepositoryResponse:
        """Updates an existing code repository.

        Args:
            code_repository_id: The ID of the code repository to update.
            update: The update to be applied to the code repository.

        Returns:
            The updated code repository.

        Raises:
            KeyError: If no code repository with the given name exists.
        """
        with Session(self.engine) as session:
            existing_repo = session.exec(
                select(CodeRepositorySchema).where(
                    CodeRepositorySchema.id == code_repository_id
                )
            ).first()
            if existing_repo is None:
                raise KeyError(
                    f"Unable to update code repository with ID "
                    f"{code_repository_id}: No code repository with this ID "
                    "found."
                )

            existing_repo.update(update)

            session.add(existing_repo)
            session.commit()

            return existing_repo.to_model()

    def delete_code_repository(self, code_repository_id: UUID) -> None:
        """Deletes a code repository.

        Args:
            code_repository_id: The ID of the code repository to delete.

        Raises:
            KeyError: If no code repository with the given ID exists.
        """
        with Session(self.engine) as session:
            existing_repo = session.exec(
                select(CodeRepositorySchema).where(
                    CodeRepositorySchema.id == code_repository_id
                )
            ).first()
            if existing_repo is None:
                raise KeyError(
                    f"Unable to delete code repository with ID "
                    f"{code_repository_id}: No code repository with this ID "
                    "found."
                )

            session.delete(existing_repo)
            session.commit()

    # ----------------------------- Components -----------------------------

    @track_decorator(AnalyticsEvent.REGISTERED_STACK_COMPONENT)
    def create_stack_component(
        self,
        component: ComponentRequest,
    ) -> ComponentResponse:
        """Create a stack component.

        Args:
            component: The stack component to create.

        Returns:
            The created stack component.

        Raises:
            KeyError: if the stack component references a non-existent
                connector.
        """
        with Session(self.engine) as session:
            self._fail_if_component_with_name_type_exists_for_user(
                name=component.name,
                component_type=component.type,
                user_id=component.user,
                workspace_id=component.workspace,
                session=session,
            )

            if component.is_shared:
                self._fail_if_component_with_name_type_already_shared(
                    name=component.name,
                    component_type=component.type,
                    workspace_id=component.workspace,
                    session=session,
                )

            service_connector: Optional[ServiceConnectorSchema] = None
            if component.connector:
                service_connector = session.exec(
                    select(ServiceConnectorSchema).where(
                        ServiceConnectorSchema.id == component.connector
                    )
                ).first()

                if service_connector is None:
                    raise KeyError(
                        f"Service connector with ID {component.connector} not "
                        "found."
                    )

            # Create the component
            new_component = StackComponentSchema(
                name=component.name,
                workspace_id=component.workspace,
                user_id=component.user,
                is_shared=component.is_shared,
                component_spec_path=component.component_spec_path,
                type=component.type,
                flavor=component.flavor,
                configuration=base64.b64encode(
                    json.dumps(component.configuration).encode("utf-8")
                ),
                labels=base64.b64encode(
                    json.dumps(component.labels).encode("utf-8")
                ),
                connector=service_connector,
                connector_resource_id=component.connector_resource_id,
            )

            session.add(new_component)
            session.commit()

            session.refresh(new_component)

            return new_component.to_model(hydrate=True)

    def get_stack_component(
        self, component_id: UUID, hydrate: bool = True
    ) -> ComponentResponse:
        """Get a stack component by ID.

        Args:
            component_id: The ID of the stack component to get.
            hydrate: Flag deciding whether to hydrate the output model(s)
                by including metadata fields in the response.

        Returns:
            The stack component.

        Raises:
            KeyError: if the stack component doesn't exist.
        """
        with Session(self.engine) as session:
            stack_component = session.exec(
                select(StackComponentSchema).where(
                    StackComponentSchema.id == component_id
                )
            ).first()

            if stack_component is None:
                raise KeyError(
                    f"Stack component with ID {component_id} not found."
                )

            return stack_component.to_model(hydrate=hydrate)

    def list_stack_components(
        self,
        component_filter_model: ComponentFilter,
        hydrate: bool = False,
    ) -> Page[ComponentResponse]:
        """List all stack components matching the given filter criteria.

        Args:
            component_filter_model: All filter parameters including pagination
                params.
            hydrate: Flag deciding whether to hydrate the output model(s)
                by including metadata fields in the response.

        Returns:
            A list of all stack components matching the filter criteria.
        """
        with Session(self.engine) as session:
            query = select(StackComponentSchema)
            paged_components: Page[
                ComponentResponse
            ] = self.filter_and_paginate(
                session=session,
                query=query,
                table=StackComponentSchema,
                filter_model=component_filter_model,
                hydrate=hydrate,
            )
            return paged_components

    def update_stack_component(
        self, component_id: UUID, component_update: ComponentUpdate
    ) -> ComponentResponse:
        """Update an existing stack component.

        Args:
            component_id: The ID of the stack component to update.
            component_update: The update to be applied to the stack component.

        Returns:
            The updated stack component.

        Raises:
            KeyError: if the stack component doesn't exist.
            IllegalOperationError: if the stack component is a default stack
                component.
        """
        with Session(self.engine) as session:
            existing_component = session.exec(
                select(StackComponentSchema).where(
                    StackComponentSchema.id == component_id
                )
            ).first()

            if existing_component is None:
                raise KeyError(
                    f"Unable to update component with id "
                    f"'{component_id}': Found no"
                    f"existing component with this id."
                )

            if (
                existing_component.name == DEFAULT_STACK_COMPONENT_NAME
                and existing_component.type
                in [
                    StackComponentType.ORCHESTRATOR,
                    StackComponentType.ARTIFACT_STORE,
                ]
            ):
                raise IllegalOperationError(
                    f"The default {existing_component.type} cannot be modified."
                )

            # In case of a renaming update, make sure no component of the same
            # type already exists with that name
            if component_update.name:
                if (
                    existing_component.name != component_update.name
                    and existing_component.user_id is not None
                ):
                    self._fail_if_component_with_name_type_exists_for_user(
                        name=component_update.name,
                        component_type=existing_component.type,
                        workspace_id=existing_component.workspace_id,
                        user_id=existing_component.user_id,
                        session=session,
                    )

            # Check if component update makes the component a shared component,
            # In that case check if a component with the same name, type are
            # already shared within the workspace
            if component_update.is_shared:
                if (
                    not existing_component.is_shared
                    and component_update.is_shared
                ):
                    self._fail_if_component_with_name_type_already_shared(
                        name=component_update.name or existing_component.name,
                        component_type=existing_component.type,
                        workspace_id=existing_component.workspace_id,
                        session=session,
                    )

            existing_component.update(component_update=component_update)

            if component_update.connector:
                service_connector = session.exec(
                    select(ServiceConnectorSchema).where(
                        ServiceConnectorSchema.id == component_update.connector
                    )
                ).first()

                if service_connector is None:
                    raise KeyError(
                        "Service connector with ID "
                        f"{component_update.connector} not found."
                    )
                existing_component.connector = service_connector
                existing_component.connector_resource_id = (
                    component_update.connector_resource_id
                )
            else:
                existing_component.connector = None
                existing_component.connector_resource_id = None

            session.add(existing_component)
            session.commit()

            return existing_component.to_model()

    def delete_stack_component(self, component_id: UUID) -> None:
        """Delete a stack component.

        Args:
            component_id: The id of the stack component to delete.

        Raises:
            KeyError: if the stack component doesn't exist.
            IllegalOperationError: if the stack component is part of one or
                more stacks, or if it's a default stack component.
        """
        with Session(self.engine) as session:
            try:
                stack_component = session.exec(
                    select(StackComponentSchema).where(
                        StackComponentSchema.id == component_id
                    )
                ).one()

                if stack_component is None:
                    raise KeyError(f"Stack with ID {component_id} not found.")
                if (
                    stack_component.name == DEFAULT_STACK_COMPONENT_NAME
                    and stack_component.type
                    in [
                        StackComponentType.ORCHESTRATOR,
                        StackComponentType.ARTIFACT_STORE,
                    ]
                ):
                    raise IllegalOperationError(
                        f"The default {stack_component.type} cannot be deleted."
                    )

                if len(stack_component.stacks) > 0:
                    raise IllegalOperationError(
                        f"Stack Component `{stack_component.name}` of type "
                        f"`{stack_component.type} cannot be "
                        f"deleted as it is part of "
                        f"{len(stack_component.stacks)} stacks. "
                        f"Before deleting this stack "
                        f"component, make sure to remove it "
                        f"from all stacks."
                    )
                else:
                    session.delete(stack_component)
            except NoResultFound as error:
                raise KeyError from error

            session.commit()

    def count_stack_components(self, workspace_id: Optional[UUID]) -> int:
        """Count all components, optionally within a workspace scope.

        Args:
            workspace_id: The workspace to use for counting components

        Returns:
            The number of components in the workspace.
        """
        return self._count_entity(
            schema=StackComponentSchema, workspace_id=workspace_id
        )

    @staticmethod
    def _fail_if_component_with_name_type_exists_for_user(
        name: str,
        component_type: StackComponentType,
        workspace_id: UUID,
        user_id: UUID,
        session: Session,
    ) -> None:
        """Raise an exception if a Component with same name/type exists.

        Args:
            name: The name of the component
            component_type: The type of the component
            workspace_id: The ID of the workspace
            user_id: The ID of the user
            session: The Session

        Returns:
            None

        Raises:
            StackComponentExistsError: If a component with the given name and
                                       type is already owned by the user
        """
        assert user_id
        # Check if component with the same domain key (name, type, workspace,
        # owner) already exists
        existing_domain_component = session.exec(
            select(StackComponentSchema)
            .where(StackComponentSchema.name == name)
            .where(StackComponentSchema.workspace_id == workspace_id)
            .where(StackComponentSchema.user_id == user_id)
            .where(StackComponentSchema.type == component_type)
        ).first()
        if existing_domain_component is not None:
            # Theoretically the user schema is optional, in this case there is
            #  no way that it will be None
            assert existing_domain_component.user
            raise StackComponentExistsError(
                f"Unable to register '{component_type.value}' component "
                f"with name '{name}': Found an existing "
                f"component with the same name and type in the same "
                f" workspace, '{existing_domain_component.workspace.name}', "
                f"owned by the same user, "
                f"'{existing_domain_component.user.name}'."
            )
        return None

    @staticmethod
    def _fail_if_component_with_name_type_already_shared(
        name: str,
        component_type: StackComponentType,
        workspace_id: UUID,
        session: Session,
    ) -> None:
        """Raise an exception if a Component with same name/type already shared.

        Args:
            name: The name of the component
            component_type: The type of the component
            workspace_id: The ID of the workspace
            session: The Session

        Raises:
            StackComponentExistsError: If a component with the given name and
                type is already shared by a user
        """
        # Check if component with the same name, type is already shared
        # within the workspace
        is_shared = True
        existing_shared_component = session.exec(
            select(StackComponentSchema)
            .where(StackComponentSchema.name == name)
            .where(StackComponentSchema.workspace_id == workspace_id)
            .where(StackComponentSchema.type == component_type)
            .where(StackComponentSchema.is_shared == is_shared)
        ).first()
        if existing_shared_component is not None:
            raise StackComponentExistsError(
                f"Unable to shared component of type '{component_type.value}' "
                f"with name '{name}': Found an existing shared "
                f"component with the same name and type in workspace "
                f"'{workspace_id}'."
            )

    # ----------------------------- Flavors -----------------------------

    @track_decorator(AnalyticsEvent.CREATED_FLAVOR)
    def create_flavor(self, flavor: FlavorRequest) -> FlavorResponse:
        """Creates a new stack component flavor.

        Args:
            flavor: The stack component flavor to create.

        Returns:
            The newly created flavor.

        Raises:
            EntityExistsError: If a flavor with the same name and type
                is already owned by this user in this workspace.
            ValueError: In case the config_schema string exceeds the max length.
        """
        with Session(self.engine) as session:
            # Check if flavor with the same domain key (name, type, workspace,
            # owner) already exists
            existing_flavor = session.exec(
                select(FlavorSchema)
                .where(FlavorSchema.name == flavor.name)
                .where(FlavorSchema.type == flavor.type)
                .where(FlavorSchema.workspace_id == flavor.workspace)
                .where(FlavorSchema.user_id == flavor.user)
            ).first()

            if existing_flavor is not None:
                raise EntityExistsError(
                    f"Unable to register '{flavor.type.value}' flavor "
                    f"with name '{flavor.name}': Found an existing "
                    f"flavor with the same name and type in the same "
                    f"'{flavor.workspace}' workspace owned by the same "
                    f"'{flavor.user}' user."
                )

            config_schema = json.dumps(flavor.config_schema)

            if len(config_schema) > TEXT_FIELD_MAX_LENGTH:
                raise ValueError(
                    "Json representation of configuration schema"
                    "exceeds max length."
                )

            else:
                new_flavor = FlavorSchema(
                    name=flavor.name,
                    type=flavor.type,
                    source=flavor.source,
                    config_schema=config_schema,
                    integration=flavor.integration,
                    connector_type=flavor.connector_type,
                    connector_resource_type=flavor.connector_resource_type,
                    connector_resource_id_attr=flavor.connector_resource_id_attr,
                    workspace_id=flavor.workspace,
                    user_id=flavor.user,
                    logo_url=flavor.logo_url,
                    docs_url=flavor.docs_url,
                    sdk_docs_url=flavor.sdk_docs_url,
                    is_custom=flavor.is_custom,
                )
                session.add(new_flavor)
                session.commit()

                return new_flavor.to_model(hydrate=True)

    def get_flavor(
        self, flavor_id: UUID, hydrate: bool = True
    ) -> FlavorResponse:
        """Get a flavor by ID.

        Args:
            flavor_id: The ID of the flavor to fetch.
            hydrate: Flag deciding whether to hydrate the output model(s)
                by including metadata fields in the response.

        Returns:
            The stack component flavor.

        Raises:
            KeyError: if the stack component flavor doesn't exist.
        """
        with Session(self.engine) as session:
            flavor_in_db = session.exec(
                select(FlavorSchema).where(FlavorSchema.id == flavor_id)
            ).first()
            if flavor_in_db is None:
                raise KeyError(f"Flavor with ID {flavor_id} not found.")
            return flavor_in_db.to_model(hydrate=hydrate)

    def list_flavors(
        self,
        flavor_filter_model: FlavorFilter,
        hydrate: bool = False,
    ) -> Page[FlavorResponse]:
        """List all stack component flavors matching the given filter criteria.

        Args:
            flavor_filter_model: All filter parameters including pagination
                params.
            hydrate: Flag deciding whether to hydrate the output model(s)
                by including metadata fields in the response.

        Returns:
            List of all the stack component flavors matching the given criteria.
        """
        with Session(self.engine) as session:
            query = select(FlavorSchema)
            return self.filter_and_paginate(
                session=session,
                query=query,
                table=FlavorSchema,
                filter_model=flavor_filter_model,
                hydrate=hydrate,
            )

    def update_flavor(
        self, flavor_id: UUID, flavor_update: FlavorUpdate
    ) -> FlavorResponse:
        """Updates an existing user.

        Args:
            flavor_id: The id of the flavor to update.
            flavor_update: The update to be applied to the flavor.

        Returns:
            The updated flavor.

        Raises:
            KeyError: If no flavor with the given id exists.
        """
        with Session(self.engine) as session:
            existing_flavor = session.exec(
                select(FlavorSchema).where(FlavorSchema.id == flavor_id)
            ).first()

            if not existing_flavor:
                raise KeyError(f"Flavor with ID {flavor_id} not found.")

            existing_flavor.update(flavor_update=flavor_update)
            session.add(existing_flavor)
            session.commit()

            # Refresh the Model that was just created
            session.refresh(existing_flavor)
            return existing_flavor.to_model()

    def delete_flavor(self, flavor_id: UUID) -> None:
        """Delete a flavor.

        Args:
            flavor_id: The id of the flavor to delete.

        Raises:
            KeyError: if the flavor doesn't exist.
            IllegalOperationError: if the flavor is used by a stack component.
        """
        with Session(self.engine) as session:
            try:
                flavor_in_db = session.exec(
                    select(FlavorSchema).where(FlavorSchema.id == flavor_id)
                ).one()

                if flavor_in_db is None:
                    raise KeyError(f"Flavor with ID {flavor_id} not found.")
                components_of_flavor = session.exec(
                    select(StackComponentSchema).where(
                        StackComponentSchema.flavor == flavor_in_db.name
                    )
                ).all()
                if len(components_of_flavor) > 0:
                    raise IllegalOperationError(
                        f"Stack Component `{flavor_in_db.name}` of type "
                        f"`{flavor_in_db.type} cannot be "
                        f"deleted as it is used by "
                        f"{len(components_of_flavor)} "
                        f"components. Before deleting this "
                        f"flavor, make sure to delete all "
                        f"associated components."
                    )
                else:
                    session.delete(flavor_in_db)
                    session.commit()
            except NoResultFound as error:
                raise KeyError from error

    # ------------------------ Logs ------------------------

    def get_logs(self, logs_id: UUID, hydrate: bool = True) -> LogsResponse:
        """Gets logs with the given ID.

        Args:
            logs_id: The ID of the logs to get.
            hydrate: Flag deciding whether to hydrate the output model(s)
                by including metadata fields in the response.

        Returns:
            The logs.

        Raises:
            KeyError: if the logs doesn't exist.
        """
        with Session(self.engine) as session:
            logs = session.exec(
                select(LogsSchema).where(LogsSchema.id == logs_id)
            ).first()
            if logs is None:
                raise KeyError(
                    f"Unable to get logs with ID "
                    f"{logs_id}: "
                    f"No logs with this ID found."
                )
            return logs.to_model(hydrate=hydrate)

    # ----------------------------- Pipelines -----------------------------

    @track_decorator(AnalyticsEvent.CREATE_PIPELINE)
    def create_pipeline(
        self,
        pipeline: PipelineRequest,
    ) -> PipelineResponse:
        """Creates a new pipeline in a workspace.

        Args:
            pipeline: The pipeline to create.

        Returns:
            The newly created pipeline.

        Raises:
            EntityExistsError: If an identical pipeline already exists.
        """
        with Session(self.engine) as session:
            # Check if pipeline with the given name already exists
            existing_pipeline = session.exec(
                select(PipelineSchema)
                .where(PipelineSchema.name == pipeline.name)
                .where(PipelineSchema.version == pipeline.version)
                .where(PipelineSchema.workspace_id == pipeline.workspace)
            ).first()
            if existing_pipeline is not None:
                raise EntityExistsError(
                    f"Unable to create pipeline in workspace "
                    f"'{pipeline.workspace}': A pipeline with this name and "
                    f"version already exists."
                )

            # Create the pipeline
            new_pipeline = PipelineSchema.from_request(pipeline)
            session.add(new_pipeline)
            session.commit()
            session.refresh(new_pipeline)

            return new_pipeline.to_model(hydrate=True)

    def get_pipeline(
        self, pipeline_id: UUID, hydrate: bool = True
    ) -> PipelineResponse:
        """Get a pipeline with a given ID.

        Args:
            pipeline_id: ID of the pipeline.
            hydrate: Flag deciding whether to hydrate the output model(s)
                by including metadata fields in the response.

        Returns:
            The pipeline.

        Raises:
            KeyError: if the pipeline does not exist.
        """
        with Session(self.engine) as session:
            # Check if pipeline with the given ID exists
            pipeline = session.exec(
                select(PipelineSchema).where(PipelineSchema.id == pipeline_id)
            ).first()
            if pipeline is None:
                raise KeyError(
                    f"Unable to get pipeline with ID '{pipeline_id}': "
                    "No pipeline with this ID found."
                )

            return pipeline.to_model(hydrate=hydrate)

    def list_pipelines(
        self,
        pipeline_filter_model: PipelineFilter,
        hydrate: bool = False,
    ) -> Page[PipelineResponse]:
        """List all pipelines matching the given filter criteria.

        Args:
            pipeline_filter_model: All filter parameters including pagination
                params.
            hydrate: Flag deciding whether to hydrate the output model(s)
                by including metadata fields in the response.

        Returns:
            A list of all pipelines matching the filter criteria.
        """
        with Session(self.engine) as session:
            query = select(PipelineSchema)
            return self.filter_and_paginate(
                session=session,
                query=query,
                table=PipelineSchema,
                filter_model=pipeline_filter_model,
                hydrate=hydrate,
            )

    def count_pipelines(self, workspace_id: Optional[UUID]) -> int:
        """Count all pipelines, optionally within a workspace scope.

        Args:
            workspace_id: The workspace to use for counting pipelines

        Returns:
            The number of pipelines in the workspace.
        """
        return self._count_entity(
            schema=PipelineSchema, workspace_id=workspace_id
        )

    def update_pipeline(
        self,
        pipeline_id: UUID,
        pipeline_update: PipelineUpdate,
    ) -> PipelineResponse:
        """Updates a pipeline.

        Args:
            pipeline_id: The ID of the pipeline to be updated.
            pipeline_update: The update to be applied.

        Returns:
            The updated pipeline.

        Raises:
            KeyError: if the pipeline doesn't exist.
        """
        with Session(self.engine) as session:
            # Check if pipeline with the given ID exists
            existing_pipeline = session.exec(
                select(PipelineSchema).where(PipelineSchema.id == pipeline_id)
            ).first()
            if existing_pipeline is None:
                raise KeyError(
                    f"Unable to update pipeline with ID {pipeline_id}: "
                    f"No pipeline with this ID found."
                )

            # Update the pipeline
            existing_pipeline.update(pipeline_update)

            session.add(existing_pipeline)
            session.commit()

            return existing_pipeline.to_model()

    def delete_pipeline(self, pipeline_id: UUID) -> None:
        """Deletes a pipeline.

        Args:
            pipeline_id: The ID of the pipeline to delete.

        Raises:
            KeyError: if the pipeline doesn't exist.
        """
        with Session(self.engine) as session:
            # Check if pipeline with the given ID exists
            pipeline = session.exec(
                select(PipelineSchema).where(PipelineSchema.id == pipeline_id)
            ).first()
            if pipeline is None:
                raise KeyError(
                    f"Unable to delete pipeline with ID {pipeline_id}: "
                    f"No pipeline with this ID found."
                )

            session.delete(pipeline)
            session.commit()

    # --------------------------- Pipeline Builds ---------------------------

    def create_build(
        self,
        build: PipelineBuildRequest,
    ) -> PipelineBuildResponse:
        """Creates a new build in a workspace.

        Args:
            build: The build to create.

        Returns:
            The newly created build.
        """
        with Session(self.engine) as session:
            # Create the build
            new_build = PipelineBuildSchema.from_request(build)
            session.add(new_build)
            session.commit()
            session.refresh(new_build)

            return new_build.to_model(hydrate=True)

    def get_build(
        self, build_id: UUID, hydrate: bool = True
    ) -> PipelineBuildResponse:
        """Get a build with a given ID.

        Args:
            build_id: ID of the build.
            hydrate: Flag deciding whether to hydrate the output model(s)
                by including metadata fields in the response.

        Returns:
            The build.

        Raises:
            KeyError: If the build does not exist.
        """
        with Session(self.engine) as session:
            # Check if build with the given ID exists
            build = session.exec(
                select(PipelineBuildSchema).where(
                    PipelineBuildSchema.id == build_id
                )
            ).first()
            if build is None:
                raise KeyError(
                    f"Unable to get build with ID '{build_id}': "
                    "No build with this ID found."
                )

            return build.to_model(hydrate=hydrate)

    def list_builds(
        self,
        build_filter_model: PipelineBuildFilter,
        hydrate: bool = False,
    ) -> Page[PipelineBuildResponse]:
        """List all builds matching the given filter criteria.

        Args:
            build_filter_model: All filter parameters including pagination
                params.
            hydrate: Flag deciding whether to hydrate the output model(s)
                by including metadata fields in the response.

        Returns:
            A page of all builds matching the filter criteria.
        """
        with Session(self.engine) as session:
            query = select(PipelineBuildSchema)
            return self.filter_and_paginate(
                session=session,
                query=query,
                table=PipelineBuildSchema,
                filter_model=build_filter_model,
                hydrate=hydrate,
            )

    def delete_build(self, build_id: UUID) -> None:
        """Deletes a build.

        Args:
            build_id: The ID of the build to delete.

        Raises:
            KeyError: if the build doesn't exist.
        """
        with Session(self.engine) as session:
            # Check if build with the given ID exists
            build = session.exec(
                select(PipelineBuildSchema).where(
                    PipelineBuildSchema.id == build_id
                )
            ).first()
            if build is None:
                raise KeyError(
                    f"Unable to delete build with ID {build_id}: "
                    f"No build with this ID found."
                )

            session.delete(build)
            session.commit()

    # -------------------------- Pipeline Deployments --------------------------

    def create_deployment(
        self,
        deployment: PipelineDeploymentRequest,
    ) -> PipelineDeploymentResponse:
        """Creates a new deployment in a workspace.

        Args:
            deployment: The deployment to create.

        Returns:
            The newly created deployment.
        """
        with Session(self.engine) as session:
            code_reference_id = self._create_or_reuse_code_reference(
                session=session,
                workspace_id=deployment.workspace,
                code_reference=deployment.code_reference,
            )

            new_deployment = PipelineDeploymentSchema.from_request(
                deployment, code_reference_id=code_reference_id
            )
            session.add(new_deployment)
            session.commit()
            session.refresh(new_deployment)

            return new_deployment.to_model(hydrate=True)

    def get_deployment(
        self, deployment_id: UUID, hydrate: bool = True
    ) -> PipelineDeploymentResponse:
        """Get a deployment with a given ID.

        Args:
            deployment_id: ID of the deployment.
            hydrate: Flag deciding whether to hydrate the output model(s)
                by including metadata fields in the response.

        Returns:
            The deployment.

        Raises:
            KeyError: If the deployment does not exist.
        """
        with Session(self.engine) as session:
            # Check if deployment with the given ID exists
            deployment = session.exec(
                select(PipelineDeploymentSchema).where(
                    PipelineDeploymentSchema.id == deployment_id
                )
            ).first()
            if deployment is None:
                raise KeyError(
                    f"Unable to get deployment with ID '{deployment_id}': "
                    "No deployment with this ID found."
                )

            return deployment.to_model(hydrate=hydrate)

    def list_deployments(
        self,
        deployment_filter_model: PipelineDeploymentFilter,
        hydrate: bool = False,
    ) -> Page[PipelineDeploymentResponse]:
        """List all deployments matching the given filter criteria.

        Args:
            deployment_filter_model: All filter parameters including pagination
                params.
            hydrate: Flag deciding whether to hydrate the output model(s)
                by including metadata fields in the response.

        Returns:
            A page of all deployments matching the filter criteria.
        """
        with Session(self.engine) as session:
            query = select(PipelineDeploymentSchema)
            return self.filter_and_paginate(
                session=session,
                query=query,
                table=PipelineDeploymentSchema,
                filter_model=deployment_filter_model,
                hydrate=hydrate,
            )

    def delete_deployment(self, deployment_id: UUID) -> None:
        """Deletes a deployment.

        Args:
            deployment_id: The ID of the deployment to delete.

        Raises:
            KeyError: If the deployment doesn't exist.
        """
        with Session(self.engine) as session:
            # Check if build with the given ID exists
            deployment = session.exec(
                select(PipelineDeploymentSchema).where(
                    PipelineDeploymentSchema.id == deployment_id
                )
            ).first()
            if deployment is None:
                raise KeyError(
                    f"Unable to delete deployment with ID {deployment_id}: "
                    f"No deployment with this ID found."
                )

            session.delete(deployment)
            session.commit()

    # ----------------------------- Pipeline runs -----------------------------

    def create_run(
        self, pipeline_run: PipelineRunRequest
    ) -> PipelineRunResponse:
        """Creates a pipeline run.

        Args:
            pipeline_run: The pipeline run to create.

        Returns:
            The created pipeline run.

        Raises:
            EntityExistsError: If an identical pipeline run already exists.
        """
        with Session(self.engine) as session:
            # Check if pipeline run with same name already exists.
            existing_domain_run = session.exec(
                select(PipelineRunSchema).where(
                    PipelineRunSchema.name == pipeline_run.name
                )
            ).first()
            if existing_domain_run is not None:
                raise EntityExistsError(
                    f"Unable to create pipeline run: A pipeline run with name "
                    f"'{pipeline_run.name}' already exists."
                )

            # Check if pipeline run with same ID already exists.
            existing_id_run = session.exec(
                select(PipelineRunSchema).where(
                    PipelineRunSchema.id == pipeline_run.id
                )
            ).first()
            if existing_id_run is not None:
                raise EntityExistsError(
                    f"Unable to create pipeline run: A pipeline run with ID "
                    f"'{pipeline_run.id}' already exists."
                )

            # Create the pipeline run
            new_run = PipelineRunSchema.from_request(pipeline_run)
            session.add(new_run)
            session.commit()

            return new_run.to_model(hydrate=True)

    def get_run(
        self, run_name_or_id: Union[str, UUID], hydrate: bool = True
    ) -> PipelineRunResponse:
        """Gets a pipeline run.

        Args:
            run_name_or_id: The name or ID of the pipeline run to get.
            hydrate: Flag deciding whether to hydrate the output model(s)
                by including metadata fields in the response.

        Returns:
            The pipeline run.
        """
        with Session(self.engine) as session:
            return self._get_run_schema(
                run_name_or_id, session=session
            ).to_model(hydrate=hydrate)

    def list_runs(
        self,
        runs_filter_model: PipelineRunFilter,
        hydrate: bool = False,
    ) -> Page[PipelineRunResponse]:
        """List all pipeline runs matching the given filter criteria.

        Args:
            runs_filter_model: All filter parameters including pagination
                params.
            hydrate: Flag deciding whether to hydrate the output model(s)
                by including metadata fields in the response.

        Returns:
            A list of all pipeline runs matching the filter criteria.
        """
        with Session(self.engine) as session:
            query = select(PipelineRunSchema)
            return self.filter_and_paginate(
                session=session,
                query=query,
                table=PipelineRunSchema,
                filter_model=runs_filter_model,
                hydrate=hydrate,
            )

    def update_run(
        self, run_id: UUID, run_update: PipelineRunUpdate
    ) -> PipelineRunResponse:
        """Updates a pipeline run.

        Args:
            run_id: The ID of the pipeline run to update.
            run_update: The update to be applied to the pipeline run.

        Returns:
            The updated pipeline run.

        Raises:
            KeyError: if the pipeline run doesn't exist.
        """
        with Session(self.engine) as session:
            # Check if pipeline run with the given ID exists
            existing_run = session.exec(
                select(PipelineRunSchema).where(PipelineRunSchema.id == run_id)
            ).first()
            if existing_run is None:
                raise KeyError(
                    f"Unable to update pipeline run with ID {run_id}: "
                    f"No pipeline run with this ID found."
                )

            # Update the pipeline run
            existing_run.update(run_update=run_update)
            session.add(existing_run)
            session.commit()

            session.refresh(existing_run)
            return existing_run.to_model()

    def delete_run(self, run_id: UUID) -> None:
        """Deletes a pipeline run.

        Args:
            run_id: The ID of the pipeline run to delete.

        Raises:
            KeyError: if the pipeline run doesn't exist.
        """
        with Session(self.engine) as session:
            # Check if pipeline run with the given ID exists
            existing_run = session.exec(
                select(PipelineRunSchema).where(PipelineRunSchema.id == run_id)
            ).first()
            if existing_run is None:
                raise KeyError(
                    f"Unable to delete pipeline run with ID {run_id}: "
                    f"No pipeline run with this ID found."
                )

            # Delete the pipeline run
            session.delete(existing_run)
            session.commit()

    def get_or_create_run(
        self, pipeline_run: PipelineRunRequest
    ) -> Tuple[PipelineRunResponse, bool]:
        """Gets or creates a pipeline run.

        If a run with the same ID or name already exists, it is returned.
        Otherwise, a new run is created.

        Args:
            pipeline_run: The pipeline run to get or create.

        Returns:
            The pipeline run, and a boolean indicating whether the run was
            created or not.
        """
        # We want to have the 'create' statement in the try block since running
        # it first will reduce concurrency issues.
        try:
            return self.create_run(pipeline_run), True
        except (EntityExistsError, IntegrityError):
            # Catch both `EntityExistsError`` and `IntegrityError`` exceptions
            # since either one can be raised by the database when trying
            # to create a new pipeline run with duplicate ID or name.
            try:
                return self.get_run(pipeline_run.id), False
            except KeyError:
                return self.get_run(pipeline_run.name), False

    def count_runs(self, workspace_id: Optional[UUID]) -> int:
        """Count all pipeline runs, optionally within a workspace scope.

        Args:
            workspace_id: The workspace to use for counting pipeline runs

        Returns:
            The number of pipeline runs in the workspace.
        """
        return self._count_entity(
            schema=PipelineRunSchema, workspace_id=workspace_id
        )

    # ----------------------------- Roles -----------------------------

    def create_role(self, role: RoleRequest) -> RoleResponse:
        """Creates a new role.

        Args:
            role: The role model to create.

        Returns:
            The newly created role.

        Raises:
            EntityExistsError: If a role with the given name already exists.
        """
        with Session(self.engine) as session:
            # Check if role with the given name already exists
            existing_role = session.exec(
                select(RoleSchema).where(RoleSchema.name == role.name)
            ).first()
            if existing_role is not None:
                raise EntityExistsError(
                    f"Unable to create role '{role.name}': Role already exists."
                )

            # Create role
            role_schema = RoleSchema.from_request(role)
            session.add(role_schema)
            session.commit()
            # Add all permissions
            for p in role.permissions:
                session.add(
                    RolePermissionSchema(name=p, role_id=role_schema.id)
                )

            session.commit()
            return role_schema.to_model(hydrate=True)

    def get_role(
        self, role_name_or_id: Union[str, UUID], hydrate: bool = True
    ) -> RoleResponse:
        """Gets a specific role.

        Args:
            role_name_or_id: Name or ID of the role to get.
            hydrate: Flag deciding whether to hydrate the output model(s)
                by including metadata fields in the response.

        Returns:
            The requested role.
        """
        with Session(self.engine) as session:
            role = self._get_role_schema(role_name_or_id, session=session)
            return role.to_model(hydrate=hydrate)

    def list_roles(
        self,
        role_filter_model: RoleFilter,
        hydrate: bool = False,
    ) -> Page[RoleResponse]:
        """List all roles matching the given filter criteria.

        Args:
            role_filter_model: All filter parameters including pagination
                params.
            hydrate: Flag deciding whether to hydrate the output model(s)
                by including metadata fields in the response.

        Returns:
            A list of all roles matching the filter criteria.
        """
        with Session(self.engine) as session:
            query = select(RoleSchema)
            return self.filter_and_paginate(
                session=session,
                query=query,
                table=RoleSchema,
                filter_model=role_filter_model,
                hydrate=hydrate,
            )

    def update_role(
        self, role_id: UUID, role_update: RoleUpdate
    ) -> RoleResponse:
        """Update an existing role.

        Args:
            role_id: The ID of the role to be updated.
            role_update: The update to be applied to the role.

        Returns:
            The updated role.

        Raises:
            KeyError: if the role does not exist.
            IllegalOperationError: if the role is a system role.
        """
        with Session(self.engine) as session:
            existing_role = session.exec(
                select(RoleSchema).where(RoleSchema.id == role_id)
            ).first()

            if existing_role is None:
                raise KeyError(
                    f"Unable to update role with id "
                    f"'{role_id}': Found no"
                    f"existing roles with this id."
                )

            if existing_role.name in [DEFAULT_ADMIN_ROLE, DEFAULT_GUEST_ROLE]:
                raise IllegalOperationError(
                    f"The built-in role '{existing_role.name}' cannot be "
                    f"updated."
                )

            # The relationship table for roles behaves different from the other
            #  ones. As such the required updates on the permissions have to be
            #  done manually.
            if "permissions" in role_update.__fields_set__:
                existing_permissions = {
                    p.name for p in existing_role.permissions
                }

                diff = existing_permissions.symmetric_difference(
                    role_update.permissions
                )

                for permission in diff:
                    if permission not in role_update.permissions:
                        permission_to_delete = session.exec(
                            select(RolePermissionSchema)
                            .where(RolePermissionSchema.name == permission)
                            .where(
                                RolePermissionSchema.role_id
                                == existing_role.id
                            )
                        ).one_or_none()
                        session.delete(permission_to_delete)

                    elif permission not in existing_permissions:
                        session.add(
                            RolePermissionSchema(
                                name=permission, role_id=existing_role.id
                            )
                        )

            # Update the role
            existing_role.update(role_update=role_update)
            session.add(existing_role)
            session.commit()

            session.commit()

            # Refresh the Model that was just created
            session.refresh(existing_role)
            return existing_role.to_model()

    def delete_role(self, role_name_or_id: Union[str, UUID]) -> None:
        """Deletes a role.

        Args:
            role_name_or_id: Name or ID of the role to delete.

        Raises:
            IllegalOperationError: If the role is still assigned to users or
                the role is one of the built-in roles.
        """
        with Session(self.engine) as session:
            role = self._get_role_schema(role_name_or_id, session=session)
            if role.name in [DEFAULT_ADMIN_ROLE, DEFAULT_GUEST_ROLE]:
                raise IllegalOperationError(
                    f"The built-in role '{role.name}' cannot be deleted."
                )
            user_role = session.exec(
                select(UserRoleAssignmentSchema).where(
                    UserRoleAssignmentSchema.role_id == role.id
                )
            ).all()
            team_role = session.exec(
                select(TeamRoleAssignmentSchema).where(
                    TeamRoleAssignmentSchema.role_id == role.id
                )
            ).all()

            if len(user_role) > 0 or len(team_role) > 0:
                raise IllegalOperationError(
                    f"Role `{role.name}` of type cannot be "
                    f"deleted as it is in use by multiple users and teams. "
                    f"Before deleting this role make sure to remove all "
                    f"instances where this role is used."
                )
            else:
                # Delete role
                session.delete(role)
                session.commit()

    # ----------------------------- Run Metadata -----------------------------

    def create_run_metadata(
        self, run_metadata: RunMetadataRequest
    ) -> List[RunMetadataResponse]:
        """Creates run metadata.

        Args:
            run_metadata: The run metadata to create.

        Returns:
            The created run metadata.
        """
        return_value: List[RunMetadataResponse] = []
        with Session(self.engine) as session:
            for key, value in run_metadata.values.items():
                type_ = run_metadata.types[key]
                run_metadata_schema = RunMetadataSchema(
                    workspace_id=run_metadata.workspace,
                    user_id=run_metadata.user,
                    pipeline_run_id=run_metadata.pipeline_run_id,
                    step_run_id=run_metadata.step_run_id,
                    artifact_id=run_metadata.artifact_id,
                    stack_component_id=run_metadata.stack_component_id,
                    key=key,
                    value=json.dumps(value),
                    type=type_,
                )
                session.add(run_metadata_schema)
                session.commit()
                return_value.append(run_metadata_schema.to_model(hydrate=True))
        return return_value

    def get_run_metadata(
        self, run_metadata_id: UUID, hydrate: bool = True
    ) -> RunMetadataResponse:
        """Gets run metadata with the given ID.

        Args:
            run_metadata_id: The ID of the run metadata to get.
            hydrate: Flag deciding whether to hydrate the output model(s)
                by including metadata fields in the response.

        Returns:
            The run metadata.

        Raises:
            KeyError: if the run metadata doesn't exist.
        """
        with Session(self.engine) as session:
            run_metadata = session.exec(
                select(RunMetadataSchema).where(
                    RunMetadataSchema.id == run_metadata_id
                )
            ).first()
            if run_metadata is None:
                raise KeyError(
                    f"Unable to get run metadata with ID "
                    f"{run_metadata_id}: "
                    f"No run metadata with this ID found."
                )
            return run_metadata.to_model(hydrate=hydrate)

    def list_run_metadata(
        self,
        run_metadata_filter_model: RunMetadataFilter,
        hydrate: bool = False,
    ) -> Page[RunMetadataResponse]:
        """List run metadata.

        Args:
            run_metadata_filter_model: All filter parameters including
                pagination params.
            hydrate: Flag deciding whether to hydrate the output model(s)
                by including metadata fields in the response.

        Returns:
            The run metadata.
        """
        with Session(self.engine) as session:
            query = select(RunMetadataSchema)
            return self.filter_and_paginate(
                session=session,
                query=query,
                table=RunMetadataSchema,
                filter_model=run_metadata_filter_model,
                hydrate=hydrate,
            )

    # ----------------------------- Schedules -----------------------------

    def create_schedule(self, schedule: ScheduleRequest) -> ScheduleResponse:
        """Creates a new schedule.

        Args:
            schedule: The schedule to create.

        Returns:
            The newly created schedule.
        """
        with Session(self.engine) as session:
            new_schedule = ScheduleSchema.from_request(schedule)
            session.add(new_schedule)
            session.commit()
            return new_schedule.to_model(hydrate=True)

    def get_schedule(
        self, schedule_id: UUID, hydrate: bool = True
    ) -> ScheduleResponse:
        """Get a schedule with a given ID.

        Args:
            schedule_id: ID of the schedule.
            hydrate: Flag deciding whether to hydrate the output model(s)
                by including metadata fields in the response.

        Returns:
            The schedule.

        Raises:
            KeyError: if the schedule does not exist.
        """
        with Session(self.engine) as session:
            # Check if schedule with the given ID exists
            schedule = session.exec(
                select(ScheduleSchema).where(ScheduleSchema.id == schedule_id)
            ).first()
            if schedule is None:
                raise KeyError(
                    f"Unable to get schedule with ID '{schedule_id}': "
                    "No schedule with this ID found."
                )
            return schedule.to_model(hydrate=hydrate)

    def list_schedules(
        self,
        schedule_filter_model: ScheduleFilter,
        hydrate: bool = False,
    ) -> Page[ScheduleResponse]:
        """List all schedules in the workspace.

        Args:
            schedule_filter_model: All filter parameters including pagination
                params
            hydrate: Flag deciding whether to hydrate the output model(s)
                by including metadata fields in the response.

        Returns:
            A list of schedules.
        """
        with Session(self.engine) as session:
            query = select(ScheduleSchema)
            return self.filter_and_paginate(
                session=session,
                query=query,
                table=ScheduleSchema,
                filter_model=schedule_filter_model,
                hydrate=hydrate,
            )

    def update_schedule(
        self,
        schedule_id: UUID,
        schedule_update: ScheduleUpdate,
    ) -> ScheduleResponse:
        """Updates a schedule.

        Args:
            schedule_id: The ID of the schedule to be updated.
            schedule_update: The update to be applied.

        Returns:
            The updated schedule.

        Raises:
            KeyError: if the schedule doesn't exist.
        """
        with Session(self.engine) as session:
            # Check if schedule with the given ID exists
            existing_schedule = session.exec(
                select(ScheduleSchema).where(ScheduleSchema.id == schedule_id)
            ).first()
            if existing_schedule is None:
                raise KeyError(
                    f"Unable to update schedule with ID {schedule_id}: "
                    f"No schedule with this ID found."
                )

            # Update the schedule
            existing_schedule = existing_schedule.update(schedule_update)
            session.add(existing_schedule)
            session.commit()
            return existing_schedule.to_model()

    def delete_schedule(self, schedule_id: UUID) -> None:
        """Deletes a schedule.

        Args:
            schedule_id: The ID of the schedule to delete.

        Raises:
            KeyError: if the schedule doesn't exist.
        """
        with Session(self.engine) as session:
            # Check if schedule with the given ID exists
            schedule = session.exec(
                select(ScheduleSchema).where(ScheduleSchema.id == schedule_id)
            ).first()
            if schedule is None:
                raise KeyError(
                    f"Unable to delete schedule with ID {schedule_id}: "
                    f"No schedule with this ID found."
                )

            # Delete the schedule
            session.delete(schedule)
            session.commit()

    # --------------------------- Service Connectors ---------------------------

    @track_decorator(AnalyticsEvent.CREATED_SERVICE_CONNECTOR)
    def create_service_connector(
        self, service_connector: ServiceConnectorRequest
    ) -> ServiceConnectorResponse:
        """Creates a new service connector.

        Args:
            service_connector: Service connector to be created.

        Returns:
            The newly created service connector.

        Raises:
            Exception: If anything goes wrong during the creation of the
                service connector.
        """
        # If the connector type is locally available, we validate the request
        # against the connector type schema before storing it in the database
        if service_connector_registry.is_registered(service_connector.type):
            connector_type = (
                service_connector_registry.get_service_connector_type(
                    service_connector.type
                )
            )
            service_connector.validate_and_configure_resources(
                connector_type=connector_type,
                resource_types=service_connector.resource_types,
                resource_id=service_connector.resource_id,
                configuration=service_connector.configuration,
                secrets=service_connector.secrets,
            )

        with Session(self.engine) as session:
            self._fail_if_service_connector_with_name_exists_for_user(
                name=service_connector.name,
                user_id=service_connector.user,
                workspace_id=service_connector.workspace,
                session=session,
            )

            if service_connector.is_shared:
                self._fail_if_service_connector_with_name_already_shared(
                    name=service_connector.name,
                    workspace_id=service_connector.workspace,
                    session=session,
                )

            # Create the secret
            secret_id = self._create_connector_secret(
                connector_name=service_connector.name,
                user=service_connector.user,
                workspace=service_connector.workspace,
                is_shared=service_connector.is_shared,
                secrets=service_connector.secrets,
            )
            try:
                # Create the service connector
                new_service_connector = ServiceConnectorSchema.from_request(
                    service_connector,
                    secret_id=secret_id,
                )

                session.add(new_service_connector)
                session.commit()

                session.refresh(new_service_connector)
            except Exception:
                # Delete the secret if it was created
                if secret_id and self.secrets_store:
                    try:
                        self.secrets_store.delete_secret(secret_id)
                    except Exception:
                        # Ignore any errors that occur while deleting the
                        # secret
                        pass

                raise

            connector = new_service_connector.to_model(hydrate=True)
            self._populate_connector_type(connector)
            return connector

    def get_service_connector(
        self, service_connector_id: UUID, hydrate: bool = True
    ) -> ServiceConnectorResponse:
        """Gets a specific service connector.

        Args:
            service_connector_id: The ID of the service connector to get.
            hydrate: Flag deciding whether to hydrate the output model(s)
                by including metadata fields in the response.

        Returns:
            The requested service connector, if it was found.

        Raises:
            KeyError: If no service connector with the given ID exists.
        """
        with Session(self.engine) as session:
            service_connector = session.exec(
                select(ServiceConnectorSchema).where(
                    ServiceConnectorSchema.id == service_connector_id
                )
            ).first()

            if service_connector is None:
                raise KeyError(
                    f"Service connector with ID {service_connector_id} not "
                    "found."
                )

            connector = service_connector.to_model(hydrate=hydrate)
            self._populate_connector_type(connector)
            return connector

    def list_service_connectors(
        self,
        filter_model: ServiceConnectorFilter,
        hydrate: bool = False,
    ) -> Page[ServiceConnectorResponse]:
        """List all service connectors.

        Args:
            filter_model: All filter parameters including pagination
                params.
            hydrate: Flag deciding whether to hydrate the output model(s)
                by including metadata fields in the response.

        Returns:
            A page of all service connectors.
        """

        def fetch_connectors(
            session: Session,
            query: Union[
                Select[ServiceConnectorSchema],
                SelectOfScalar[ServiceConnectorSchema],
            ],
            filter_model: BaseFilter,
        ) -> List[ServiceConnectorSchema]:
            """Custom fetch function for connector filtering and pagination.

            Applies resource type and label filters to the query.

            Args:
                session: The database session.
                query: The query to filter.
                filter_model: The filter model.

            Returns:
                The filtered and paginated results.
            """
            assert isinstance(filter_model, ServiceConnectorFilter)
            items = self._list_filtered_service_connectors(
                session=session, query=query, filter_model=filter_model
            )

            return items

        with Session(self.engine) as session:
            query = select(ServiceConnectorSchema)
            paged_connectors: Page[
                ServiceConnectorResponse
            ] = self.filter_and_paginate(
                session=session,
                query=query,
                table=ServiceConnectorSchema,
                filter_model=filter_model,
                custom_fetch=fetch_connectors,
                hydrate=hydrate,
            )

            self._populate_connector_type(*paged_connectors.items)
            return paged_connectors

    def update_service_connector(
        self, service_connector_id: UUID, update: ServiceConnectorUpdate
    ) -> ServiceConnectorResponse:
        """Updates an existing service connector.

        The update model contains the fields to be updated. If a field value is
        set to None in the model, the field is not updated, but there are
        special rules concerning some fields:

        * the `configuration` and `secrets` fields together represent a full
        valid configuration update, not just a partial update. If either is
        set (i.e. not None) in the update, their values are merged together and
        will replace the existing configuration and secrets values.
        * the `resource_id` field value is also a full replacement value: if set
        to `None`, the resource ID is removed from the service connector.
        * the `expiration_seconds` field value is also a full replacement value:
        if set to `None`, the expiration is removed from the service connector.
        * the `secret_id` field value in the update is ignored, given that
        secrets are managed internally by the ZenML store.
        * the `labels` field is also a full labels update: if set (i.e. not
        `None`), all existing labels are removed and replaced by the new labels
        in the update.

        Args:
            service_connector_id: The ID of the service connector to update.
            update: The update to be applied to the service connector.

        Returns:
            The updated service connector.

        Raises:
            KeyError: If no service connector with the given ID exists.
            IllegalOperationError: If the service connector is referenced by
                one or more stack components and the update would change the
                connector type, resource type or resource ID.
        """
        with Session(self.engine) as session:
            existing_connector = session.exec(
                select(ServiceConnectorSchema).where(
                    ServiceConnectorSchema.id == service_connector_id
                )
            ).first()

            if existing_connector is None:
                raise KeyError(
                    f"Unable to update service connector with ID "
                    f"'{service_connector_id}': Found no existing service "
                    "connector with this ID."
                )

            # In case of a renaming update, make sure no service connector uses
            # that name already
            if update.name:
                if (
                    existing_connector.name != update.name
                    and existing_connector.user_id is not None
                ):
                    self._fail_if_service_connector_with_name_exists_for_user(
                        name=update.name,
                        workspace_id=existing_connector.workspace_id,
                        user_id=existing_connector.user_id,
                        session=session,
                    )

            # Check if service connector update makes the service connector a
            # shared service connector
            # In that case, check if a service connector with the same name is
            # already shared within the workspace
            if update.is_shared is not None:
                if not existing_connector.is_shared and update.is_shared:
                    self._fail_if_service_connector_with_name_already_shared(
                        name=update.name or existing_connector.name,
                        workspace_id=existing_connector.workspace_id,
                        session=session,
                    )

            existing_connector_model = existing_connector.to_model()

            if len(existing_connector.components):
                # If the service connector is already used in one or more
                # stack components, the update is no longer allowed to change
                # the service connector's authentication method, connector type,
                # resource type, or resource ID
                if (
                    update.connector_type
                    and update.type != existing_connector_model.connector_type
                ):
                    raise IllegalOperationError(
                        "The service type of a service connector that is "
                        "already actively used in one or more stack components "
                        "cannot be changed."
                    )

                if (
                    update.auth_method
                    and update.auth_method
                    != existing_connector_model.auth_method
                ):
                    raise IllegalOperationError(
                        "The authentication method of a service connector that "
                        "is already actively used in one or more stack "
                        "components cannot be changed."
                    )

                if (
                    update.resource_types
                    and update.resource_types
                    != existing_connector_model.resource_types
                ):
                    raise IllegalOperationError(
                        "The resource type of a service connector that is "
                        "already actively used in one or more stack components "
                        "cannot be changed."
                    )

                # The resource ID field cannot be used as a partial update: if
                # set to None, the existing resource ID is also removed
                if update.resource_id != existing_connector_model.resource_id:
                    raise IllegalOperationError(
                        "The resource ID of a service connector that is "
                        "already actively used in one or more stack components "
                        "cannot be changed."
                    )

            # If the connector type is locally available, we validate the update
            # against the connector type schema before storing it in the
            # database
            if service_connector_registry.is_registered(
                existing_connector.connector_type
            ):
                connector_type = (
                    service_connector_registry.get_service_connector_type(
                        existing_connector.connector_type
                    )
                )
                # We need the auth method to be set to be able to validate the
                # configuration
                update.auth_method = (
                    update.auth_method or existing_connector_model.auth_method
                )
                # Validate the configuration update. If the configuration or
                # secrets fields are set, together they are merged into a
                # full configuration that is validated against the connector
                # type schema and replaces the existing configuration and
                # secrets values
                update.validate_and_configure_resources(
                    connector_type=connector_type,
                    resource_types=update.resource_types,
                    resource_id=update.resource_id,
                    configuration=update.configuration,
                    secrets=update.secrets,
                )

            # Update secret
            secret_id = self._update_connector_secret(
                existing_connector=existing_connector_model,
                updated_connector=update,
            )

            existing_connector.update(
                connector_update=update, secret_id=secret_id
            )
            session.add(existing_connector)
            session.commit()

            connector = existing_connector.to_model()
            self._populate_connector_type(connector)
            return connector

    def delete_service_connector(self, service_connector_id: UUID) -> None:
        """Deletes a service connector.

        Args:
            service_connector_id: The ID of the service connector to delete.

        Raises:
            KeyError: If no service connector with the given ID exists.
            IllegalOperationError: If the service connector is still referenced
                by one or more stack components.
        """
        with Session(self.engine) as session:
            try:
                service_connector = session.exec(
                    select(ServiceConnectorSchema).where(
                        ServiceConnectorSchema.id == service_connector_id
                    )
                ).one()

                if service_connector is None:
                    raise KeyError(
                        f"Service connector with ID {service_connector_id} not "
                        "found."
                    )

                if len(service_connector.components) > 0:
                    raise IllegalOperationError(
                        f"Service connector with ID {service_connector_id} "
                        f"cannot be deleted as it is still referenced by "
                        f"{len(service_connector.components)} "
                        "stack components. Before deleting this service "
                        "connector, make sure to remove it from all stack "
                        "components."
                    )
                else:
                    session.delete(service_connector)

                if service_connector.secret_id and self.secrets_store:
                    try:
                        self.secrets_store.delete_secret(
                            service_connector.secret_id
                        )
                    except KeyError:
                        # If the secret doesn't exist anymore, we can ignore
                        # this error
                        pass
            except NoResultFound as error:
                raise KeyError from error

            session.commit()

    @staticmethod
    def _fail_if_service_connector_with_name_exists_for_user(
        name: str,
        workspace_id: UUID,
        user_id: UUID,
        session: Session,
    ) -> None:
        """Raise an exception if a service connector with same name exists.

        Args:
            name: The name of the service connector
            workspace_id: The ID of the workspace
            user_id: The ID of the user
            session: The Session

        Returns:
            None

        Raises:
            EntityExistsError: If a service connector with the given name is
                already owned by the user
        """
        assert user_id
        # Check if service connector with the same domain key (name, workspace,
        # owner) already exists
        existing_domain_connector = session.exec(
            select(ServiceConnectorSchema)
            .where(ServiceConnectorSchema.name == name)
            .where(ServiceConnectorSchema.workspace_id == workspace_id)
            .where(ServiceConnectorSchema.user_id == user_id)
        ).first()
        if existing_domain_connector is not None:
            # Theoretically the user schema is optional, in this case there is
            #  no way that it will be None
            assert existing_domain_connector.user
            raise EntityExistsError(
                f"Unable to register service connector with name '{name}': "
                "Found an existing service connector with the same name in the "
                f"same workspace, '{existing_domain_connector.workspace.name}', "
                "owned by the same user, "
                f"{existing_domain_connector.user.name}'."
            )
        return None

    @staticmethod
    def _fail_if_service_connector_with_name_already_shared(
        name: str,
        workspace_id: UUID,
        session: Session,
    ) -> None:
        """Raise an exception if a service connector with same name is already shared.

        Args:
            name: The name of the service connector
            workspace_id: The ID of the workspace
            session: The Session

        Raises:
            EntityExistsError: If a service connector with the given name is
                already shared by another user
        """
        # Check if a service connector with the same name is already shared
        # within the workspace
        is_shared = True
        existing_shared_connector = session.exec(
            select(ServiceConnectorSchema)
            .where(ServiceConnectorSchema.name == name)
            .where(ServiceConnectorSchema.workspace_id == workspace_id)
            .where(ServiceConnectorSchema.is_shared == is_shared)
        ).first()
        if existing_shared_connector is not None:
            raise EntityExistsError(
                f"Unable to share service connector with name '{name}': Found "
                "an existing shared service connector with the same name in "
                f"workspace '{workspace_id}'."
            )

    def _create_connector_secret(
        self,
        connector_name: str,
        user: UUID,
        workspace: UUID,
        is_shared: bool,
        secrets: Optional[Dict[str, Optional[SecretStr]]],
    ) -> Optional[UUID]:
        """Creates a new secret to store the service connector secret credentials.

        Args:
            connector_name: The name of the service connector for which to
                create a secret.
            user: The ID of the user who owns the service connector.
            workspace: The ID of the workspace in which the service connector
                is registered.
            is_shared: Whether the service connector is shared.
            secrets: The secret credentials to store.

        Returns:
            The ID of the newly created secret or None, if the service connector
            does not contain any secret credentials.

        Raises:
            NotImplementedError: If a secrets store is not configured or
                supported.
        """
        if not secrets:
            return None

        if not self.secrets_store:
            raise NotImplementedError(
                "A secrets store is not configured or supported."
            )

        # Generate a unique name for the secret
        # Replace all non-alphanumeric characters with a dash because
        # the secret name must be a valid DNS subdomain name in some
        # secrets stores
        connector_name = re.sub(r"[^a-zA-Z0-9-]", "-", connector_name)
        # Generate unique names using a random suffix until we find a name
        # that is not already in use
        while True:
            secret_name = f"connector-{connector_name}-{random_str(4)}".lower()
            existing_secrets = self.secrets_store.list_secrets(
                SecretFilterModel(
                    name=secret_name,
                )
            )
            if not existing_secrets.size:
                try:
                    return self.secrets_store.create_secret(
                        SecretRequestModel(
                            name=secret_name,
                            user=user,
                            workspace=workspace,
                            scope=SecretScope.WORKSPACE
                            if is_shared
                            else SecretScope.USER,
                            values=secrets,
                        )
                    ).id
                except KeyError:
                    # The secret already exists, try again
                    continue

    @staticmethod
    def _populate_connector_type(
        *service_connectors: ServiceConnectorResponse,
    ) -> None:
        """Populates the connector type of the given service connectors.

        If the connector type is not locally available, the connector type
        field is left as is.

        Args:
            service_connectors: The service connectors to populate.
        """
        for service_connector in service_connectors:
            if not service_connector_registry.is_registered(
                service_connector.type
            ):
                continue
            service_connector.set_connector_type(
                service_connector_registry.get_service_connector_type(
                    service_connector.type
                )
            )

    @staticmethod
    def _list_filtered_service_connectors(
        session: Session,
        query: Union[
            Select[ServiceConnectorSchema],
            SelectOfScalar[ServiceConnectorSchema],
        ],
        filter_model: ServiceConnectorFilter,
    ) -> List[ServiceConnectorSchema]:
        """Refine a service connector query.

        Applies resource type and label filters to the query.

        Args:
            session: The database session.
            query: The query to filter.
            filter_model: The filter model.

        Returns:
            The filtered list of service connectors.
        """
        items: List[ServiceConnectorSchema] = (
            session.exec(query).unique().all()
        )

        # filter out items that don't match the resource type
        if filter_model.resource_type:
            items = [
                item
                for item in items
                if filter_model.resource_type in item.resource_types_list
            ]

        # filter out items that don't match the labels
        if filter_model.labels:
            items = [
                item for item in items if item.has_labels(filter_model.labels)
            ]

        return items

    def _update_connector_secret(
        self,
        existing_connector: ServiceConnectorResponse,
        updated_connector: ServiceConnectorUpdate,
    ) -> Optional[UUID]:
        """Updates the secret for a service connector.

        If the secrets field in the service connector update is set (i.e. not
        None), the existing secret, if any, is replaced. If the secrets field is
        set to an empty dict, the existing secret is deleted.

        Args:
            existing_connector: Existing service connector for which to update a
                secret.
            updated_connector: Updated service connector.

        Returns:
            The ID of the updated secret or None, if the new service connector
            does not contain any secret credentials.

        Raises:
            NotImplementedError: If a secrets store is not configured or
                supported.
        """
        if not self.secrets_store:
            raise NotImplementedError(
                "A secrets store is not configured or supported."
            )

        is_shared = (
            existing_connector.is_shared
            if updated_connector.is_shared is None
            else updated_connector.is_shared
        )
        scope_changed = is_shared != existing_connector.is_shared

        if updated_connector.secrets is None:
            if scope_changed and existing_connector.secret_id:
                # Update the scope of the existing secret
                self.secrets_store.update_secret(
                    secret_id=existing_connector.secret_id,
                    secret_update=SecretUpdateModel(
                        scope=SecretScope.WORKSPACE
                        if is_shared
                        else SecretScope.USER,
                    ),
                )

            # If the connector update does not contain a secrets update, keep
            # the existing secret (if any)
            return existing_connector.secret_id

        # Delete the existing secret (if any), to be replaced by the new secret
        if existing_connector.secret_id:
            try:
                self.secrets_store.delete_secret(existing_connector.secret_id)
            except KeyError:
                # Ignore if the secret no longer exists
                pass

        # If the new service connector does not contain any secret credentials,
        # return None
        if not updated_connector.secrets:
            return None

        assert existing_connector.user is not None
        # A secret does not exist yet, create a new one
        return self._create_connector_secret(
            connector_name=updated_connector.name or existing_connector.name,
            user=existing_connector.user.id,
            workspace=existing_connector.workspace.id,
            is_shared=is_shared,
            secrets=updated_connector.secrets,
        )

    def verify_service_connector_config(
        self,
        service_connector: ServiceConnectorRequest,
        list_resources: bool = True,
    ) -> ServiceConnectorResourcesModel:
        """Verifies if a service connector configuration has access to resources.

        Args:
            service_connector: The service connector configuration to verify.
            list_resources: If True, the list of all resources accessible
                through the service connector is returned.

        Returns:
            The list of resources that the service connector configuration has
            access to.
        """
        connector_instance = service_connector_registry.instantiate_connector(
            model=service_connector
        )
        return connector_instance.verify(list_resources=list_resources)

    def verify_service_connector(
        self,
        service_connector_id: UUID,
        resource_type: Optional[str] = None,
        resource_id: Optional[str] = None,
        list_resources: bool = True,
    ) -> ServiceConnectorResourcesModel:
        """Verifies if a service connector instance has access to one or more resources.

        Args:
            service_connector_id: The ID of the service connector to verify.
            resource_type: The type of resource to verify access to.
            resource_id: The ID of the resource to verify access to.
            list_resources: If True, the list of all resources accessible
                through the service connector and matching the supplied resource
                type and ID are returned.

        Returns:
            The list of resources that the service connector has access to,
            scoped to the supplied resource type and ID, if provided.
        """
        connector = self.get_service_connector(service_connector_id)

        connector_instance = service_connector_registry.instantiate_connector(
            model=connector
        )

        return connector_instance.verify(
            resource_type=resource_type,
            resource_id=resource_id,
            list_resources=list_resources,
        )

    def get_service_connector_client(
        self,
        service_connector_id: UUID,
        resource_type: Optional[str] = None,
        resource_id: Optional[str] = None,
    ) -> ServiceConnectorResponse:
        """Get a service connector client for a service connector and given resource.

        Args:
            service_connector_id: The ID of the base service connector to use.
            resource_type: The type of resource to get a client for.
            resource_id: The ID of the resource to get a client for.

        Returns:
            A service connector client that can be used to access the given
            resource.
        """
        connector = self.get_service_connector(service_connector_id)

        connector_instance = service_connector_registry.instantiate_connector(
            model=connector
        )

        # Fetch the connector client
        connector_client = connector_instance.get_connector_client(
            resource_type=resource_type,
            resource_id=resource_id,
        )

        # Return the model for the connector client
        connector = connector_client.to_response_model(
            user=connector.user,
            workspace=connector.workspace,
            is_shared=connector.is_shared,
            description=connector.description,
            labels=connector.labels,
        )

        self._populate_connector_type(connector)

        return connector

    def list_service_connector_resources(
        self,
        user_name_or_id: Union[str, UUID],
        workspace_name_or_id: Union[str, UUID],
        connector_type: Optional[str] = None,
        resource_type: Optional[str] = None,
        resource_id: Optional[str] = None,
    ) -> List[ServiceConnectorResourcesModel]:
        """List resources that can be accessed by service connectors.

        Args:
            user_name_or_id: The name or ID of the user to scope to.
            workspace_name_or_id: The name or ID of the workspace to scope to.
            connector_type: The type of service connector to scope to.
            resource_type: The type of resource to scope to.
            resource_id: The ID of the resource to scope to.

        Returns:
            The matching list of resources that available service
            connectors have access to.
        """
        user = self.get_user(user_name_or_id)
        workspace = self.get_workspace(workspace_name_or_id)
        connector_filter_model = ServiceConnectorFilter(
            connector_type=connector_type,
            resource_type=resource_type,
            is_shared=True,
            workspace_id=workspace.id,
        )

        shared_connectors = self.list_service_connectors(
            filter_model=connector_filter_model
        ).items

        connector_filter_model = ServiceConnectorFilter(
            connector_type=connector_type,
            resource_type=resource_type,
            is_shared=False,
            user_id=user.id,
            workspace_id=workspace.id,
        )

        private_connectors = self.list_service_connectors(
            filter_model=connector_filter_model
        ).items

        resource_list: List[ServiceConnectorResourcesModel] = []

        for connector in list(shared_connectors) + list(private_connectors):
            if not service_connector_registry.is_registered(connector.type):
                # For connectors that we can instantiate, i.e. those that have a
                # connector type available locally, we return complete
                # information about the resources that they have access to.
                #
                # For those that are not locally available, we only return
                # rudimentary information extracted from the connector model
                # without actively trying to discover the resources that they
                # have access to.

                if resource_id and connector.resource_id != resource_id:
                    # If an explicit resource ID is required, the connector
                    # has to be configured with it.
                    continue

                resources = (
                    ServiceConnectorResourcesModel.from_connector_model(
                        connector,
                        resource_type=resource_type,
                    )
                )
                for r in resources.resources:
                    if not r.resource_ids:
                        r.error = (
                            f"The service '{connector.type}' connector type is "
                            "not available."
                        )

            else:
                try:
                    connector_instance = (
                        service_connector_registry.instantiate_connector(
                            model=connector
                        )
                    )

                    resources = connector_instance.verify(
                        resource_type=resource_type,
                        resource_id=resource_id,
                        list_resources=True,
                    )
                except (ValueError, AuthorizationException) as e:
                    error = (
                        f'Failed to fetch {resource_type or "available"} '
                        f"resources from service connector {connector.name}/"
                        f"{connector.id}: {e}"
                    )
                    # Log an exception if debug logging is enabled
                    if logger.isEnabledFor(logging.DEBUG):
                        logger.exception(error)
                    else:
                        logger.error(error)
                    continue

            resource_list.append(resources)

        return resource_list

    def list_service_connector_types(
        self,
        connector_type: Optional[str] = None,
        resource_type: Optional[str] = None,
        auth_method: Optional[str] = None,
    ) -> List[ServiceConnectorTypeModel]:
        """Get a list of service connector types.

        Args:
            connector_type: Filter by connector type.
            resource_type: Filter by resource type.
            auth_method: Filter by authentication method.

        Returns:
            List of service connector types.
        """
        return service_connector_registry.list_service_connector_types(
            connector_type=connector_type,
            resource_type=resource_type,
            auth_method=auth_method,
        )

    def get_service_connector_type(
        self,
        connector_type: str,
    ) -> ServiceConnectorTypeModel:
        """Returns the requested service connector type.

        Args:
            connector_type: the service connector type identifier.

        Returns:
            The requested service connector type.
        """
        return service_connector_registry.get_service_connector_type(
            connector_type
        )

    # ----------------------------- Stacks -----------------------------

    @track_decorator(AnalyticsEvent.REGISTERED_STACK)
    def create_stack(self, stack: StackRequest) -> StackResponse:
        """Register a new stack.

        Args:
            stack: The stack to register.

        Returns:
            The registered stack.
        """
        with Session(self.engine) as session:
            self._fail_if_stack_with_name_exists_for_user(
                stack=stack, session=session
            )

            if stack.is_shared:
                self._fail_if_stack_with_name_already_shared(
                    stack=stack, session=session
                )

            # Get the Schemas of all components mentioned
            component_ids = (
                [
                    component_id
                    for list_of_component_ids in stack.components.values()
                    for component_id in list_of_component_ids
                ]
                if stack.components is not None
                else []
            )
            filters = [
                (StackComponentSchema.id == component_id)
                for component_id in component_ids
            ]

            defined_components = session.exec(
                select(StackComponentSchema).where(or_(*filters))
            ).all()

            new_stack_schema = StackSchema(
                workspace_id=stack.workspace,
                user_id=stack.user,
                is_shared=stack.is_shared,
                stack_spec_path=stack.stack_spec_path,
                name=stack.name,
                description=stack.description,
                components=defined_components,
            )

            session.add(new_stack_schema)
            session.commit()
            session.refresh(new_stack_schema)

            return new_stack_schema.to_model(hydrate=True)

    def get_stack(self, stack_id: UUID, hydrate: bool = True) -> StackResponse:
        """Get a stack by its unique ID.

        Args:
            stack_id: The ID of the stack to get.
            hydrate: Flag deciding whether to hydrate the output model(s)
                by including metadata fields in the response.

        Returns:
            The stack with the given ID.

        Raises:
            KeyError: if the stack doesn't exist.
        """
        with Session(self.engine) as session:
            stack = session.exec(
                select(StackSchema).where(StackSchema.id == stack_id)
            ).first()

            if stack is None:
                raise KeyError(f"Stack with ID {stack_id} not found.")
            return stack.to_model(hydrate=hydrate)

    def list_stacks(
        self,
        stack_filter_model: StackFilter,
        hydrate: bool = False,
    ) -> Page[StackResponse]:
        """List all stacks matching the given filter criteria.

        Args:
            stack_filter_model: All filter parameters including pagination
                params.
            hydrate: Flag deciding whether to hydrate the output model(s)
                by including metadata fields in the response.

        Returns:
            A list of all stacks matching the filter criteria.
        """
        with Session(self.engine) as session:
            query = select(StackSchema)
            if stack_filter_model.component_id:
                query = query.where(
                    StackCompositionSchema.stack_id == StackSchema.id
                ).where(
                    StackCompositionSchema.component_id
                    == stack_filter_model.component_id
                )
            return self.filter_and_paginate(
                session=session,
                query=query,
                table=StackSchema,
                filter_model=stack_filter_model,
                hydrate=hydrate,
            )

    @track_decorator(AnalyticsEvent.UPDATED_STACK)
    def update_stack(
        self, stack_id: UUID, stack_update: StackUpdate
    ) -> StackResponse:
        """Update a stack.

        Args:
            stack_id: The ID of the stack update.
            stack_update: The update request on the stack.

        Returns:
            The updated stack.

        Raises:
            KeyError: if the stack doesn't exist.
            IllegalOperationError: if the stack is a default stack.
        """
        with Session(self.engine) as session:
            # Check if stack with the domain key (name, workspace, owner)
            # already exists
            existing_stack = session.exec(
                select(StackSchema).where(StackSchema.id == stack_id)
            ).first()
            if existing_stack is None:
                raise KeyError(
                    f"Unable to update stack with id '{stack_id}': Found no"
                    f"existing stack with this id."
                )
            if existing_stack.name == DEFAULT_STACK_NAME:
                raise IllegalOperationError(
                    "The default stack cannot be modified."
                )
            # In case of a renaming update, make sure no stack already exists
            # with that name
            if stack_update.name:
                if existing_stack.name != stack_update.name:
                    self._fail_if_stack_with_name_exists_for_user(
                        stack=stack_update, session=session
                    )

            # Check if stack update makes the stack a shared stack. In that
            # case, check if a stack with the same name is already shared
            # within the workspace
            if stack_update.is_shared:
                if not existing_stack.is_shared and stack_update.is_shared:
                    self._fail_if_stack_with_name_already_shared(
                        stack=stack_update, session=session
                    )

            components = []
            if stack_update.components:
                filters = [
                    (StackComponentSchema.id == component_id)
                    for list_of_component_ids in stack_update.components.values()
                    for component_id in list_of_component_ids
                ]
                components = session.exec(
                    select(StackComponentSchema).where(or_(*filters))
                ).all()

            existing_stack.update(
                stack_update=stack_update,
                components=components,
            )

            session.add(existing_stack)
            session.commit()
            session.refresh(existing_stack)

            return existing_stack.to_model()

    def delete_stack(self, stack_id: UUID) -> None:
        """Delete a stack.

        Args:
            stack_id: The ID of the stack to delete.

        Raises:
            KeyError: if the stack doesn't exist.
            IllegalOperationError: if the stack is a default stack.
        """
        with Session(self.engine) as session:
            try:
                stack = session.exec(
                    select(StackSchema).where(StackSchema.id == stack_id)
                ).one()

                if stack is None:
                    raise KeyError(f"Stack with ID {stack_id} not found.")
                if stack.name == DEFAULT_STACK_NAME:
                    raise IllegalOperationError(
                        "The default stack cannot be deleted."
                    )
                session.delete(stack)
            except NoResultFound as error:
                raise KeyError from error

            session.commit()

    def count_stacks(self, workspace_id: Optional[UUID]) -> int:
        """Count all stacks, optionally within a workspace scope.

        Args:
            workspace_id: The workspace to use for counting stacks

        Returns:
            The number of stacks in the workspace.
        """
        return self._count_entity(
            schema=StackSchema, workspace_id=workspace_id
        )

    def _fail_if_stack_with_name_exists_for_user(
        self,
        stack: StackRequest,
        session: Session,
    ) -> None:
        """Raise an exception if a Component with same name exists for user.

        Args:
            stack: The Stack
            session: The Session

        Returns:
            None

        Raises:
            StackExistsError: If a Stack with the given name is already
                                       owned by the user
        """
        existing_domain_stack = session.exec(
            select(StackSchema)
            .where(StackSchema.name == stack.name)
            .where(StackSchema.workspace_id == stack.workspace)
            .where(StackSchema.user_id == stack.user)
        ).first()
        if existing_domain_stack is not None:
            workspace = self._get_workspace_schema(
                workspace_name_or_id=stack.workspace, session=session
            )
            user = self._get_user_schema(
                user_name_or_id=stack.user, session=session
            )
            raise StackExistsError(
                f"Unable to register stack with name "
                f"'{stack.name}': Found an existing stack with the same "
                f"name in the active workspace, '{workspace.name}', "
                f"owned by the same user, '{user.name}'."
            )
        return None

    def _fail_if_stack_with_name_already_shared(
        self,
        stack: StackRequest,
        session: Session,
    ) -> None:
        """Raise an exception if a Stack with same name is already shared.

        Args:
            stack: The Stack
            session: The Session

        Raises:
            StackExistsError: If a stack with the given name is already shared
                              by a user.
        """
        # Check if component with the same name, type is already shared
        # within the workspace
        existing_shared_stack = session.exec(
            select(StackSchema)
            .where(StackSchema.name == stack.name)
            .where(StackSchema.workspace_id == stack.workspace)
            .where(StackSchema.is_shared == stack.is_shared)
        ).first()
        if existing_shared_stack is not None:
            workspace = self._get_workspace_schema(
                workspace_name_or_id=stack.workspace, session=session
            )
            error_msg = (
                f"Unable to share stack with name '{stack.name}': Found an "
                f"existing shared stack with the same name in workspace "
                f"'{workspace.name}'"
            )
            if existing_shared_stack.user_id:
                owner_of_shared = self._get_user_schema(
                    existing_shared_stack.user_id, session=session
                )
                error_msg += f" owned by '{owner_of_shared.name}'."
            else:
                error_msg += ", which is currently not owned by any user."
            raise StackExistsError(error_msg)

    # ----------------------------- Step runs -----------------------------

    def create_run_step(self, step_run: StepRunRequest) -> StepRunResponse:
        """Creates a step run.

        Args:
            step_run: The step run to create.

        Returns:
            The created step run.

        Raises:
            EntityExistsError: if the step run already exists.
            KeyError: if the pipeline run doesn't exist.
        """
        with Session(self.engine) as session:
            # Check if the pipeline run exists
            run = session.exec(
                select(PipelineRunSchema).where(
                    PipelineRunSchema.id == step_run.pipeline_run_id
                )
            ).first()
            if run is None:
                raise KeyError(
                    f"Unable to create step '{step_run.name}': No pipeline run "
                    f"with ID '{step_run.pipeline_run_id}' found."
                )

            # Check if the step name already exists in the pipeline run
            existing_step_run = session.exec(
                select(StepRunSchema)
                .where(StepRunSchema.name == step_run.name)
                .where(
                    StepRunSchema.pipeline_run_id == step_run.pipeline_run_id
                )
            ).first()
            if existing_step_run is not None:
                raise EntityExistsError(
                    f"Unable to create step '{step_run.name}': A step with "
                    f"this name already exists in the pipeline run with ID "
                    f"'{step_run.pipeline_run_id}'."
                )

            # Create the step
            step_schema = StepRunSchema.from_request(step_run)
            session.add(step_schema)

            # Add logs entry for the step if exists
            if step_run.logs is not None:
                log_entry = LogsSchema(
                    uri=step_run.logs.uri,
                    step_run_id=step_schema.id,
                    artifact_store_id=step_run.logs.artifact_store_id,
                )
                session.add(log_entry)

            # Save parent step IDs into the database.
            for parent_step_id in step_run.parent_step_ids:
                self._set_run_step_parent_step(
                    child_id=step_schema.id,
                    parent_id=parent_step_id,
                    session=session,
                )

            # Save input artifact IDs into the database.
            for input_name, artifact_id in step_run.inputs.items():
                self._set_run_step_input_artifact(
                    run_step_id=step_schema.id,
                    artifact_id=artifact_id,
                    name=input_name,
                    session=session,
                )

            # Save output artifact IDs into the database.
            for output_name, artifact_id in step_run.outputs.items():
                self._set_run_step_output_artifact(
                    step_run_id=step_schema.id,
                    artifact_id=artifact_id,
                    name=output_name,
                    session=session,
                )

            session.commit()

            return step_schema.to_model(hydrate=True)

    def get_run_step(
        self, step_run_id: UUID, hydrate: bool = True
    ) -> StepRunResponse:
        """Get a step run by ID.

        Args:
            step_run_id: The ID of the step run to get.
            hydrate: Flag deciding whether to hydrate the output model(s)
                by including metadata fields in the response.

        Returns:
            The step run.

        Raises:
            KeyError: if the step run doesn't exist.
        """
        with Session(self.engine) as session:
            step_run = session.exec(
                select(StepRunSchema).where(StepRunSchema.id == step_run_id)
            ).first()
            if step_run is None:
                raise KeyError(
                    f"Unable to get step run with ID {step_run_id}: No step "
                    "run with this ID found."
                )
            return step_run.to_model(hydrate=hydrate)

    def list_run_steps(
        self,
        step_run_filter_model: StepRunFilter,
        hydrate: bool = False,
    ) -> Page[StepRunResponse]:
        """List all step runs matching the given filter criteria.

        Args:
            step_run_filter_model: All filter parameters including pagination
                params.
            hydrate: Flag deciding whether to hydrate the output model(s)
                by including metadata fields in the response.

        Returns:
            A list of all step runs matching the filter criteria.
        """
        with Session(self.engine) as session:
            query = select(StepRunSchema)
            return self.filter_and_paginate(
                session=session,
                query=query,
                table=StepRunSchema,
                filter_model=step_run_filter_model,
                hydrate=hydrate,
            )

    def update_run_step(
        self,
        step_run_id: UUID,
        step_run_update: StepRunUpdate,
    ) -> StepRunResponse:
        """Updates a step run.

        Args:
            step_run_id: The ID of the step to update.
            step_run_update: The update to be applied to the step.

        Returns:
            The updated step run.

        Raises:
            KeyError: if the step run doesn't exist.
        """
        with Session(self.engine) as session:
            # Check if the step exists
            existing_step_run = session.exec(
                select(StepRunSchema).where(StepRunSchema.id == step_run_id)
            ).first()
            if existing_step_run is None:
                raise KeyError(
                    f"Unable to update step with ID {step_run_id}: "
                    f"No step with this ID found."
                )

            # Update the step
            existing_step_run.update(step_run_update)
            session.add(existing_step_run)

            # Update the output artifacts.
            for name, artifact_id in step_run_update.outputs.items():
                self._set_run_step_output_artifact(
                    step_run_id=step_run_id,
                    artifact_id=artifact_id,
                    name=name,
                    session=session,
                )

            # Input artifacts and parent steps cannot be updated after the
            # step has been created.

            session.commit()
            session.refresh(existing_step_run)

            return existing_step_run.to_model()

    @staticmethod
    def _set_run_step_parent_step(
        child_id: UUID, parent_id: UUID, session: Session
    ) -> None:
        """Sets the parent step run for a step run.

        Args:
            child_id: The ID of the child step run to set the parent for.
            parent_id: The ID of the parent step run to set a child for.
            session: The database session to use.

        Raises:
            KeyError: if the child step run or parent step run doesn't exist.
        """
        # Check if the child step exists.
        child_step_run = session.exec(
            select(StepRunSchema).where(StepRunSchema.id == child_id)
        ).first()
        if child_step_run is None:
            raise KeyError(
                f"Unable to set parent step for step with ID "
                f"{child_id}: No step with this ID found."
            )

        # Check if the parent step exists.
        parent_step_run = session.exec(
            select(StepRunSchema).where(StepRunSchema.id == parent_id)
        ).first()
        if parent_step_run is None:
            raise KeyError(
                f"Unable to set parent step for step with ID "
                f"{child_id}: No parent step with ID {parent_id} "
                "found."
            )

        # Check if the parent step is already set.
        assignment = session.exec(
            select(StepRunParentsSchema)
            .where(StepRunParentsSchema.child_id == child_id)
            .where(StepRunParentsSchema.parent_id == parent_id)
        ).first()
        if assignment is not None:
            return

        # Save the parent step assignment in the database.
        assignment = StepRunParentsSchema(
            child_id=child_id, parent_id=parent_id
        )
        session.add(assignment)

    @staticmethod
    def _set_run_step_input_artifact(
        run_step_id: UUID, artifact_id: UUID, name: str, session: Session
    ) -> None:
        """Sets an artifact as an input of a step run.

        Args:
            run_step_id: The ID of the step run.
            artifact_id: The ID of the artifact.
            name: The name of the input in the step run.
            session: The database session to use.

        Raises:
            KeyError: if the step run or artifact doesn't exist.
        """
        # Check if the step exists.
        step_run = session.exec(
            select(StepRunSchema).where(StepRunSchema.id == run_step_id)
        ).first()
        if step_run is None:
            raise KeyError(
                f"Unable to set input artifact: No step run with ID "
                f"'{run_step_id}' found."
            )

        # Check if the artifact exists.
        artifact = session.exec(
            select(ArtifactSchema).where(ArtifactSchema.id == artifact_id)
        ).first()
        if artifact is None:
            raise KeyError(
                f"Unable to set input artifact: No artifact with ID "
                f"'{artifact_id}' found."
            )

        # Check if the input is already set.
        assignment = session.exec(
            select(StepRunInputArtifactSchema)
            .where(StepRunInputArtifactSchema.step_id == run_step_id)
            .where(StepRunInputArtifactSchema.artifact_id == artifact_id)
            .where(StepRunInputArtifactSchema.name == name)
        ).first()
        if assignment is not None:
            return

        # Save the input assignment in the database.
        assignment = StepRunInputArtifactSchema(
            step_id=run_step_id, artifact_id=artifact_id, name=name
        )
        session.add(assignment)

    @staticmethod
    def _set_run_step_output_artifact(
        step_run_id: UUID,
        artifact_id: UUID,
        name: str,
        session: Session,
    ) -> None:
        """Sets an artifact as an output of a step run.

        Args:
            step_run_id: The ID of the step run.
            artifact_id: The ID of the artifact.
            name: The name of the output in the step run.
            session: The database session to use.

        Raises:
            KeyError: if the step run or artifact doesn't exist.
        """
        # Check if the step exists.
        step_run = session.exec(
            select(StepRunSchema).where(StepRunSchema.id == step_run_id)
        ).first()
        if step_run is None:
            raise KeyError(
                f"Unable to set output artifact: No step run with ID "
                f"'{step_run_id}' found."
            )

        # Check if the artifact exists.
        artifact = session.exec(
            select(ArtifactSchema).where(ArtifactSchema.id == artifact_id)
        ).first()
        if artifact is None:
            raise KeyError(
                f"Unable to set output artifact: No artifact with ID "
                f"'{artifact_id}' found."
            )

        # Check if the output is already set.
        assignment = session.exec(
            select(StepRunOutputArtifactSchema)
            .where(StepRunOutputArtifactSchema.step_id == step_run_id)
            .where(StepRunOutputArtifactSchema.artifact_id == artifact_id)
        ).first()
        if assignment is not None:
            return

        # Save the output assignment in the database.
        assignment = StepRunOutputArtifactSchema(
            step_id=step_run_id,
            artifact_id=artifact_id,
            name=name,
        )
        session.add(assignment)

    # ----------------------------- Teams -----------------------------

    def create_team(self, team: TeamRequest) -> TeamResponse:
        """Creates a new team.

        Args:
            team: The team model to create.

        Returns:
            The newly created team.

        Raises:
            EntityExistsError: If a team with the given name already exists.
        """
        with Session(self.engine) as session:
            # Check if team with the given name already exists
            existing_team = session.exec(
                select(TeamSchema).where(TeamSchema.name == team.name)
            ).first()
            if existing_team is not None:
                raise EntityExistsError(
                    f"Unable to create team with name '{team.name}': "
                    f"Found existing team with this name."
                )

            defined_users = []
            if team.users:
                # Get the Schemas of all users mentioned
                filters = [
                    (UserSchema.id == user_id) for user_id in team.users
                ]

                defined_users = session.exec(
                    select(UserSchema).where(or_(*filters))
                ).all()

            # Create the team
            new_team = TeamSchema(name=team.name, users=defined_users)
            session.add(new_team)
            session.commit()

            return new_team.to_model(hydrate=True)

    def get_team(
        self, team_name_or_id: Union[str, UUID], hydrate: bool = True
    ) -> TeamResponse:
        """Gets a specific team.

        Args:
            team_name_or_id: Name or ID of the team to get.
            hydrate: Flag deciding whether to hydrate the output model(s)
                by including metadata fields in the response.

        Returns:
            The requested team.
        """
        with Session(self.engine) as session:
            team = self._get_team_schema(team_name_or_id, session=session)
            return team.to_model(hydrate=hydrate)

    def list_teams(
        self,
        team_filter_model: TeamFilter,
        hydrate: bool = False,
    ) -> Page[TeamResponse]:
        """List all teams matching the given filter criteria.

        Args:
            team_filter_model: All filter parameters including pagination
                params.
            hydrate: Flag deciding whether to hydrate the output model(s)
                by including metadata fields in the response.

        Returns:
            A list of all teams matching the filter criteria.
        """
        with Session(self.engine) as session:
            query = select(TeamSchema)
            return self.filter_and_paginate(
                session=session,
                query=query,
                table=TeamSchema,
                filter_model=team_filter_model,
                hydrate=hydrate,
            )

    def update_team(
        self, team_id: UUID, team_update: TeamUpdate
    ) -> TeamResponse:
        """Update an existing team.

        Args:
            team_id: The ID of the team to be updated.
            team_update: The update to be applied to the team.

        Returns:
            The updated team.

        Raises:
            KeyError: if the team does not exist.
        """
        with Session(self.engine) as session:
            existing_team = session.exec(
                select(TeamSchema).where(TeamSchema.id == team_id)
            ).first()

            if existing_team is None:
                raise KeyError(
                    f"Unable to update team with id "
                    f"'{team_id}': Found no"
                    f"existing teams with this id."
                )

            # Update the team
            existing_team.update(team_update=team_update)
            existing_team.users = []
            if "users" in team_update.__fields_set__ and team_update.users:
                for user in team_update.users:
                    existing_team.users.append(
                        self._get_user_schema(
                            user_name_or_id=user, session=session
                        )
                    )

            session.add(existing_team)
            session.commit()

            # Refresh the Model that was just created
            session.refresh(existing_team)
            return existing_team.to_model()

    def delete_team(self, team_name_or_id: Union[str, UUID]) -> None:
        """Deletes a team.

        Args:
            team_name_or_id: Name or ID of the team to delete.
        """
        with Session(self.engine) as session:
            team = self._get_team_schema(team_name_or_id, session=session)
            session.delete(team)
            session.commit()

    # -------------------------- Team role assignments -------------------------

    def create_team_role_assignment(
        self, team_role_assignment: TeamRoleAssignmentRequest
    ) -> TeamRoleAssignmentResponse:
        """Creates a new team role assignment.

        Args:
            team_role_assignment: The role assignment model to create.

        Returns:
            The newly created role assignment.

        Raises:
            EntityExistsError: If the role assignment already exists.
        """
        with Session(self.engine) as session:
            role = self._get_role_schema(
                team_role_assignment.role, session=session
            )
            workspace: Optional[WorkspaceSchema] = None
            if team_role_assignment.workspace:
                workspace = self._get_workspace_schema(
                    team_role_assignment.workspace, session=session
                )
            team = self._get_team_schema(
                team_role_assignment.team, session=session
            )
            query = select(UserRoleAssignmentSchema).where(
                UserRoleAssignmentSchema.user_id == team.id,
                UserRoleAssignmentSchema.role_id == role.id,
            )
            if workspace is not None:
                query = query.where(
                    UserRoleAssignmentSchema.workspace_id == workspace.id
                )
            existing_role_assignment = session.exec(query).first()
            if existing_role_assignment is not None:
                raise EntityExistsError(
                    f"Unable to assign role '{role.name}' to team "
                    f"'{team.name}': Role already assigned in this workspace."
                )
            role_assignment = TeamRoleAssignmentSchema(
                role_id=role.id,
                team_id=team.id,
                workspace_id=workspace.id if workspace else None,
                role=role,
                team=team,
                workspace=workspace,
            )
            session.add(role_assignment)
            session.commit()
            return role_assignment.to_model(hydrate=True)

    def get_team_role_assignment(
        self, team_role_assignment_id: UUID, hydrate: bool = True
    ) -> TeamRoleAssignmentResponse:
        """Gets a specific role assignment.

        Args:
            team_role_assignment_id: ID of the role assignment to get.
            hydrate: Flag deciding whether to hydrate the output model(s)
                by including metadata fields in the response.

        Returns:
            The requested role assignment.

        Raises:
            KeyError: If no role assignment with the given ID exists.
        """
        with Session(self.engine) as session:
            team_role = session.exec(
                select(TeamRoleAssignmentSchema).where(
                    TeamRoleAssignmentSchema.id == team_role_assignment_id
                )
            ).one_or_none()

            if team_role:
                return team_role.to_model(hydrate=hydrate)
            else:
                raise KeyError(
                    f"Unable to get team role assignment with ID "
                    f"'{team_role_assignment_id}': No team role assignment "
                    f"with this ID found."
                )

    def list_team_role_assignments(
        self,
        team_role_assignment_filter_model: TeamRoleAssignmentFilter,
        hydrate: bool = False,
    ) -> Page[TeamRoleAssignmentResponse]:
        """List all roles assignments matching the given filter criteria.

        Args:
            team_role_assignment_filter_model: All filter parameters including
                pagination params.
            hydrate: Flag deciding whether to hydrate the output model(s)
                by including metadata fields in the response.

        Returns:
            A list of all roles assignments matching the filter criteria.
        """
        with Session(self.engine) as session:
            query = select(TeamRoleAssignmentSchema)
            return self.filter_and_paginate(
                session=session,
                query=query,
                table=TeamRoleAssignmentSchema,
                filter_model=team_role_assignment_filter_model,
                hydrate=hydrate,
            )

    def delete_team_role_assignment(
        self, team_role_assignment_id: UUID
    ) -> None:
        """Delete a specific role assignment.

        Args:
            team_role_assignment_id: The ID of the specific role assignment

        Raises:
            KeyError: If the role assignment does not exist.
        """
        with Session(self.engine) as session:
            team_role = session.exec(
                select(TeamRoleAssignmentSchema).where(
                    TeamRoleAssignmentSchema.id == team_role_assignment_id
                )
            ).one_or_none()
            if not team_role:
                raise KeyError(
                    f"No team role assignment with id "
                    f"{team_role_assignment_id} exists."
                )

            session.delete(team_role)

            session.commit()

    # ----------------------------- Users -----------------------------

    def create_user(self, user: UserRequest) -> UserResponse:
        """Creates a new user.

        Args:
            user: User to be created.

        Returns:
            The newly created user.

        Raises:
            EntityExistsError: If a user with the given name already exists.
        """
        with Session(self.engine) as session:
            # Check if user with the given name already exists
            existing_user = session.exec(
                select(UserSchema).where(UserSchema.name == user.name)
            ).first()
            if existing_user is not None:
                raise EntityExistsError(
                    f"Unable to create user with name '{user.name}': "
                    f"Found existing user with this name."
                )

            # Create the user
            new_user = UserSchema.from_request(user)
            session.add(new_user)
            session.commit()

            return new_user.to_model(hydrate=True)

    def get_user(
        self,
        user_name_or_id: Optional[Union[str, UUID]] = None,
        include_private: bool = False,
        hydrate: bool = True,
    ) -> UserResponse:
        """Gets a specific user, when no id is specified the active user is returned.

        Raises a KeyError in case a user with that id does not exist.

        Args:
            user_name_or_id: The name or ID of the user to get.
            include_private: Whether to include private user information.
            hydrate: Flag deciding whether to hydrate the output model(s)
                by including metadata fields in the response.

        Returns:
            The requested user, if it was found.
        """
        if not user_name_or_id:
            user_name_or_id = self._default_user_name

        with Session(self.engine) as session:
            user = self._get_user_schema(user_name_or_id, session=session)

            return user.to_model(
                include_private=include_private, hydrate=hydrate
            )

    def list_users(
        self,
        user_filter_model: UserFilter,
        hydrate: bool = False,
    ) -> Page[UserResponse]:
        """List all users.

        Args:
            user_filter_model: All filter parameters including pagination
                params.
            hydrate: Flag deciding whether to hydrate the output model(s)
                by including metadata fields in the response.

        Returns:
            A list of all users.
        """
        with Session(self.engine) as session:
            query = select(UserSchema)
            paged_user: Page[UserResponse] = self.filter_and_paginate(
                session=session,
                query=query,
                table=UserSchema,
                filter_model=user_filter_model,
                hydrate=hydrate,
            )
            return paged_user

    def update_user(
        self, user_id: UUID, user_update: UserUpdate
    ) -> UserResponse:
        """Updates an existing user.

        Args:
            user_id: The id of the user to update.
            user_update: The update to be applied to the user.

        Returns:
            The updated user.

        Raises:
            IllegalOperationError: If the request tries to update the username
                for the default user account.
        """
        with Session(self.engine) as session:
            existing_user = self._get_user_schema(user_id, session=session)
            if (
                existing_user.name == self._default_user_name
                and "name" in user_update.__fields_set__
                and user_update.name != existing_user.name
            ):
                raise IllegalOperationError(
                    "The username of the default user account cannot be "
                    "changed."
                )
            existing_user.update(user_update=user_update)
            session.add(existing_user)
            session.commit()

            # Refresh the Model that was just created
            session.refresh(existing_user)
            return existing_user.to_model()

    def delete_user(self, user_name_or_id: Union[str, UUID]) -> None:
        """Deletes a user.

        Args:
            user_name_or_id: The name or the ID of the user to delete.

        Raises:
            IllegalOperationError: If the user is the default user account.
        """
        with Session(self.engine) as session:
            user = self._get_user_schema(user_name_or_id, session=session)
            if user.name == self._default_user_name:
                raise IllegalOperationError(
                    "The default user account cannot be deleted."
                )

            self._trigger_event(StoreEvent.USER_DELETED, user_id=user.id)

            session.delete(user)
            session.commit()

    def get_auth_user(
        self, user_name_or_id: Union[str, UUID]
    ) -> UserAuthModel:
        """Gets the auth model to a specific user.

        Args:
            user_name_or_id: The name or ID of the user to get.

        Returns:
            The requested user, if it was found.
        """
        with Session(self.engine) as session:
            user = self._get_user_schema(user_name_or_id, session=session)
            return UserAuthModel(
                id=user.id,
                name=user.name,
                full_name=user.full_name,
                email_opted_in=user.email_opted_in,
                active=user.active,
                created=user.created,
                updated=user.updated,
                password=user.password,
                activation_token=user.activation_token,
            )

    # ------------------------- User role assignments -------------------------

    def create_user_role_assignment(
        self, user_role_assignment: UserRoleAssignmentRequest
    ) -> UserRoleAssignmentResponse:
        """Assigns a role to a user or team, scoped to a specific workspace.

        Args:
            user_role_assignment: The role assignment to create.

        Returns:
            The created role assignment.

        Raises:
            EntityExistsError: if the role assignment already exists.
        """
        with Session(self.engine) as session:
            role = self._get_role_schema(
                user_role_assignment.role, session=session
            )
            workspace: Optional[WorkspaceSchema] = None
            if user_role_assignment.workspace:
                workspace = self._get_workspace_schema(
                    user_role_assignment.workspace, session=session
                )
            user = self._get_user_schema(
                user_role_assignment.user, session=session
            )
            query = select(UserRoleAssignmentSchema).where(
                UserRoleAssignmentSchema.user_id == user.id,
                UserRoleAssignmentSchema.role_id == role.id,
            )
            if workspace is not None:
                query = query.where(
                    UserRoleAssignmentSchema.workspace_id == workspace.id
                )
            existing_role_assignment = session.exec(query).first()
            if existing_role_assignment is not None:
                raise EntityExistsError(
                    f"Unable to assign role '{role.name}' to user "
                    f"'{user.name}': Role already assigned in this workspace."
                )
            role_assignment = UserRoleAssignmentSchema(
                role_id=role.id,
                user_id=user.id,
                workspace_id=workspace.id if workspace else None,
                role=role,
                user=user,
                workspace=workspace,
            )
            session.add(role_assignment)
            session.commit()
            return role_assignment.to_model(hydrate=True)

    def get_user_role_assignment(
        self, user_role_assignment_id: UUID, hydrate: bool = True
    ) -> UserRoleAssignmentResponse:
        """Gets a role assignment by ID.

        Args:
            user_role_assignment_id: ID of the role assignment to get.
            hydrate: Flag deciding whether to hydrate the output model(s)
                by including metadata fields in the response.

        Returns:
            The role assignment.

        Raises:
            KeyError: If the role assignment does not exist.
        """
        with Session(self.engine) as session:
            user_role = session.exec(
                select(UserRoleAssignmentSchema).where(
                    UserRoleAssignmentSchema.id == user_role_assignment_id
                )
            ).one_or_none()

            if user_role:
                return user_role.to_model(hydrate=hydrate)
            else:
                raise KeyError(
                    f"Unable to get user role assignment with ID "
                    f"'{user_role_assignment_id}': No user role assignment "
                    f"with this ID found."
                )

    def list_user_role_assignments(
        self,
        user_role_assignment_filter_model: UserRoleAssignmentFilter,
        hydrate: bool = False,
    ) -> Page[UserRoleAssignmentResponse]:
        """List all roles assignments matching the given filter criteria.

        Args:
            user_role_assignment_filter_model: All filter parameters including
                pagination params.
            hydrate: Flag deciding whether to hydrate the output model(s)
                by including metadata fields in the response.

        Returns:
            A list of all roles assignments matching the filter criteria.
        """
        with Session(self.engine) as session:
            query = select(UserRoleAssignmentSchema)
            return self.filter_and_paginate(
                session=session,
                query=query,
                table=UserRoleAssignmentSchema,
                filter_model=user_role_assignment_filter_model,
                hydrate=hydrate,
            )

    def delete_user_role_assignment(
        self, user_role_assignment_id: UUID
    ) -> None:
        """Delete a specific role assignment.

        Args:
            user_role_assignment_id: The ID of the specific role assignment.

        Raises:
            KeyError: If the role assignment does not exist.
        """
        with Session(self.engine) as session:
            user_role = session.exec(
                select(UserRoleAssignmentSchema).where(
                    UserRoleAssignmentSchema.id == user_role_assignment_id
                )
            ).one_or_none()
            if not user_role:
                raise KeyError(
                    f"No user role assignment with id "
                    f"{user_role_assignment_id} exists."
                )

            session.delete(user_role)

            session.commit()

    # ----------------------------- Workspaces -----------------------------

    @track_decorator(AnalyticsEvent.CREATED_WORKSPACE)
    def create_workspace(
        self, workspace: WorkspaceRequest
    ) -> WorkspaceResponse:
        """Creates a new workspace.

        Args:
            workspace: The workspace to create.

        Returns:
            The newly created workspace.

        Raises:
            EntityExistsError: If a workspace with the given name already exists.
        """
        with Session(self.engine) as session:
            # Check if workspace with the given name already exists
            existing_workspace = session.exec(
                select(WorkspaceSchema).where(
                    WorkspaceSchema.name == workspace.name
                )
            ).first()
            if existing_workspace is not None:
                raise EntityExistsError(
                    f"Unable to create workspace {workspace.name}: "
                    "A workspace with this name already exists."
                )

            # Create the workspace
            new_workspace = WorkspaceSchema.from_request(workspace)
            session.add(new_workspace)
            session.commit()

            # Explicitly refresh the new_workspace schema
            session.refresh(new_workspace)

            return new_workspace.to_model(hydrate=True)

    def get_workspace(
        self, workspace_name_or_id: Union[str, UUID], hydrate: bool = True
    ) -> WorkspaceResponse:
        """Get an existing workspace by name or ID.

        Args:
            workspace_name_or_id: Name or ID of the workspace to get.
            hydrate: Flag deciding whether to hydrate the output model(s)
                by including metadata fields in the response.

        Returns:
            The requested workspace if one was found.
        """
        with Session(self.engine) as session:
            workspace = self._get_workspace_schema(
                workspace_name_or_id, session=session
            )
        return workspace.to_model(hydrate=hydrate)

    def list_workspaces(
        self,
        workspace_filter_model: WorkspaceFilter,
        hydrate: bool = False,
    ) -> Page[WorkspaceResponse]:
        """List all workspace matching the given filter criteria.

        Args:
            workspace_filter_model: All filter parameters including pagination
                params.
            hydrate: Flag deciding whether to hydrate the output model(s)
                by including metadata fields in the response.

        Returns:
            A list of all workspace matching the filter criteria.
        """
        with Session(self.engine) as session:
            query = select(WorkspaceSchema)
            return self.filter_and_paginate(
                session=session,
                query=query,
                table=WorkspaceSchema,
                filter_model=workspace_filter_model,
                hydrate=hydrate,
            )

    def update_workspace(
        self, workspace_id: UUID, workspace_update: WorkspaceUpdate
    ) -> WorkspaceResponse:
        """Update an existing workspace.

        Args:
            workspace_id: The ID of the workspace to be updated.
            workspace_update: The update to be applied to the workspace.

        Returns:
            The updated workspace.

        Raises:
            IllegalOperationError: if the workspace is the default workspace.
            KeyError: if the workspace does not exist.
        """
        with Session(self.engine) as session:
            existing_workspace = session.exec(
                select(WorkspaceSchema).where(
                    WorkspaceSchema.id == workspace_id
                )
            ).first()
            if existing_workspace is None:
                raise KeyError(
                    f"Unable to update workspace with id "
                    f"'{workspace_id}': Found no"
                    f"existing workspaces with this id."
                )
            if (
                existing_workspace.name == self._default_workspace_name
                and "name" in workspace_update.__fields_set__
                and workspace_update.name != existing_workspace.name
            ):
                raise IllegalOperationError(
                    "The name of the default workspace cannot be changed."
                )

            # Update the workspace
            existing_workspace.update(workspace_update=workspace_update)
            session.add(existing_workspace)
            session.commit()

            # Refresh the Model that was just created
            session.refresh(existing_workspace)
            return existing_workspace.to_model()

    def delete_workspace(self, workspace_name_or_id: Union[str, UUID]) -> None:
        """Deletes a workspace.

        Args:
            workspace_name_or_id: Name or ID of the workspace to delete.

        Raises:
            IllegalOperationError: If the workspace is the default workspace.
        """
        with Session(self.engine) as session:
            # Check if workspace with the given name exists
            workspace = self._get_workspace_schema(
                workspace_name_or_id, session=session
            )
            if workspace.name == self._default_workspace_name:
                raise IllegalOperationError(
                    "The default workspace cannot be deleted."
                )

            self._trigger_event(
                StoreEvent.WORKSPACE_DELETED, workspace_id=workspace.id
            )

            session.delete(workspace)
            session.commit()

    # ------------------
    # Authorized Devices
    # ------------------

    def create_authorized_device(
        self, device: OAuthDeviceInternalRequestModel
    ) -> OAuthDeviceInternalResponseModel:
        """Creates a new OAuth 2.0 authorized device.

        Args:
            device: The device to be created.

        Returns:
            The newly created device.

        Raises:
            EntityExistsError: If a device for the same client ID already
                exists.
        """
        with Session(self.engine) as session:
            existing_device = session.exec(
                select(OAuthDeviceSchema).where(
                    OAuthDeviceSchema.client_id == device.client_id
                )
            ).first()
            if existing_device is not None:
                raise EntityExistsError(
                    f"Unable to create device with client ID "
                    f"'{device.client_id}': A device with this client ID "
                    "already exists."
                )

            (
                new_device,
                user_code,
                device_code,
            ) = OAuthDeviceSchema.from_request(device)
            session.add(new_device)
            session.commit()
            session.refresh(new_device)

            device_model = new_device.to_internal_model()
            # Replace the hashed user code with the original user code
            device_model.user_code = user_code
            # Replace the hashed device code with the original device code
            device_model.device_code = device_code

            return device_model

    def get_authorized_device(
        self, device_id: UUID
    ) -> OAuthDeviceResponseModel:
        """Gets a specific OAuth 2.0 authorized device.

        Args:
            device_id: The ID of the device to get.

        Returns:
            The requested device, if it was found.

        Raises:
            KeyError: If no device with the given ID exists.
        """
        with Session(self.engine) as session:
            device = session.exec(
                select(OAuthDeviceSchema).where(
                    OAuthDeviceSchema.id == device_id
                )
            ).first()
            if device is None:
                raise KeyError(
                    f"Unable to get device with ID {device_id}: No device with "
                    "this ID found."
                )

            return device.to_model()

    def get_internal_authorized_device(
        self,
        device_id: Optional[UUID] = None,
        client_id: Optional[UUID] = None,
    ) -> OAuthDeviceInternalResponseModel:
        """Gets a specific OAuth 2.0 authorized device for internal use.

        Args:
            client_id: The client ID of the device to get.
            device_id: The ID of the device to get.

        Returns:
            The requested device, if it was found.

        Raises:
            KeyError: If no device with the given client ID exists.
            ValueError: If neither device ID nor client ID are provided.
        """
        with Session(self.engine) as session:
            if device_id is not None:
                device = session.exec(
                    select(OAuthDeviceSchema).where(
                        OAuthDeviceSchema.id == device_id
                    )
                ).first()
            elif client_id is not None:
                device = session.exec(
                    select(OAuthDeviceSchema).where(
                        OAuthDeviceSchema.client_id == client_id
                    )
                ).first()
            else:
                raise ValueError(
                    "Either device ID or client ID must be provided."
                )
            if device is None:
                raise KeyError(
                    f"Unable to get device with client ID {client_id}: No "
                    "device with this client ID found."
                )

            return device.to_internal_model()

    def list_authorized_devices(
        self, filter_model: OAuthDeviceFilterModel
    ) -> Page[OAuthDeviceResponseModel]:
        """List all OAuth 2.0 authorized devices for a user.

        Args:
            filter_model: All filter parameters including pagination
                params.

        Returns:
            A page of all matching OAuth 2.0 authorized devices.
        """
        with Session(self.engine) as session:
            query = select(OAuthDeviceSchema)
            return self.filter_and_paginate(
                session=session,
                query=query,
                table=OAuthDeviceSchema,
                filter_model=filter_model,
            )

    def update_authorized_device(
        self, device_id: UUID, update: OAuthDeviceUpdateModel
    ) -> OAuthDeviceResponseModel:
        """Updates an existing OAuth 2.0 authorized device for internal use.

        Args:
            device_id: The ID of the device to update.
            update: The update to be applied to the device.

        Returns:
            The updated OAuth 2.0 authorized device.

        Raises:
            KeyError: If no device with the given ID exists.
        """
        with Session(self.engine) as session:
            existing_device = session.exec(
                select(OAuthDeviceSchema).where(
                    OAuthDeviceSchema.id == device_id
                )
            ).first()
            if existing_device is None:
                raise KeyError(
                    f"Unable to update device with ID {device_id}: No "
                    "device with this ID found."
                )

            existing_device.update(update)

            session.add(existing_device)
            session.commit()

            return existing_device.to_model()

    def update_internal_authorized_device(
        self, device_id: UUID, update: OAuthDeviceInternalUpdateModel
    ) -> OAuthDeviceInternalResponseModel:
        """Updates an existing OAuth 2.0 authorized device.

        Args:
            device_id: The ID of the device to update.
            update: The update to be applied to the device.

        Returns:
            The updated OAuth 2.0 authorized device.

        Raises:
            KeyError: If no device with the given ID exists.
        """
        with Session(self.engine) as session:
            existing_device = session.exec(
                select(OAuthDeviceSchema).where(
                    OAuthDeviceSchema.id == device_id
                )
            ).first()
            if existing_device is None:
                raise KeyError(
                    f"Unable to update device with ID {device_id}: No device "
                    "with this ID found."
                )

            (
                _,
                user_code,
                device_code,
            ) = existing_device.internal_update(update)

            session.add(existing_device)
            session.commit()

            device_model = existing_device.to_internal_model()
            if user_code:
                # Replace the hashed user code with the original user code
                device_model.user_code = user_code

            if device_code:
                # Replace the hashed device code with the original device code
                device_model.device_code = device_code

            return device_model

    def delete_authorized_device(self, device_id: UUID) -> None:
        """Deletes an OAuth 2.0 authorized device.

        Args:
            device_id: The ID of the device to delete.

        Raises:
            KeyError: If no device with the given ID exists.
        """
        with Session(self.engine) as session:
            existing_device = session.exec(
                select(OAuthDeviceSchema).where(
                    OAuthDeviceSchema.id == device_id
                )
            ).first()
            if existing_device is None:
                raise KeyError(
                    f"Unable to delete device with ID {device_id}: No device "
                    "with this ID found."
                )

            session.delete(existing_device)
            session.commit()

    def delete_expired_authorized_devices(self) -> None:
        """Deletes all expired OAuth 2.0 authorized devices."""
        with Session(self.engine) as session:
            expired_devices = session.exec(
                select(OAuthDeviceSchema).where(OAuthDeviceSchema.user is None)
            ).all()
            for device in expired_devices:
                # Delete devices that have expired
                if (
                    device.expires is not None
                    and device.expires < datetime.now()
                    and device.user_id is None
                ):
                    session.delete(device)
            session.commit()

    # =======================
    # Internal helper methods
    # =======================

    def _count_entity(
        self, schema: Type[BaseSchema], workspace_id: Optional[UUID]
    ) -> int:
        """Return count of a given entity, optionally scoped to workspace.

        Args:
            schema: Schema of the Entity
            workspace_id: (Optional) ID of the workspace scope

        Returns:
            Count of the entity as integer.
        """
        with Session(self.engine) as session:
            query = session.query(func.count(schema.id))
            if workspace_id and hasattr(schema, "workspace_id"):
                query = query.filter(schema.workspace_id == workspace_id)

            entity_count = query.scalar()
        return int(entity_count)

    @staticmethod
    def _get_schema_by_name_or_id(
        object_name_or_id: Union[str, UUID],
        schema_class: Type[AnyNamedSchema],
        schema_name: str,
        session: Session,
    ) -> AnyNamedSchema:
        """Query a schema by its 'name' or 'id' field.

        Args:
            object_name_or_id: The name or ID of the object to query.
            schema_class: The schema class to query. E.g., `WorkspaceSchema`.
            schema_name: The name of the schema used for error messages.
                E.g., "workspace".
            session: The database session to use.

        Returns:
            The schema object.

        Raises:
            KeyError: if the object couldn't be found.
            ValueError: if the schema_name isn't provided.
        """
        if object_name_or_id is None:
            raise ValueError(
                f"Unable to get {schema_name}: No {schema_name} ID or name "
                "provided."
            )
        if uuid_utils.is_valid_uuid(object_name_or_id):
            filter_params = schema_class.id == object_name_or_id
            error_msg = (
                f"Unable to get {schema_name} with name or ID "
                f"'{object_name_or_id}': No {schema_name} with this ID found."
            )
        else:
            filter_params = schema_class.name == object_name_or_id
            error_msg = (
                f"Unable to get {schema_name} with name or ID "
                f"'{object_name_or_id}': '{object_name_or_id}' is not a valid "
                f" UUID and no {schema_name} with this name exists."
            )

        schema = session.exec(
            select(schema_class).where(filter_params)
        ).first()

        if schema is None:
            raise KeyError(error_msg)
        return schema

    def _get_workspace_schema(
        self,
        workspace_name_or_id: Union[str, UUID],
        session: Session,
    ) -> WorkspaceSchema:
        """Gets a workspace schema by name or ID.

        This is a helper method that is used in various places to find the
        workspace associated to some other object.

        Args:
            workspace_name_or_id: The name or ID of the workspace to get.
            session: The database session to use.

        Returns:
            The workspace schema.
        """
        return self._get_schema_by_name_or_id(
            object_name_or_id=workspace_name_or_id,
            schema_class=WorkspaceSchema,
            schema_name="workspace",
            session=session,
        )

    def _get_user_schema(
        self,
        user_name_or_id: Union[str, UUID],
        session: Session,
    ) -> UserSchema:
        """Gets a user schema by name or ID.

        This is a helper method that is used in various places to find the
        user associated to some other object.

        Args:
            user_name_or_id: The name or ID of the user to get.
            session: The database session to use.

        Returns:
            The user schema.
        """
        return self._get_schema_by_name_or_id(
            object_name_or_id=user_name_or_id,
            schema_class=UserSchema,
            schema_name="user",
            session=session,
        )

    def _get_team_schema(
        self,
        team_name_or_id: Union[str, UUID],
        session: Session,
    ) -> TeamSchema:
        """Gets a team schema by name or ID.

        This is a helper method that is used in various places to find a team
        by its name or ID.

        Args:
            team_name_or_id: The name or ID of the team to get.
            session: The database session to use.

        Returns:
            The team schema.
        """
        return self._get_schema_by_name_or_id(
            object_name_or_id=team_name_or_id,
            schema_class=TeamSchema,
            schema_name="team",
            session=session,
        )

    def _get_role_schema(
        self,
        role_name_or_id: Union[str, UUID],
        session: Session,
    ) -> RoleSchema:
        """Gets a role schema by name or ID.

        This is a helper method that is used in various places to find a role
        by its name or ID.

        Args:
            role_name_or_id: The name or ID of the role to get.
            session: The database session to use.

        Returns:
            The role schema.
        """
        return self._get_schema_by_name_or_id(
            object_name_or_id=role_name_or_id,
            schema_class=RoleSchema,
            schema_name="role",
            session=session,
        )

    def _get_run_schema(
        self,
        run_name_or_id: Union[str, UUID],
        session: Session,
    ) -> PipelineRunSchema:
        """Gets a run schema by name or ID.

        This is a helper method that is used in various places to find a run
        by its name or ID.

        Args:
            run_name_or_id: The name or ID of the run to get.
            session: The database session to use.

        Returns:
            The run schema.
        """
        return self._get_schema_by_name_or_id(
            object_name_or_id=run_name_or_id,
            schema_class=PipelineRunSchema,
            schema_name="run",
            session=session,
        )

    def _get_model_schema(
        self,
        model_name_or_id: Union[str, UUID],
        session: Session,
    ) -> ModelSchema:
        """Gets a model schema by name or ID.

        This is a helper method that is used in various places to find a run
        by its name or ID.

        Args:
            model_name_or_id: The name or ID of the run to get.
            session: The database session to use.

        Returns:
            The model schema.
        """
        return self._get_schema_by_name_or_id(
            object_name_or_id=model_name_or_id,
            schema_class=ModelSchema,
            schema_name="model",
            session=session,
        )

    @staticmethod
    def _create_or_reuse_code_reference(
        session: Session,
        workspace_id: UUID,
        code_reference: Optional["CodeReferenceRequest"],
    ) -> Optional[UUID]:
        """Creates or reuses a code reference.

        Args:
            session: The database session to use.
            workspace_id: ID of the workspace in which the code reference
                should be.
            code_reference: Request of the reference to create.

        Returns:
            The code reference ID.
        """
        if not code_reference:
            return None

        existing_reference = session.exec(
            select(CodeReferenceSchema)
            .where(CodeReferenceSchema.workspace_id == workspace_id)
            .where(
                CodeReferenceSchema.code_repository_id
                == code_reference.code_repository
            )
            .where(CodeReferenceSchema.commit == code_reference.commit)
            .where(
                CodeReferenceSchema.subdirectory == code_reference.subdirectory
            )
        ).first()
        if existing_reference is not None:
            return existing_reference.id

        new_reference = CodeReferenceSchema.from_request(
            code_reference, workspace_id=workspace_id
        )

        session.add(new_reference)
        return new_reference.id

    ########
    # Model
    ########

    def create_model(self, model: ModelRequestModel) -> ModelResponseModel:
        """Creates a new model.

        Args:
            model: the Model to be created.

        Returns:
            The newly created model.

        Raises:
            EntityExistsError: If a workspace with the given name already exists.
        """
        with Session(self.engine) as session:
            existing_model = session.exec(
                select(ModelSchema).where(ModelSchema.name == model.name)
            ).first()
            if existing_model is not None:
                raise EntityExistsError(
                    f"Unable to create model {model.name}: "
                    "A model with this name already exists."
                )

            model_schema = ModelSchema.from_request(model)
            session.add(model_schema)

            session.commit()
            return ModelSchema.to_model(model_schema)

    def get_model(
        self, model_name_or_id: Union[str, UUID]
    ) -> ModelResponseModel:
        """Get an existing model.

        Args:
            model_name_or_id: name or id of the model to be retrieved.

        Raises:
            KeyError: specified ID or name not found.

        Returns:
            The model of interest.
        """
        with Session(self.engine) as session:
            model = self._get_model_schema(
                model_name_or_id=model_name_or_id, session=session
            )
            if model is None:
                raise KeyError(
                    f"Unable to get model with ID `{model_name_or_id}`: "
                    f"No model with this ID found."
                )
            return ModelSchema.to_model(model)

    def list_models(
        self,
        model_filter_model: ModelFilterModel,
    ) -> Page[ModelResponseModel]:
        """Get all models by filter.

        Args:
            model_filter_model: All filter parameters including pagination
                params.

        Returns:
            A page of all models.
        """
        with Session(self.engine) as session:
            query = select(ModelSchema)
            return self.filter_and_paginate(
                session=session,
                query=query,
                table=ModelSchema,
                filter_model=model_filter_model,
            )

    def delete_model(self, model_name_or_id: Union[str, UUID]) -> None:
        """Deletes a model.

        Args:
            model_name_or_id: name or id of the model to be deleted.

        Raises:
            KeyError: specified ID or name not found.
        """
        with Session(self.engine) as session:
            model = self._get_model_schema(
                model_name_or_id=model_name_or_id, session=session
            )
            if model is None:
                raise KeyError(
                    f"Unable to delete model with ID `{model_name_or_id}`: "
                    f"No model with this ID found."
                )
            session.delete(model)
            session.commit()

    def update_model(
        self,
        model_id: UUID,
        model_update: ModelUpdateModel,
    ) -> ModelResponseModel:
        """Updates an existing model.

        Args:
            model_id: UUID of the model to be updated.
            model_update: the Model to be updated.

        Raises:
            KeyError: specified ID not found.

        Returns:
            The updated model.
        """
        with Session(self.engine) as session:
            existing_model = session.exec(
                select(ModelSchema).where(ModelSchema.id == model_id)
            ).first()

            if not existing_model:
                raise KeyError(f"Model with ID {model_id} not found.")

            existing_model.update(model_update=model_update)
            session.add(existing_model)
            session.commit()

            # Refresh the Model that was just created
            session.refresh(existing_model)
            return existing_model.to_model()

    #################
    # Model Versions
    #################

    def create_model_version(
        self, model_version: ModelVersionRequestModel
    ) -> ModelVersionResponseModel:
        """Creates a new model version.

        Args:
            model_version: the Model Version to be created.

        Returns:
            The newly created model version.

        Raises:
            ValueError: If `number` is not None during model version creation.
            EntityExistsError: If a workspace with the given name already exists.
        """
        if model_version.number is not None:
            raise ValueError(
                "`number` field  must be None during model version creation."
            )
        with Session(self.engine) as session:
            model = self.get_model(model_version.model)
            existing_model_version = session.exec(
                select(ModelVersionSchema)
                .where(ModelVersionSchema.model_id == model.id)
                .where(ModelVersionSchema.name == model_version.name)
            ).first()
            if existing_model_version is not None:
                raise EntityExistsError(
                    f"Unable to create model version {model_version.name}: "
                    f"A model version with this name already exists in {model.name} model."
                )

            all_versions = session.exec(
                select(ModelVersionSchema)
                .where(ModelVersionSchema.model_id == model.id)
                .order_by(ModelVersionSchema.created.desc())  # type: ignore[attr-defined]
            ).first()

            model_version.number = (
                all_versions.number + 1 if all_versions else 1
            )

            model_version_schema = ModelVersionSchema.from_request(
                model_version
            )
            session.add(model_version_schema)

            session.commit()
            mv = ModelVersionSchema.to_model(model_version_schema)
        return mv

    def get_model_version(
        self,
        model_name_or_id: Union[str, UUID],
        model_version_name_or_number_or_id: Optional[
            Union[str, int, UUID, ModelStages]
        ] = None,
    ) -> ModelVersionResponseModel:
        """Get an existing model version.

        Args:
            model_name_or_id: name or id of the model containing the model version.
            model_version_name_or_number_or_id: name, id, stage or number of the model version to be retrieved.
                If skipped - latest is retrieved.

        Returns:
            The model version of interest.

        Raises:
            KeyError: specified ID or name not found.
        """
        with Session(self.engine) as session:
            model = self.get_model(model_name_or_id)
            query = select(ModelVersionSchema).where(
                ModelVersionSchema.model_id == model.id
            )
            if model_version_name_or_number_or_id is None:
                model_version_name_or_number_or_id = ModelStages.LATEST
            if (
                str(model_version_name_or_number_or_id)
                == ModelStages.LATEST.value
            ):
                query = query.order_by(ModelVersionSchema.created.desc())  # type: ignore[attr-defined]
            elif model_version_name_or_number_or_id in [
                stage.value for stage in ModelStages
            ]:
                query = query.where(
                    ModelVersionSchema.stage
                    == model_version_name_or_number_or_id
                )
            elif isinstance(model_version_name_or_number_or_id, int):
                query = query.where(
                    ModelVersionSchema.number
                    == model_version_name_or_number_or_id
                )

            else:
                try:
                    UUID(str(model_version_name_or_number_or_id))
                    query = query.where(
                        ModelVersionSchema.id
                        == model_version_name_or_number_or_id
                    )
                except ValueError:
                    query = query.where(
                        ModelVersionSchema.name
                        == model_version_name_or_number_or_id
                    )
            model_version = session.exec(query).first()
            if model_version is None:
                raise KeyError(
                    f"Unable to get model version with identifier `{model_version_name_or_number_or_id}`: "
                    f"No model version with this identifier found."
                )
            return ModelVersionSchema.to_model(model_version)

    def list_model_versions(
        self,
        model_name_or_id: Union[str, UUID],
        model_version_filter_model: ModelVersionFilterModel,
    ) -> Page[ModelVersionResponseModel]:
        """Get all model versions by filter.

        Args:
            model_name_or_id: name or id of the model containing the model versions.
            model_version_filter_model: All filter parameters including pagination
                params.

        Returns:
            A page of all model versions.
        """
        with Session(self.engine) as session:
            model_version_filter_model.set_scope_model(model_name_or_id)
            query = select(ModelVersionSchema)
            return self.filter_and_paginate(
                session=session,
                query=query,
                table=ModelVersionSchema,
                filter_model=model_version_filter_model,
            )

    def delete_model_version(
        self,
        model_name_or_id: Union[str, UUID],
        model_version_name_or_id: Union[str, UUID],
    ) -> None:
        """Deletes a model version.

        Args:
            model_name_or_id: name or id of the model containing the model version.
            model_version_name_or_id: name or id of the model version to be deleted.

        Raises:
            KeyError: specified ID or name not found.
        """
        with Session(self.engine) as session:
            model = self.get_model(model_name_or_id)
            query = select(ModelVersionSchema).where(
                ModelVersionSchema.model_id == model.id
            )
            try:
                UUID(str(model_version_name_or_id))
                query = query.where(
                    ModelVersionSchema.id == model_version_name_or_id
                )
            except ValueError:
                query = query.where(
                    ModelVersionSchema.name == model_version_name_or_id
                )
            model_version = session.exec(query).first()
            if model_version is None:
                raise KeyError(
                    f"Unable to delete model version with name `{model_version_name_or_id}`: "
                    f"No model version with this name found."
                )
            session.delete(model_version)
            session.commit()

    def update_model_version(
        self,
        model_version_id: UUID,
        model_version_update_model: ModelVersionUpdateModel,
    ) -> ModelVersionResponseModel:
        """Get all model versions by filter.

        Args:
            model_version_id: The ID of model version to be updated.
            model_version_update_model: The model version to be updated.

        Returns:
            An updated model version.

        Raises:
            KeyError: If the model version not found
            RuntimeError: If there is a model version with target stage, but `force` flag is off
        """
        with Session(self.engine) as session:
            existing_model_version = session.exec(
                select(ModelVersionSchema)
                .where(
                    ModelVersionSchema.model_id
                    == model_version_update_model.model
                )
                .where(ModelVersionSchema.id == model_version_id)
            ).first()

            if not existing_model_version:
                raise KeyError(f"Model version {model_version_id} not found.")

            stage = None
            if (stage_ := model_version_update_model.stage) is not None:
                stage = getattr(stage_, "value", stage_)

                existing_model_version_in_target_stage = session.exec(
                    select(ModelVersionSchema)
                    .where(
                        ModelVersionSchema.model_id
                        == model_version_update_model.model
                    )
                    .where(ModelVersionSchema.stage == stage)
                ).first()

                if (
                    existing_model_version_in_target_stage is not None
                    and existing_model_version_in_target_stage.id
                    != existing_model_version.id
                ):
                    if not model_version_update_model.force:
                        raise RuntimeError(
                            f"Model version {existing_model_version_in_target_stage.name} is "
                            f"in {stage}, but `force` flag is False."
                        )
                    else:
                        existing_model_version_in_target_stage.update(
                            target_stage=ModelStages.ARCHIVED.value
                        )
                        session.add(existing_model_version_in_target_stage)

                        logger.info(
                            f"Model version {existing_model_version_in_target_stage.name} has been set to {ModelStages.ARCHIVED.value}."
                        )

            existing_model_version.update(
                target_stage=stage,
                target_name=model_version_update_model.name,
            )
            session.add(existing_model_version)
            session.commit()
            session.refresh(existing_model_version)

            return existing_model_version.to_model()

    ###########################
    # Model Versions Artifacts
    ###########################

    def create_model_version_artifact_link(
        self, model_version_artifact_link: ModelVersionArtifactRequestModel
    ) -> ModelVersionArtifactResponseModel:
        """Creates a new model version link.

        Args:
            model_version_artifact_link: the Model Version to Artifact Link to be created.

        Returns:
            The newly created model version to artifact link.

        Raises:
            EntityExistsError: If a link with the given name already exists.
        """
        with Session(self.engine) as session:
            collision_msg = (
                "Unable to create model version link {name}: "
                "An artifact with same ID is already tracked in {version} model version "
                "with the same name. It has to be deleted first."
            )
            existing_model_version_artifact_link_in_other_name = session.exec(
                select(ModelVersionArtifactSchema)
                .where(
                    and_(
                        or_(
                            ModelVersionArtifactSchema.name
                            != model_version_artifact_link.name,
                            ModelVersionArtifactSchema.pipeline_name
                            != model_version_artifact_link.pipeline_name,
                            ModelVersionArtifactSchema.step_name
                            != model_version_artifact_link.step_name,
                        ),
                        ModelVersionArtifactSchema.artifact_id
                        == model_version_artifact_link.artifact,
                    )
                )
                .where(
                    ModelVersionArtifactSchema.model_version_id
                    == model_version_artifact_link.model_version
                )
            ).first()
            if existing_model_version_artifact_link_in_other_name is not None:
                raise EntityExistsError(
                    collision_msg.format(
                        name=existing_model_version_artifact_link_in_other_name.name,
                        version=existing_model_version_artifact_link_in_other_name.model_version,
                    )
                )
            existing_model_version_artifact_link = session.exec(
                select(ModelVersionArtifactSchema)
                .where(
                    ModelVersionArtifactSchema.model_version_id
                    == model_version_artifact_link.model_version
                )
                .where(
                    or_(
                        and_(
                            ModelVersionArtifactSchema.name
                            == model_version_artifact_link.name,
                            ModelVersionArtifactSchema.pipeline_name
                            == model_version_artifact_link.pipeline_name,
                            ModelVersionArtifactSchema.step_name
                            == model_version_artifact_link.step_name,
                        ),
                        ModelVersionArtifactSchema.artifact_id
                        == model_version_artifact_link.artifact,
                    )
                )
                .order_by(ModelVersionArtifactSchema.version.desc())  # type: ignore[attr-defined]
            ).first()
            if existing_model_version_artifact_link is not None:
                if model_version_artifact_link.overwrite:
                    raise EntityExistsError(
                        collision_msg.format(
                            name=existing_model_version_artifact_link.name,
                            version=existing_model_version_artifact_link.model_version,
                        )
                    )
                elif (
                    model_version_artifact_link.artifact
                    == existing_model_version_artifact_link.artifact_id
                ):
                    return ModelVersionArtifactSchema.to_model(
                        existing_model_version_artifact_link
                    )

            if (
                model_version_artifact_link.name is None
                or model_version_artifact_link.pipeline_name is None
                or model_version_artifact_link.step_name is None
            ):
                artifact = self.get_artifact(
                    model_version_artifact_link.artifact
                )
                model_version_artifact_link.name = (
                    model_version_artifact_link.name or artifact.name
                )

            version = 1
            if existing_model_version_artifact_link is not None:
                version = existing_model_version_artifact_link.version + 1

            model_version_artifact_link_schema = (
                ModelVersionArtifactSchema.from_request(
                    model_version_artifact_request=model_version_artifact_link,
                    version=version,
                )
            )
            session.add(model_version_artifact_link_schema)

            session.commit()
            mvl = ModelVersionArtifactSchema.to_model(
                model_version_artifact_link_schema
            )
        return mvl

    def list_model_version_artifact_links(
        self,
        model_name_or_id: Union[str, UUID],
        model_version_name_or_id: Union[str, UUID],
        model_version_artifact_link_filter_model: ModelVersionArtifactFilterModel,
    ) -> Page[ModelVersionArtifactResponseModel]:
        """Get all model version to artifact links by filter.

        Args:
            model_name_or_id: name or ID of the model containing the model version.
            model_version_name_or_id: name or ID of the model version containing the link.
            model_version_artifact_link_filter_model: All filter parameters including pagination
                params.

        Returns:
            A page of all model version to artifact links.
        """
        with Session(self.engine) as session:
            # issue: https://github.com/tiangolo/sqlmodel/issues/109
            model_version_artifact_link_filter_model.set_scope_model(
                model_name_or_id
            )
            model_version_artifact_link_filter_model.set_scope_model_version(
                model_version_name_or_id
            )
            if model_version_artifact_link_filter_model.only_artifacts:
                query = (
                    select(ModelVersionArtifactSchema)
                    .where(
                        ModelVersionArtifactSchema.is_model_object
                        == False  # noqa: E712
                    )
                    .where(
                        ModelVersionArtifactSchema.is_deployment
                        == False  # noqa: E712
                    )
                    .where(
                        ModelVersionArtifactSchema.artifact
                        != None  # noqa: E712, E711
                    )
                )
            elif model_version_artifact_link_filter_model.only_deployments:
                query = (
                    select(ModelVersionArtifactSchema)
                    .where(ModelVersionArtifactSchema.is_deployment)
                    .where(
                        ModelVersionArtifactSchema.is_model_object
                        == False  # noqa: E712
                    )
                    .where(
                        ModelVersionArtifactSchema.artifact
                        != None  # noqa: E712, E711
                    )
                )
            elif model_version_artifact_link_filter_model.only_model_objects:
                query = (
                    select(ModelVersionArtifactSchema)
                    .where(ModelVersionArtifactSchema.is_model_object)
                    .where(
                        ModelVersionArtifactSchema.is_deployment
                        == False  # noqa: E712
                    )
                    .where(
                        ModelVersionArtifactSchema.artifact
                        != None  # noqa: E712, E711
                    )
                )
            else:
                query = select(ModelVersionArtifactSchema)
            model_version_artifact_link_filter_model.only_artifacts = None
            model_version_artifact_link_filter_model.only_deployments = None
            model_version_artifact_link_filter_model.only_model_objects = None
            return self.filter_and_paginate(
                session=session,
                query=query,
                table=ModelVersionArtifactSchema,
                filter_model=model_version_artifact_link_filter_model,
            )

    def delete_model_version_artifact_link(
        self,
        model_name_or_id: Union[str, UUID],
        model_version_name_or_id: Union[str, UUID],
        model_version_artifact_link_name_or_id: Union[str, UUID],
    ) -> None:
        """Deletes a model version to artifact link.

        Args:
            model_name_or_id: name or ID of the model containing the model version.
            model_version_name_or_id: name or ID of the model version containing the link.
            model_version_artifact_link_name_or_id: name or ID of the model version to artifact link to be deleted.

        Raises:
            KeyError: specified ID or name not found.
        """
        with Session(self.engine) as session:
            self.get_model(model_name_or_id)
            model_version = self.get_model_version(
                model_name_or_id, model_version_name_or_id
            )
            query = select(ModelVersionArtifactSchema).where(
                ModelVersionArtifactSchema.model_version_id == model_version.id
            )
            try:
                UUID(str(model_version_artifact_link_name_or_id))
                query = query.where(
                    ModelVersionArtifactSchema.id
                    == model_version_artifact_link_name_or_id
                )
            except ValueError:
                query = query.where(
                    ModelVersionArtifactSchema.name
                    == model_version_artifact_link_name_or_id
                )

            model_version_artifact_link = session.exec(query).first()
            if model_version_artifact_link is None:
                raise KeyError(
                    f"Unable to delete model version link with name `{model_version_artifact_link_name_or_id}`: "
                    f"No model version link with this name found."
                )

            session.delete(model_version_artifact_link)
            session.commit()

    ###############################
    # Model Versions Pipeline Runs
    ###############################

    def create_model_version_pipeline_run_link(
        self,
        model_version_pipeline_run_link: ModelVersionPipelineRunRequestModel,
    ) -> ModelVersionPipelineRunResponseModel:
        """Creates a new model version to pipeline run link.

        Args:
            model_version_pipeline_run_link: the Model Version to Pipeline Run Link to be created.

        Returns:
            - If Model Version to Pipeline Run Link already exists - returns the existing link.
            - Otherwise, returns the newly created model version to pipeline run link.
        """
        with Session(self.engine) as session:
            existing_model_version_pipeline_run_link = session.exec(
                select(ModelVersionPipelineRunSchema)
                .where(
                    ModelVersionPipelineRunSchema.model_version_id
                    == model_version_pipeline_run_link.model_version
                )
                .where(
                    or_(
                        ModelVersionPipelineRunSchema.pipeline_run_id
                        == model_version_pipeline_run_link.pipeline_run,
                        ModelVersionPipelineRunSchema.name
                        == model_version_pipeline_run_link.name,
                    )
                )
            ).first()
            if existing_model_version_pipeline_run_link is not None:
                return ModelVersionPipelineRunSchema.to_model(
                    existing_model_version_pipeline_run_link
                )

            if model_version_pipeline_run_link.name is None:
                model_version_pipeline_run_link.name = self.get_run(
                    model_version_pipeline_run_link.pipeline_run
                ).name

            model_version_pipeline_run_link_schema = (
                ModelVersionPipelineRunSchema.from_request(
                    model_version_pipeline_run_link
                )
            )
            session.add(model_version_pipeline_run_link_schema)

            session.commit()
            mvl = ModelVersionPipelineRunSchema.to_model(
                model_version_pipeline_run_link_schema
            )
        return mvl

    def list_model_version_pipeline_run_links(
        self,
        model_name_or_id: Union[str, UUID],
        model_version_name_or_id: Union[str, UUID],
        model_version_pipeline_run_link_filter_model: ModelVersionPipelineRunFilterModel,
    ) -> Page[ModelVersionPipelineRunResponseModel]:
        """Get all model version to pipeline run links by filter.

        Args:
            model_name_or_id: name or ID of the model containing the model version.
            model_version_name_or_id: name or ID of the model version containing the link.
            model_version_pipeline_run_link_filter_model: All filter parameters including pagination
                params.

        Returns:
            A page of all model version to pipeline run links.
        """
        with Session(self.engine) as session:
            model_version_pipeline_run_link_filter_model.set_scope_model(
                model_name_or_id
            )
            model_version_pipeline_run_link_filter_model.set_scope_model_version(
                model_version_name_or_id
            )
            return self.filter_and_paginate(
                session=session,
                query=select(ModelVersionPipelineRunSchema),
                table=ModelVersionPipelineRunSchema,
                filter_model=model_version_pipeline_run_link_filter_model,
            )

    def delete_model_version_pipeline_run_link(
        self,
        model_name_or_id: Union[str, UUID],
        model_version_name_or_id: Union[str, UUID],
        model_version_pipeline_run_link_name_or_id: Union[str, UUID],
    ) -> None:
        """Deletes a model version to pipeline run link.

        Args:
            model_name_or_id: name or ID of the model containing the model version.
            model_version_name_or_id: name or ID of the model version containing the link.
            model_version_pipeline_run_link_name_or_id: name or ID of the model version to pipeline run link to be deleted.

        Raises:
            KeyError: specified ID not found.
        """
        with Session(self.engine) as session:
            self.get_model(model_name_or_id)
            model_version = self.get_model_version(
                model_name_or_id, model_version_name_or_id
            )
            query = select(ModelVersionPipelineRunSchema).where(
                ModelVersionPipelineRunSchema.model_version_id
                == model_version.id
            )
            try:
                UUID(str(model_version_pipeline_run_link_name_or_id))
                query = query.where(
                    ModelVersionPipelineRunSchema.id
                    == model_version_pipeline_run_link_name_or_id
                )
            except ValueError:
                query = query.where(
                    ModelVersionPipelineRunSchema.name
                    == model_version_pipeline_run_link_name_or_id
                )

            model_version_pipeline_run_link = session.exec(query).first()
            if model_version_pipeline_run_link is None:
                raise KeyError(
                    f"Unable to delete model version link with name `{model_version_pipeline_run_link_name_or_id}`: "
                    f"No model version link with this name found."
                )

            session.delete(model_version_pipeline_run_link)
            session.commit()<|MERGE_RESOLUTION|>--- conflicted
+++ resolved
@@ -56,12 +56,7 @@
 from zenml.config.secrets_store_config import SecretsStoreConfiguration
 from zenml.config.store_config import StoreConfiguration
 from zenml.constants import (
-    ENV_ZENML_DISABLE_DATABASE_MIGRATION,
-<<<<<<< HEAD
-    LATEST_MODEL_VERSION_PLACEHOLDER,
-    TEXT_FIELD_MAX_LENGTH,
-=======
->>>>>>> a6c3c877
+    ENV_ZENML_DISABLE_DATABASE_MIGRATION, TEXT_FIELD_MAX_LENGTH
 )
 from zenml.enums import (
     LoggingLevels,
