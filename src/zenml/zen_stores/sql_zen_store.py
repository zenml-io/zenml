--- conflicted
+++ resolved
@@ -501,14 +501,9 @@
     # ----------------
 
     @track(AnalyticsEvent.REGISTERED_STACK_COMPONENT)
-<<<<<<< HEAD
-    def register_stack_component(
-        self, component: ComponentModel
-=======
     def create_stack_component(
         self,
         component: ComponentModel,
->>>>>>> 25e57a64
     ) -> ComponentModel:
         """Create a stack component.
 
@@ -596,10 +591,7 @@
     def list_stack_components(
         self,
         project_name_or_id: Optional[Union[str, UUID]] = None,
-<<<<<<< HEAD
         user_name_or_id: Optional[Union[str, UUID]] = None,
-=======
->>>>>>> 25e57a64
         type: Optional[str] = None,
         flavor_name: Optional[str] = None,
         name: Optional[str] = None,
@@ -610,9 +602,9 @@
         Args:
             project_name_or_id: The ID or name of the Project to which the stack
                 components belong
+            user_name_or_id: Optionally filter stack components by the owner
             type: Optionally filter by type of stack component
             flavor_name: Optionally filter by flavor
-            user_name_or_id: Optionally filter stack components by the owner
             name: Optionally filter stack component by name
             is_shared: Optionally filter out stack component by whether they are
                 shared or not
@@ -621,30 +613,20 @@
             A list of all stack components matching the filter criteria.
         """
         with Session(self.engine) as session:
-<<<<<<< HEAD
-
-            # Get a list of all stacks
-            query = select(StackComponentSchema)
-=======
             # Get a list of all stacks
             query = select(StackComponentSchema)
             if project_name_or_id:
                 project = self._get_project_schema(project_name_or_id)
                 query = query.where(StackComponentSchema.project == project.id)
->>>>>>> 25e57a64
-            # TODO: [server] prettify this
-            if project_name_or_id:
-                project = self._get_project_schema(project_name_or_id)
-                query = query.where(StackComponentSchema.project == project.id)
+            if user_name_or_id:
+                user = self._get_user_schema(user_name_or_id)
+                query = query.where(StackComponentSchema.user == user.id)
             if type:
                 query = query.where(StackComponentSchema.type == type)
             if flavor_name:
                 query = query.where(
-                    StackComponentSchema.flavor_name == flavor_name
-                )
-            if user_name_or_id:
-                user = self._get_user_schema(user_name_or_id)
-                query = query.where(StackComponentSchema.user == user.id)
+                    StackComponentSchema.flavor == flavor_name
+                )
             if name:
                 query = query.where(StackComponentSchema.name == name)
             if is_shared is not None:
@@ -752,52 +734,26 @@
                 is already owned by this user in this project.
         """
         with Session(self.engine) as session:
-<<<<<<< HEAD
-
-            project = self._get_project_schema(project_name_or_id)
-            user = self._get_user_schema(user_name_or_id)
-
             # Check if component with the same domain key (name, type, project,
             # owner) already exists
-=======
-            self._get_project_schema(flavor.project)
-            self._get_user_schema(flavor.user)
-
-            # TODO [Baris]: handle the domain key (name+type+owner+project) correctly
->>>>>>> 25e57a64
             existing_flavor = session.exec(
                 select(FlavorSchema)
                 .where(FlavorSchema.name == flavor.name)
                 .where(FlavorSchema.type == flavor.type)
-                .where(FlavorSchema.project_id == project.id)
-                .where(FlavorSchema.user_id == user.id)
+                .where(FlavorSchema.project == flavor.project)
+                .where(FlavorSchema.user == flavor.user)
             ).first()
 
             if existing_flavor is not None:
                 raise EntityExistsError(
-<<<<<<< HEAD
                     f"Unable to register '{flavor.type.value}' flavor "
                     f"with name '{flavor.name}': Found an existing "
                     f"flavor with the same name and type in the same "
-                    f"'{project.name}' project owned by the same "
-                    f"'{user.name}' user."
+                    f"'{flavor.project}' project owned by the same "
+                    f"'{flavor.user}' user."
                 )
             flavor_in_db = FlavorSchema.from_create_model(
-                flavor=flavor, user_id=user.id, project_id=project.id
-=======
-                    f"A {flavor.type} with '{flavor.name}' flavor already "
-                    f"exists."
-                )
-            # TODO: add logic to convert from model in schema
-            sql_flavor = FlavorSchema(
-                id=flavor.id,
-                name=flavor.name,
-                source=flavor.source,
-                type=flavor.type,
-                project=flavor.project,
-                user=flavor.user,
-                integration=flavor.integration,
->>>>>>> 25e57a64
+                flavor=flavor, user_id=flavor.user, project_id=flavor.project
             )
 
             session.add(flavor_in_db)
@@ -818,33 +774,18 @@
             KeyError: if the stack component flavor doesn't exist.
         """
         with Session(self.engine) as session:
-<<<<<<< HEAD
             flavor_in_db = session.exec(
                 select(FlavorSchema).where(FlavorSchema.id == flavor_id)
             ).first()
         if flavor_in_db is None:
             raise KeyError(f"Flavor with ID {flavor_id} not found.")
         return flavor_in_db.to_model()
-=======
-
-            flavor = session.exec(
-                select(FlavorSchema).where(FlavorSchema.id == flavor_id)
-            ).first()
-
-            if flavor is None:
-                raise KeyError(f"Flavor with ID {flavor_id} not found.")
-
-        # TODO: add logic to convert to model in schema
-        # return flavor.to_model()
-
-        return FlavorModel(**flavor.dict())
->>>>>>> 25e57a64
 
     def list_flavors(
         self,
         project_name_or_id: Optional[Union[str, UUID]] = None,
+        user_name_or_id: Optional[Union[str, UUID]] = None,
         component_type: Optional[StackComponentType] = None,
-        user_name_or_id: Optional[Union[str, UUID]] = None,
         name: Optional[str] = None,
         is_shared: Optional[bool] = None,
     ) -> List[FlavorModel]:
@@ -866,35 +807,24 @@
             KeyError: if the flavor doesn't exist.
         """
         with Session(self.engine) as session:
-<<<<<<< HEAD
             project = self._get_project_schema(project_name_or_id)
             # Get a list of all flavors
             query = select(FlavorSchema).where(
-                FlavorSchema.project_id == project.id
+                FlavorSchema.project == project.id
             )
-
-=======
-
-            # TODO [Baris]: implement filtering by component type, name, project etc.
-
-            # Get a list of all flavors
-            query = select(FlavorSchema)
-            if project_name_or_id:
-                project = self._get_project_schema(project_name_or_id)
-                query = query.where(FlavorSchema.project == project.id)
->>>>>>> 25e57a64
             if component_type:
                 query = query.where(FlavorSchema.type == component_type)
             if name:
                 query = query.where(FlavorSchema.name == name)
             if user_name_or_id:
                 user = self._get_user_schema(user_name_or_id)
-                query = query.where(FlavorSchema.user_id == user.id)
+                query = query.where(FlavorSchema.user == user.id)
 
             list_of_flavors_in_db = session.exec(query).all()
 
         return [flavor.to_model() for flavor in list_of_flavors_in_db]
 
+    @track(AnalyticsEvent.UPDATED_FLAVOR)
     def update_flavor(self, flavor: FlavorModel) -> None:
         """Update a flavor.
 
@@ -921,6 +851,7 @@
 
         return existing_flavor.to_model()
 
+    @track(AnalyticsEvent.DELETED_FLAVOR)
     def delete_flavor(self, flavor_id: UUID) -> None:
         """Delete a flavor.
 
@@ -940,35 +871,6 @@
                 raise KeyError from error
 
             session.commit()
-
-    @track(AnalyticsEvent.UPDATED_FLAVOR)
-    def update_flavor(self, flavor: FlavorModel) -> FlavorModel:
-        """Update an existing stack component flavor.
-
-        Args:
-            component: The stack component flavor to use for the update.
-
-        Returns:
-            The updated stack component flavor.
-
-        Raises:
-            KeyError: if the stack component flavor doesn't exist.
-        """
-        # TODO: implement this
-        raise NotImplementedError
-
-    @track(AnalyticsEvent.DELETED_FLAVOR)
-    def delete_flavor(self, flavor_id: UUID) -> None:
-        """Delete a stack component flavor.
-
-        Args:
-            component_id: The ID of the stack component flavor to delete.
-
-        Raises:
-            KeyError: if the stack component flavor doesn't exist.
-        """
-        # TODO: implement this
-        raise NotImplementedError
 
     # -----
     # Users
