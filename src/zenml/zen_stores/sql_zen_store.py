#  Copyright (c) ZenML GmbH 2022. All Rights Reserved.
#
#  Licensed under the Apache License, Version 2.0 (the "License");
#  you may not use this file except in compliance with the License.
#  You may obtain a copy of the License at:
#
#       https://www.apache.org/licenses/LICENSE-2.0
#
#  Unless required by applicable law or agreed to in writing, software
#  distributed under the License is distributed on an "AS IS" BASIS,
#  WITHOUT WARRANTIES OR CONDITIONS OF ANY KIND, either express
#  or implied. See the License for the specific language governing
#  permissions and limitations under the License.
"""SQL Zen Store implementation."""

import base64
import json
import logging
import os
import re
from datetime import datetime, timedelta
from pathlib import Path, PurePath
from threading import Lock, get_ident
from typing import (
    TYPE_CHECKING,
    Any,
    ClassVar,
    Dict,
    List,
    Optional,
    Tuple,
    Type,
    TypeVar,
    Union,
)
from uuid import UUID

from pydantic import root_validator
from sqlalchemy.engine import Engine
from sqlalchemy.engine.url import make_url
from sqlalchemy.exc import ArgumentError, NoResultFound
from sqlalchemy.sql.operators import is_, isnot
from sqlmodel import Session, create_engine, or_, select
from sqlmodel.sql.expression import Select, SelectOfScalar

from zenml.config.global_config import GlobalConfiguration
from zenml.config.store_config import StoreConfiguration
from zenml.constants import (
    ENV_ZENML_DISABLE_DATABASE_MIGRATION,
    ENV_ZENML_SERVER_DEPLOYMENT_TYPE,
    LIMIT_DEFAULT,
)
from zenml.enums import (
    ExecutionStatus,
    LoggingLevels,
    StackComponentType,
    StoreType,
)
from zenml.exceptions import (
    EntityExistsError,
    IllegalOperationError,
    StackComponentExistsError,
    StackExistsError,
)
from zenml.io import fileio
from zenml.logger import get_console_handler, get_logger, get_logging_level
from zenml.models import (
    ArtifactRequestModel,
    ArtifactResponseModel,
    ComponentRequestModel,
    ComponentResponseModel,
    ComponentUpdateModel,
    FlavorRequestModel,
    FlavorResponseModel,
    PipelineRequestModel,
    PipelineResponseModel,
    PipelineRunRequestModel,
    PipelineRunResponseModel,
    PipelineRunUpdateModel,
    PipelineUpdateModel,
    ProjectRequestModel,
    ProjectResponseModel,
    ProjectUpdateModel,
    RoleAssignmentRequestModel,
    RoleAssignmentResponseModel,
    RoleRequestModel,
    RoleResponseModel,
    RoleUpdateModel,
    StackRequestModel,
    StackResponseModel,
    StackUpdateModel,
    StepRunRequestModel,
    StepRunResponseModel,
    StepRunUpdateModel,
    TeamRequestModel,
    TeamResponseModel,
    TeamUpdateModel,
    UserAuthModel,
    UserRequestModel,
    UserResponseModel,
    UserUpdateModel,
)
from zenml.models.page_model import Page, Params
from zenml.models.server_models import ServerDatabaseType, ServerModel
from zenml.utils import uuid_utils
from zenml.utils.analytics_utils import AnalyticsEvent, track
from zenml.utils.enum_utils import StrEnum
from zenml.utils.networking_utils import (
    replace_localhost_with_internal_hostname,
)
from zenml.zen_stores.base_zen_store import (
    DEFAULT_ADMIN_ROLE,
    DEFAULT_GUEST_ROLE,
    DEFAULT_STACK_COMPONENT_NAME,
    DEFAULT_STACK_NAME,
    BaseZenStore,
)
from zenml.zen_stores.migrations.alembic import (
    ZENML_ALEMBIC_START_REVISION,
    Alembic,
)
from zenml.zen_stores.schemas import (
    ArtifactSchema,
    FlavorSchema,
    PipelineRunSchema,
    PipelineSchema,
    ProjectSchema,
    RoleSchema,
    StackComponentSchema,
    StackSchema,
    StepRunArtifactSchema,
    StepRunParentsSchema,
    StepRunSchema,
    TeamRoleAssignmentSchema,
    TeamSchema,
    UserRoleAssignmentSchema,
    UserSchema,
)
from zenml.zen_stores.schemas.base_schemas import BaseSchema
from zenml.zen_stores.schemas.role_schemas import RolePermissionSchema
from zenml.zen_stores.schemas.stack_schemas import StackCompositionSchema

if TYPE_CHECKING:
    from ml_metadata.proto.metadata_store_pb2 import (
        ConnectionConfig,
        MetadataStoreClientConfig,
    )

    from zenml.zen_stores.metadata_store import (
        MetadataStore,
        MLMDArtifactModel,
        MLMDPipelineRunModel,
        MLMDStepRunModel,
    )

AnyBaseSchema = TypeVar("AnyBaseSchema", bound=BaseSchema)

# Enable SQL compilation caching to remove the https://sqlalche.me/e/14/cprf
# warning
SelectOfScalar.inherit_cache = True
Select.inherit_cache = True

logger = get_logger(__name__)

ZENML_SQLITE_DB_FILENAME = "zenml.db"


class SQLDatabaseDriver(StrEnum):
    """SQL database drivers supported by the SQL ZenML store."""

    MYSQL = "mysql"
    SQLITE = "sqlite"


class SqlZenStoreConfiguration(StoreConfiguration):
    """SQL ZenML store configuration.

    Attributes:
        type: The type of the store.
        driver: The SQL database driver.
        database: database name. If not already present on the server, it will
            be created automatically on first access.
        username: The database username.
        password: The database password.
        ssl_ca: certificate authority certificate. Required for SSL
            enabled authentication if the CA certificate is not part of the
            certificates shipped by the operating system.
        ssl_cert: client certificate. Required for SSL enabled
            authentication if client certificates are used.
        ssl_key: client certificate private key. Required for SSL
            enabled if client certificates are used.
        ssl_verify_server_cert: set to verify the identity of the server
            against the provided server certificate.
        pool_size: The maximum number of connections to keep in the SQLAlchemy
            pool.
        max_overflow: The maximum number of connections to allow in the
            SQLAlchemy pool in addition to the pool_size.
        grpc_metadata_host: The host to use for the gRPC metadata server.
        grpc_metadata_port: The port to use for the gRPC metadata server.
        grpc_metadata_ssl_ca: The certificate authority certificate to use for
            the gRPC metadata server connection.
        grpc_metadata_ssl_cert: The client certificate to use for the gRPC
            metadata server connection.
        grpc_metadata_ssl_key: The client certificate private key to use for
            the gRPC metadata server connection.
    """

    type: StoreType = StoreType.SQL

    driver: Optional[SQLDatabaseDriver] = None
    database: Optional[str] = None
    username: Optional[str] = None
    password: Optional[str] = None
    ssl_ca: Optional[str] = None
    ssl_cert: Optional[str] = None
    ssl_key: Optional[str] = None
    ssl_verify_server_cert: bool = False
    pool_size: int = 20
    max_overflow: int = 20

    grpc_metadata_host: Optional[str] = None
    grpc_metadata_port: Optional[int] = None
    grpc_metadata_ssl_ca: Optional[str] = None
    grpc_metadata_ssl_key: Optional[str] = None
    grpc_metadata_ssl_cert: Optional[str] = None

    @root_validator
    def _validate_url(cls, values: Dict[str, Any]) -> Dict[str, Any]:
        """Validate the SQL URL.

        The validator also moves the MySQL username, password and database
        parameters from the URL into the other configuration arguments, if they
        are present in the URL.

        Args:
            values: The values to validate.

        Returns:
            The validated values.

        Raises:
            ValueError: If the URL is invalid or the SQL driver is not
                supported.
        """
        # flake8: noqa: C901
        url = values.get("url")
        if url is None:
            return values

        # When running inside a container, if the URL uses localhost, the
        # target service will not be available. We try to replace localhost
        # with one of the special Docker or K3D internal hostnames.
        url = replace_localhost_with_internal_hostname(url)

        try:
            sql_url = make_url(url)
        except ArgumentError as e:
            raise ValueError(
                "Invalid SQL URL `%s`: %s. The URL must be in the format "
                "`driver://[[username:password@]hostname:port]/database["
                "?<extra-args>]`.",
                url,
                str(e),
            )

        if sql_url.drivername not in SQLDatabaseDriver.values():
            raise ValueError(
                "Invalid SQL driver value `%s`: The driver must be one of: %s.",
                url,
                ", ".join(SQLDatabaseDriver.values()),
            )
        values["driver"] = SQLDatabaseDriver(sql_url.drivername)
        if sql_url.drivername == SQLDatabaseDriver.SQLITE:
            if (
                sql_url.username
                or sql_url.password
                or sql_url.query
                or sql_url.database is None
            ):
                raise ValueError(
                    "Invalid SQLite URL `%s`: The URL must be in the "
                    "format `sqlite:///path/to/database.db`.",
                    url,
                )
            if values.get("username") or values.get("password"):
                raise ValueError(
                    "Invalid SQLite configuration: The username and password "
                    "must not be set",
                    url,
                )
            values["database"] = sql_url.database
        elif sql_url.drivername == SQLDatabaseDriver.MYSQL:
            if sql_url.username:
                values["username"] = sql_url.username
                sql_url = sql_url._replace(username=None)
            if sql_url.password:
                values["password"] = sql_url.password
                sql_url = sql_url._replace(password=None)
            if sql_url.database:
                values["database"] = sql_url.database
                sql_url = sql_url._replace(database=None)
            if sql_url.query:
                for k, v in sql_url.query.items():
                    if k == "ssl_ca":
                        values["ssl_ca"] = v
                    elif k == "ssl_cert":
                        values["ssl_cert"] = v
                    elif k == "ssl_key":
                        values["ssl_key"] = v
                    elif k == "ssl_verify_server_cert":
                        values["ssl_verify_server_cert"] = v
                    else:
                        raise ValueError(
                            "Invalid MySQL URL query parameter `%s`: The "
                            "parameter must be one of: ssl_ca, ssl_cert, "
                            "ssl_key, or ssl_verify_server_cert.",
                            k,
                        )
                sql_url = sql_url._replace(query={})

            database = values.get("database")
            if (
                not values.get("username")
                or not values.get("password")
                or not database
            ):
                raise ValueError(
                    "Invalid MySQL configuration: The username, password and "
                    "database must be set in the URL or as configuration "
                    "attributes",
                )

            regexp = r"^[^\\/?%*:|\"<>.-]{1,64}$"
            match = re.match(regexp, database)
            if not match:
                raise ValueError(
                    f"The database name does not conform to the required "
                    f"format "
                    f"rules ({regexp}): {database}"
                )

            # Save the certificates in a secure location on disk
            secret_folder = Path(
                GlobalConfiguration().local_stores_path,
                "certificates",
            )
            for key in ["ssl_key", "ssl_ca", "ssl_cert"]:
                content = values.get(key)
                if content and not os.path.isfile(content):
                    fileio.makedirs(str(secret_folder))
                    file_path = Path(secret_folder, f"{key}.pem")
                    with open(file_path, "w") as f:
                        f.write(content)
                    file_path.chmod(0o600)
                    values[key] = str(file_path)

        values["url"] = str(sql_url)
        return values

    @staticmethod
    def get_local_url(path: str) -> str:
        """Get a local SQL url for a given local path.

        Args:
            path: The path to the local sqlite file.

        Returns:
            The local SQL url for the given path.
        """
        return f"sqlite:///{path}/{ZENML_SQLITE_DB_FILENAME}"

    @classmethod
    def supports_url_scheme(cls, url: str) -> bool:
        """Check if a URL scheme is supported by this store.

        Args:
            url: The URL to check.

        Returns:
            True if the URL scheme is supported, False otherwise.
        """
        return make_url(url).drivername in SQLDatabaseDriver.values()

    def expand_certificates(self) -> None:
        """Expands the certificates in the verify_ssl field."""
        # Load the certificate values back into the configuration
        for key in ["ssl_key", "ssl_ca", "ssl_cert"]:
            file_path = getattr(self, key, None)
            if file_path and os.path.isfile(file_path):
                with open(file_path, "r") as f:
                    setattr(self, key, f.read())

    @classmethod
    def copy_configuration(
        cls,
        config: "StoreConfiguration",
        config_path: str,
        load_config_path: Optional[PurePath] = None,
    ) -> "StoreConfiguration":
        """Copy the store config using a different configuration path.

        This method is used to create a copy of the store configuration that can
        be loaded using a different configuration path or in the context of a
        new environment, such as a container image.

        The configuration files accompanying the store configuration are also
        copied to the new configuration path (e.g. certificates etc.).

        Args:
            config: The store configuration to copy.
            config_path: new path where the configuration copy will be loaded
                from.
            load_config_path: absolute path that will be used to load the copied
                configuration. This can be set to a value different from
                `config_path` if the configuration copy will be loaded from
                a different environment, e.g. when the configuration is copied
                to a container image and loaded using a different absolute path.
                This will be reflected in the paths and URLs encoded in the
                copied configuration.

        Returns:
            A new store configuration object that reflects the new configuration
            path.
        """
        assert isinstance(config, SqlZenStoreConfiguration)
        config = config.copy()

        if config.driver == SQLDatabaseDriver.MYSQL:
            # Load the certificate values back into the configuration
            config.expand_certificates()

        elif config.driver == SQLDatabaseDriver.SQLITE:
            if load_config_path:
                config.url = cls.get_local_url(str(load_config_path))
            else:
                config.url = cls.get_local_url(config_path)

        return config

    def get_metadata_config(
        self, expand_certs: bool = False
    ) -> "ConnectionConfig":
        """Get the metadata configuration for the SQL ZenML store.

        Args:
            expand_certs: Whether to expand the certificate paths to their
                contents.

        Returns:
            The metadata configuration.

        Raises:
            NotImplementedError: If the SQL driver is not supported.
        """
        from ml_metadata.proto.metadata_store_pb2 import MySQLDatabaseConfig
        from tfx.orchestration import metadata

        sql_url = make_url(self.url)
        if sql_url.drivername == SQLDatabaseDriver.SQLITE:
            assert self.database is not None
            mlmd_config = metadata.sqlite_metadata_connection_config(
                self.database
            )
        elif sql_url.drivername == SQLDatabaseDriver.MYSQL:
            # all these are guaranteed by our root validator
            assert self.database is not None
            assert self.username is not None
            assert self.password is not None
            assert sql_url.host is not None

            mlmd_config = metadata.mysql_metadata_connection_config(
                host=sql_url.host,
                port=sql_url.port or 3306,
                database=self.database,
                username=self.username,
                password=self.password,
            )

            mlmd_ssl_options = {}
            # Handle certificate params
            for key in ["ssl_key", "ssl_ca", "ssl_cert"]:
                ssl_setting = getattr(self, key)
                if not ssl_setting:
                    continue
                if expand_certs and os.path.isfile(ssl_setting):
                    with open(ssl_setting, "r") as f:
                        ssl_setting = f.read()
                mlmd_ssl_options[key.lstrip("ssl_")] = ssl_setting

            # Handle additional params
            if mlmd_ssl_options:
                mlmd_ssl_options[
                    "verify_server_cert"
                ] = self.ssl_verify_server_cert
                mlmd_config.mysql.ssl_options.CopyFrom(
                    MySQLDatabaseConfig.SSLOptions(**mlmd_ssl_options)
                )
        else:
            raise NotImplementedError(
                f"SQL driver `{sql_url.drivername}` is not supported."
            )

        return mlmd_config

    def get_sqlmodel_config(self) -> Tuple[str, Dict[str, Any], Dict[str, Any]]:
        """Get the SQLModel engine configuration for the SQL ZenML store.

        Returns:
            The URL and connection arguments for the SQLModel engine.

        Raises:
            NotImplementedError: If the SQL driver is not supported.
        """
        sql_url = make_url(self.url)
        sqlalchemy_connect_args: Dict[str, Any] = {}
        engine_args = {}
        if sql_url.drivername == SQLDatabaseDriver.SQLITE:
            assert self.database is not None
            # The following default value is needed for sqlite to avoid the
            # Error:
            #   sqlite3.ProgrammingError: SQLite objects created in a thread can
            #   only be used in that same thread.
            sqlalchemy_connect_args = {"check_same_thread": False}
        elif sql_url.drivername == SQLDatabaseDriver.MYSQL:
            # all these are guaranteed by our root validator
            assert self.database is not None
            assert self.username is not None
            assert self.password is not None
            assert sql_url.host is not None

            engine_args = {
                "pool_size": self.pool_size,
                "max_overflow": self.max_overflow,
            }

            sql_url = sql_url._replace(
                drivername="mysql+pymysql",
                username=self.username,
                password=self.password,
                database=self.database,
            )

            sqlalchemy_ssl_args: Dict[str, Any] = {}

            # Handle SSL params
            for key in ["ssl_key", "ssl_ca", "ssl_cert"]:
                ssl_setting = getattr(self, key)
                if not ssl_setting:
                    continue
                if not os.path.isfile(ssl_setting):
                    logger.warning(
                        f"Database SSL setting `{key}` is not a file. "
                    )
                sqlalchemy_ssl_args[key.lstrip("ssl_")] = ssl_setting
            if len(sqlalchemy_ssl_args) > 0:
                sqlalchemy_ssl_args[
                    "check_hostname"
                ] = self.ssl_verify_server_cert
                sqlalchemy_connect_args["ssl"] = sqlalchemy_ssl_args
        else:
            raise NotImplementedError(
                f"SQL driver `{sql_url.drivername}` is not supported."
            )

        return str(sql_url), sqlalchemy_connect_args, engine_args

    class Config:
        """Pydantic configuration class."""

        # Don't validate attributes when assigning them. This is necessary
        # because the certificate attributes can be expanded to the contents
        # of the certificate files.
        validate_assignment = False
        # Forbid extra attributes set in the class.
        extra = "forbid"


class SqlZenStore(BaseZenStore):
    """Store Implementation that uses SQL database backend.

    Attributes:
        config: The configuration of the SQL ZenML store.
        skip_migrations: Whether to skip migrations when initializing the store.
        TYPE: The type of the store.
        CONFIG_TYPE: The type of the store configuration.
        _engine: The SQLAlchemy engine.
        _metadata_store: The metadata store.
        _sync_lock: A thread mutex used to ensure thread safety during the
            pipeline run synchronization.
    """

    config: SqlZenStoreConfiguration
    skip_migrations: bool = False
    TYPE: ClassVar[StoreType] = StoreType.SQL
    CONFIG_TYPE: ClassVar[Type[StoreConfiguration]] = SqlZenStoreConfiguration

    _engine: Optional[Engine] = None
    _metadata_store: Optional["MetadataStore"] = None
    _highest_synced_run_mlmd_id: int = 0
    _alembic: Optional[Alembic] = None
    _sync_lock: Optional[Lock] = None

    @property
    def engine(self) -> Engine:
        """The SQLAlchemy engine.

        Returns:
            The SQLAlchemy engine.

        Raises:
            ValueError: If the store is not initialized.
        """
        if not self._engine:
            raise ValueError("Store not initialized")
        return self._engine

    @property
    def metadata_store(self) -> "MetadataStore":
        """The metadata store.

        Returns:
            The metadata store.

        Raises:
            ValueError: If the store is not initialized.
        """
        if not self._metadata_store:
            raise ValueError("Store not initialized")
        return self._metadata_store

    @property
    def runs_inside_server(self) -> bool:
        """Whether the store is running inside a server.

        Returns:
            Whether the store is running inside a server.
        """
        if ENV_ZENML_SERVER_DEPLOYMENT_TYPE in os.environ:
            return True
        return False

    @property
    def alembic(self) -> Alembic:
        """The Alembic wrapper.

        Returns:
            The Alembic wrapper.

        Raises:
            ValueError: If the store is not initialized.
        """
        if not self._alembic:
            raise ValueError("Store not initialized")
        return self._alembic

    @property
    def sync_lock(self) -> Lock:
        """The mutex used to synchronize pipeline runs.

        Returns:
            The mutex used to synchronize pipeline runs.

        Raises:
            ValueError: If the store is not initialized.
        """
        if not self._sync_lock:
            raise ValueError("Store not initialized")
        return self._sync_lock

    # ====================================
    # ZenML Store interface implementation
    # ====================================

    # --------------------------------
    # Initialization and configuration
    # --------------------------------

    def _initialize(self) -> None:
        """Initialize the SQL store."""
        from zenml.zen_stores.metadata_store import MetadataStore

        logger.debug("Initializing SqlZenStore at %s", self.config.url)

        metadata_config = self.config.get_metadata_config()
        self._metadata_store = MetadataStore(config=metadata_config)

        url, connect_args, engine_args = self.config.get_sqlmodel_config()
        self._engine = create_engine(
            url=url, connect_args=connect_args, **engine_args
        )
        self._alembic = Alembic(self.engine)
        if (
            not self.skip_migrations
            and ENV_ZENML_DISABLE_DATABASE_MIGRATION not in os.environ
        ):
            self.migrate_database()

        self._sync_lock = Lock()

    def migrate_database(self) -> None:
        """Migrate the database to the head as defined by the python package."""
        alembic_logger = logging.getLogger("alembic")

        # remove all existing handlers
        while len(alembic_logger.handlers):
            alembic_logger.removeHandler(alembic_logger.handlers[0])

        logging_level = get_logging_level()

        # suppress alembic info logging if the zenml logging level is not debug
        if logging_level == LoggingLevels.DEBUG:
            alembic_logger.setLevel(logging.DEBUG)
        else:
            alembic_logger.setLevel(logging.WARNING)

        alembic_logger.addHandler(get_console_handler())

        # We need to account for 3 distinct cases here:
        # 1. the database is completely empty (not initialized)
        # 2. the database is not empty, but has never been migrated with alembic
        #   before (i.e. was created with SQLModel back when alembic wasn't
        #   used)
        # 3. the database is not empty and has been migrated with alembic before
        revisions = self.alembic.current_revisions()
        if len(revisions) >= 1:
            if len(revisions) > 1:
                logger.warning(
                    "The ZenML database has more than one migration head "
                    "revision. This is not expected and might indicate a "
                    "database migration problem. Please raise an issue on "
                    "GitHub if you encounter this."
                )
            # Case 3: the database has been migrated with alembic before. Just
            # upgrade to the latest revision.
            self.alembic.upgrade()
        else:
            if self.alembic.db_is_empty():
                # Case 1: the database is empty. We can just create the
                # tables from scratch with alembic.
                self.alembic.upgrade()
            else:
                # Case 2: the database is not empty, but has never been
                # migrated with alembic before. We need to create the alembic
                # version table, initialize it with the first revision where we
                # introduced alembic and then upgrade to the latest revision.
                self.alembic.stamp(ZENML_ALEMBIC_START_REVISION)
                self.alembic.upgrade()

    def get_store_info(self) -> ServerModel:
        """Get information about the store.

        Returns:
            Information about the store.
        """
        model = super().get_store_info()
        sql_url = make_url(self.config.url)
        model.database_type = ServerDatabaseType(sql_url.drivername)
        return model

    # ------------
    # TFX Metadata
    # ------------

    def get_metadata_config(
        self, expand_certs: bool = False
    ) -> Union["ConnectionConfig", "MetadataStoreClientConfig"]:
        """Get the TFX metadata config of this ZenStore.

        Args:
            expand_certs: Whether to expand the certificate paths in the
                connection config to their value.

        Returns:
            The TFX metadata config of this ZenStore.
        """
        from ml_metadata.proto.metadata_store_pb2 import (
            MetadataStoreClientConfig,
        )

        # If the gRPC metadata store connection configuration is present,
        # advertise it to the client instead of the direct SQL connection
        # config.
        if self.config.grpc_metadata_host:
            mlmd_config = MetadataStoreClientConfig()
            mlmd_config.host = self.config.grpc_metadata_host
            mlmd_config.port = self.config.grpc_metadata_port
            if self.config.grpc_metadata_ssl_ca:
                mlmd_config.ssl_config.custom_ca = (
                    self.config.grpc_metadata_ssl_ca
                )
            if self.config.grpc_metadata_ssl_cert:
                mlmd_config.ssl_config.server_cert = (
                    self.config.grpc_metadata_ssl_cert
                )
            if self.config.grpc_metadata_ssl_key:
                mlmd_config.ssl_config.client_key = (
                    self.config.grpc_metadata_ssl_key
                )

            return mlmd_config

        return self.config.get_metadata_config(expand_certs=expand_certs)

    # ------
    # Stacks
    # ------

    @track(AnalyticsEvent.REGISTERED_STACK)
    def create_stack(self, stack: StackRequestModel) -> StackResponseModel:
        """Register a new stack.

        Args:
            stack: The stack to register.

        Returns:
            The registered stack.

        Raises:
            KeyError: If one or more of the stack's components are not
                registered in the store.
        """
        with Session(self.engine) as session:
            self._fail_if_stack_with_name_exists_for_user(
                stack=stack, session=session
            )

            if stack.is_shared:
                self._fail_if_stack_with_name_already_shared(
                    stack=stack, session=session
                )

            # Get the Schemas of all components mentioned
            component_ids = [
                component_id
                for list_of_component_ids in stack.components.values()
                for component_id in list_of_component_ids
            ]
            filters = [
                (StackComponentSchema.id == component_id)
                for component_id in component_ids
            ]

            defined_components = session.exec(
                select(StackComponentSchema).where(or_(*filters))
            ).all()

            new_stack_schema = StackSchema(
                project_id=stack.project,
                user_id=stack.user,
                is_shared=stack.is_shared,
                name=stack.name,
                description=stack.description,
                components=defined_components,
            )

            session.add(new_stack_schema)
            session.commit()
            session.refresh(new_stack_schema)

            return new_stack_schema.to_model()

    def get_stack(self, stack_id: UUID) -> StackResponseModel:
        """Get a stack by its unique ID.

        Args:
            stack_id: The ID of the stack to get.

        Returns:
            The stack with the given ID.

        Raises:
            KeyError: if the stack doesn't exist.
        """
        with Session(self.engine) as session:
            stack = session.exec(
                select(StackSchema).where(StackSchema.id == stack_id)
            ).first()

            if stack is None:
                raise KeyError(f"Stack with ID {stack_id} not found.")
            return stack.to_model()

    def list_stacks(
        self,
        params: Params = Params(page=1, size=LIMIT_DEFAULT),
        project_name_or_id: Optional[Union[str, UUID]] = None,
        user_name_or_id: Optional[Union[str, UUID]] = None,
        component_id: Optional[UUID] = None,
        name: Optional[str] = None,
        is_shared: Optional[bool] = None,
    ) -> Page[StackResponseModel]:
        """List all stacks matching the given filter criteria.

        Args:
            params: Parameters for pagination (page and size)
            project_name_or_id: ID or name of the Project containing the stack
            user_name_or_id: Optionally filter stacks by their owner
            component_id: Optionally filter for stacks that contain the
                          component
            name: Optionally filter stacks by their name
            is_shared: Optionally filter out stacks by whether they are shared
                or not

        Returns:
            A list of all stacks matching the filter criteria.
        """
        with Session(self.engine) as session:
            # Get a list of all stacks
            query = select(StackSchema)
            if project_name_or_id:
                project = self._get_project_schema(
                    project_name_or_id, session=session
                )
                query = query.where(StackSchema.project_id == project.id)
            if user_name_or_id:
                user = self._get_user_schema(user_name_or_id, session=session)
                query = query.where(StackSchema.user_id == user.id)
            if component_id:
                query = query.where(
                    StackCompositionSchema.stack_id == StackSchema.id
                ).where(StackCompositionSchema.component_id == component_id)
            if name:
                query = query.where(StackSchema.name == name)
            if is_shared is not None:
                query = query.where(StackSchema.is_shared == is_shared)

            query = query.order_by(StackSchema.created)
            paged_stacks = Page.paginate(
                session=session, query=query, params=params
            )

            return paged_stacks

    @track(AnalyticsEvent.UPDATED_STACK)
    def update_stack(
        self, stack_id: UUID, stack_update: StackUpdateModel
    ) -> StackResponseModel:
        """Update a stack.

        Args:
            stack_id: The ID of the stack update.
            stack_update: The update request on the stack.

        Returns:
            The updated stack.

        Raises:
            KeyError: if the stack doesn't exist.
            IllegalOperationError: if the stack is a default stack.
        """
        with Session(self.engine) as session:
            # Check if stack with the domain key (name, project, owner) already
            #  exists
            existing_stack = session.exec(
                select(StackSchema).where(StackSchema.id == stack_id)
            ).first()
            if existing_stack is None:
                raise KeyError(
                    f"Unable to update stack with id '{stack_id}': Found no"
                    f"existing stack with this id."
                )
            if existing_stack.name == DEFAULT_STACK_NAME:
                raise IllegalOperationError(
                    "The default stack cannot be modified."
                )
            # In case of a renaming update, make sure no stack already exists
            # with that name
            if stack_update.name:
                if existing_stack.name != stack_update.name:
                    self._fail_if_stack_with_name_exists_for_user(
                        stack=stack_update, session=session
                    )

            # Check if stack update makes the stack a shared stack. In that
            # case, check if a stack with the same name is already shared
            # within the project
            if stack_update.is_shared:
                if not existing_stack.is_shared and stack_update.is_shared:
                    self._fail_if_stack_with_name_already_shared(
                        stack=stack_update, session=session
                    )

            components = None
            if stack_update.components:
                filters = [
                    (StackComponentSchema.id == component_id)
                    for list_of_component_ids in stack_update.components.values()
                    for component_id in list_of_component_ids
                ]
                components = session.exec(
                    select(StackComponentSchema).where(or_(*filters))
                ).all()

            existing_stack.update(
                stack_update=stack_update,
                components=components,
            )

            session.add(existing_stack)
            session.commit()
            session.refresh(existing_stack)

            return existing_stack.to_model()

    @track(AnalyticsEvent.DELETED_STACK)
    def delete_stack(self, stack_id: UUID) -> None:
        """Delete a stack.

        Args:
            stack_id: The ID of the stack to delete.

        Raises:
            KeyError: if the stack doesn't exist.
            IllegalOperationError: if the stack is a default stack.
        """
        with Session(self.engine) as session:
            try:
                stack = session.exec(
                    select(StackSchema).where(StackSchema.id == stack_id)
                ).one()
                if stack.name == DEFAULT_STACK_NAME:
                    raise IllegalOperationError(
                        "The default stack cannot be deleted."
                    )
                session.delete(stack)
            except NoResultFound as error:
                raise KeyError from error

            session.commit()

    def _fail_if_stack_with_name_exists_for_user(
        self,
        stack: StackRequestModel,
        session: Session,
    ) -> None:
        """Raise an exception if a Component with same name exists for user.

        Args:
            stack: The Stack
            session: The Session

        Returns:
            None

        Raises:
            StackExistsError: If a Stack with the given name is already
                                       owned by the user
        """
        existing_domain_stack = session.exec(
            select(StackSchema)
            .where(StackSchema.name == stack.name)
            .where(StackSchema.project_id == stack.project)
            .where(StackSchema.user_id == stack.user)
        ).first()
        if existing_domain_stack is not None:
            project = self._get_project_schema(
                project_name_or_id=stack.project, session=session
            )
            user = self._get_user_schema(
                user_name_or_id=stack.user, session=session
            )
            raise StackExistsError(
                f"Unable to register stack with name "
                f"'{stack.name}': Found an existing stack with the same "
                f"name in the active project, '{project.name}', owned by the "
                f"same user, '{user.name}'."
            )
        return None

    def _fail_if_stack_with_name_already_shared(
        self,
        stack: StackRequestModel,
        session: Session,
    ) -> None:
        """Raise an exception if a Stack with same name is already shared.

        Args:
            stack: The Stack
            session: The Session

        Raises:
            StackExistsError: If a stack with the given name is already shared
                              by a user.
        """
        # Check if component with the same name, type is already shared
        # within the project
        existing_shared_stack = session.exec(
            select(StackSchema)
            .where(StackSchema.name == stack.name)
            .where(StackSchema.project_id == stack.project)
            .where(StackSchema.is_shared == stack.is_shared)
        ).first()
        if existing_shared_stack is not None:
            project = self._get_project_schema(
                project_name_or_id=stack.project, session=session
            )
            owner_of_shared = self._get_user_schema(
                existing_shared_stack.user_id, session=session
            )

            raise StackExistsError(
                f"Unable to share stack with name '{stack.name}': Found an "
                f"existing shared stack with the same name in project "
                f"'{project.name}' owned by '{owner_of_shared.name}'."
            )

    # ----------------
    # Stack components
    # ----------------

    @track(AnalyticsEvent.REGISTERED_STACK_COMPONENT)
    def create_stack_component(
        self,
        component: ComponentRequestModel,
    ) -> ComponentResponseModel:
        """Create a stack component.

        Args:
            component: The stack component to create.

        Returns:
            The created stack component.
        """
        with Session(self.engine) as session:
            self._fail_if_component_with_name_type_exists_for_user(
                name=component.name,
                component_type=component.type,
                user_id=component.user,
                project_id=component.project,
                session=session,
            )

            if component.is_shared:
                self._fail_if_component_with_name_type_already_shared(
                    name=component.name,
                    component_type=component.type,
                    project_id=component.project,
                    session=session,
                )

            # Create the component
            new_component = StackComponentSchema(
                name=component.name,
                project_id=component.project,
                user_id=component.user,
                is_shared=component.is_shared,
                type=component.type,
                flavor=component.flavor,
                configuration=base64.b64encode(
                    json.dumps(component.configuration).encode("utf-8")
                ),
            )

            session.add(new_component)
            session.commit()

            session.refresh(new_component)

            return new_component.to_model()

    def get_stack_component(self, component_id: UUID) -> ComponentResponseModel:
        """Get a stack component by ID.

        Args:
            component_id: The ID of the stack component to get.

        Returns:
            The stack component.

        Raises:
            KeyError: if the stack component doesn't exist.
        """
        with Session(self.engine) as session:
            stack_component = session.exec(
                select(StackComponentSchema).where(
                    StackComponentSchema.id == component_id
                )
            ).first()

            if stack_component is None:
                raise KeyError(
                    f"Stack component with ID {component_id} not found."
                )

            return stack_component.to_model()

    def list_stack_components(
        self,
        params: Params = Params(page=1, size=LIMIT_DEFAULT),
        project_name_or_id: Optional[Union[str, UUID]] = None,
        user_name_or_id: Optional[Union[str, UUID]] = None,
        type: Optional[str] = None,
        flavor_name: Optional[str] = None,
        name: Optional[str] = None,
        is_shared: Optional[bool] = None,
    ) -> Page[ComponentResponseModel]:
        """List all stack components matching the given filter criteria.

        Args:
            params: Parameters for pagination (page and size)
            project_name_or_id: The ID or name of the Project to which the stack
                components belong
            user_name_or_id: Optionally filter stack components by the owner
            type: Optionally filter by type of stack component
            flavor_name: Optionally filter by flavor
            name: Optionally filter stack component by name
            is_shared: Optionally filter out stack component by whether they are
                shared or not

        Returns:
            A list of all stack components matching the filter criteria.
        """
        with Session(self.engine) as session:
            # Get a list of all stacks
            query = select(StackComponentSchema)
            if project_name_or_id:
                project = self._get_project_schema(
                    project_name_or_id, session=session
                )
                query = query.where(
                    StackComponentSchema.project_id == project.id
                )
            if user_name_or_id:
                user = self._get_user_schema(user_name_or_id, session=session)
                query = query.where(StackComponentSchema.user_id == user.id)
            if type:
                query = query.where(StackComponentSchema.type == type)
            if flavor_name:
                query = query.where(StackComponentSchema.flavor == flavor_name)
            if name:
                query = query.where(StackComponentSchema.name == name)
            if is_shared is not None:
                query = query.where(StackComponentSchema.is_shared == is_shared)

            query = query.order_by(StackComponentSchema.created)
            paged_components = Page.paginate(
                session=session, query=query, params=params
            )

        return paged_components

    @track(AnalyticsEvent.UPDATED_STACK_COMPONENT)
    def update_stack_component(
        self, component_id: UUID, component_update: ComponentUpdateModel
    ) -> ComponentResponseModel:
        """Update an existing stack component.

        Args:
            component_id: The ID of the stack component to update.
            component_update: The update to be applied to the stack component.

        Returns:
            The updated stack component.

        Raises:
            KeyError: if the stack component doesn't exist.
            IllegalOperationError: if the stack component is a default stack
                component.
        """
        with Session(self.engine) as session:
            existing_component = session.exec(
                select(StackComponentSchema).where(
                    StackComponentSchema.id == component_id
                )
            ).first()

            if existing_component is None:
                raise KeyError(
                    f"Unable to update component with id "
                    f"'{component_id}': Found no"
                    f"existing component with this id."
                )

            if (
                existing_component.name == DEFAULT_STACK_COMPONENT_NAME
                and existing_component.type
                in [
                    StackComponentType.ORCHESTRATOR,
                    StackComponentType.ARTIFACT_STORE,
                ]
            ):
                raise IllegalOperationError(
                    f"The default {existing_component.type} cannot be modified."
                )

            # In case of a renaming update, make sure no component of the same
            # type already exists with that name
            if component_update.name:
                if existing_component.name != component_update.name:
                    self._fail_if_component_with_name_type_exists_for_user(
                        name=component_update.name,
                        component_type=existing_component.type,
                        project_id=existing_component.project_id,
                        user_id=existing_component.user_id,
                        session=session,
                    )

            # Check if component update makes the component a shared component,
            # In that case check if a component with the same name, type are
            # already shared within the project
            if component_update.is_shared:
                if (
                    not existing_component.is_shared
                    and component_update.is_shared
                ):
                    self._fail_if_component_with_name_type_already_shared(
                        name=component_update.name or existing_component.name,
                        component_type=existing_component.type,
                        project_id=existing_component.project_id,
                        session=session,
                    )

            existing_component.update(component_update=component_update)
            session.add(existing_component)
            session.commit()

            return existing_component.to_model()

    @track(AnalyticsEvent.DELETED_STACK_COMPONENT)
    def delete_stack_component(self, component_id: UUID) -> None:
        """Delete a stack component.

        Args:
            component_id: The id of the stack component to delete.

        Raises:
            KeyError: if the stack component doesn't exist.
            IllegalOperationError: if the stack component is part of one or
                more stacks, or if it's a default stack component.
        """
        with Session(self.engine) as session:
            try:
                stack_component = session.exec(
                    select(StackComponentSchema).where(
                        StackComponentSchema.id == component_id
                    )
                ).one()
                if (
                    stack_component.name == DEFAULT_STACK_COMPONENT_NAME
                    and stack_component.type
                    in [
                        StackComponentType.ORCHESTRATOR,
                        StackComponentType.ARTIFACT_STORE,
                    ]
                ):
                    raise IllegalOperationError(
                        f"The default {stack_component.type} cannot be deleted."
                    )

                if len(stack_component.stacks) > 0:
                    raise IllegalOperationError(
                        f"Stack Component `{stack_component.name}` of type "
                        f"`{stack_component.type} cannot be "
                        f"deleted as it is part of "
                        f"{len(stack_component.stacks)} stacks. "
                        f"Before deleting this stack "
                        f"component, make sure to remove it "
                        f"from all stacks."
                    )
                else:
                    session.delete(stack_component)
            except NoResultFound as error:
                raise KeyError from error

            session.commit()

    @staticmethod
    def _fail_if_component_with_name_type_exists_for_user(
        name: str,
        component_type: StackComponentType,
        project_id: UUID,
        user_id: UUID,
        session: Session,
    ) -> None:
        """Raise an exception if a Component with same name/type exists.

        Args:
            name: The name of the component
            component_type: The type of the component
            project_id: The ID of the project
            user_id: The ID of the user
            session: The Session

        Returns:
            None

        Raises:
            StackComponentExistsError: If a component with the given name and
                                       type is already owned by the user
        """
        # Check if component with the same domain key (name, type, project,
        # owner) already exists
        existing_domain_component = session.exec(
            select(StackComponentSchema)
            .where(StackComponentSchema.name == name)
            .where(StackComponentSchema.project_id == project_id)
            .where(StackComponentSchema.user_id == user_id)
            .where(StackComponentSchema.type == component_type)
        ).first()
        if existing_domain_component is not None:
            raise StackComponentExistsError(
                f"Unable to register '{component_type.value}' component "
                f"with name '{name}': Found an existing "
                f"component with the same name and type in the same "
                f" project, '{existing_domain_component.project.name}', "
                f"owned by the same user, "
                f"'{existing_domain_component.user.name}'."
            )
        return None

    @staticmethod
    def _fail_if_component_with_name_type_already_shared(
        name: str,
        component_type: StackComponentType,
        project_id: UUID,
        session: Session,
    ) -> None:
        """Raise an exception if a Component with same name/type already shared.

        Args:
            name: The name of the component
            component_type: The type of the component
            project_id: The ID of the project
            session: The Session

        Raises:
            StackComponentExistsError: If a component with the given name and
                type is already shared by a user
        """
        # Check if component with the same name, type is already shared
        # within the project
        existing_shared_component = session.exec(
            select(StackComponentSchema)
            .where(StackComponentSchema.name == name)
            .where(StackComponentSchema.project_id == project_id)
            .where(StackComponentSchema.type == component_type)
            .where(StackComponentSchema.is_shared == True)
        ).first()
        if existing_shared_component is not None:
            raise StackComponentExistsError(
                f"Unable to shared component of type '{component_type.value}' "
                f"with name '{name}': Found an existing shared "
                f"component with the same name and type in project "
                f"'{project_id}'."
            )

    # -----------------------
    # Stack component flavors
    # -----------------------

    @track(AnalyticsEvent.CREATED_FLAVOR)
    def create_flavor(self, flavor: FlavorRequestModel) -> FlavorResponseModel:
        """Creates a new stack component flavor.

        Args:
            flavor: The stack component flavor to create.

        Returns:
            The newly created flavor.

        Raises:
            EntityExistsError: If a flavor with the same name and type
                is already owned by this user in this project.
        """
        with Session(self.engine) as session:
            # Check if component with the same domain key (name, type, project,
            # owner) already exists
            existing_flavor = session.exec(
                select(FlavorSchema)
                .where(FlavorSchema.name == flavor.name)
                .where(FlavorSchema.type == flavor.type)
                .where(FlavorSchema.project_id == flavor.project)
                .where(FlavorSchema.user_id == flavor.user)
            ).first()

            if existing_flavor is not None:
                raise EntityExistsError(
                    f"Unable to register '{flavor.type.value}' flavor "
                    f"with name '{flavor.name}': Found an existing "
                    f"flavor with the same name and type in the same "
                    f"'{flavor.project}' project owned by the same "
                    f"'{flavor.user}' user."
                )

            new_flavor = FlavorSchema(
                name=flavor.name,
                type=flavor.type,
                source=flavor.source,
                config_schema=flavor.config_schema,
                integration=flavor.integration,
                project_id=flavor.project,
                user_id=flavor.user,
            )
            session.add(new_flavor)
            session.commit()

            return new_flavor.to_model()

    def get_flavor(self, flavor_id: UUID) -> FlavorResponseModel:
        """Get a flavor by ID.

        Args:
            flavor_id: The ID of the flavor to fetch.

        Returns:
            The stack component flavor.

        Raises:
            KeyError: if the stack component flavor doesn't exist.
        """
        with Session(self.engine) as session:
            flavor_in_db = session.exec(
                select(FlavorSchema).where(FlavorSchema.id == flavor_id)
            ).first()
            if flavor_in_db is None:
                raise KeyError(f"Flavor with ID {flavor_id} not found.")
            return flavor_in_db.to_model()

    def list_flavors(
        self,
        project_name_or_id: Optional[Union[str, UUID]] = None,
        user_name_or_id: Optional[Union[str, UUID]] = None,
        component_type: Optional[StackComponentType] = None,
        name: Optional[str] = None,
        is_shared: Optional[bool] = None,
        params: Params = Params(page=1, size=LIMIT_DEFAULT),
    ) -> Page[FlavorResponseModel]:
        """List all stack component flavors matching the given filter criteria.

        Args:
            project_name_or_id: Optionally filter by the Project to which the
                component flavors belong
            component_type: Optionally filter by type of stack component
            user_name_or_id: Optionally filter by the owner
            component_type: Optionally filter by type of stack component
            name: Optionally filter flavors by name
            is_shared: Optionally filter out flavors by whether they are
                shared or not
            params: Parameters for pagination (page and size)

        Returns:
            List of all the stack component flavors matching the given criteria
        """
        with Session(self.engine) as session:
            query = select(FlavorSchema)
            if project_name_or_id:
                project = self._get_project_schema(
                    project_name_or_id, session=session
                )
                query = query.where(FlavorSchema.project_id == project.id)
            if component_type:
                query = query.where(FlavorSchema.type == component_type)
            if name:
                query = query.where(FlavorSchema.name == name)
            if user_name_or_id:
                user = self._get_user_schema(user_name_or_id, session=session)
                query = query.where(FlavorSchema.user_id == user.id)

            query.order_by(FlavorSchema.created)
            flavors = Page.paginate(session, query, params)

        return flavors

    @track(AnalyticsEvent.DELETED_FLAVOR)
    def delete_flavor(self, flavor_id: UUID) -> None:
        """Delete a flavor.

        Args:
            flavor_id: The id of the flavor to delete.

        Raises:
            KeyError: if the flavor doesn't exist.
            IllegalOperationError: if the flavor is used by a stack component.
        """
        with Session(self.engine) as session:
            try:
                flavor_in_db = session.exec(
                    select(FlavorSchema).where(FlavorSchema.id == flavor_id)
                ).one()
                components_of_flavor = session.exec(
                    select(StackComponentSchema).where(
                        StackComponentSchema.flavor == flavor_in_db.name
                    )
                ).all()
                if len(components_of_flavor) > 0:
                    raise IllegalOperationError(
                        f"Stack Component `{flavor_in_db.name}` of type "
                        f"`{flavor_in_db.type} cannot be "
                        f"deleted as it is used by"
                        f"{len(components_of_flavor)} "
                        f"components. Before deleting this "
                        f"flavor, make sure to delete all "
                        f"associated components."
                    )
                else:
                    session.delete(flavor_in_db)
            except NoResultFound as error:
                raise KeyError from error

            session.commit()

    # -----
    # Users
    # -----

    @property
    def active_user_name(self) -> str:
        """Gets the active username.

        Returns:
            The active username.
        """
        return self._default_user_name

    @track(AnalyticsEvent.CREATED_USER)
    def create_user(self, user: UserRequestModel) -> UserResponseModel:
        """Creates a new user.

        Args:
            user: User to be created.

        Returns:
            The newly created user.

        Raises:
            EntityExistsError: If a user with the given name already exists.
        """
        with Session(self.engine) as session:
            # Check if user with the given name already exists
            existing_user = session.exec(
                select(UserSchema).where(UserSchema.name == user.name)
            ).first()
            if existing_user is not None:
                raise EntityExistsError(
                    f"Unable to create user with name '{user.name}': "
                    f"Found existing user with this name."
                )

            # Create the user
            new_user = UserSchema.from_request(user)
            session.add(new_user)
            session.commit()

            return new_user.to_model()

    def get_user(self, user_name_or_id: Union[str, UUID]) -> UserResponseModel:
        """Gets a specific user.

        Args:
            user_name_or_id: The name or ID of the user to get.

        Returns:
            The requested user, if it was found.
        """
        with Session(self.engine) as session:
            user = self._get_user_schema(user_name_or_id, session=session)

            return user.to_model()

    def get_auth_user(self, user_name_or_id: Union[str, UUID]) -> UserAuthModel:
        """Gets the auth model to a specific user.

        Args:
            user_name_or_id: The name or ID of the user to get.

        Returns:
            The requested user, if it was found.
        """
        with Session(self.engine) as session:
            user = self._get_user_schema(user_name_or_id, session=session)
            return UserAuthModel(
                id=user.id,
                name=user.name,
                full_name=user.full_name,
                email_opted_in=user.email_opted_in,
                active=user.active,
                created=user.created,
                updated=user.updated,
                password=user.password,
                activation_token=user.activation_token,
            )

    def list_users(
        self,
        name: Optional[str] = None,
        params: Params = Params(page=1, size=LIMIT_DEFAULT),
    ) -> Page[UserResponseModel]:
        """List all users.

        Args:
            name: Optionally filter by name
            params: Parameters for pagination (page and size)

        Returns:
            A list of all users.
        """
        with Session(self.engine) as session:
            query = select(UserSchema)
            if name:
                query = query.where(UserSchema.name == name)

            query.order_by(PipelineSchema.created)
            users = Page.paginate(session, query, params)

        return users

    @track(AnalyticsEvent.UPDATED_USER)
    def update_user(
        self, user_name_or_id: Union[str, UUID], user_update: UserUpdateModel
    ) -> UserResponseModel:
        """Updates an existing user.

        Args:
            user_name_or_id: The id of the user to update.
            user_update: The update to be applied to the user.

        Returns:
            The updated user.

        Raises:
            IllegalOperationError: If the request tries to update the username
                for the default user account.
        """
        with Session(self.engine) as session:
            existing_user = self._get_user_schema(
                user_name_or_id, session=session
            )
            if (
                existing_user.name == self._default_user_name
                and "name" in user_update.__fields_set__
                and user_update.name != existing_user.name
            ):
                raise IllegalOperationError(
                    "The username of the default user account cannot be "
                    "changed."
                )
            existing_user.update(user_update=user_update)
            session.add(existing_user)
            session.commit()

            # Refresh the Model that was just created
            session.refresh(existing_user)
            return existing_user.to_model()

    @track(AnalyticsEvent.DELETED_USER)
    def delete_user(self, user_name_or_id: Union[str, UUID]) -> None:
        """Deletes a user.

        Args:
            user_name_or_id: The name or the ID of the user to delete.

        Raises:
            IllegalOperationError: If the user is the default user account.
        """
        with Session(self.engine) as session:
            user = self._get_user_schema(user_name_or_id, session=session)
            if user.name == self._default_user_name:
                raise IllegalOperationError(
                    "The default user account cannot be deleted."
                )
            session.delete(user)
            session.commit()

    # -----
    # Teams
    # -----

    @track(AnalyticsEvent.CREATED_TEAM)
    def create_team(self, team: TeamRequestModel) -> TeamResponseModel:
        """Creates a new team.

        Args:
            team: The team model to create.

        Returns:
            The newly created team.

        Raises:
            EntityExistsError: If a team with the given name already exists.
        """
        with Session(self.engine) as session:
            # Check if team with the given name already exists
            existing_team = session.exec(
                select(TeamSchema).where(TeamSchema.name == team.name)
            ).first()
            if existing_team is not None:
                raise EntityExistsError(
                    f"Unable to create team with name '{team.name}': "
                    f"Found existing team with this name."
                )

            defined_users = []
            if team.users:
                # Get the Schemas of all users mentioned
                filters = [(UserSchema.id == user_id) for user_id in team.users]

                defined_users = session.exec(
                    select(UserSchema).where(or_(*filters))
                ).all()

            # Create the team
            new_team = TeamSchema(name=team.name, users=defined_users)
            session.add(new_team)
            session.commit()

            return new_team.to_model()

    def get_team(self, team_name_or_id: Union[str, UUID]) -> TeamResponseModel:
        """Gets a specific team.

        Args:
            team_name_or_id: Name or ID of the team to get.

        Returns:
            The requested team.
        """
        with Session(self.engine) as session:
            team = self._get_team_schema(team_name_or_id, session=session)
            return team.to_model()

    def list_teams(
        self,
        name: Optional[str] = None,
        params: Params = Params(page=1, size=LIMIT_DEFAULT),
    ) -> Page[TeamResponseModel]:
        """List all teams.

        Args:
            name: Optionally filter by name
            params: Parameters for pagination (page and size)

        Returns:
            A list of all teams.
        """
        # TODO sorting missing
        with Session(self.engine) as session:
            query = select(TeamSchema)
            if name:
                query = query.where(TeamSchema.name == name)
            query = query.order_by(TeamSchema.created)
            teams = Page.paginate(session, query, params)
            return teams

    @track(AnalyticsEvent.UPDATED_TEAM)
    def update_team(
        self, team_id: UUID, team_update: TeamUpdateModel
    ) -> TeamResponseModel:
        """Update an existing team.

        Args:
            team_id: The ID of the team to be updated.
            team_update: The update to be applied to the team.

        Returns:
            The updated team.

        Raises:
            KeyError: if the team does not exist.
        """
        with Session(self.engine) as session:
            existing_team = session.exec(
                select(TeamSchema).where(TeamSchema.id == team_id)
            ).first()

            if existing_team is None:
                raise KeyError(
                    f"Unable to update team with id "
                    f"'{team_id}': Found no"
                    f"existing teams with this id."
                )

            # Update the team
            existing_team.update(team_update=team_update)
            existing_team.users = []
            if "users" in team_update.__fields_set__:
                for user in team_update.users:
                    existing_team.users.append(
                        self._get_user_schema(
                            user_name_or_id=user, session=session
                        )
                    )

            session.add(existing_team)
            session.commit()

            # Refresh the Model that was just created
            session.refresh(existing_team)
            return existing_team.to_model()

    @track(AnalyticsEvent.DELETED_TEAM)
    def delete_team(self, team_name_or_id: Union[str, UUID]) -> None:
        """Deletes a team.

        Args:
            team_name_or_id: Name or ID of the team to delete.
        """
        with Session(self.engine) as session:
            team = self._get_team_schema(team_name_or_id, session=session)
            session.delete(team)
            session.commit()

<<<<<<< HEAD
    # ---------------
    # Team membership
    # ---------------

    def get_users_for_team(
        self, team_name_or_id: Union[str, UUID]
    ) -> Page[UserResponseModel]:
        """Fetches all users of a team.

        Args:
            team_name_or_id: The name or ID of the team for which to get users.

        Returns:
            A list of all users that are part of the team.
        """
        with Session(self.engine) as session:
            team = self._get_team_schema(team_name_or_id, session=session)
            return [user.to_model() for user in team.users]

=======
>>>>>>> a07e9cf0
    # -----
    # Roles
    # -----

    @track(AnalyticsEvent.CREATED_ROLE)
    def create_role(self, role: RoleRequestModel) -> RoleResponseModel:
        """Creates a new role.

        Args:
            role: The role model to create.

        Returns:
            The newly created role.

        Raises:
            EntityExistsError: If a role with the given name already exists.
        """
        with Session(self.engine) as session:
            # Check if role with the given name already exists
            existing_role = session.exec(
                select(RoleSchema).where(RoleSchema.name == role.name)
            ).first()
            if existing_role is not None:
                raise EntityExistsError(
                    f"Unable to create role '{role.name}': Role already exists."
                )

            # Create role
            role_schema = RoleSchema.from_request(role)
            session.add(role_schema)
            session.commit()
            # Add all permissions
            for p in role.permissions:
                session.add(
                    RolePermissionSchema(name=p, role_id=role_schema.id)
                )

            session.commit()
            return role_schema.to_model()

    def get_role(self, role_name_or_id: Union[str, UUID]) -> RoleResponseModel:
        """Gets a specific role.

        Args:
            role_name_or_id: Name or ID of the role to get.

        Returns:
            The requested role.
        """
        with Session(self.engine) as session:
            role = self._get_role_schema(role_name_or_id, session=session)
            return role.to_model()

    def list_roles(
        self,
        name: Optional[str] = None,
        params: Params = Params(page=1, size=LIMIT_DEFAULT),
    ) -> Page[RoleResponseModel]:
        """List all roles.

        Args:
            name: Optionally filter by name
            params: Parameters for pagination (page and size)

        Returns:
            A list of all roles.
        """
        with Session(self.engine) as session:
            query = select(RoleSchema)
            if name:
                query = query.where(RoleSchema.name == name)

            query.order_by(RoleSchema.created)
            roles = Page.paginate(session, query, params)

            return roles

    @track(AnalyticsEvent.UPDATED_ROLE)
    def update_role(
        self, role_id: UUID, role_update: RoleUpdateModel
    ) -> RoleResponseModel:
        """Update an existing role.

        Args:
            role_id: The ID of the role to be updated.
            role_update: The update to be applied to the role.

        Returns:
            The updated role.

        Raises:
            KeyError: if the role does not exist.
            IllegalOperationError: if the role is a system role.
        """
        with Session(self.engine) as session:
            existing_role = session.exec(
                select(RoleSchema).where(RoleSchema.id == role_id)
            ).first()

            if existing_role is None:
                raise KeyError(
                    f"Unable to update role with id "
                    f"'{role_id}': Found no"
                    f"existing roles with this id."
                )

            if existing_role.name in [DEFAULT_ADMIN_ROLE, DEFAULT_GUEST_ROLE]:
                raise IllegalOperationError(
                    f"The built-in role '{existing_role.name}' cannot be "
                    f"updated."
                )

            # The relationship table for roles behaves different from the other
            #  ones. As such the required updates on the permissions have to be
            #  done manually.
            if "permissions" in role_update.__fields_set__:
                existing_permissions = {
                    p.name for p in existing_role.permissions
                }

                diff = existing_permissions.symmetric_difference(
                    role_update.permissions
                )

                for permission in diff:
                    if permission not in role_update.permissions:
                        permission_to_delete = session.exec(
                            select(RolePermissionSchema)
                            .where(RolePermissionSchema.name == permission)
                            .where(
                                RolePermissionSchema.role_id == existing_role.id
                            )
                        ).one_or_none()
                        session.delete(permission_to_delete)

                    elif permission not in existing_permissions:
                        session.add(
                            RolePermissionSchema(
                                name=permission, role_id=existing_role.id
                            )
                        )

            # Update the role
            existing_role.update(role_update=role_update)
            session.add(existing_role)
            session.commit()

            session.commit()

            # Refresh the Model that was just created
            session.refresh(existing_role)
            return existing_role.to_model()

    @track(AnalyticsEvent.DELETED_ROLE)
    def delete_role(self, role_name_or_id: Union[str, UUID]) -> None:
        """Deletes a role.

        Args:
            role_name_or_id: Name or ID of the role to delete.

        Raises:
            IllegalOperationError: If the role is still assigned to users or
                the role is one of the built-in roles.
        """
        with Session(self.engine) as session:
            role = self._get_role_schema(role_name_or_id, session=session)
            if role.name in [DEFAULT_ADMIN_ROLE, DEFAULT_GUEST_ROLE]:
                raise IllegalOperationError(
                    f"The built-in role '{role.name}' cannot be deleted."
                )
            user_role = session.exec(
                select(UserRoleAssignmentSchema).where(
                    UserRoleAssignmentSchema.role_id == role.id
                )
            ).all()
            team_role = session.exec(
                select(TeamRoleAssignmentSchema).where(
                    TeamRoleAssignmentSchema.role_id == role.id
                )
            ).all()

            if len(user_role) > 0 or len(team_role) > 0:
                raise IllegalOperationError(
                    f"Role `{role.name}` of type cannot be "
                    f"deleted as it is in use by multiple users and teams. "
                    f"Before deleting this role make sure to remove all "
                    f"instances where this role is used."
                )
            else:
                # Delete role
                session.delete(role)
                session.commit()

    # ----------------
    # Role assignments
    # ----------------

    def _list_user_role_assignments(
        self,
        project_name_or_id: Optional[Union[str, UUID]] = None,
        role_name_or_id: Optional[Union[str, UUID]] = None,
        user_name_or_id: Optional[Union[str, UUID]] = None,
        params: Params = Params(page=1, size=LIMIT_DEFAULT),
    ) -> Page[RoleAssignmentResponseModel]:
        """List all user role assignments.

        Args:
            project_name_or_id: If provided, only return role assignments for
                this project.
            user_name_or_id: If provided, only list assignments for this user.
            role_name_or_id: If provided, only list assignments of the given
                role
            params: Parameters for pagination (page and size)

        Returns:
            A list of user role assignments.
        """
        with Session(self.engine) as session:
            query = select(UserRoleAssignmentSchema)
            if project_name_or_id is not None:
                project = self._get_project_schema(
                    project_name_or_id, session=session
                )
                query = query.where(
                    UserRoleAssignmentSchema.project_id == project.id
                )
            if role_name_or_id is not None:
                role = self._get_role_schema(role_name_or_id, session=session)
                query = query.where(UserRoleAssignmentSchema.role_id == role.id)
            if user_name_or_id is not None:
                user = self._get_user_schema(user_name_or_id, session=session)
                query = query.where(UserRoleAssignmentSchema.user_id == user.id)
            query.order_by(UserRoleAssignmentSchema.created)
            assignments = Page.paginate(session, query, params)
            return assignments

    def _list_team_role_assignments(
        self,
        project_name_or_id: Optional[Union[str, UUID]] = None,
        team_name_or_id: Optional[Union[str, UUID]] = None,
        role_name_or_id: Optional[Union[str, UUID]] = None,
        params: Params = Params(page=1, size=LIMIT_DEFAULT),
    ) -> Page[RoleAssignmentResponseModel]:
        """List all team role assignments.

        Args:
            project_name_or_id: If provided, only return role assignments for
                this project.
            team_name_or_id: If provided, only list assignments for this team.
            role_name_or_id: If provided, only list assignments of the given
                role
            params: Parameters for pagination (page and size)

        Returns:
            A list of team role assignments.
        """
        with Session(self.engine) as session:
            query = select(TeamRoleAssignmentSchema)
            if project_name_or_id is not None:
                project = self._get_project_schema(
                    project_name_or_id, session=session
                )
                query = query.where(
                    TeamRoleAssignmentSchema.project_id == project.id
                )
            if role_name_or_id is not None:
                role = self._get_role_schema(role_name_or_id, session=session)
                query = query.where(TeamRoleAssignmentSchema.role_id == role.id)
            if team_name_or_id is not None:
                team = self._get_team_schema(team_name_or_id, session=session)
                query = query.where(TeamRoleAssignmentSchema.team_id == team.id)
            query.order_by(TeamRoleAssignmentSchema.created)
            assignments = Page.paginate(session, query, params)
            return assignments

    def list_role_assignments(
        self,
        project_name_or_id: Optional[Union[str, UUID]] = None,
        role_name_or_id: Optional[Union[str, UUID]] = None,
        team_name_or_id: Optional[Union[str, UUID]] = None,
        user_name_or_id: Optional[Union[str, UUID]] = None,
        params: Params = Params(page=1, size=LIMIT_DEFAULT),
    ) -> Page[RoleAssignmentResponseModel]:
        """List all role assignments.

        Args:
            project_name_or_id: If provided, only return role assignments for
                this project.
            role_name_or_id: If provided, only list assignments of the given
                role
            team_name_or_id: If provided, only list assignments for this team.
            user_name_or_id: If provided, only list assignments for this user.
            params: Parameters for pagination (page and size)

        Returns:
            A list of all role assignments.
        """
        # TODO - this current solution will return twice the pagination limit
        user_role_assignments = self._list_user_role_assignments(
            project_name_or_id=project_name_or_id,
            user_name_or_id=user_name_or_id,
            role_name_or_id=role_name_or_id,
            params=params,
        )
        # team_role_assignments = self._list_team_role_assignments(
        #     project_name_or_id=project_name_or_id,
        #     team_name_or_id=team_name_or_id,
        #     role_name_or_id=role_name_or_id,
        #     params=params,
        # )
        return user_role_assignments # + team_role_assignments

    def _assign_role_to_user(
        self,
        role_name_or_id: Union[str, UUID],
        user_name_or_id: Union[str, UUID],
        project_name_or_id: Optional[Union[str, UUID]] = None,
    ) -> RoleAssignmentResponseModel:
        """Assigns a role to a user, potentially scoped to a specific project.

        Args:
            project_name_or_id: Optional ID of a project in which to assign the
                role. If this is not provided, the role will be assigned
                globally.
            role_name_or_id: Name or ID of the role to assign.
            user_name_or_id: Name or ID of the user to which to assign the role.

        Raises:
            EntityExistsError: If the role assignment already exists.
        """
        with Session(self.engine) as session:
            role = self._get_role_schema(role_name_or_id, session=session)
            project: Optional[ProjectSchema] = None
            if project_name_or_id:
                project = self._get_project_schema(
                    project_name_or_id, session=session
                )
            user = self._get_user_schema(user_name_or_id, session=session)
            query = select(UserRoleAssignmentSchema).where(
                UserRoleAssignmentSchema.user_id == user.id,
                UserRoleAssignmentSchema.role_id == role.id,
            )
            if project is not None:
                query = query.where(
                    UserRoleAssignmentSchema.project_id == project.id
                )
            existing_role_assignment = session.exec(query).first()
            if existing_role_assignment is not None:
                raise EntityExistsError(
                    f"Unable to assign role '{role.name}' to user "
                    f"'{user.name}': Role already assigned in this project."
                )
            role_assignment = UserRoleAssignmentSchema(
                role_id=role.id,
                user_id=user.id,
                project_id=project.id if project else None,
                role=role,
                user=user,
                project=project,
            )
            session.add(role_assignment)
            session.commit()
            return role_assignment.to_model()

    def _assign_role_to_team(
        self,
        role_name_or_id: Union[str, UUID],
        team_name_or_id: Union[str, UUID],
        project_name_or_id: Optional[Union[str, UUID]] = None,
    ) -> RoleAssignmentResponseModel:
        """Assigns a role to a team, potentially scoped to a specific project.

        Args:
            role_name_or_id: Name or ID of the role to assign.
            team_name_or_id: Name or ID of the team to which to assign the role.
            project_name_or_id: Optional ID of a project in which to assign the
                role. If this is not provided, the role will be assigned
                globally.

        Raises:
            EntityExistsError: If the role assignment already exists.
        """
        with Session(self.engine) as session:
            role = self._get_role_schema(role_name_or_id, session=session)
            project: Optional[ProjectSchema] = None
            if project_name_or_id:
                project = self._get_project_schema(
                    project_name_or_id, session=session
                )
            team = self._get_team_schema(team_name_or_id, session=session)
            query = select(TeamRoleAssignmentSchema).where(
                TeamRoleAssignmentSchema.team_id == team.id,
                TeamRoleAssignmentSchema.role_id == role.id,
            )
            if project is not None:
                query = query.where(
                    TeamRoleAssignmentSchema.project_id == project.id
                )
            existing_role_assignment = session.exec(query).first()
            if existing_role_assignment is not None:
                raise EntityExistsError(
                    f"Unable to assign role '{role.name}' to team "
                    f"'{team.name}': Role already assigned in this project."
                )
            role_assignment = TeamRoleAssignmentSchema(
                role_id=role.id,
                team_id=team.id,
                project_id=project.id if project else None,
                role=role,
                team=team,
                project=project,
            )
            session.add(role_assignment)
            session.commit()

            return role_assignment.to_model()

    def create_role_assignment(
        self, role_assignment: RoleAssignmentRequestModel
    ) -> RoleAssignmentResponseModel:
        """Assigns a role to a user or team, scoped to a specific project."""
        if role_assignment.user:
            return self._assign_role_to_user(
                role_name_or_id=role_assignment.role,
                user_name_or_id=role_assignment.user,
                project_name_or_id=role_assignment.project,
            )
        elif role_assignment.team:
            return self._assign_role_to_team(
                role_name_or_id=role_assignment.role,
                team_name_or_id=role_assignment.team,
                project_name_or_id=role_assignment.project,
            )

    def get_role_assignment(
        self, role_assignment_id: UUID
    ) -> RoleAssignmentResponseModel:
        """"""
        with Session(self.engine) as session:
            user_role = session.exec(
                select(UserRoleAssignmentSchema).where(
                    UserRoleAssignmentSchema.id == role_assignment_id
                )
            ).one_or_none()

            if user_role:
                return user_role.to_model()

            team_role = session.exec(
                select(TeamRoleAssignmentSchema).where(
                    TeamRoleAssignmentSchema.id == role_assignment_id
                )
            ).one_or_none()

            if team_role:
                return team_role.to_model()

            if user_role is None and team_role is None:
                raise KeyError(
                    f"RoleAssignment with ID {role_assignment_id} "
                    f"not found."
                )

    def delete_role_assignment(self, role_assignment_id: UUID) -> None:
        """Delete a specific role assignment

        Args:
            role_assignment_id: The Id of the specific role assignment
        """
        with Session(self.engine) as session:
            user_role = session.exec(
                select(UserRoleAssignmentSchema).where(
                    UserRoleAssignmentSchema.id == role_assignment_id
                )
            ).one_or_none()
            if user_role:
                session.delete(user_role)

            team_role = session.exec(
                select(TeamRoleAssignmentSchema).where(
                    TeamRoleAssignmentSchema.id == role_assignment_id
                )
            ).one_or_none()

            if team_role:
                session.delete(team_role)

            if user_role is None and team_role is None:
                raise KeyError(
                    f"RoleAssignment with ID {role_assignment_id} "
                    f"not found."
                )
            else:
                session.commit()

    # --------
    # Projects
    # --------

    @track(AnalyticsEvent.CREATED_PROJECT)
    def create_project(
        self, project: ProjectRequestModel
    ) -> ProjectResponseModel:
        """Creates a new project.

        Args:
            project: The project to create.

        Returns:
            The newly created project.

        Raises:
            EntityExistsError: If a project with the given name already exists.
        """
        with Session(self.engine) as session:
            # Check if project with the given name already exists
            existing_project = session.exec(
                select(ProjectSchema).where(ProjectSchema.name == project.name)
            ).first()
            if existing_project is not None:
                raise EntityExistsError(
                    f"Unable to create project {project.name}: "
                    "A project with this name already exists."
                )

            # Create the project
            new_project = ProjectSchema.from_request(project)
            session.add(new_project)
            session.commit()

            # Explicitly refresh the new_project schema
            session.refresh(new_project)

            return new_project.to_model()

    def get_project(
        self, project_name_or_id: Union[str, UUID]
    ) -> ProjectResponseModel:
        """Get an existing project by name or ID.

        Args:
            project_name_or_id: Name or ID of the project to get.

        Returns:
            The requested project if one was found.
        """
        with Session(self.engine) as session:
            project = self._get_project_schema(
                project_name_or_id, session=session
            )
        return project.to_model()

    def list_projects(
        self,
        name: Optional[str] = None,
        params: Params = Params(page=1, size=LIMIT_DEFAULT),
    ) -> Page[ProjectResponseModel]:
        """List all projects.

        Args:
            name: Optionally filter by name
            params: Parameters for pagination (page and size)

        Returns:
            A list of all projects.
        """
        with Session(self.engine) as session:
            query = select(ProjectSchema)
            if name:
                query = query.where(ProjectSchema.name == name)
            query.order_by(ProjectSchema.created)
            projects = Page.paginate(session, query, params)

        return projects

    @track(AnalyticsEvent.UPDATED_PROJECT)
    def update_project(
        self, project_id: UUID, project_update: ProjectUpdateModel
    ) -> ProjectResponseModel:
        """Update an existing project.

        Args:
            project_id: The ID of the project to be updated.
            project_update: The update to be applied to the project.

        Returns:
            The updated project.

        Raises:
            IllegalOperationError: if the project is the default project.
        """
        with Session(self.engine) as session:
            existing_project = session.exec(
                select(ProjectSchema).where(ProjectSchema.id == project_id)
            ).first()
            if existing_project is None:
                raise KeyError(
                    f"Unable to update project with id "
                    f"'{project_id}': Found no"
                    f"existing projects with this id."
                )
            if (
                existing_project.name == self._default_project_name
                and "name" in project_update.__fields_set__
                and project_update.name != existing_project.name
            ):
                raise IllegalOperationError(
                    "The name of the default project cannot be changed."
                )

            # Update the project
            existing_project.update(project_update=project_update)
            session.add(existing_project)
            session.commit()

            # Refresh the Model that was just created
            session.refresh(existing_project)
            return existing_project.to_model()

    @track(AnalyticsEvent.DELETED_PROJECT)
    def delete_project(self, project_name_or_id: Union[str, UUID]) -> None:
        """Deletes a project.

        Args:
            project_name_or_id: Name or ID of the project to delete.

        Raises:
            IllegalOperationError: If the project is the default project.
        """
        with Session(self.engine) as session:
            # Check if project with the given name exists
            project = self._get_project_schema(
                project_name_or_id, session=session
            )
            if project.name == self._default_project_name:
                raise IllegalOperationError(
                    "The default project cannot be deleted."
                )

            session.delete(project)
            session.commit()

    # ---------
    # Pipelines
    # ---------

    @track(AnalyticsEvent.CREATE_PIPELINE)
    def create_pipeline(
        self,
        pipeline: PipelineRequestModel,
    ) -> PipelineResponseModel:
        """Creates a new pipeline in a project.

        Args:
            pipeline: The pipeline to create.

        Returns:
            The newly created pipeline.

        Raises:
            EntityExistsError: If an identical pipeline already exists.
        """
        with Session(self.engine) as session:
            # Check if pipeline with the given name already exists
            existing_pipeline = session.exec(
                select(PipelineSchema)
                .where(PipelineSchema.name == pipeline.name)
                .where(PipelineSchema.project_id == pipeline.project)
            ).first()
            if existing_pipeline is not None:
                raise EntityExistsError(
                    f"Unable to create pipeline in project "
                    f"'{pipeline.project}': A pipeline with this name "
                    f"already exists."
                )

            # Create the pipeline
            new_pipeline = PipelineSchema(
                name=pipeline.name,
                project_id=pipeline.project,
                user_id=pipeline.user,
                docstring=pipeline.docstring,
                spec=pipeline.spec.json(sort_keys=True),
            )
            session.add(new_pipeline)
            session.commit()
            # Refresh the Model that was just created
            session.refresh(new_pipeline)

            return new_pipeline.to_model()

    def get_pipeline(self, pipeline_id: UUID) -> PipelineResponseModel:
        """Get a pipeline with a given ID.

        Args:
            pipeline_id: ID of the pipeline.

        Returns:
            The pipeline.

        Raises:
            KeyError: if the pipeline does not exist.
        """
        with Session(self.engine) as session:
            # Check if pipeline with the given ID exists
            pipeline = session.exec(
                select(PipelineSchema).where(PipelineSchema.id == pipeline_id)
            ).first()
            if pipeline is None:
                raise KeyError(
                    f"Unable to get pipeline with ID '{pipeline_id}': "
                    "No pipeline with this ID found."
                )

            return pipeline.to_model()

    def list_pipelines(
        self,
        project_name_or_id: Optional[Union[str, UUID]] = None,
        user_name_or_id: Optional[Union[str, UUID]] = None,
        name: Optional[str] = None,
        params: Params = Params(page=1, size=LIMIT_DEFAULT),
    ) -> Page[PipelineResponseModel]:
        """List all pipelines in the project.

        Args:
            project_name_or_id: If provided, only list pipelines in this
                project.
            user_name_or_id: If provided, only list pipelines from this user.
            name: If provided, only list pipelines with this name.
            params: Parameters for pagination (page and size)

        Returns:
            A list of pipelines.
        """
        with Session(self.engine) as session:
            # Check if project with the given name exists
            query = select(PipelineSchema)
            if project_name_or_id is not None:
                project = self._get_project_schema(
                    project_name_or_id, session=session
                )
                query = query.where(PipelineSchema.project_id == project.id)

            if user_name_or_id is not None:
                user = self._get_user_schema(user_name_or_id, session=session)
                query = query.where(PipelineSchema.user_id == user.id)

            if name:
                query = query.where(PipelineSchema.name == name)

            # Get all pipelines in the project
            query.order_by(PipelineSchema.created)
            pipelines = Page.paginate(session, query, params)
            return pipelines

    @track(AnalyticsEvent.UPDATE_PIPELINE)
    def update_pipeline(
        self,
        pipeline_id: UUID,
        pipeline_update: PipelineUpdateModel,
    ) -> PipelineResponseModel:
        """Updates a pipeline.

        Args:
            pipeline_id: The ID of the pipeline to be updated.
            pipeline_update: The update to be applied.

        Returns:
            The updated pipeline.

        Raises:
            KeyError: if the pipeline doesn't exist.
        """
        with Session(self.engine) as session:
            # Check if pipeline with the given ID exists
            existing_pipeline = session.exec(
                select(PipelineSchema).where(PipelineSchema.id == pipeline_id)
            ).first()
            if existing_pipeline is None:
                raise KeyError(
                    f"Unable to update pipeline with ID {pipeline_id}: "
                    f"No pipeline with this ID found."
                )

            # Update the pipeline
            existing_pipeline.update(pipeline_update)

            session.add(existing_pipeline)
            session.commit()

            return existing_pipeline.to_model()

    @track(AnalyticsEvent.DELETE_PIPELINE)
    def delete_pipeline(self, pipeline_id: UUID) -> None:
        """Deletes a pipeline.

        Args:
            pipeline_id: The ID of the pipeline to delete.

        Raises:
            KeyError: if the pipeline doesn't exist.
        """
        with Session(self.engine) as session:
            # Check if pipeline with the given ID exists
            pipeline = session.exec(
                select(PipelineSchema).where(PipelineSchema.id == pipeline_id)
            ).first()
            if pipeline is None:
                raise KeyError(
                    f"Unable to delete pipeline with ID {pipeline_id}: "
                    f"No pipeline with this ID found."
                )

            session.delete(pipeline)
            session.commit()

    # --------------
    # Pipeline runs
    # --------------

    def create_run(
        self, pipeline_run: PipelineRunRequestModel
    ) -> PipelineRunResponseModel:
        """Creates a pipeline run.

        Args:
            pipeline_run: The pipeline run to create.

        Returns:
            The created pipeline run.

        Raises:
            EntityExistsError: If an identical pipeline run already exists.
        """
        with Session(self.engine) as session:

            # Check if pipeline run with same name already exists.
            existing_domain_run = session.exec(
                select(PipelineRunSchema).where(
                    PipelineRunSchema.name == pipeline_run.name
                )
            ).first()
            if existing_domain_run is not None:
                raise EntityExistsError(
                    f"Unable to create pipeline run: A pipeline run with name "
                    f"'{pipeline_run.name}' already exists."
                )

            # Check if pipeline run with same ID already exists.
            existing_id_run = session.exec(
                select(PipelineRunSchema).where(
                    PipelineRunSchema.id == pipeline_run.id
                )
            ).first()
            if existing_id_run is not None:
                raise EntityExistsError(
                    f"Unable to create pipeline run: A pipeline run with ID "
                    f"'{pipeline_run.id}' already exists."
                )

            # Check if pipeline run with same name MLMD ID already exists.
            if pipeline_run.mlmd_id is not None:
                existing_mlmd_id_run = session.exec(
                    select(PipelineRunSchema).where(
                        PipelineRunSchema.mlmd_id == pipeline_run.mlmd_id
                    )
                ).first()
                if existing_mlmd_id_run is not None:
                    raise EntityExistsError(
                        f"Unable to create pipeline run: A pipeline run with "
                        f"MLMD ID '{pipeline_run.mlmd_id}' already exists."
                    )

            # Query stack
            if pipeline_run.stack is None:
                logger.warning(
                    f"No stack found for this run. "
                    f"Creating pipeline run '{pipeline_run.name}' without "
                    "linked stack."
                )

            if pipeline_run.pipeline is None:
                logger.warning(
                    f"No pipeline found. Creating pipeline run "
                    f"'{pipeline_run.name}' as unlisted run."
                )

            configuration = json.dumps(pipeline_run.pipeline_configuration)

            new_run = PipelineRunSchema(
                id=pipeline_run.id,
                name=pipeline_run.name,
                orchestrator_run_id=pipeline_run.orchestrator_run_id,
                stack_id=pipeline_run.stack,
                project_id=pipeline_run.project,
                user_id=pipeline_run.user,
                pipeline_id=pipeline_run.pipeline,
                status=pipeline_run.status,
                pipeline_configuration=configuration,
                num_steps=pipeline_run.num_steps,
                git_sha=pipeline_run.git_sha,
                zenml_version=pipeline_run.zenml_version,
                mlmd_id=pipeline_run.mlmd_id,
            )

            # Create the pipeline run
            session.add(new_run)
            session.commit()

            return new_run.to_model()

    def get_run(
        self, run_name_or_id: Union[str, UUID]
    ) -> PipelineRunResponseModel:
        """Gets a pipeline run.

        Args:
            run_name_or_id: The name or ID of the pipeline run to get.

        Returns:
            The pipeline run.
        """
        if not self.runs_inside_server:
            self._sync_runs()
        with Session(self.engine) as session:
            run = self._get_run_schema(run_name_or_id, session=session)
            return run.to_model()

    def get_or_create_run(
        self, pipeline_run: PipelineRunRequestModel
    ) -> PipelineRunResponseModel:
        """Gets or creates a pipeline run.

        If a run with the same ID or name already exists, it is returned.
        Otherwise, a new run is created.

        Args:
            pipeline_run: The pipeline run to get or create.

        Returns:
            The pipeline run.
        """
        # We want to have the create statement in the try block since running it
        # first will reduce concurrency issues.
        try:
            return self.create_run(pipeline_run)
        except EntityExistsError:
            # Currently, an `EntityExistsError` is raised if either the run ID
            # or the run name already exists. Therefore, we need to have another
            # try block since getting the run by ID might still fail.
            try:
                return self.get_run(pipeline_run.id)
            except KeyError:
                return self.get_run(pipeline_run.name)

    def list_runs(
        self,
        project_name_or_id: Optional[Union[str, UUID]] = None,
        stack_id: Optional[UUID] = None,
        component_id: Optional[UUID] = None,
        run_name: Optional[str] = None,
        user_name_or_id: Optional[Union[str, UUID]] = None,
        pipeline_id: Optional[UUID] = None,
        unlisted: bool = False,
        params: Params = Params(page=1, size=LIMIT_DEFAULT),
    ) -> Page[PipelineRunResponseModel]:
        """Gets all pipeline runs.

        Args:
            project_name_or_id: If provided, only return runs for this project.
            stack_id: If provided, only return runs for this stack.
            component_id: Optionally filter for runs that used the
                          component
            run_name: Run name if provided
            user_name_or_id: If provided, only return runs for this user.
            pipeline_id: If provided, only return runs for this pipeline.
            unlisted: If True, only return unlisted runs that are not
                associated with any pipeline (filter by pipeline_id==None).
            params: Parameters for pagination (page and size)

        Returns:
            A list of all pipeline runs.
        """
        if not self.runs_inside_server:
            self._sync_runs()
        with Session(self.engine) as session:
            query = select(PipelineRunSchema)
            if project_name_or_id is not None:
                project = self._get_project_schema(
                    project_name_or_id, session=session
                )
                query = query.where(PipelineRunSchema.project_id == project.id)
            if stack_id is not None:
                query = query.where(PipelineRunSchema.stack_id == stack_id)
            if component_id:
                query = query.where(
                    StackCompositionSchema.stack_id
                    == PipelineRunSchema.stack_id
                ).where(StackCompositionSchema.component_id == component_id)
            if run_name is not None:
                query = query.where(PipelineRunSchema.name == run_name)
            if pipeline_id is not None:
                query = query.where(
                    PipelineRunSchema.pipeline_id == pipeline_id
                )
            elif unlisted:
                query = query.where(is_(PipelineRunSchema.pipeline_id, None))
            if user_name_or_id is not None:
                user = self._get_user_schema(user_name_or_id, session=session)
                query = query.where(PipelineRunSchema.user_id == user.id)
            query = query.order_by(PipelineRunSchema.created)
            runs = Page.paginate(session, query, params)
        return runs

    def update_run(
        self, run_id: UUID, run_update: PipelineRunUpdateModel
    ) -> PipelineRunResponseModel:
        """Updates a pipeline run.

        Args:
            run_id: The ID of the pipeline run to update.
            run_update: The update to be applied to the pipeline run.

        Returns:
            The updated pipeline run.

        Raises:
            KeyError: if the pipeline run doesn't exist.
        """
        with Session(self.engine) as session:
            # Check if pipeline run with the given ID exists
            existing_run = session.exec(
                select(PipelineRunSchema).where(PipelineRunSchema.id == run_id)
            ).first()
            if existing_run is None:
                raise KeyError(
                    f"Unable to update pipeline run with ID {run_id}: "
                    f"No pipeline run with this ID found."
                )

            # Update the pipeline run
            existing_run.update(run_update=run_update)
            session.add(existing_run)
            session.commit()

            session.refresh(existing_run)
            return existing_run.to_model()

    # ------------------
    # Pipeline run steps
    # ------------------

    def create_run_step(
        self, step: StepRunRequestModel
    ) -> StepRunResponseModel:
        """Creates a step.

        Args:
            step: The step to create.

        Returns:
            The created step.

        Raises:
            EntityExistsError: if the step already exists.
            KeyError: if the pipeline run doesn't exist.
        """
        with Session(self.engine) as session:

            # Check if the step already exists
            if step.mlmd_id is not None:
                existing_step = session.exec(
                    select(StepRunSchema).where(
                        StepRunSchema.mlmd_id == step.mlmd_id
                    )
                ).first()
                if existing_step is not None:
                    raise EntityExistsError(
                        f"Unable to create step '{step.name}': A step with "
                        f"MLMD ID '{step.mlmd_id}' already exists."
                    )

            # Check if the pipeline run exists
            run = session.exec(
                select(PipelineRunSchema).where(
                    PipelineRunSchema.id == step.pipeline_run_id
                )
            ).first()
            if run is None:
                raise KeyError(
                    f"Unable to create step '{step.name}': No pipeline run "
                    f"with ID '{step.pipeline_run_id}' found."
                )

            # Check if the step name already exists in the pipeline run
            existing_step = session.exec(
                select(StepRunSchema)
                .where(StepRunSchema.name == step.name)
                .where(StepRunSchema.pipeline_run_id == step.pipeline_run_id)
            ).first()
            if existing_step is not None:
                raise EntityExistsError(
                    f"Unable to create step '{step.name}': A step with this "
                    f"name already exists in the pipeline run with ID "
                    f"'{step.pipeline_run_id}'."
                )

            # Create the step
            step_schema = StepRunSchema.from_request(step)
            session.add(step_schema)
            session.commit()

            # Save parent step IDs into the database.
            for parent_step_id in step.parent_step_ids:
                self._set_run_step_parent_step(
                    child_id=step_schema.id, parent_id=parent_step_id
                )

            # Save input artifact IDs into the database.
            for input_name, artifact_id in step.input_artifacts.items():
                self._set_run_step_input_artifact(
                    step_id=step_schema.id,
                    artifact_id=artifact_id,
                    name=input_name,
                )

            return step_schema.to_model(
                parent_step_ids=step.parent_step_ids,
                mlmd_parent_step_ids=step.mlmd_parent_step_ids,
                input_artifacts=step.input_artifacts,
            )

    def _set_run_step_parent_step(
        self, child_id: UUID, parent_id: UUID
    ) -> None:
        """Sets the parent step for a step.

        Args:
            child_id: The ID of the child step to set the parent for.
            parent_id: The ID of the parent step to set a child for.

        Raises:
            KeyError: if the child step or parent step doesn't exist.
        """
        with Session(self.engine) as session:

            # Check if the child step exists.
            child_step = session.exec(
                select(StepRunSchema).where(StepRunSchema.id == child_id)
            ).first()
            if child_step is None:
                raise KeyError(
                    f"Unable to set parent step for step with ID "
                    f"{child_id}: No step with this ID found."
                )

            # Check if the parent step exists.
            parent_step = session.exec(
                select(StepRunSchema).where(StepRunSchema.id == parent_id)
            ).first()
            if parent_step is None:
                raise KeyError(
                    f"Unable to set parent step for step with ID "
                    f"{child_id}: No parent step with ID {parent_id} "
                    "found."
                )

            # Check if the parent step is already set.
            assignment = session.exec(
                select(StepRunParentsSchema)
                .where(StepRunParentsSchema.child_id == child_id)
                .where(StepRunParentsSchema.parent_id == parent_id)
            ).first()
            if assignment is not None:
                return

            # Save the parent step assignment in the database.
            assignment = StepRunParentsSchema(
                child_id=child_id, parent_id=parent_id
            )
            session.add(assignment)
            session.commit()

    def _set_run_step_input_artifact(
        self, step_id: UUID, artifact_id: UUID, name: str
    ) -> None:
        """Sets an artifact as an input of a step.

        Args:
            step_id: The ID of the step.
            artifact_id: The ID of the artifact.
            name: The name of the input in the step.

        Raises:
            KeyError: if the step or artifact doesn't exist.
        """
        with Session(self.engine) as session:

            # Check if the step exists.
            step = session.exec(
                select(StepRunSchema).where(StepRunSchema.id == step_id)
            ).first()
            if step is None:
                raise KeyError(
                    f"Unable to set input artifact: No step with ID "
                    f"'{step_id}' found."
                )

            # Check if the artifact exists.
            artifact = session.exec(
                select(ArtifactSchema).where(ArtifactSchema.id == artifact_id)
            ).first()
            if artifact is None:
                raise KeyError(
                    f"Unable to set input artifact: No artifact with ID "
                    f"'{artifact_id}' found."
                )

            # Check if the input is already set.
            assignment = session.exec(
                select(StepRunArtifactSchema)
                .where(StepRunArtifactSchema.step_id == step_id)
                .where(StepRunArtifactSchema.artifact_id == artifact_id)
            ).first()
            if assignment is not None:
                return

            # Save the input assignment in the database.
            assignment = StepRunArtifactSchema(
                step_id=step_id, artifact_id=artifact_id, name=name
            )
            session.add(assignment)
            session.commit()

    def get_run_step(self, step_id: UUID) -> StepRunResponseModel:
        """Get a step by ID.

        Args:
            step_id: The ID of the step to get.

        Returns:
            The step.

        Raises:
            KeyError: if the step doesn't exist.
        """
        if not self.runs_inside_server:
            self._sync_runs()
        with Session(self.engine) as session:
            step = session.exec(
                select(StepRunSchema).where(StepRunSchema.id == step_id)
            ).first()
            if step is None:
                raise KeyError(
                    f"Unable to get step with ID {step_id}: No step with this "
                    "ID found."
                )
            return self._run_step_schema_to_model(step)

    def _run_step_schema_to_model(
        self, step: StepRunSchema
    ) -> StepRunResponseModel:
        """Converts a run step schema to a step model.

        Args:
            step: The run step schema to convert.

        Returns:
            The run step model.
        """
        with Session(self.engine) as session:
            # Get parent steps.
            parent_steps = session.exec(
                select(StepRunSchema)
                .where(StepRunParentsSchema.child_id == step.id)
                .where(StepRunParentsSchema.parent_id == StepRunSchema.id)
            ).all()
            parent_step_ids = [parent_step.id for parent_step in parent_steps]
            mlmd_parent_step_ids = [
                parent_step.mlmd_id
                for parent_step in parent_steps
                if parent_step.mlmd_id is not None
            ]

            # Get input artifacts.
            input_artifact_list = session.exec(
                select(
                    StepRunArtifactSchema.artifact_id,
                    StepRunArtifactSchema.name,
                ).where(StepRunArtifactSchema.step_id == step.id)
            ).all()
            input_artifacts = {
                input_artifact[1]: input_artifact[0]
                for input_artifact in input_artifact_list
            }

            # Convert to model.
            return step.to_model(
                parent_step_ids=parent_step_ids,
                mlmd_parent_step_ids=mlmd_parent_step_ids,
                input_artifacts=input_artifacts,
            )

    def list_run_steps(
        self, run_id: Optional[UUID] = None
    ) -> Page[StepRunResponseModel]:
        """Get all run steps.

        Args:
            run_id: If provided, only return steps for this pipeline run.

        Returns:
            A list of all run steps.
        """
        if not self.runs_inside_server:
            self._sync_runs()
        query = select(StepRunSchema)
        if run_id is not None:
            query = query.where(StepRunSchema.pipeline_run_id == run_id)
        with Session(self.engine) as session:
            steps = session.exec(query).all()
            return [self._run_step_schema_to_model(step) for step in steps]

    def update_run_step(
        self,
        step_id: UUID,
        step_update: StepRunUpdateModel,
    ) -> StepRunResponseModel:
        """Updates a step.

        Args:
            step_id: The ID of the step to update.
            step_update: The update to be applied to the step.

        Returns:
            The updated step.

        Raises:
            KeyError: if the step doesn't exist.
        """
        with Session(self.engine) as session:
            # Check if the step exists
            existing_step = session.exec(
                select(StepRunSchema).where(StepRunSchema.id == step_id)
            ).first()
            if existing_step is None:
                raise KeyError(
                    f"Unable to update step with ID {step_id}: "
                    f"No step with this ID found."
                )

            # Update the step
            existing_step.update(step_update)
            session.add(existing_step)
            session.commit()

            session.refresh(existing_step)

            return self._run_step_schema_to_model(existing_step)

    def get_run_step_inputs(
        self, step_id: UUID
    ) -> Dict[str, ArtifactResponseModel]:
        """Get the inputs for a specific step.

        Args:
            step_id: The id of the step to get inputs for.

        Returns:
            A dict mapping artifact names to the input artifacts for the step.

        Raises:
            KeyError: if the step doesn't exist.
        """
        with Session(self.engine) as session:
            step = session.exec(
                select(StepRunSchema).where(StepRunSchema.id == step_id)
            ).first()
            if step is None:
                raise KeyError(
                    f"Unable to get input artifacts for step with ID "
                    f"{step_id}: No step with this ID found."
                )
            query_result = session.exec(
                select(ArtifactSchema, StepRunArtifactSchema)
                .where(ArtifactSchema.id == StepRunArtifactSchema.artifact_id)
                .where(StepRunArtifactSchema.step_id == step_id)
            ).all()
            return {
                step_input_artifact.name: artifact.to_model()
                for artifact, step_input_artifact in query_result
            }

    # ---------
    # Artifacts
    # ---------

    def create_artifact(
        self, artifact: ArtifactRequestModel
    ) -> ArtifactResponseModel:
        """Creates an artifact.

        Args:
            artifact: The artifact to create.

        Returns:
            The created artifact.

        Raises:
            KeyError: if the parent step doesn't exist.
            EntityExistsError: if the artifact already exists.
        """
        with Session(self.engine) as session:
            # Check if the step exists
            step = session.exec(
                select(StepRunSchema).where(
                    StepRunSchema.id == artifact.parent_step_id
                )
            ).first()
            if step is None:
                raise KeyError(
                    f"Unable to create artifact: Could not find parent step "
                    f"with ID '{artifact.parent_step_id}'."
                )

            # Check if the artifact already exists
            if artifact.mlmd_id is not None:
                existing_artifact = session.exec(
                    select(ArtifactSchema)
                    .where(ArtifactSchema.mlmd_id == artifact.mlmd_id)
                    .where(
                        ArtifactSchema.mlmd_parent_step_id
                        == artifact.mlmd_parent_step_id
                    )
                ).first()
                if existing_artifact is not None:
                    raise EntityExistsError(
                        f"Unable to create artifact: An artifact with MLMD ID "
                        f"'{artifact.mlmd_id}' already exists as output of "
                        f"step '{artifact.mlmd_parent_step_id}'."
                    )

            # Create the artifact

            artifact_schema = ArtifactSchema.from_request(artifact)
            session.add(artifact_schema)
            session.commit()
            return artifact_schema.to_model()

    def list_artifacts(
        self,
        artifact_uri: Optional[str] = None,
        parent_step_id: Optional[UUID] = None,
    ) -> Page[ArtifactResponseModel]:
        """Lists all artifacts.

        Args:
            artifact_uri: If specified, only artifacts with the given URI will
                be returned.
            parent_step_id: If specified, only artifacts for the given step run
                will be returned.

        Returns:
            A list of all artifacts.
        """
        if not self.runs_inside_server:
            self._sync_runs()
        with Session(self.engine) as session:
            query = select(ArtifactSchema)
            if artifact_uri is not None:
                query = query.where(ArtifactSchema.uri == artifact_uri)
            if parent_step_id is not None:
                query = query.where(
                    ArtifactSchema.parent_step_id == parent_step_id
                )
            artifacts = session.exec(query).all()
            return [artifact.to_model() for artifact in artifacts]

    # =======================
    # Internal helper methods
    # =======================
    @staticmethod
    def _get_schema_by_name_or_id(
        object_name_or_id: Union[str, UUID],
        schema_class: Type[AnyBaseSchema],
        schema_name: str,
        session: Session,
    ) -> AnyBaseSchema:
        """Query a schema by its 'name' or 'id' field.

        Args:
            object_name_or_id: The name or ID of the object to query.
            schema_class: The schema class to query. E.g., `ProjectSchema`.
            schema_name: The name of the schema used for error messages.
                E.g., "project".
            session: The database session to use.

        Returns:
            The schema object.

        Raises:
            KeyError: if the object couldn't be found.
            ValueError: if the schema_name isn't provided.
        """
        if object_name_or_id is None:
            raise ValueError(
                f"Unable to get {schema_name}: No {schema_name} ID or name "
                "provided."
            )
        if uuid_utils.is_valid_uuid(object_name_or_id):
            filter_params = schema_class.id == object_name_or_id
            error_msg = (
                f"Unable to get {schema_name} with name or ID "
                f"'{object_name_or_id}': No {schema_name} with this ID found."
            )
        else:
            filter_params = schema_class.name == object_name_or_id
            error_msg = (
                f"Unable to get {schema_name} with name or ID "
                f"'{object_name_or_id}': '{object_name_or_id}' is not a valid "
                f" UUID and no {schema_name} with this name exists."
            )

        schema = session.exec(select(schema_class).where(filter_params)).first()

        if schema is None:
            raise KeyError(error_msg)
        return schema

    def _get_project_schema(
        self,
        project_name_or_id: Union[str, UUID],
        session: Session,
    ) -> ProjectSchema:
        """Gets a project schema by name or ID.

        This is a helper method that is used in various places to find the
        project associated to some other object.

        Args:
            project_name_or_id: The name or ID of the project to get.
            session: The database session to use.

        Returns:
            The project schema.
        """
        return self._get_schema_by_name_or_id(
            object_name_or_id=project_name_or_id,
            schema_class=ProjectSchema,
            schema_name="project",
            session=session,
        )

    def _get_user_schema(
        self,
        user_name_or_id: Union[str, UUID],
        session: Session,
    ) -> UserSchema:
        """Gets a user schema by name or ID.

        This is a helper method that is used in various places to find the
        user associated to some other object.

        Args:
            user_name_or_id: The name or ID of the user to get.
            session: The database session to use.

        Returns:
            The user schema.
        """
        return self._get_schema_by_name_or_id(
            object_name_or_id=user_name_or_id,
            schema_class=UserSchema,
            schema_name="user",
            session=session,
        )

    def _get_team_schema(
        self,
        team_name_or_id: Union[str, UUID],
        session: Session,
    ) -> TeamSchema:
        """Gets a team schema by name or ID.

        This is a helper method that is used in various places to find a team
        by its name or ID.

        Args:
            team_name_or_id: The name or ID of the team to get.
            session: The database session to use.

        Returns:
            The team schema.
        """
        return self._get_schema_by_name_or_id(
            object_name_or_id=team_name_or_id,
            schema_class=TeamSchema,
            schema_name="team",
            session=session,
        )

    def _get_role_schema(
        self,
        role_name_or_id: Union[str, UUID],
        session: Session,
    ) -> RoleSchema:
        """Gets a role schema by name or ID.

        This is a helper method that is used in various places to find a role
        by its name or ID.

        Args:
            role_name_or_id: The name or ID of the role to get.
            session: The database session to use.

        Returns:
            The role schema.
        """
        return self._get_schema_by_name_or_id(
            object_name_or_id=role_name_or_id,
            schema_class=RoleSchema,
            schema_name="role",
            session=session,
        )

    def _get_run_schema(
        self,
        run_name_or_id: Union[str, UUID],
        session: Session,
    ) -> PipelineRunSchema:
        """Gets a run schema by name or ID.

        This is a helper method that is used in various places to find a run
        by its name or ID.

        Args:
            run_name_or_id: The name or ID of the run to get.
            session: The database session to use.

        Returns:
            The run schema.
        """
        return self._get_schema_by_name_or_id(
            object_name_or_id=run_name_or_id,
            schema_class=PipelineRunSchema,
            schema_name="run",
            session=session,
        )

    # MLMD Stuff

    def _resolve_mlmd_step_id(self, mlmd_id: int) -> UUID:
        """Resolves a step ID from MLMD to a ZenML step ID.

        Args:
            mlmd_id: The MLMD ID of the step.

        Returns:
            The ZenML step ID.

        Raises:
            KeyError: if the step couldn't be found.
        """
        with Session(self.engine) as session:
            step = session.exec(
                select(StepRunSchema).where(StepRunSchema.mlmd_id == mlmd_id)
            ).first()
            if step is None:
                raise KeyError(
                    f"Unable to resolve MLMD step ID {mlmd_id}: "
                    f"No step with this ID found."
                )
            return step.id

    def _resolve_mlmd_artifact_id(
        self, mlmd_id: int, mlmd_parent_step_id: int
    ) -> UUID:
        """Resolves an artifact ID from MLMD to a ZenML artifact ID.

        Since a single MLMD artifact can map to multiple ZenML artifacts, we
        also need to know the parent step to resolve this correctly.

        Args:
            mlmd_id: The MLMD ID of the artifact.
            mlmd_parent_step_id: The MLMD ID of the parent step.

        Returns:
            The ZenML artifact ID.

        Raises:
            KeyError: if the artifact couldn't be found.
        """
        with Session(self.engine) as session:
            artifact = session.exec(
                select(ArtifactSchema)
                .where(ArtifactSchema.mlmd_id == mlmd_id)
                .where(
                    ArtifactSchema.mlmd_parent_step_id == mlmd_parent_step_id
                )
            ).first()
            if artifact is None:
                raise KeyError(
                    f"Unable to resolve MLMD artifact ID {mlmd_id}: "
                    f"No artifact with this ID found."
                )
            return artifact.id

    def _sync_runs(self) -> None:
        """Sync runs from MLMD into the database.

        This queries all runs from MLMD, checks for each whether it already
        exists in the database, and if not, creates it.
        """
        from zenml.zen_stores.migrations.alembic import AlembicVersion
        from zenml.zen_stores.rest_zen_store import DEFAULT_HTTP_TIMEOUT

        # This is to synchronize the locally running threads so that only
        # one thread attempts to sync the runs at any given time.
        # The timeout is set to be shorter than the default REST client
        # timeout, so that we don't block the client for too long.
        logger.debug(f"[{get_ident()}] Trying to acquire sync lock...")
        if not self.sync_lock.acquire(timeout=DEFAULT_HTTP_TIMEOUT - 10):
            logger.warning(
                f"[{get_ident()}] Timed out waiting to acquire pipeline "
                f"run sync lock. Skipping the sync this time around."
            )
            return

        logger.debug(f"[{get_ident()}] Pipeline run sync lock acquired.")
        try:
            with Session(self.engine) as session:
                logger.debug("Syncing pipeline runs...")
                if self.config.driver != SQLDatabaseDriver.SQLITE:
                    # This is to synchronize all server processes trying to
                    # sync the pipeline runs at the same time. We use the
                    # alembic version table as a shared resource that we can
                    # lock to prevent multiple processes from syncing runs
                    # at the same time.
                    session.query(AlembicVersion).with_for_update().all()
                self._sync_runs_with_lock(session)
                logger.debug("Pipeline runs sync complete")
        except Exception:
            logger.exception("Failed to sync pipeline runs.")
        finally:
            self.sync_lock.release()

    def _sync_runs_with_lock(self, session: Session) -> None:
        """Sync runs from MLMD into the database while the DB is locked.

        This queries all runs from MLMD, checks for each whether it already
        exists in the database, and if not, creates it.

        Args:
            session: The database session to use.
        """
        # Find all runs that already have an MLMD ID. These are already
        # synced and connected to MLMD, so we don't need to query them from
        # MLMD again.
        synced_mlmd_ids = session.exec(
            select(PipelineRunSchema.mlmd_id).where(
                isnot(PipelineRunSchema.mlmd_id, None)
            )
        ).all()
        logger.debug(f"Found {len(synced_mlmd_ids)} pipeline runs with MLMD ID")

        # Find all runs that have no MLMD ID. These might need to be
        # connected.
        runs_without_mlmd_id = session.exec(
            select(PipelineRunSchema).where(
                is_(PipelineRunSchema.mlmd_id, None)
            )
        ).all()
        logger.debug(
            f"Found {len(runs_without_mlmd_id)} pipeline runs without MLMD ID"
        )
        runs_without_mlmd_id_dict = {
            run_.name: run_ for run_ in runs_without_mlmd_id
        }

        # Sync all MLMD runs that don't exist in ZenML. For performance reasons,
        # we determine this by explicitly ignoring runs that are already synced.
        unsynced_mlmd_runs = self.metadata_store.get_all_runs(
            ignored_ids=[id_ for id_ in synced_mlmd_ids if id_ is not None]
        )
        logger.debug(
            f"Adding {len(unsynced_mlmd_runs)} new pipeline runs from MLMD"
        )
        for mlmd_run in unsynced_mlmd_runs:

            # If a run is written in both ZenML and MLMD but doesn't have an
            # MLMD ID set in the DB, we need to set it to connect the two.
            if mlmd_run.name in runs_without_mlmd_id_dict:
                run_model = runs_without_mlmd_id_dict[mlmd_run.name].to_model()
                run_model.mlmd_id = mlmd_run.mlmd_id
                try:
                    self.update_run(
                        run_id=run_model.id,
                        run_update=PipelineRunUpdateModel(
                            mlmd_id=mlmd_run.mlmd_id
                        ),
                    )
                except Exception as err:
                    logger.warning(
                        f"Syncing run '{mlmd_run.name}' failed: {str(err)}"
                    )
                    continue

            # Create runs that are in MLMD but not in the DB.
            else:
                try:
                    self._sync_run(mlmd_run)
                except EntityExistsError as exists_err:
                    logger.debug(
                        f"Run '{mlmd_run.name}' already exists: "
                        f"{str(exists_err)}. Skipping sync."
                    )
                    continue
                except Exception as err:
                    logger.warning(
                        f"Syncing run '{mlmd_run.name}' failed: {str(err)}"
                    )
                    continue

        # Sync steps and status of all unfinished runs.
        # We also filter out anything older than 1 week to prevent old broken
        # unfinished runs from being synced over and over again.
        unfinished_runs = session.exec(
            select(PipelineRunSchema)
            .where(PipelineRunSchema.status == ExecutionStatus.RUNNING)
            .where(
                PipelineRunSchema.updated >= datetime.now() - timedelta(weeks=1)
            )
        ).all()
        logger.debug(
            f"Updating {len(unfinished_runs)} unfinished pipeline runs from "
            "MLMD"
        )
        for run_ in unfinished_runs:
            try:
                logger.debug(f"Syncing run steps for pipeline run '{run_.id}'")
                self._sync_run_steps(run_.id)
                logger.debug(
                    f"Updating run status for pipeline run '{run_.id}'"
                )
                self._sync_run_status(run_.to_model())
            except Exception as err:
                logger.warning(f"Syncing run '{run_.name}' failed: {str(err)}")

        logger.debug("Pipeline runs sync complete.")

    def _sync_run(
        self, mlmd_run: "MLMDPipelineRunModel"
    ) -> PipelineRunResponseModel:
        """Sync a single run from MLMD into the database.

        Args:
            mlmd_run: The MLMD run model to sync.

        Returns:
            The synced run model.
        """
        new_run = PipelineRunRequestModel(
            name=mlmd_run.name,
            mlmd_id=mlmd_run.mlmd_id,
            project=mlmd_run.project or self._default_project.id,  # For legacy
            user=mlmd_run.user or self._default_user.id,  # For legacy
            stack=mlmd_run.stack_id,
            pipeline=mlmd_run.pipeline_id,
            pipeline_configuration=mlmd_run.pipeline_configuration,
            num_steps=mlmd_run.num_steps,
            status=ExecutionStatus.RUNNING,  # Update later.
        )
        return self.create_run(new_run)

    def _sync_run_steps(self, run_id: UUID) -> None:
        """Sync run steps from MLMD into the database.

        Since we do not allow to create steps in the database directly, this is
        a one-way sync from MLMD to the database.

        Args:
            run_id: The ID of the pipeline run to sync steps for.

        Raises:
            KeyError: if the run couldn't be found.
        """
        with Session(self.engine) as session:
            run = session.exec(
                select(PipelineRunSchema).where(PipelineRunSchema.id == run_id)
            ).first()

            # If the run doesn't exist, raise an error.
            if run is None:
                raise KeyError(
                    f"Unable to sync run steps for run with ID {run_id}: "
                    f"No run with this ID found."
                )

            # If the run didn't come from MLMD, we can't sync artifacts.
            if run.mlmd_id is None:
                return

            # Get all steps that already exist in the database.
            zenml_steps = session.exec(
                select(StepRunSchema).where(
                    StepRunSchema.pipeline_run_id == run_id
                )
            ).all()
            zenml_step_dict = {step.name: step for step in zenml_steps}

        # Get all steps from MLMD.
        mlmd_steps = self.metadata_store.get_pipeline_run_steps(run.mlmd_id)

        # For each step in MLMD, sync it into ZenML if it doesn't exist yet.
        for step_name, mlmd_step in mlmd_steps.items():
            if step_name not in zenml_step_dict:
                try:
                    step_model = self._sync_run_step(
                        run_id=run_id, step_name=step_name, mlmd_step=mlmd_step
                    )
                except EntityExistsError as exists_err:
                    logger.debug(
                        f"Run step '{step_name}' of run {run.name} already "
                        f"exists: {str(exists_err)}. Skipping sync."
                    )
                    continue
            else:
                step_schema = zenml_step_dict[step_name]
                step_model = self._run_step_schema_to_model(step_schema)

            # Sync artifacts and status of all unfinished steps.
            self._sync_run_step_artifacts(step_model)
            self._sync_run_step_status(step_model)

    def _sync_run_step(
        self, run_id: UUID, step_name: str, mlmd_step: "MLMDStepRunModel"
    ) -> StepRunResponseModel:
        """Sync a single run step from MLMD into the database.

        Args:
            run_id: The ID of the pipeline run to sync the step for.
            step_name: The name of the step to sync.
            mlmd_step: The MLMD step model to sync.

        Returns:
            The synced run step model.
        """
        # Build dict of input artifacts.
        mlmd_inputs = self.metadata_store.get_step_input_artifacts(
            step_id=mlmd_step.mlmd_id,
            step_parent_step_ids=mlmd_step.mlmd_parent_step_ids,
        )
        input_artifacts = {}
        for input_name, mlmd_artifact in mlmd_inputs.items():
            artifact_id = self._resolve_mlmd_artifact_id(
                mlmd_id=mlmd_artifact.mlmd_id,
                mlmd_parent_step_id=mlmd_artifact.mlmd_parent_step_id,
            )
            input_artifacts[input_name] = artifact_id

        # Create step.
        new_step = StepRunRequestModel(
            name=step_name,
            mlmd_id=mlmd_step.mlmd_id,
            mlmd_parent_step_ids=mlmd_step.mlmd_parent_step_ids,
            entrypoint_name=mlmd_step.entrypoint_name,
            parameters=mlmd_step.parameters,
            step_configuration=mlmd_step.step_configuration,
            docstring=mlmd_step.docstring,
            num_outputs=mlmd_step.num_outputs,
            pipeline_run_id=run_id,
            parent_step_ids=[
                self._resolve_mlmd_step_id(parent_step_id)
                for parent_step_id in mlmd_step.mlmd_parent_step_ids
            ],
            input_artifacts=input_artifacts,
            status=ExecutionStatus.RUNNING,  # Update later.
        )
        return self.create_run_step(new_step)

    def _sync_run_step_artifacts(
        self, step_model: StepRunResponseModel
    ) -> None:
        """Sync run step artifacts from MLMD into the database.

        Since we do not allow to create artifacts in the database directly, this
        is a one-way sync from MLMD to the database.

        Args:
            step_model: The model of the step run to sync artifacts for.
        """
        # If the step didn't come from MLMD, we can't sync artifacts.
        if step_model.mlmd_id is None:
            return

        # Get the names of all outputs that are already in ZenML.
        with Session(self.engine) as session:
            zenml_output_names = session.exec(
                select(ArtifactSchema.name).where(
                    ArtifactSchema.parent_step_id == step_model.id
                )
            ).all()

        # Get all MLMD output artifacts.
        mlmd_outputs = self.metadata_store.get_step_output_artifacts(
            step_id=step_model.mlmd_id
        )

        # For each output in MLMD, sync it into ZenML if it doesn't exist yet.
        for output_name, mlmd_artifact in mlmd_outputs.items():
            if output_name not in zenml_output_names:
                try:
                    self._sync_run_step_artifact(output_name, mlmd_artifact)
                except EntityExistsError as exists_err:
                    logger.debug(
                        f"Artifact {output_name} already exists: "
                        f"{str(exists_err)}. Skipping sync."
                    )
                    continue

    def _sync_run_step_artifact(
        self, output_name: str, mlmd_artifact: "MLMDArtifactModel"
    ) -> ArtifactResponseModel:
        """Sync a single run step artifact from MLMD into the database.

        Args:
            output_name: The name of the output artifact.
            mlmd_artifact: The MLMD artifact model to sync.

        Returns:
            The synced artifact model.
        """
        new_artifact = ArtifactRequestModel(
            name=output_name,
            mlmd_id=mlmd_artifact.mlmd_id,
            type=mlmd_artifact.type,
            uri=mlmd_artifact.uri,
            materializer=mlmd_artifact.materializer,
            data_type=mlmd_artifact.data_type,
            mlmd_parent_step_id=mlmd_artifact.mlmd_parent_step_id,
            mlmd_producer_step_id=mlmd_artifact.mlmd_producer_step_id,
            is_cached=mlmd_artifact.is_cached,
            parent_step_id=self._resolve_mlmd_step_id(
                mlmd_artifact.mlmd_parent_step_id
            ),
            producer_step_id=self._resolve_mlmd_step_id(
                mlmd_artifact.mlmd_producer_step_id
            ),
        )
        return self.create_artifact(new_artifact)

    def _sync_run_step_status(
        self, step_model: StepRunResponseModel
    ) -> StepRunResponseModel:
        """Updates the status of a step run model.

        In contrast to other update methods, this does not use the status of the
        model to overwrite the DB. Instead, the status is queried from MLMD.

        Args:
            step_model: The step run model to update.

        Returns:
            The step run model with updated status.
        """
        # Update status only if the step is running and has an MLMD ID.
        if (
            step_model.status != ExecutionStatus.RUNNING
            or step_model.mlmd_id is None
        ):
            return step_model

        # Check if all output artifacts have been synced.
        all_synced = True
        if step_model.num_outputs and step_model.num_outputs > 0:
            with Session(self.engine) as session:
                outputs = session.exec(
                    select(ArtifactSchema).where(
                        ArtifactSchema.parent_step_id == step_model.id
                    )
                ).all()
            if len(outputs) < step_model.num_outputs:
                all_synced = False

        # Get the status from MLMD and update the model if necessary.
        status = self.metadata_store.get_step_status(step_model.mlmd_id)
        is_failed = status == ExecutionStatus.FAILED
        is_done = status in (ExecutionStatus.COMPLETED, ExecutionStatus.CACHED)
        if is_failed or (is_done and all_synced):
            self.update_run_step(
                step_id=step_model.id,
                step_update=StepRunUpdateModel(status=status),
            )

        return step_model

    def _sync_run_status(
        self, run_model: PipelineRunResponseModel
    ) -> PipelineRunResponseModel:
        """Updates the status of a pipeline run model.

        In contrast to other update methods, this does not use the status of the
        model to overwrite the DB. Instead, the status is computed based on the
        status of each step, and if that is different from the status in the DB,
        the DB and model are both updated.

        Args:
            run_model: The pipeline run model to update.

        Returns:
            The pipeline run model with updated status.
        """
        # Update status only if the run is running.
        if run_model.status != ExecutionStatus.RUNNING:
            return run_model

        # Get all steps of the run.
        with Session(self.engine) as session:
            steps = session.exec(
                select(StepRunSchema).where(
                    StepRunSchema.pipeline_run_id == run_model.id
                )
            ).all()

        # Check if all steps have been synced.
        all_synced = True
        if run_model.num_steps and run_model.num_steps > 0:
            if len(steps) < run_model.num_steps:
                all_synced = False

        # Compute the status of the run based on the status of the steps and
        # update the model if necessary.
        status = ExecutionStatus.run_status([step.status for step in steps])
        is_failed = status == ExecutionStatus.FAILED
        is_done = status in (ExecutionStatus.COMPLETED, ExecutionStatus.CACHED)
        if is_failed or (is_done and all_synced):
            run_model.status = status
            self.update_run(run_model)

        return run_model<|MERGE_RESOLUTION|>--- conflicted
+++ resolved
@@ -1899,28 +1899,6 @@
             session.delete(team)
             session.commit()
 
-<<<<<<< HEAD
-    # ---------------
-    # Team membership
-    # ---------------
-
-    def get_users_for_team(
-        self, team_name_or_id: Union[str, UUID]
-    ) -> Page[UserResponseModel]:
-        """Fetches all users of a team.
-
-        Args:
-            team_name_or_id: The name or ID of the team for which to get users.
-
-        Returns:
-            A list of all users that are part of the team.
-        """
-        with Session(self.engine) as session:
-            team = self._get_team_schema(team_name_or_id, session=session)
-            return [user.to_model() for user in team.users]
-
-=======
->>>>>>> a07e9cf0
     # -----
     # Roles
     # -----
