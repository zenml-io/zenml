#  Copyright (c) ZenML GmbH 2022. All Rights Reserved.
#
#  Licensed under the Apache License, Version 2.0 (the "License");
#  you may not use this file except in compliance with the License.
#  You may obtain a copy of the License at:
#
#       https://www.apache.org/licenses/LICENSE-2.0
#
#  Unless required by applicable law or agreed to in writing, software
#  distributed under the License is distributed on an "AS IS" BASIS,
#  WITHOUT WARRANTIES OR CONDITIONS OF ANY KIND, either express
#  or implied. See the License for the specific language governing
#  permissions and limitations under the License.
import datetime as dt
import json
from datetime import datetime
from pathlib import Path
from typing import Any, Dict, List, Optional, Tuple
from uuid import UUID, uuid4

from sqlalchemy.engine.url import make_url
from sqlalchemy.exc import ArgumentError, NoResultFound
from sqlmodel import Field, Session, SQLModel, create_engine, select
from sqlmodel.sql.expression import Select, SelectOfScalar

from zenml.enums import StackComponentType, StoreType
from zenml.exceptions import EntityExistsError, StackComponentExistsError
from zenml.io import utils
from zenml.logger import get_logger
from zenml.zen_stores import BaseZenStore
from zenml.zen_stores.models import (
    ComponentWrapper,
    FlavorWrapper,
    Project,
    Role,
    RoleAssignment,
    StackWrapper,
    Team,
    User,
)
from zenml.zen_stores.models.pipeline_models import (
    PipelineRunWrapper,
    PipelineWrapper,
)

# Enable SQL compilation caching to remove the https://sqlalche.me/e/14/cprf
# warning
SelectOfScalar.inherit_cache = True  # type: ignore
Select.inherit_cache = True  # type: ignore

logger = get_logger(__name__)


def _sqlmodel_uuid() -> UUID:
    """Generates a UUID whose hex string does not start with a '0'."""
    # SQLModel crashes when a UUID hex string starts with '0'
    # (see: https://github.com/tiangolo/sqlmodel/issues/25)
    uuid = uuid4()
    while uuid.hex[0] == "0":
        uuid = uuid4()
    return uuid


class ZenUser(SQLModel, table=True):
    id: int = Field(primary_key=True)
    name: str


class ZenStack(SQLModel, table=True):
    name: str = Field(primary_key=True)
    created_by: int
    create_time: Optional[dt.datetime] = Field(default_factory=dt.datetime.now)


class ZenStackComponent(SQLModel, table=True):
    component_type: StackComponentType = Field(primary_key=True)
    name: str = Field(primary_key=True)
    component_flavor: str
    configuration: bytes  # e.g. base64 encoded json string


class ZenFlavor(SQLModel, table=True):
    type: StackComponentType = Field(primary_key=True)
    name: str = Field(primary_key=True)
    source: str
    integration: Optional[str]


class ZenStackDefinition(SQLModel, table=True):
    """Join table between Stacks and StackComponents"""

    stack_name: str = Field(primary_key=True, foreign_key="zenstack.name")
    component_type: StackComponentType = Field(
        primary_key=True, foreign_key="zenstackcomponent.component_type"
    )
    component_name: str = Field(
        primary_key=True, foreign_key="zenstackcomponent.name"
    )


class UserTable(User, SQLModel, table=True):
    id: UUID = Field(primary_key=True, default_factory=_sqlmodel_uuid)


class TeamTable(Team, SQLModel, table=True):
    id: UUID = Field(primary_key=True, default_factory=_sqlmodel_uuid)


class ProjectTable(Project, SQLModel, table=True):
    id: UUID = Field(primary_key=True, default_factory=_sqlmodel_uuid)
    creation_date: datetime = Field(default_factory=datetime.now)


class RoleTable(SQLModel, table=True):
    id: UUID = Field(primary_key=True, default_factory=_sqlmodel_uuid)
    creation_date: datetime = Field(default_factory=datetime.now)
    name: str


class TeamAssignmentTable(SQLModel, table=True):
    user_id: UUID = Field(primary_key=True, foreign_key="usertable.id")
    team_id: UUID = Field(primary_key=True, foreign_key="teamtable.id")


class RoleAssignmentTable(RoleAssignment, SQLModel, table=True):
    id: UUID = Field(primary_key=True, default_factory=_sqlmodel_uuid)
    role_id: UUID = Field(foreign_key="roletable.id")
    user_id: Optional[UUID] = Field(default=None, foreign_key="usertable.id")
    team_id: Optional[UUID] = Field(default=None, foreign_key="teamtable.id")
    project_id: Optional[UUID] = Field(
        default=None, foreign_key="projecttable.id"
    )


class PipelineRunTable(SQLModel, table=True):
    name: str = Field(primary_key=True)
    zenml_version: str
    git_sha: Optional[str]

    pipeline_name: str
    pipeline: str
    stack: str
    runtime_configuration: str

    user_id: UUID = Field(foreign_key="usertable.id")
    project_name: Optional[str] = Field(
        default=None, foreign_key="projecttable.name"
    )

    @classmethod
    def from_pipeline_run_wrapper(
        cls, wrapper: PipelineRunWrapper
    ) -> "PipelineRunTable":
        return PipelineRunTable(
            name=wrapper.name,
            zenml_version=wrapper.zenml_version,
            git_sha=wrapper.git_sha,
            pipeline_name=wrapper.pipeline.name,
            pipeline=wrapper.pipeline.json(),
            stack=wrapper.stack.json(),
            runtime_configuration=json.dumps(wrapper.runtime_configuration),
            user_id=wrapper.user_id,
            project_name=wrapper.project_name,
        )

    def to_pipeline_run_wrapper(self) -> PipelineRunWrapper:
        return PipelineRunWrapper(
            name=self.name,
            zenml_version=self.zenml_version,
            git_sha=self.git_sha,
            pipeline=PipelineWrapper.parse_raw(self.pipeline),
            stack=StackWrapper.parse_raw(self.stack),
            runtime_configuration=json.loads(self.runtime_configuration),
            user_id=self.user_id,
            project_name=self.project_name,
        )


class SqlZenStore(BaseZenStore):
    """Repository Implementation that uses SQL database backend"""

    def initialize(
        self,
        url: str,
        *args: Any,
        **kwargs: Any,
    ) -> "SqlZenStore":
        """Initialize a new SqlZenStore.

        Args:
            url: odbc path to a database.
            args, kwargs: additional parameters for SQLModel.
        Returns:
            The initialized zen store instance.
        """
        if not self.is_valid_url(url):
            raise ValueError(f"Invalid URL for SQL store: {url}")

        logger.debug("Initializing SqlZenStore at %s", url)
        self._url = url

        local_path = self.get_path_from_url(url)
        if local_path:
            utils.create_dir_recursive_if_not_exists(str(local_path.parent))

        # we need to remove `skip_default_registrations` from the kwargs,
        # because SQLModel will raise an error if it is present
        sql_kwargs = kwargs.copy()
        sql_kwargs.pop("skip_default_registrations", False)
<<<<<<< HEAD
        sql_kwargs.pop("track_analytics", False)
=======
        sql_kwargs.pop("skip_migration", False)
>>>>>>> 5ece98c8
        self.engine = create_engine(url, *args, **sql_kwargs)
        SQLModel.metadata.create_all(self.engine)
        with Session(self.engine) as session:
            if not session.exec(select(ZenUser)).first():
                session.add(ZenUser(id=1, name="LocalZenUser"))
            session.commit()

        super().initialize(url, *args, **kwargs)
        return self

    # Public interface implementations:

    @property
    def type(self) -> StoreType:
        """The type of zen store."""
        return StoreType.SQL

    @property
    def url(self) -> str:
        """URL of the repository."""
        if not self._url:
            raise RuntimeError(
                "SQL zen store has not been initialized. Call `initialize` "
                "before using the store."
            )
        return self._url

    # Static methods:

    @staticmethod
    def get_path_from_url(url: str) -> Optional[Path]:
        """Get the local path from a URL, if it points to a local sqlite file.

        This method first checks that the URL is a valid SQLite URL, which is
        backed by a file in the local filesystem. All other types of supported
        SQLAlchemy connection URLs are considered non-local and won't return
        a valid local path.

        Args:
            url: The URL to get the path from.

        Returns:
            The path extracted from the URL, or None, if the URL does not
            point to a local sqlite file.
        """
        if not SqlZenStore.is_valid_url(url):
            raise ValueError(f"Invalid URL for SQL store: {url}")
        if not url.startswith("sqlite:///"):
            return None
        url = url.replace("sqlite:///", "")
        return Path(url)

    @staticmethod
    def get_local_url(path: str) -> str:
        """Get a local SQL url for a given local path."""
        return f"sqlite:///{path}/zenml.db"

    @staticmethod
    def is_valid_url(url: str) -> bool:
        """Check if the given url is a valid SQL url."""
        try:
            make_url(url)
        except ArgumentError:
            logger.debug("Invalid SQL URL: %s", url)
            return False

        return True

    @property
    def stacks_empty(self) -> bool:
        """Check if the zen store is empty."""
        with Session(self.engine) as session:
            return session.exec(select(ZenStack)).first() is None

    def get_stack_configuration(
        self, name: str
    ) -> Dict[StackComponentType, str]:
        """Fetches a stack configuration by name.

        Args:
            name: The name of the stack to fetch.

        Returns:
            Dict[StackComponentType, str] for the requested stack name.

        Raises:
            KeyError: If no stack exists for the given name.
        """
        logger.debug("Fetching stack with name '%s'.", name)
        # first check that the stack exists
        with Session(self.engine) as session:
            maybe_stack = session.exec(
                select(ZenStack).where(ZenStack.name == name)
            ).first()
        if maybe_stack is None:
            raise KeyError(
                f"Unable to find stack with name '{name}'. Available names: "
                f"{set(self.stack_names)}."
            )
        # then get all components assigned to that stack
        with Session(self.engine) as session:
            definitions_and_components = session.exec(
                select(ZenStackDefinition, ZenStackComponent)
                .where(
                    ZenStackDefinition.component_type
                    == ZenStackComponent.component_type
                )
                .where(
                    ZenStackDefinition.component_name == ZenStackComponent.name
                )
                .where(ZenStackDefinition.stack_name == name)
            )
            params = {
                component.component_type: component.name
                for _, component in definitions_and_components
            }
        return {StackComponentType(typ): name for typ, name in params.items()}

    @property
    def stack_configurations(self) -> Dict[str, Dict[StackComponentType, str]]:
        """Configuration for all stacks registered in this zen store.

        Returns:
            Dictionary mapping stack names to Dict[StackComponentType, str]
        """
        return {n: self.get_stack_configuration(n) for n in self.stack_names}

    def _register_stack_component(
        self,
        component: ComponentWrapper,
    ) -> None:
        """Register a stack component.

        Args:
            component: The component to register.

        Raises:
            StackComponentExistsError: If a stack component with the same type
                and name already exists.
        """
        with Session(self.engine) as session:
            existing_component = session.exec(
                select(ZenStackComponent)
                .where(ZenStackComponent.name == component.name)
                .where(ZenStackComponent.component_type == component.type)
            ).first()
            if existing_component is not None:
                raise StackComponentExistsError(
                    f"Unable to register stack component (type: "
                    f"{component.type}) with name '{component.name}': Found "
                    f"existing stack component with this name."
                )
            new_component = ZenStackComponent(
                component_type=component.type,
                name=component.name,
                component_flavor=component.flavor,
                configuration=component.config,
            )
            session.add(new_component)
            session.commit()

    def _update_stack_component(
        self,
        name: str,
        component_type: StackComponentType,
        component: ComponentWrapper,
    ) -> Dict[str, str]:
        """Update a stack component.

        Args:
            name: The original name of the stack component.
            component_type: The type of the stack component to update.
            component: The new component to update with.

        Raises:
            KeyError: If no stack component exists with the given name.
        """
        with Session(self.engine) as session:
            updated_component = session.exec(
                select(ZenStackComponent)
                .where(ZenStackComponent.component_type == component_type)
                .where(ZenStackComponent.name == name)
            ).first()

            if not updated_component:
                raise KeyError(
                    f"Unable to update stack component (type: "
                    f"{component.type}) with name '{component.name}': No "
                    f"existing stack component found with this name."
                )

            new_name_component = session.exec(
                select(ZenStackComponent)
                .where(ZenStackComponent.component_type == component_type)
                .where(ZenStackComponent.name == component.name)
            ).first()
            if (name != component.name) and new_name_component is not None:
                raise StackComponentExistsError(
                    f"Unable to update stack component (type: "
                    f"{component.type}) with name '{component.name}': Found "
                    f"existing stack component with this name."
                )

            updated_component.configuration = component.config

            # handle any potential renamed component
            updated_component.name = component.name

            # rename components inside stacks
            updated_stack_definitions = session.exec(
                select(ZenStackDefinition)
                .where(ZenStackDefinition.component_type == component_type)
                .where(ZenStackDefinition.component_name == name)
            ).all()
            for stack_definition in updated_stack_definitions:
                stack_definition.component_name = component.name
                session.add(stack_definition)

            session.add(updated_component)
            session.commit()
        logger.info(
            "Updated stack component with type '%s' and name '%s'.",
            component_type,
            component.name,
        )
        return {component.type.value: component.flavor}

    def _deregister_stack(self, name: str) -> None:
        """Delete a stack from storage.

        Args:
            name: The name of the stack to be deleted.

        Raises:
            KeyError: If no stack exists for the given name.
        """
        with Session(self.engine) as session:
            try:
                stack = session.exec(
                    select(ZenStack).where(ZenStack.name == name)
                ).one()
                session.delete(stack)
            except NoResultFound as error:
                raise KeyError from error
            definitions = session.exec(
                select(ZenStackDefinition).where(
                    ZenStackDefinition.stack_name == name
                )
            ).all()
            for definition in definitions:
                session.delete(definition)
            session.commit()

    # Private interface implementations:

    def _save_stack(
        self,
        name: str,
        stack_configuration: Dict[StackComponentType, str],
    ) -> None:
        """Save a stack.

        Args:
            name: The name to save the stack as.
            stack_configuration: Dict[StackComponentType, str] to persist.
        """
        with Session(self.engine) as session:
            stack = session.exec(
                select(ZenStack).where(ZenStack.name == name)
            ).first()
            if stack is None:
                stack = ZenStack(name=name, created_by=1)
                session.add(stack)
            else:
                # clear the existing stack definitions for a stack
                # that is about to be updated
                query = select(ZenStackDefinition).where(
                    ZenStackDefinition.stack_name == name
                )
                for result in session.exec(query).all():
                    session.delete(result)

            for ctype, cname in stack_configuration.items():
                statement = (
                    select(ZenStackDefinition)
                    .where(ZenStackDefinition.stack_name == name)
                    .where(ZenStackDefinition.component_type == ctype)
                )
                results = session.exec(statement)
                component = results.one_or_none()
                if component is None:
                    session.add(
                        ZenStackDefinition(
                            stack_name=name,
                            component_type=ctype,
                            component_name=cname,
                        )
                    )
                else:
                    component.component_name = cname
                    component.component_type = ctype
                    session.add(component)
            session.commit()

    def _get_component_flavor_and_config(
        self, component_type: StackComponentType, name: str
    ) -> Tuple[str, bytes]:
        """Fetch the flavor and configuration for a stack component.

        Args:
            component_type: The type of the component to fetch.
            name: The name of the component to fetch.

        Returns:
            Pair of (flavor, configuration) for stack component, as string and
            base64-encoded yaml document, respectively

        Raises:
            KeyError: If no stack component exists for the given type and name.
        """
        with Session(self.engine) as session:
            component = session.exec(
                select(ZenStackComponent)
                .where(ZenStackComponent.component_type == component_type)
                .where(ZenStackComponent.name == name)
            ).one_or_none()
            if component is None:
                raise KeyError(
                    f"Unable to find stack component (type: {component_type}) "
                    f"with name '{name}'."
                )
        return component.component_flavor, component.configuration

    def _get_stack_component_names(
        self, component_type: StackComponentType
    ) -> List[str]:
        """Get names of all registered stack components of a given type.

        Args:
            component_type: The type of the component to list names for.

        Returns:
            A list of names as strings.
        """
        with Session(self.engine) as session:
            statement = select(ZenStackComponent).where(
                ZenStackComponent.component_type == component_type
            )
            return [component.name for component in session.exec(statement)]

    def _delete_stack_component(
        self, component_type: StackComponentType, name: str
    ) -> None:
        """Remove a StackComponent from storage.

        Args:
            component_type: The type of component to delete.
            name: Then name of the component to delete.

        Raises:
            KeyError: If no component exists for given type and name.
        """
        with Session(self.engine) as session:
            component = session.exec(
                select(ZenStackComponent)
                .where(ZenStackComponent.component_type == component_type)
                .where(ZenStackComponent.name == name)
            ).first()
            if component is not None:
                session.delete(component)
                session.commit()
            else:
                raise KeyError(
                    "Unable to deregister stack component (type: "
                    f"{component_type.value}) with name '{name}': No stack "
                    "component exists with this name."
                )

    # User, project and role management

    @property
    def users(self) -> List[User]:
        """All registered users.

        Returns:
            A list of all registered users.
        """
        with Session(self.engine) as session:
            return [
                User(**user.dict())
                for user in session.exec(select(UserTable)).all()
            ]

<<<<<<< HEAD
    def _get_user(self, user_name: str) -> User:
        """Gets a specific user.
=======
    def get_user(self, user_name: str) -> User:
        """Get a specific user by name.
>>>>>>> 5ece98c8

        Args:
            user_name: Name of the user to get.

        Returns:
            The requested user, if it was found.

        Raises:
            KeyError: If no user with the given name exists.
        """
        with Session(self.engine) as session:
            try:
                user = session.exec(
                    select(UserTable).where(UserTable.name == user_name)
                ).one()
            except NoResultFound as error:
                raise KeyError from error

            return User(**user.dict())

    def _create_user(self, user_name: str) -> User:
        """Creates a new user.

        Args:
            user_name: Unique username.

        Returns:
             The newly created user.

        Raises:
            EntityExistsError: If a user with the given name already exists.
        """
        with Session(self.engine) as session:
            existing_user = session.exec(
                select(UserTable).where(UserTable.name == user_name)
            ).first()
            if existing_user:
                raise EntityExistsError(
                    f"User with name '{user_name}' already exists."
                )
            sql_user = UserTable(name=user_name)
            user = User(**sql_user.dict())
            session.add(sql_user)
            session.commit()
        return user

    def _delete_user(self, user_name: str) -> None:
        """Deletes a user.

        Args:
            user_name: Name of the user to delete.

        Raises:
            KeyError: If no user with the given name exists.
        """
        with Session(self.engine) as session:
            try:
                user = session.exec(
                    select(UserTable).where(UserTable.name == user_name)
                ).one()
            except NoResultFound as error:
                raise KeyError from error

            session.delete(user)
            session.commit()
            self._delete_query_results(
                select(RoleAssignmentTable).where(
                    RoleAssignmentTable.user_id == user.id
                )
            )
            self._delete_query_results(
                select(TeamAssignmentTable).where(
                    TeamAssignmentTable.user_id == user.id
                )
            )

    @property
    def teams(self) -> List[Team]:
        """All registered teams.

        Returns:
            A list of all registered teams.
        """
        with Session(self.engine) as session:
            return [
                Team(**team.dict())
                for team in session.exec(select(TeamTable)).all()
            ]

    def _get_team(self, team_name: str) -> Team:
        """Gets a specific team.

        Args:
            team_name: Name of the team to get.

        Returns:
            The requested team.

        Raises:
            KeyError: If no team with the given name exists.
        """
        with Session(self.engine) as session:
            try:
                team = session.exec(
                    select(TeamTable).where(TeamTable.name == team_name)
                ).one()
            except NoResultFound as error:
                raise KeyError from error

            return Team(**team.dict())

    def _create_team(self, team_name: str) -> Team:
        """Creates a new team.

        Args:
            team_name: Unique team name.

        Returns:
             The newly created team.

        Raises:
            EntityExistsError: If a team with the given name already exists.
        """
        with Session(self.engine) as session:
            existing_team = session.exec(
                select(TeamTable).where(TeamTable.name == team_name)
            ).first()
            if existing_team:
                raise EntityExistsError(
                    f"Team with name '{team_name}' already exists."
                )
            sql_team = TeamTable(name=team_name)
            team = Team(**sql_team.dict())
            session.add(sql_team)
            session.commit()
        return team

    def _delete_team(self, team_name: str) -> None:
        """Deletes a team.

        Args:
            team_name: Name of the team to delete.

        Raises:
            KeyError: If no team with the given name exists.
        """
        with Session(self.engine) as session:
            try:
                team = session.exec(
                    select(TeamTable).where(TeamTable.name == team_name)
                ).one()
            except NoResultFound as error:
                raise KeyError from error

            session.delete(team)
            session.commit()
            self._delete_query_results(
                select(RoleAssignmentTable).where(
                    RoleAssignmentTable.team_id == team.id
                )
            )
            self._delete_query_results(
                select(TeamAssignmentTable).where(
                    TeamAssignmentTable.team_id == team.id
                )
            )

    def add_user_to_team(self, team_name: str, user_name: str) -> None:
        """Adds a user to a team.

        Args:
            team_name: Name of the team.
            user_name: Name of the user.

        Raises:
            KeyError: If no user and team with the given names exists.
        """
        with Session(self.engine) as session:
            try:
                team = session.exec(
                    select(TeamTable).where(TeamTable.name == team_name)
                ).one()
                user = session.exec(
                    select(UserTable).where(UserTable.name == user_name)
                ).one()
            except NoResultFound as error:
                raise KeyError from error

            assignment = TeamAssignmentTable(user_id=user.id, team_id=team.id)
            session.add(assignment)
            session.commit()

    def remove_user_from_team(self, team_name: str, user_name: str) -> None:
        """Removes a user from a team.

        Args:
            team_name: Name of the team.
            user_name: Name of the user.

        Raises:
            KeyError: If no user and team with the given names exists.
        """
        with Session(self.engine) as session:
            try:
                assignment = session.exec(
                    select(TeamAssignmentTable)
                    .where(TeamAssignmentTable.team_id == TeamTable.id)
                    .where(TeamAssignmentTable.user_id == UserTable.id)
                    .where(UserTable.name == user_name)
                    .where(TeamTable.name == team_name)
                ).one()
            except NoResultFound as error:
                raise KeyError from error

            session.delete(assignment)
            session.commit()

    @property
    def projects(self) -> List[Project]:
        """All registered projects.

        Returns:
            A list of all registered projects.
        """
        with Session(self.engine) as session:
            return [
                Project(**project.dict())
                for project in session.exec(select(ProjectTable)).all()
            ]

<<<<<<< HEAD
    def _get_project(self, project_name: str) -> Project:
        """Gets a specific project.
=======
    def get_project(self, project_name: str) -> Project:
        """Get an existing project by name.
>>>>>>> 5ece98c8

        Args:
            project_name: Name of the project to get.

        Returns:
            The requested project if one was found.

        Raises:
            KeyError: If there is no such project.
        """
        with Session(self.engine) as session:
            try:
                project = session.exec(
                    select(ProjectTable).where(
                        ProjectTable.name == project_name
                    )
                ).one()
            except NoResultFound as error:
                raise KeyError from error

            return Project(**project.dict())

    def _create_project(
        self, project_name: str, description: Optional[str] = None
    ) -> Project:
        """Creates a new project.

        Args:
            project_name: Unique project name.
            description: Optional project description.

        Returns:
             The newly created project.

        Raises:
            EntityExistsError: If a project with the given name already exists.
        """
        with Session(self.engine) as session:
            existing_project = session.exec(
                select(ProjectTable).where(ProjectTable.name == project_name)
            ).first()
            if existing_project:
                raise EntityExistsError(
                    f"Project with name '{project_name}' already exists."
                )
            sql_project = ProjectTable(name=project_name)
            project = Project(**sql_project.dict())
            session.add(sql_project)
            session.commit()
        return project

    def _delete_project(self, project_name: str) -> None:
        """Deletes a project.

        Args:
            project_name: Name of the project to delete.

        Raises:
            KeyError: If no project with the given name exists.
        """
        with Session(self.engine) as session:
            try:
                project = session.exec(
                    select(ProjectTable).where(
                        ProjectTable.name == project_name
                    )
                ).one()
            except NoResultFound as error:
                raise KeyError from error

            session.delete(project)
            session.commit()
            self._delete_query_results(
                select(RoleAssignmentTable).where(
                    RoleAssignmentTable.project_id == project.id
                )
            )

    @property
    def roles(self) -> List[Role]:
        """All registered roles.

        Returns:
            A list of all registered roles.
        """
        with Session(self.engine) as session:
            return [
                Role(**role.dict())
                for role in session.exec(select(RoleTable)).all()
            ]

    @property
    def role_assignments(self) -> List[RoleAssignment]:
        """All registered role assignments.

        Returns:
            A list of all registered role assignments.
        """
        with Session(self.engine) as session:
            return [
                RoleAssignment(**assignment.dict())
                for assignment in session.exec(
                    select(RoleAssignmentTable)
                ).all()
            ]

    def _get_role(self, role_name: str) -> Role:
        """Gets a specific role.

        Args:
            role_name: Name of the role to get.

        Returns:
            The requested role.

        Raises:
            KeyError: If no role with the given name exists.
        """
        with Session(self.engine) as session:
            try:
                role = session.exec(
                    select(RoleTable).where(RoleTable.name == role_name)
                ).one()
            except NoResultFound as error:
                raise KeyError from error

            return Role(**role.dict())

    def _create_role(self, role_name: str) -> Role:
        """Creates a new role.

        Args:
            role_name: Unique role name.

        Returns:
             The newly created role.

        Raises:
            EntityExistsError: If a role with the given name already exists.
        """
        with Session(self.engine) as session:
            existing_role = session.exec(
                select(RoleTable).where(RoleTable.name == role_name)
            ).first()
            if existing_role:
                raise EntityExistsError(
                    f"Role with name '{role_name}' already exists."
                )
            sql_role = RoleTable(name=role_name)
            role = Role(**sql_role.dict())
            session.add(sql_role)
            session.commit()
        return role

    def _delete_role(self, role_name: str) -> None:
        """Deletes a role.

        Args:
            role_name: Name of the role to delete.

        Raises:
            KeyError: If no role with the given name exists.
        """
        with Session(self.engine) as session:
            try:
                role = session.exec(
                    select(RoleTable).where(RoleTable.name == role_name)
                ).one()
            except NoResultFound as error:
                raise KeyError from error

            session.delete(role)
            session.commit()
            self._delete_query_results(
                select(RoleAssignmentTable).where(
                    RoleAssignmentTable.role_id == role.id
                )
            )

    def assign_role(
        self,
        role_name: str,
        entity_name: str,
        project_name: Optional[str] = None,
        is_user: bool = True,
    ) -> None:
        """Assigns a role to a user or team.

        Args:
            role_name: Name of the role to assign.
            entity_name: User or team name.
            project_name: Optional project name.
            is_user: Boolean indicating whether the given `entity_name` refers
                to a user.

        Raises:
            KeyError: If no role, entity or project with the given names exists.
        """
        with Session(self.engine) as session:
            user_id: Optional[UUID] = None
            team_id: Optional[UUID] = None
            project_id: Optional[UUID] = None

            try:
                role_id = session.exec(
                    select(RoleTable.id).where(RoleTable.name == role_name)
                ).one()

                if project_name:
                    project_id = session.exec(
                        select(ProjectTable.id).where(
                            ProjectTable.name == project_name
                        )
                    ).one()

                if is_user:
                    user_id = session.exec(
                        select(UserTable.id).where(
                            UserTable.name == entity_name
                        )
                    ).one()
                else:
                    team_id = session.exec(
                        select(TeamTable.id).where(
                            TeamTable.name == entity_name
                        )
                    ).one()
            except NoResultFound as error:
                raise KeyError from error

            assignment = RoleAssignmentTable(
                role_id=role_id,
                project_id=project_id,
                user_id=user_id,
                team_id=team_id,
            )
            session.add(assignment)
            session.commit()

    def revoke_role(
        self,
        role_name: str,
        entity_name: str,
        project_name: Optional[str] = None,
        is_user: bool = True,
    ) -> None:
        """Revokes a role from a user or team.

        Args:
            role_name: Name of the role to revoke.
            entity_name: User or team name.
            project_name: Optional project name.
            is_user: Boolean indicating whether the given `entity_name` refers
                to a user.

        Raises:
            KeyError: If no role, entity or project with the given names exists.
        """
        with Session(self.engine) as session:
            statement = (
                select(RoleAssignmentTable)
                .where(RoleAssignmentTable.role_id == RoleTable.id)
                .where(RoleTable.name == role_name)
            )

            if project_name:
                statement = statement.where(
                    RoleAssignmentTable.project_id == ProjectTable.id
                ).where(ProjectTable.name == project_name)

            if is_user:
                statement = statement.where(
                    RoleAssignmentTable.user_id == UserTable.id
                ).where(UserTable.name == entity_name)
            else:
                statement = statement.where(
                    RoleAssignmentTable.team_id == TeamTable.id
                ).where(TeamTable.name == entity_name)

            try:
                assignment = session.exec(statement).one()
            except NoResultFound as error:
                raise KeyError from error

            session.delete(assignment)
            session.commit()

    def get_users_for_team(self, team_name: str) -> List[User]:
        """Fetches all users of a team.

        Args:
            team_name: Name of the team.

        Returns:
            List of users that are part of the team.

        Raises:
            KeyError: If no team with the given name exists.
        """
        with Session(self.engine) as session:
            try:
                team_id = session.exec(
                    select(TeamTable.id).where(TeamTable.name == team_name)
                ).one()
            except NoResultFound as error:
                raise KeyError from error

            users = session.exec(
                select(UserTable)
                .where(UserTable.id == TeamAssignmentTable.user_id)
                .where(TeamAssignmentTable.team_id == team_id)
            ).all()
            return [User(**user.dict()) for user in users]

    def get_teams_for_user(self, user_name: str) -> List[Team]:
        """Fetches all teams for a user.

        Args:
            user_name: Name of the user.

        Returns:
            List of teams that the user is part of.

        Raises:
            KeyError: If no user with the given name exists.
        """
        with Session(self.engine) as session:
            try:
                user_id = session.exec(
                    select(UserTable.id).where(UserTable.name == user_name)
                ).one()
            except NoResultFound as error:
                raise KeyError from error

            teams = session.exec(
                select(TeamTable)
                .where(TeamTable.id == TeamAssignmentTable.team_id)
                .where(TeamAssignmentTable.user_id == user_id)
            ).all()
            return [Team(**team.dict()) for team in teams]

    def get_role_assignments_for_user(
        self,
        user_name: str,
        project_name: Optional[str] = None,
        include_team_roles: bool = True,
    ) -> List[RoleAssignment]:
        """Fetches all role assignments for a user.

        Args:
            user_name: Name of the user.
            project_name: Optional filter to only return roles assigned for
                this project.
            include_team_roles: If `True`, includes roles for all teams that
                the user is part of.

        Returns:
            List of role assignments for this user.

        Raises:
            KeyError: If no user or project with the given names exists.
        """
        with Session(self.engine) as session:
            try:
                user_id = session.exec(
                    select(UserTable.id).where(UserTable.name == user_name)
                ).one()
                statement = select(RoleAssignmentTable).where(
                    RoleAssignmentTable.user_id == user_id
                )
                if project_name:
                    project_id = session.exec(
                        select(ProjectTable.id).where(
                            ProjectTable.name == project_name
                        )
                    ).one()
                    statement = statement.where(
                        RoleAssignmentTable.project_id == project_id
                    )
            except NoResultFound as error:
                raise KeyError from error

            assignments = [
                RoleAssignment(**assignment.dict())
                for assignment in session.exec(statement).all()
            ]
            if include_team_roles:
                for team in self.get_teams_for_user(user_name):
                    assignments += self.get_role_assignments_for_team(
                        team.name, project_name=project_name
                    )

            return assignments

    def get_role_assignments_for_team(
        self,
        team_name: str,
        project_name: Optional[str] = None,
    ) -> List[RoleAssignment]:
        """Fetches all role assignments for a team.

        Args:
            team_name: Name of the user.
            project_name: Optional filter to only return roles assigned for
                this project.

        Returns:
            List of role assignments for this team.

        Raises:
            KeyError: If no team or project with the given names exists.
        """
        with Session(self.engine) as session:
            try:
                team_id = session.exec(
                    select(TeamTable.id).where(TeamTable.name == team_name)
                ).one()

                statement = select(RoleAssignmentTable).where(
                    RoleAssignmentTable.team_id == team_id
                )
                if project_name:
                    project_id = session.exec(
                        select(ProjectTable.id).where(
                            ProjectTable.name == project_name
                        )
                    ).one()
                    statement = statement.where(
                        RoleAssignmentTable.project_id == project_id
                    )
            except NoResultFound as error:
                raise KeyError from error

            return [
                RoleAssignment(**assignment.dict())
                for assignment in session.exec(statement).all()
            ]

    # Pipelines and pipeline runs

    def get_pipeline_run(
        self,
        pipeline_name: str,
        run_name: str,
        project_name: Optional[str] = None,
    ) -> PipelineRunWrapper:
        """Gets a pipeline run.

        Args:
            pipeline_name: Name of the pipeline for which to get the run.
            run_name: Name of the pipeline run to get.
            project_name: Optional name of the project from which to get the
                pipeline run.

        Raises:
            KeyError: If no pipeline run (or project) with the given name
                exists.
        """
        with Session(self.engine) as session:
            try:
                statement = (
                    select(PipelineRunTable)
                    .where(PipelineRunTable.name == run_name)
                    .where(PipelineRunTable.pipeline_name == pipeline_name)
                )

                if project_name:
                    statement = statement.where(
                        PipelineRunTable.project_name == project_name
                    )

                run = session.exec(statement).one()
                return run.to_pipeline_run_wrapper()
            except NoResultFound as error:
                raise KeyError from error

    def get_pipeline_runs(
        self, pipeline_name: str, project_name: Optional[str] = None
    ) -> List[PipelineRunWrapper]:
        """Gets pipeline runs.

        Args:
            pipeline_name: Name of the pipeline for which to get runs.
            project_name: Optional name of the project from which to get the
                pipeline runs.
        """
        with Session(self.engine) as session:
            try:
                statement = select(PipelineRunTable).where(
                    PipelineRunTable.pipeline_name == pipeline_name
                )

                if project_name:
                    statement = statement.where(
                        PipelineRunTable.project_name == project_name
                    )
                return [
                    run.to_pipeline_run_wrapper()
                    for run in session.exec(statement).all()
                ]
            except NoResultFound as error:
                raise KeyError from error

    def register_pipeline_run(
        self,
        pipeline_run: PipelineRunWrapper,
    ) -> None:
        """Registers a pipeline run.

        Args:
            pipeline_run: The pipeline run to register.

        Raises:
            EntityExistsError: If a pipeline run with the same name already
                exists.
        """
        with Session(self.engine) as session:
            existing_run = session.exec(
                select(PipelineRunTable).where(
                    PipelineRunTable.name == pipeline_run.name
                )
            ).first()
            if existing_run:
                raise EntityExistsError(
                    f"Pipeline run with name '{pipeline_run.name}' already"
                    "exists. Please make sure your pipeline run names are "
                    "unique."
                )

            sql_run = PipelineRunTable.from_pipeline_run_wrapper(pipeline_run)
            session.add(sql_run)
            session.commit()

    # Handling stack component flavors

    @property
    def flavors(self) -> List[FlavorWrapper]:
        """All registered flavors.

        Returns:
            A list of all registered flavors.
        """
        with Session(self.engine) as session:
            return [
                FlavorWrapper(**flavor.dict())
                for flavor in session.exec(select(ZenFlavor)).all()
            ]

    def _create_flavor(
        self,
        source: str,
        name: str,
        stack_component_type: StackComponentType,
    ) -> FlavorWrapper:
        """Creates a new flavor.

        Args:
            source: the source path to the implemented flavor.
            name: the name of the flavor.
            stack_component_type: the corresponding StackComponentType.
            integration: the name of the integration.

        Returns:
             The newly created flavor.

        Raises:
            EntityExistsError: If a flavor with the given name and type
                already exists.
        """
        with Session(self.engine) as session:
            existing_flavor = session.exec(
                select(ZenFlavor).where(
                    ZenFlavor.name == name,
                    ZenFlavor.type == stack_component_type,
                )
            ).first()
            if existing_flavor:
                raise EntityExistsError(
                    f"A {stack_component_type} with '{name}' flavor already "
                    f"exists."
                )
            sql_flavor = ZenFlavor(
                name=name,
                source=source,
                type=stack_component_type,
            )
            flavor_wrapper = FlavorWrapper(**sql_flavor.dict())
            session.add(sql_flavor)
            session.commit()
        return flavor_wrapper

    def get_flavors_by_type(
        self, component_type: StackComponentType
    ) -> List[FlavorWrapper]:
        """Fetch all flavor defined for a specific stack component type.

        Args:
            component_type: The type of the stack component.

        Returns:
            List of all the flavors for the given stack component type.
        """
        with Session(self.engine) as session:
            flavors = session.exec(
                select(ZenFlavor).where(ZenFlavor.type == component_type)
            ).all()
        return [
            FlavorWrapper(
                name=f.name,
                source=f.source,
                type=f.type,
                integration=f.integration,
            )
            for f in flavors
        ]

    def get_flavor_by_name_and_type(
        self,
        flavor_name: str,
        component_type: StackComponentType,
    ) -> FlavorWrapper:
        """Fetch a flavor by a given name and type.

        Args:
            flavor_name: The name of the flavor.
            component_type: Optional, the type of the component.

        Returns:
            Flavor instance if it exists

        Raises:
            KeyError: If no flavor exists with the given name and type
                or there are more than one instances
        """
        with Session(self.engine) as session:
            try:
                flavor = session.exec(
                    select(ZenFlavor).where(
                        ZenFlavor.name == flavor_name,
                        ZenFlavor.type == component_type,
                    )
                ).one()
                return FlavorWrapper(
                    name=flavor.name,
                    source=flavor.source,
                    type=flavor.type,
                    integration=flavor.integration,
                )
            except NoResultFound as error:
                raise KeyError from error

    # Implementation-specific internal methods:

    @property
    def stack_names(self) -> List[str]:
        """Names of all stacks registered in this ZenStore."""
        with Session(self.engine) as session:
            return [s.name for s in session.exec(select(ZenStack))]

    def _delete_query_results(self, query: Any) -> None:
        """Deletes all rows returned by the input query."""
        with Session(self.engine) as session:
            for result in session.exec(query).all():
                session.delete(result)
            session.commit()<|MERGE_RESOLUTION|>--- conflicted
+++ resolved
@@ -207,11 +207,8 @@
         # because SQLModel will raise an error if it is present
         sql_kwargs = kwargs.copy()
         sql_kwargs.pop("skip_default_registrations", False)
-<<<<<<< HEAD
         sql_kwargs.pop("track_analytics", False)
-=======
         sql_kwargs.pop("skip_migration", False)
->>>>>>> 5ece98c8
         self.engine = create_engine(url, *args, **sql_kwargs)
         SQLModel.metadata.create_all(self.engine)
         with Session(self.engine) as session:
@@ -605,13 +602,8 @@
                 for user in session.exec(select(UserTable)).all()
             ]
 
-<<<<<<< HEAD
     def _get_user(self, user_name: str) -> User:
-        """Gets a specific user.
-=======
-    def get_user(self, user_name: str) -> User:
         """Get a specific user by name.
->>>>>>> 5ece98c8
 
         Args:
             user_name: Name of the user to get.
@@ -842,13 +834,8 @@
                 for project in session.exec(select(ProjectTable)).all()
             ]
 
-<<<<<<< HEAD
     def _get_project(self, project_name: str) -> Project:
-        """Gets a specific project.
-=======
-    def get_project(self, project_name: str) -> Project:
         """Get an existing project by name.
->>>>>>> 5ece98c8
 
         Args:
             project_name: Name of the project to get.
