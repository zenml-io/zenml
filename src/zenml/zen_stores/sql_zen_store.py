--- conflicted
+++ resolved
@@ -8890,14 +8890,10 @@
             The created step run.
 
         Raises:
-<<<<<<< HEAD
             ValueError: If trying to create a step run with a retried status.
-            EntityExistsError: if the step run already exists.
-=======
             EntityExistsError: if the step run already exists or a log entry
                 with the same source already exists within the scope of the
                 same step.
->>>>>>> 0fa0f593
             IllegalOperationError: if the pipeline run is stopped or stopping.
         """
         if step_run.status in {
