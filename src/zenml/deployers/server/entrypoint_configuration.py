#  Copyright (c) ZenML GmbH 2025. All Rights Reserved.
#
#  Licensed under the Apache License, Version 2.0 (the "License");
#  you may not use this file except in compliance with the License.
#  You may obtain a copy of the License at:
#
#       https://www.apache.org/licenses/LICENSE-2.0
#
#  Unless required by applicable law or agreed to in writing, software
#  distributed under the License is distributed on an "AS IS" BASIS,
#  WITHOUT WARRANTIES OR CONDITIONS OF ANY KIND, either express
#  or implied. See the License for the specific language governing
#  permissions and limitations under the License.
"""ZenML Pipeline Deployment Entrypoint Configuration."""

<<<<<<< HEAD
import os
from typing import Any, Dict, List
=======
from typing import Any, List, Set
>>>>>>> df07e1dd
from uuid import UUID

from zenml.client import Client
from zenml.entrypoints.base_entrypoint_configuration import (
    BaseEntrypointConfiguration,
)
from zenml.integrations.registry import integration_registry
from zenml.logger import get_logger
from zenml.models import DeploymentResponse
from zenml.utils import uuid_utils

logger = get_logger(__name__)

# Deployment-specific entrypoint options
DEPLOYMENT_ID_OPTION = "deployment_id"


class DeploymentEntrypointConfiguration(BaseEntrypointConfiguration):
    """Entrypoint configuration for ZenML Pipeline Deployment.

    This entrypoint configuration handles the startup and configuration
    of the ZenML pipeline deployment FastAPI application.
    """

    @classmethod
    def get_entrypoint_options(cls) -> Dict[str, bool]:
        """Gets all options required for the deployment entrypoint.

        Returns:
            Set of required option names
        """
        return {
<<<<<<< HEAD
            DEPLOYMENT_ID_OPTION: True,
            HOST_OPTION: True,
            PORT_OPTION: True,
            WORKERS_OPTION: True,
            LOG_LEVEL_OPTION: True,
            CREATE_RUNS_OPTION: True,
            AUTH_KEY_OPTION: True,
=======
            DEPLOYMENT_ID_OPTION,
>>>>>>> df07e1dd
        }

    @classmethod
    def get_entrypoint_arguments(cls, **kwargs: Any) -> List[str]:
        """Gets arguments for the deployment entrypoint command.

        Args:
            **kwargs: Keyword arguments containing deployment configuration

        Returns:
            List of command-line arguments

        Raises:
            ValueError: If the deployment ID is not a valid UUID.
        """
        # Get base arguments (snapshot_id, etc.)
        base_args = super().get_entrypoint_arguments(**kwargs)

        deployment_id = kwargs.get(DEPLOYMENT_ID_OPTION)
        if not uuid_utils.is_valid_uuid(deployment_id):
            raise ValueError(
                f"Missing or invalid deployment ID as argument for entrypoint "
                f"configuration. Please make sure to pass a valid UUID to "
                f"`{cls.__name__}.{cls.get_entrypoint_arguments.__name__}"
                f"({DEPLOYMENT_ID_OPTION}=<UUID>)`."
            )

        # Add deployment-specific arguments with defaults
        deployment_args = [
            f"--{DEPLOYMENT_ID_OPTION}",
            str(kwargs.get(DEPLOYMENT_ID_OPTION, "")),
        ]

        return base_args + deployment_args

    def load_deployment(self) -> "DeploymentResponse":
        """Loads the deployment.

        Returns:
            The deployment.
        """
        deployment_id = UUID(self.entrypoint_args[DEPLOYMENT_ID_OPTION])
        deployment = Client().zen_store.get_deployment(
            deployment_id=deployment_id
        )
        return deployment

    def run(self) -> None:
        """Run the ZenML pipeline deployment application.

        This method starts the FastAPI server with the configured parameters
        and the specified pipeline deployment.

        Raises:
            RuntimeError: If the deployment has no snapshot.
        """
        from zenml.deployers.server.app import BaseDeploymentAppRunner

        # Activate integrations to ensure all components are available
        integration_registry.activate_integrations()

        deployment = self.load_deployment()
        if not deployment.snapshot:
            raise RuntimeError(f"Deployment {deployment.id} has no snapshot")

        # Download code if necessary (for remote execution environments)
        self.download_code_if_necessary(snapshot=deployment.snapshot)

        app_runner = BaseDeploymentAppRunner.load_app_runner(deployment)
        app_runner.run()<|MERGE_RESOLUTION|>--- conflicted
+++ resolved
@@ -13,12 +13,7 @@
 #  permissions and limitations under the License.
 """ZenML Pipeline Deployment Entrypoint Configuration."""
 
-<<<<<<< HEAD
-import os
 from typing import Any, Dict, List
-=======
-from typing import Any, List, Set
->>>>>>> df07e1dd
 from uuid import UUID
 
 from zenml.client import Client
@@ -51,17 +46,7 @@
             Set of required option names
         """
         return {
-<<<<<<< HEAD
             DEPLOYMENT_ID_OPTION: True,
-            HOST_OPTION: True,
-            PORT_OPTION: True,
-            WORKERS_OPTION: True,
-            LOG_LEVEL_OPTION: True,
-            CREATE_RUNS_OPTION: True,
-            AUTH_KEY_OPTION: True,
-=======
-            DEPLOYMENT_ID_OPTION,
->>>>>>> df07e1dd
         }
 
     @classmethod
