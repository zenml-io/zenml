#  Copyright (c) ZenML GmbH 2025. All Rights Reserved.
#
#  Licensed under the Apache License, Version 2.0 (the "License");
#  you may not use this file except in compliance with the License.
#  You may obtain a copy of the License at:
#
#       https://www.apache.org/licenses/LICENSE-2.0
#
#  Unless required by applicable law or agreed to in writing, software
#  distributed under the License is distributed on an "AS IS" BASIS,
#  WITHOUT WARRANTIES OR CONDITIONS OF ANY KIND, either express
#  or implied. See the License for the specific language governing
#  permissions and limitations under the License.
"""ZenML deployers utilities."""

import json
from typing import Any, Dict, Optional, Union
from uuid import UUID

import requests
from jsf import JSF
from jsonschema import Draft202012Validator, FormatChecker

from zenml.client import Client
from zenml.deployers.exceptions import (
    DeploymentHTTPError,
    DeploymentInvalidParametersError,
    DeploymentNotFoundError,
    DeploymentProvisionError,
    DeploymentSchemaNotFoundError,
)
from zenml.enums import DeploymentStatus
from zenml.models import DeploymentResponse
from zenml.steps.step_context import get_step_context


def get_deployment_invocation_example(
    deployment: DeploymentResponse,
) -> Dict[str, Any]:
    """Generate an example invocation command for a deployment.

    Args:
<<<<<<< HEAD
        endpoint: The pipeline endpoint to invoke.
=======
        deployment: The deployment for which to generate an example invocation.
>>>>>>> 9cc3012f

    Returns:
        A dictionary containing the example invocation parameters.

    Raises:
<<<<<<< HEAD
        PipelineEndpointSchemaNotFoundError: If the pipeline endpoint has no deployment, pipeline spec, or parameters schema.
=======
        DeploymentSchemaNotFoundError: If the deployment has no associated
            schema for its input parameters.
>>>>>>> 9cc3012f
    """
    if not deployment.snapshot:
        raise DeploymentSchemaNotFoundError(
            f"Deployment {deployment.name} has no associated snapshot."
        )

    if not deployment.snapshot.pipeline_spec:
        raise DeploymentSchemaNotFoundError(
            f"Deployment {deployment.name} has no associated pipeline spec."
        )

    if not deployment.snapshot.pipeline_spec.parameters_schema:
        raise DeploymentSchemaNotFoundError(
            f"Deployment {deployment.name} has no associated parameters schema."
        )

    parameters_schema = deployment.snapshot.pipeline_spec.parameters_schema

    example_generator = JSF(parameters_schema, allow_none_optionals=0)
    example = example_generator.generate(
        1,
        use_defaults=True,
        use_examples=True,
    )

    return example  # type: ignore[no-any-return]


def call_deployment(
    deployment_name_or_id: Union[str, UUID],
    project: Optional[UUID] = None,
    timeout: int = 300,  # 5 minute timeout
    **kwargs: Any,
) -> Any:
    """Call a deployed deployment and return the result.

    Args:
        deployment_name_or_id: The name or ID of the deployment to call.
        project: The project ID of the deployment to call.
        timeout: The timeout for the HTTP request to the deployment.
        **kwargs: Keyword arguments to pass to the deployment.

    Returns:
        The response from the deployment, parsed as JSON if possible,
        otherwise returned as text.

    Raises:
        DeploymentNotFoundError: If the deployment is not found.
        DeploymentProvisionError: If the deployment is not running
            or has no URL.
        DeploymentHTTPError: If the HTTP request to the endpoint fails.
        DeploymentInvalidParametersError: If the parameters for the
            deployment are invalid.
    """
    client = Client()
    try:
        deployment = client.get_deployment(
            deployment_name_or_id, project=project
        )
    except KeyError:
        raise DeploymentNotFoundError(
            f"Deployment with name or ID '{deployment_name_or_id}' not found"
        )

    if deployment.status != DeploymentStatus.RUNNING:
        raise DeploymentProvisionError(
            f"Deployment {deployment_name_or_id} is not running. Please "
            "refresh or re-deploy the deployment or check its logs for "
            "more details."
        )

    if not deployment.url:
        raise DeploymentProvisionError(
            f"Deployment {deployment_name_or_id} has no URL. Please "
            "refresh the deployment or check its logs for more "
            "details."
        )

    parameters_schema = None
    if deployment.snapshot and deployment.snapshot.pipeline_spec:
        parameters_schema = deployment.snapshot.pipeline_spec.parameters_schema

    if parameters_schema:
        v = Draft202012Validator(
            parameters_schema, format_checker=FormatChecker()
        )
        errors = sorted(v.iter_errors(kwargs), key=lambda e: e.path)
        if errors:
            error_messages = []
            for err in errors:
                path = ""
                if err.path:
                    path = "/".join(list(err.path))
                    error_messages.append(f"{path}: {err.message}")
                else:
                    error_messages.append(f"{err.message}")

            raise DeploymentInvalidParametersError(
                f"Invalid parameters for deployment "
                f"{deployment_name_or_id}: \n" + "\n".join(error_messages)
            )

    # Construct the invoke endpoint URL
    invoke_url = deployment.url.rstrip("/") + "/invoke"

    # Prepare headers
    headers = {
        "Content-Type": "application/json",
        "Accept": "application/json",
    }

    # Add authorization header if auth_key is present
    if deployment.auth_key:
        headers["Authorization"] = f"Bearer {deployment.auth_key}"

    # TODO: use the current ZenML API token, if any, to authenticate the request
    # if the deployment requires authentication and allows it.

    try:
        step_context = get_step_context()
    except RuntimeError:
        step_context = None

    if step_context:
        # Include these so that the deployment can identify the step
        # and pipeline run that called it, if called from a step.
        headers["ZenML-Step-Name"] = step_context.step_name
        headers["ZenML-Pipeline-Name"] = step_context.pipeline.name
        headers["ZenML-Pipeline-Run-ID"] = str(step_context.pipeline_run.id)
        headers["ZenML-Pipeline-Run-Name"] = step_context.pipeline_run.name

    # Serialize kwargs to JSON
    params = dict(parameters=kwargs)
    try:
        payload = json.dumps(params)
    except (TypeError, ValueError) as e:
        raise DeploymentHTTPError(
            f"Failed to serialize request data to JSON: {e}"
        )

    # Make the HTTP request
    try:
        response = requests.post(
            invoke_url,
            data=payload,
            headers=headers,
            timeout=timeout,
        )
        response.raise_for_status()

        # Try to parse JSON response, fallback to text if not JSON
        try:
            return response.json()
        except ValueError:
            return response.text

    except requests.exceptions.HTTPError as e:
        raise DeploymentHTTPError(
            f"HTTP {e.response.status_code} error calling deployment "
            f"{deployment_name_or_id}: {e.response.text}"
        )
    except requests.exceptions.ConnectionError as e:
        raise DeploymentHTTPError(
            f"Failed to connect to deployment {deployment_name_or_id}: {e}"
        )
    except requests.exceptions.Timeout as e:
        raise DeploymentHTTPError(
            f"Timeout calling deployment {deployment_name_or_id}: {e}"
        )
    except requests.exceptions.RequestException as e:
        raise DeploymentHTTPError(
            f"Request failed for deployment {deployment_name_or_id}: {e}"
        )<|MERGE_RESOLUTION|>--- conflicted
+++ resolved
@@ -40,22 +40,14 @@
     """Generate an example invocation command for a deployment.
 
     Args:
-<<<<<<< HEAD
-        endpoint: The pipeline endpoint to invoke.
-=======
         deployment: The deployment for which to generate an example invocation.
->>>>>>> 9cc3012f
 
     Returns:
         A dictionary containing the example invocation parameters.
 
     Raises:
-<<<<<<< HEAD
-        PipelineEndpointSchemaNotFoundError: If the pipeline endpoint has no deployment, pipeline spec, or parameters schema.
-=======
         DeploymentSchemaNotFoundError: If the deployment has no associated
             schema for its input parameters.
->>>>>>> 9cc3012f
     """
     if not deployment.snapshot:
         raise DeploymentSchemaNotFoundError(
