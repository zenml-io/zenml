--- conflicted
+++ resolved
@@ -31,12 +31,9 @@
     StackComponentConfiguration,
     StackConfiguration,
 )
-<<<<<<< HEAD
-=======
 
 # from sqlalchemy import select
 
->>>>>>> 8b8af987
 
 logger = get_logger(__name__)
 
@@ -174,8 +171,6 @@
         """Configuration for all stacks registered in this repository."""
         return {n: self.get_stack_configuration(n) for n in self.stack_names}
 
-<<<<<<< HEAD
-=======
     def register_stack_component(
         self,
         component: StackComponentConfiguration,
@@ -212,7 +207,6 @@
 
     # Private interface implementations:
 
->>>>>>> 8b8af987
     def _create_stack(
         self, name: str, stack_configuration: StackConfiguration
     ) -> None:
@@ -237,14 +231,11 @@
             session.commit()
 
     def _delete_stack(self, name: str) -> None:
-<<<<<<< HEAD
-=======
         """Delete a stack from storage.
 
         Args:
             name: The name of the stack to be deleted.
         """
->>>>>>> 8b8af987
         with Session(self.engine) as session:
             stack = session.exec(
                 select(ZenStack).where(ZenStack.name == name)
@@ -252,12 +243,6 @@
             session.delete(stack)
             session.commit()
 
-<<<<<<< HEAD
-    def _get_component_config(
-        self, component_type: StackComponentType, name: str
-    ) -> Tuple[StackComponentFlavor, bytes]:
-        """Fetch the flavor and configuration for a stack component."""
-=======
     def _get_component_flavor_and_config(
         self, component_type: StackComponentType, name: str
     ) -> Tuple[str, bytes]:
@@ -270,7 +255,6 @@
         Raises:
             KeyError: If no stack component exists for the given type and name.
         """
->>>>>>> 8b8af987
         with Session(self.engine) as session:
             component = session.exec(
                 select(ZenStackComponent)
@@ -282,18 +266,7 @@
                     f"Unable to find stack component (type: {component_type}) "
                     f"with name '{name}'."
                 )
-<<<<<<< HEAD
-        # config = yaml.safe_load(
-        #     base64.b64decode(component.configuration).decode()
-        # )
-        # TODO: move this to repo
-        flavor = StackComponentFlavor.for_type(component_type)(
-            component.component_flavor
-        )
-        return flavor, component.configuration
-=======
         return component.component_flavor, component.configuration
->>>>>>> 8b8af987
 
     def _get_stack_component_names(
         self, component_type: StackComponentType
@@ -305,35 +278,6 @@
             )
             return [component.name for component in session.exec(statement)]
 
-<<<<<<< HEAD
-    def register_stack_component(
-        self,
-        component: StackComponentConfiguration,
-    ) -> None:
-        """Register a stack component"""
-        with Session(self.engine) as session:
-            existing_component = session.exec(
-                select(ZenStackComponent)
-                .where(ZenStackComponent.name == component.name)
-                .where(ZenStackComponent.component_type == component.type)
-            ).first()
-            if existing_component is not None:
-                raise StackComponentExistsError(
-                    f"Unable to register stack component (type: "
-                    f"{component.type}) with name '{component.name}': Found "
-                    f"existing stack component with this name."
-                )
-            new_component = ZenStackComponent(
-                component_type=component.type,
-                name=component.name,
-                component_flavor=component.flavor,
-                configuration=component.config,
-            )
-            session.add(new_component)
-            session.commit()
-
-=======
->>>>>>> 8b8af987
     def _delete_stack_component(
         self, component_type: StackComponentType, name: str
     ) -> None:
