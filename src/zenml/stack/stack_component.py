--- conflicted
+++ resolved
@@ -298,11 +298,7 @@
         workspace: UUID,
         created: datetime,
         updated: datetime,
-<<<<<<< HEAD
-        metadata: Optional[Dict[str, str]],
-=======
         labels: Optional[Dict[str, Any]] = None,
->>>>>>> e8a52d6f
         *args: Any,
         **kwargs: Any,
     ):
@@ -318,15 +314,7 @@
             workspace: The ID of the workspace the component belongs to.
             created: The creation time of the component.
             updated: The last update time of the component.
-<<<<<<< HEAD
-            metadata: The metadata of the component.
-=======
             labels: The labels of the component.
->>>>>>> e8a52d6f
-            *args: Additional positional arguments.
-            **kwargs: Additional keyword arguments.
-
-        Raises:
             ValueError: If a secret reference is passed as name.
         """
         if secret_utils.is_secret_reference(name):
@@ -344,11 +332,7 @@
         self.workspace = workspace
         self.created = created
         self.updated = updated
-<<<<<<< HEAD
-        self.metadata = metadata
-=======
         self.labels = labels
->>>>>>> e8a52d6f
 
     @classmethod
     def from_model(
