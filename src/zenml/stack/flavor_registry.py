--- conflicted
+++ resolved
@@ -90,13 +90,10 @@
             GitHubContainerRegistryFlavor,
             LocalImageBuilderFlavor,
             DockerDeployerFlavor,
-<<<<<<< HEAD
             DefaultLogStoreFlavor,
             OtelLogStoreFlavor,
             DatadogLogStoreFlavor,
-=======
             LocalDeployerFlavor,
->>>>>>> df07e1dd
         ]
         return flavors
 
