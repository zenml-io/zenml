--- conflicted
+++ resolved
@@ -546,18 +546,15 @@
     STEP_RUN = "step_run"
     DEPLOYMENT = "deployment"
 
-
-<<<<<<< HEAD
 class KubernetesServiceType(StrEnum):
     """Kubernetes Service types for the Kubernetes deployer."""
 
     LOAD_BALANCER = "LoadBalancer"
     NODE_PORT = "NodePort"
     CLUSTER_IP = "ClusterIP"
-=======
+
 class StepRuntime(StrEnum):
     """All possible runtime modes for a step."""
 
     INLINE = "inline"
-    ISOLATED = "isolated"
->>>>>>> ebfe7116
+    ISOLATED = "isolated"