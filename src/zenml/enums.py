--- conflicted
+++ resolved
@@ -126,19 +126,9 @@
     PIPELINE_REQUIREMENTS = "pipeline_requirements"
 
 
-<<<<<<< HEAD
-class StorageType(StrEnum):
-    """Storage Backend Types"""
-
-    YAML_STORAGE = "yaml_storage"
-    SQLITE_STORAGE = "sqlite_storage"
-    MYSQL_STORAGE = "mysql_storage"
-    REST_STORAGE = "rest_storage"
-=======
 class StoreType(StrEnum):
     """Repository Store Backend Types"""
 
     LOCAL = "local"
     SQL = "sql"
-    REST = "rest"
->>>>>>> f3df054d
+    REST = "rest"