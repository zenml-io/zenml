#  Copyright (c) ZenML GmbH 2021. All Rights Reserved.
#
#  Licensed under the Apache License, Version 2.0 (the "License");
#  you may not use this file except in compliance with the License.
#  You may obtain a copy of the License at:
#
#       https://www.apache.org/licenses/LICENSE-2.0
#
#  Unless required by applicable law or agreed to in writing, software
#  distributed under the License is distributed on an "AS IS" BASIS,
#  WITHOUT WARRANTIES OR CONDITIONS OF ANY KIND, either express
#  or implied. See the License for the specific language governing
#  permissions and limitations under the License.
"""ZenML enums."""
import logging
from enum import Enum

from zenml.utils.enum_utils import StrEnum


class ArtifactType(StrEnum):
    """All possible types an artifact can have."""

    DATA_ANALYSIS = "DataAnalysisArtifact"
    DATA = "DataArtifact"
    MODEL = "ModelArtifact"
    SCHEMA = "SchemaArtifact"  # deprecated
    SERVICE = "ServiceArtifact"
    STATISTICS = "StatisticsArtifact"  # deprecated in favor of `DATA_ANALYSIS`
    BASE = "BaseArtifact"


class StepRunInputArtifactType(StrEnum):
    """All possible types of a step run input artifact."""

    DEFAULT = "default"  # input argument that is the output of a previous step
    MANUAL = "manual"  # manually loaded via `zenml.load_artifact()`


class StepRunOutputArtifactType(StrEnum):
    """All possible types of a step run output artifact."""

    DEFAULT = "default"  # output of the current step
    MANUAL = "manual"  # manually saved via `zenml.save_artifact()`


class VisualizationType(StrEnum):
    """All currently available visualization types."""

    CSV = "csv"
    HTML = "html"
    IMAGE = "image"
    MARKDOWN = "markdown"


class ExecutionStatus(StrEnum):
    """Enum that represents the current status of a step or pipeline run."""

    INITIALIZING = "initializing"
    FAILED = "failed"
    COMPLETED = "completed"
    RUNNING = "running"
    CACHED = "cached"

    @property
    def is_finished(self) -> bool:
        """Whether the execution status refers to a finished execution.

        Returns:
            Whether the execution status refers to a finished execution.
        """
        return self in {
            ExecutionStatus.FAILED,
            ExecutionStatus.COMPLETED,
            ExecutionStatus.CACHED,
        }


class LoggingLevels(Enum):
    """Enum for logging levels."""

    NOTSET = logging.NOTSET
    ERROR = logging.ERROR
    WARN = logging.WARN
    INFO = logging.INFO
    DEBUG = logging.DEBUG
    CRITICAL = logging.CRITICAL


class StackComponentType(StrEnum):
    """All possible types a `StackComponent` can have."""

    ALERTER = "alerter"
    ANNOTATOR = "annotator"
    ARTIFACT_STORE = "artifact_store"
    CONTAINER_REGISTRY = "container_registry"
    DATA_VALIDATOR = "data_validator"
    EXPERIMENT_TRACKER = "experiment_tracker"
    FEATURE_STORE = "feature_store"
    IMAGE_BUILDER = "image_builder"
    MODEL_DEPLOYER = "model_deployer"
    ORCHESTRATOR = "orchestrator"
    STEP_OPERATOR = "step_operator"
    MODEL_REGISTRY = "model_registry"

    @property
    def plural(self) -> str:
        """Returns the plural of the enum value.

        Returns:
            The plural of the enum value.
        """
        if self == StackComponentType.CONTAINER_REGISTRY:
            return "container_registries"
        elif self == StackComponentType.MODEL_REGISTRY:
            return "model_registries"

        return f"{self.value}s"


class SecretScope(StrEnum):
    """Enum for the scope of a secret."""

    WORKSPACE = "workspace"
    USER = "user"


class StoreType(StrEnum):
    """Zen Store Backend Types."""

    SQL = "sql"
    REST = "rest"


class SecretsStoreType(StrEnum):
    """Secrets Store Backend Types."""

    NONE = "none"  # indicates that no secrets store is used
    SQL = "sql"
    AWS = "aws"
    GCP = "gcp"
    AZURE = "azure"
    HASHICORP = "hashicorp"
    CUSTOM = "custom"  # indicates that the secrets store uses a custom backend


class ContainerRegistryFlavor(StrEnum):
    """Flavors of container registries."""

    DEFAULT = "default"
    GITHUB = "github"
    DOCKERHUB = "dockerhub"
    GCP = "gcp"
    AZURE = "azure"


class CliCategories(StrEnum):
    """All possible categories for CLI commands.

    Note: The order of the categories is important. The same
    order is used to sort the commands in the CLI help output.
    """

    STACK_COMPONENTS = "Stack Components"
    MODEL_DEPLOYMENT = "Model Deployment"
    HUB = "ZenML Hub"
    INTEGRATIONS = "Integrations"
    MANAGEMENT_TOOLS = "Management Tools"
    MODEL_CONTROL_PLANE = "Model Control Plane"
    IDENTITY_AND_SECURITY = "Identity and Security"
    OTHER_COMMANDS = "Other Commands"


class AnnotationTasks(StrEnum):
    """Supported annotation tasks."""

    IMAGE_CLASSIFICATION = "image_classification"
    OBJECT_DETECTION_BOUNDING_BOXES = "object_detection_bounding_boxes"
    OCR = "optical_character_recognition"
    TEXT_CLASSIFICATION = "text_classification"


class SecretValidationLevel(StrEnum):
    """Secret validation levels."""

    SECRET_AND_KEY_EXISTS = "SECRET_AND_KEY_EXISTS"
    SECRET_EXISTS = "SECRET_EXISTS"
    NONE = "NONE"


class ServerProviderType(StrEnum):
    """ZenML server providers."""

    LOCAL = "local"
    DOCKER = "docker"
    AWS = "aws"
    GCP = "gcp"
    AZURE = "azure"


class AnalyticsEventSource(StrEnum):
    """Enum to identify analytics events source."""

    ZENML_GO = "zenml go"
    ZENML_INIT = "zenml init"
    ZENML_SERVER = "zenml server"


class AuthScheme(StrEnum):
    """The authentication scheme."""

    NO_AUTH = "NO_AUTH"
    HTTP_BASIC = "HTTP_BASIC"
    OAUTH2_PASSWORD_BEARER = "OAUTH2_PASSWORD_BEARER"
    EXTERNAL = "EXTERNAL"


class OAuthGrantTypes(StrEnum):
    """The OAuth grant types."""

    OAUTH_PASSWORD = "password"
    OAUTH_DEVICE_CODE = "urn:ietf:params:oauth:grant-type:device_code"
    ZENML_EXTERNAL = "zenml-external"
    ZENML_API_KEY = "zenml-api-key"


class OAuthDeviceStatus(StrEnum):
    """The OAuth device status."""

    PENDING = "pending"
    VERIFIED = "verified"
    ACTIVE = "active"
    LOCKED = "locked"


class GenericFilterOps(StrEnum):
    """Ops for all filters for string values on list methods."""

    EQUALS = "equals"
    CONTAINS = "contains"
    STARTSWITH = "startswith"
    ENDSWITH = "endswith"
    GTE = "gte"
    GT = "gt"
    LTE = "lte"
    LT = "lt"


class SorterOps(StrEnum):
    """Ops for all filters for string values on list methods."""

    ASCENDING = "asc"
    DESCENDING = "desc"


class LogicalOperators(StrEnum):
    """Logical Ops to use to combine filters on list methods."""

    OR = "or"
    AND = "and"


class OperatingSystemType(StrEnum):
    """Enum for OS types."""

    LINUX = "Linux"
    WINDOWS = "Windows"
    MACOS = "Darwin"


class SourceContextTypes(StrEnum):
    """Enum for event source types."""

    CLI = "cli"
    PYTHON = "python"
    DASHBOARD = "dashboard"
    API = "api"
    UNKNOWN = "unknown"


class EnvironmentType(StrEnum):
    """Enum for environment types."""

    BITBUCKET_CI = "bitbucket_ci"
    CIRCLE_CI = "circle_ci"
    COLAB = "colab"
    CONTAINER = "container"
    DOCKER = "docker"
    GENERIC_CI = "generic_ci"
    GITHUB_ACTION = "github_action"
    GITLAB_CI = "gitlab_ci"
    KUBERNETES = "kubernetes"
    NATIVE = "native"
    NOTEBOOK = "notebook"
    PAPERSPACE = "paperspace"
    WSL = "wsl"


class ModelStages(StrEnum):
    """All possible stages of a Model Version."""

    NONE = "none"
    STAGING = "staging"
    PRODUCTION = "production"
    ARCHIVED = "archived"
    LATEST = "latest"


class ColorVariants(StrEnum):
    """All possible color variants for frontend."""

    GREY = "grey"
    PURPLE = "purple"
    RED = "red"
    GREEN = "green"
    YELLOW = "yellow"
    ORANGE = "orange"
    LIME = "lime"
    TEAL = "teal"
    TURQUOISE = "turquoise"
    MAGENTA = "magenta"
    BLUE = "blue"


class TaggableResourceTypes(StrEnum):
    """All possible resource types for tagging."""

    ARTIFACT = "artifact"
    ARTIFACT_VERSION = "artifact_version"
    MODEL = "model"
    MODEL_VERSION = "model_version"


class ResponseUpdateStrategy(StrEnum):
    """All available strategies to handle updated properties in the response."""

    ALLOW = "allow"
    IGNORE = "ignore"
    DENY = "deny"


class MetadataResourceTypes(StrEnum):
    """All possible resource types for adding metadata."""

    PIPELINE_RUN = "pipeline_run"
    STEP_RUN = "step_run"
    ARTIFACT_VERSION = "artifact_version"
    MODEL_VERSION = "model_version"


class DatabaseBackupStrategy(StrEnum):
    """All available database backup strategies."""

    # Backup disabled
    DISABLED = "disabled"
    # In-memory backup
    IN_MEMORY = "in-memory"
    # Dump the database to a file
    DUMP_FILE = "dump-file"
    # Create a backup of the database in the remote database service
    DATABASE = "database"


class PluginType(StrEnum):
    """All possible types of Plugins."""

    EVENT_SOURCE = "event_source"
    ACTION = "action"


class PluginSubType(StrEnum):
    """All possible types of Plugins."""

    # Event Source Subtypes
    WEBHOOK = "webhook"
    SCHEDULE = "schedule"
<<<<<<< HEAD
    # Action Plan Subtypes
    PIPELINE_RUN = "pipeline_run"
=======
    # Action Subtypes
>>>>>>> a670fd27
<|MERGE_RESOLUTION|>--- conflicted
+++ resolved
@@ -374,9 +374,5 @@
     # Event Source Subtypes
     WEBHOOK = "webhook"
     SCHEDULE = "schedule"
-<<<<<<< HEAD
-    # Action Plan Subtypes
-    PIPELINE_RUN = "pipeline_run"
-=======
     # Action Subtypes
->>>>>>> a670fd27
+    PIPELINE_RUN = "pipeline_run"