--- conflicted
+++ resolved
@@ -78,13 +78,10 @@
     COMPLETED = "completed"
     RUNNING = "running"
     CACHED = "cached"
-<<<<<<< HEAD
     RETRYING = "retrying"
     RETRIED = "retried"
-=======
     STOPPED = "stopped"
     STOPPING = "stopping"
->>>>>>> d2068df2
 
     @property
     def is_finished(self) -> bool:
@@ -97,11 +94,8 @@
             ExecutionStatus.FAILED,
             ExecutionStatus.COMPLETED,
             ExecutionStatus.CACHED,
-<<<<<<< HEAD
             ExecutionStatus.RETRIED,
-=======
             ExecutionStatus.STOPPED,
->>>>>>> d2068df2
         }
 
     @property
