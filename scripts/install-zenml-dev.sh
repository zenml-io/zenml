--- conflicted
+++ resolved
@@ -36,16 +36,12 @@
     # figure out the python version
     python_version=$(python -c "import sys; print('.'.join(map(str, sys.version_info[:2])))")
 
-<<<<<<< HEAD
     ignore_integrations="feast label_studio bentoml seldon pycaret skypilot_aws skypilot_gcp skypilot_azure pigeon prodigy argilla"
-=======
-    ignore_integrations="feast label_studio bentoml seldon pycaret skypilot_aws skypilot_gcp skypilot_azure pigeon prodigy"
 
     # Ignore tensorflow and deepchecks only on Python 3.12
     if [ "$python_version" = "3.12" ]; then
         ignore_integrations="$ignore_integrations tensorflow deepchecks"
     fi
->>>>>>> 6b2419ca
     
     # turn the ignore integrations into a list of --ignore-integration args
     ignore_integrations_args=""
