--- conflicted
+++ resolved
@@ -777,11 +777,8 @@
 profiler
 proto
 protobuf
-<<<<<<< HEAD
 pv
-=======
 PWD
->>>>>>> 828516ac
 py
 pydantic
 pyenv
