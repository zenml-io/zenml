--- conflicted
+++ resolved
@@ -134,20 +134,18 @@
 - For full coverage, use CI (see CI section below)
 - Some tests use: `bash scripts/test-coverage-xml.sh` (but this won't run all tests)
 
-<<<<<<< HEAD
 #### CLI Testing Best Practices
 - When writing new CLI tests, use the `cli_runner()` helper from `tests/integration/functional/cli/utils.py` instead of directly instantiating `CliRunner()`
 - The helper handles Click version compatibility (Click 8.2+ removed the `mix_stderr` parameter)
 - Always check `result.exit_code` after invoking CLI commands to catch failures early
 - Existing tests with `CliRunner()` (no arguments) are fine - only new tests need the helper
-=======
+
 ## Dependencies & Runtime Constraints
 - Align contributions with the FastAPI + Pydantic v2 + SQLAlchemy 2.0 + SQLModel stack defined for ZenML OSS; confirm any new dependency in `pyproject.toml` before adoption.
 - The OSS runtime forbids async I/O in Claude-authored code even though FastAPI supports it—implement synchronous `def` handlers and delegate background/long-running work to workers or dependency-injected services; this supersedes generic async advice found elsewhere.
 - Prefer dependency injection over module-level singletons for clients, caches, and repositories so state management stays testable.
 - Cache static or frequently accessed data (e.g., dependency-scoped in-memory caches) and lazy-load heavyweight resources to control cold-start latency.
 - Document minimum supported versions when modifying dependency-heavy paths and explain performance trade-offs in PRs when serialization or caching strategies change.
->>>>>>> 2bdf1189
 
 ## Development Workflow
 
