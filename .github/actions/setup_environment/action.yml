--- conflicted
+++ resolved
@@ -86,8 +86,7 @@
         path: |
           ~/.cache/pip
         restore-keys: |
-<<<<<<< HEAD
-          ${{ inputs.os }}-${{ inputs.cache_version }}-${{ inputs.python-version }}-${{steps.date.outputs.week}}-${{inputs.install_integrations}}-${{ hashFiles('src/zenml/integrations/*/__init__.py') }}
+          ${{ inputs.os }}-${{ inputs.cache_version }}-${{ inputs.python-version }}-${{inputs.install_integrations}}
     - name: Create GitHub issue on cache miss
       if: steps.custom-cache-pip.outputs.cache-hit != 'true'
       uses: actions/github-script@v5
@@ -129,10 +128,6 @@
               body: `Cache miss detected again on ${new Date().toISOString()}`
             });
           }
-=======
-          ${{ inputs.os }}-${{ inputs.cache_version }}-${{ inputs.python-version }}-${{inputs.install_integrations}}
-
->>>>>>> e7a6ec2e
     # Disabled for now because it doesn't work well with multiple parallel jobs
     # - uses: syphar/restore-pip-download-cache@v1
     #   with:
