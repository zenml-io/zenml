name: Setup Python Environment, Lint and Unit Test

on:
  workflow_call:
    inputs:
      os:
        description: 'OS'
        type: string
        required: true
      python-version:
        description: 'Python version'
        type: string
        required: true
      enable_tmate:
        description: 'Enable tmate session for debugging'
        type: string
        required: false
        default: "never"
      install_integrations:
        description: 'Install ZenML integrations'
        type: string
        required: false
        default: 'yes'
      git-ref:
        description: 'Git branch or ref'
        type: string
        required: false
        default: ''

  workflow_dispatch:
    inputs:
      os:
        description: 'OS'
        type: choice
        options: 
          - ubuntu-latest
          - macos-latest
          - windows-latest
          - ubuntu-dind-runners
        required: false
        default: 'ubuntu-latest'
      python-version:
        description: 'Python version'
        type: choice
        options:
          - '3.8'
          - '3.9'
          - '3.10'
          - '3.11'
        required: false
        default: '3.8'
      enable_tmate:
        description: 'Enable tmate session for debugging'
        type: choice
        options:
          - 'no'
          - 'on-failure'
          - 'always'
          - 'before-tests'
        required: false
        default: 'no'
      git-ref:
        description: 'Git branch or ref'
        type: string
        required: false
        default: ''

jobs:
  setup-and-test:
    name: setup-and-test
    runs-on: ${{ inputs.os }}
    strategy:
      matrix:
        shard: [
             0,  1,  2,  3,
             4,  5,  6,  7,
        ]
    env:
      ZENML_DEBUG: 1
      ZENML_ANALYTICS_OPT_IN: false
      PYTHONIOENCODING: 'utf-8'
      # on MAC OS, we need to set this environment variable
      # to fix problems with the fork() calls (see this thread
      # for more information: http://sealiesoftware.com/blog/archive/2017/6/5/Objective-C_and_fork_in_macOS_1013.html)
      OBJC_DISABLE_INITIALIZE_FORK_SAFETY: "YES"
    # Exit if it's a commit from Gitbook
    if: ${{ ! startsWith(github.event.head_commit.message, 'GitBook:') }}

    defaults:
      run:
        shell: bash

    steps:
      - uses: actions/checkout@v4.1.1
        with:
          ref: ${{ github.event.inputs.git-ref || github.ref }}

      - name: Setup environment
        uses: ./.github/actions/setup_environment
        with:
          cache_version: ${{ secrets.GH_ACTIONS_CACHE_KEY }}
          python-version: ${{ inputs.python-version }}
          os: ${{ inputs.os }}
          install_integrations: ${{ inputs.install_integrations }}
          runners_cache_access_key_id: ${{ secrets.RUNNERS_CACHE_ACCESS_KEY_ID }}
          runners_cache_secret_access_key: ${{ secrets.RUNNERS_CACHE_SECRET_ACCESS_KEY }}

      - name: Setup tmate session before tests
        if: ${{ inputs.enable_tmate == 'before-tests' }}
        uses: mxschmitt/action-tmate@v3.17

      # - name: Lint check
      #   run: |
      #     bash scripts/lint.sh

<<<<<<< HEAD
      # - name: Spelling checker
      #   uses: crate-ci/typos@master
      #   with:
      #     files: "."
      #     config: ./.typos.toml
      #   # Only run the spell check on ubuntu-latest and python 3.8
      #   if: ${{ inputs.os == 'ubuntu-latest' && inputs.python-version == '3.8' }}

      # - name: Docstring check
      #   run: bash scripts/docstring.sh
      #   # Only run the docstring check on ubuntu-latest and python 3.8
      #   if: ${{ inputs.os == 'ubuntu-latest' && inputs.python-version == '3.8' }}
=======
      - name: Spelling checker
        uses: crate-ci/typos@v1.16.26
        with:
          files: "."
          config: ./.typos.toml
        # Only run the spell check on ubuntu-latest and python 3.8
        if: ${{ inputs.os == 'ubuntu-dind-runners' && inputs.python-version == '3.8' }}

      - name: Docstring check
        run: bash scripts/docstring.sh
        # Only run the docstring check on ubuntu-latest and python 3.8
        if: ${{ inputs.os == 'ubuntu-dind-runners' && inputs.python-version == '3.8' }}
>>>>>>> 2777719a

      # - name: Security check
      #   run: bash scripts/check-security.sh

      # - name: Markdown link check
      #   uses: gaurav-nelson/github-action-markdown-link-check@v1
      #   with:
      #     use-quiet-mode: 'yes'
      #     use-verbose-mode: 'no'
      #     folder-path: './examples, ./docs/book, ./src'
      #     file-path: './README.md, ./LICENSE, ./RELEASE_NOTES.md, CODE-OF-CONDUCT.md, CONTRIBUTING.md, CLA.md, RELEASE_NOTES.md, ROADMAP.md'
      #     config-file: .github/workflows/markdown_check_config.json
      #   continue-on-error: true
      #   # Only run the markdown link check on ubuntu-latest and python 3.8
      #   if: ${{ inputs.os == 'ubuntu-latest' && inputs.python-version == '3.8' }}

<<<<<<< HEAD
      # - name: Check for alembic branch divergence
      #   env:
      #     ZENML_DEBUG: 0
      #   run: |
      #     bash scripts/check-alembic-branches.sh
=======
      - name: Markdown link check
        uses: gaurav-nelson/github-action-markdown-link-check@1.0.15
        with:
          use-quiet-mode: 'yes'
          use-verbose-mode: 'no'
          folder-path: './examples, ./docs/book, ./src'
          file-path: './README.md, ./LICENSE, ./RELEASE_NOTES.md, CODE-OF-CONDUCT.md, CONTRIBUTING.md, CLA.md, RELEASE_NOTES.md, ROADMAP.md'
          config-file: .github/workflows/markdown_check_config.json
        continue-on-error: true
        # Only run the markdown link check on ubuntu-latest and python 3.8
        if: ${{ inputs.os == 'ubuntu-dind-runners' && inputs.python-version == '3.8' }}

      - name: Check for alembic branch divergence
        env:
          ZENML_DEBUG: 0
        run: |
          bash scripts/check-alembic-branches.sh
>>>>>>> 2777719a

      - name: Run unit tests
        env:
          SHARD: ${{ matrix.shard }}
        run: |
          bash scripts/test-coverage-xml.sh unit default $SHARD

      # - name: Upload coverage
      #   # only do it for python 3.8, we don't need to do it for every version
      #   if: ${{ inputs.os == 'ubuntu-dind-runners' && inputs.python-version == '3.8' }}
      #   uses: codecov/codecov-action@v2

<<<<<<< HEAD
      # - name: Setup tmate session after tests
      #   if: ${{ inputs.enable_tmate == 'always' || (inputs.enable_tmate == 'on-failure' && failure()) }}
      #   uses: mxschmitt/action-tmate@v3
=======
      - name: Setup tmate session after tests
        if: ${{ inputs.enable_tmate == 'always' || (inputs.enable_tmate == 'on-failure' && failure()) }}
        uses: mxschmitt/action-tmate@v3.17
>>>>>>> 2777719a

      - name: Verify Python Env unaffected
        run: |
          zenml integration list
          pip list
          pip check || true<|MERGE_RESOLUTION|>--- conflicted
+++ resolved
@@ -32,7 +32,7 @@
       os:
         description: 'OS'
         type: choice
-        options: 
+        options:
           - ubuntu-latest
           - macos-latest
           - windows-latest
@@ -105,47 +105,32 @@
           runners_cache_access_key_id: ${{ secrets.RUNNERS_CACHE_ACCESS_KEY_ID }}
           runners_cache_secret_access_key: ${{ secrets.RUNNERS_CACHE_SECRET_ACCESS_KEY }}
 
-      - name: Setup tmate session before tests
-        if: ${{ inputs.enable_tmate == 'before-tests' }}
-        uses: mxschmitt/action-tmate@v3.17
+      # - name: Setup tmate session before tests
+      #   if: ${{ inputs.enable_tmate == 'before-tests' }}
+      #   uses: mxschmitt/action-tmate@v3.17
 
-      # - name: Lint check
-      #   run: |
-      #     bash scripts/lint.sh
+      # # - name: Lint check
+      # #   run: |
+      # #     bash scripts/lint.sh
 
-<<<<<<< HEAD
       # - name: Spelling checker
-      #   uses: crate-ci/typos@master
+      #   uses: crate-ci/typos@v1.16.26
       #   with:
       #     files: "."
       #     config: ./.typos.toml
       #   # Only run the spell check on ubuntu-latest and python 3.8
-      #   if: ${{ inputs.os == 'ubuntu-latest' && inputs.python-version == '3.8' }}
+      #   if: ${{ inputs.os == 'ubuntu-dind-runners' && inputs.python-version == '3.8' }}
 
       # - name: Docstring check
       #   run: bash scripts/docstring.sh
       #   # Only run the docstring check on ubuntu-latest and python 3.8
-      #   if: ${{ inputs.os == 'ubuntu-latest' && inputs.python-version == '3.8' }}
-=======
-      - name: Spelling checker
-        uses: crate-ci/typos@v1.16.26
-        with:
-          files: "."
-          config: ./.typos.toml
-        # Only run the spell check on ubuntu-latest and python 3.8
-        if: ${{ inputs.os == 'ubuntu-dind-runners' && inputs.python-version == '3.8' }}
-
-      - name: Docstring check
-        run: bash scripts/docstring.sh
-        # Only run the docstring check on ubuntu-latest and python 3.8
-        if: ${{ inputs.os == 'ubuntu-dind-runners' && inputs.python-version == '3.8' }}
->>>>>>> 2777719a
+      #   if: ${{ inputs.os == 'ubuntu-dind-runners' && inputs.python-version == '3.8' }}
 
       # - name: Security check
       #   run: bash scripts/check-security.sh
 
       # - name: Markdown link check
-      #   uses: gaurav-nelson/github-action-markdown-link-check@v1
+      #   uses: gaurav-nelson/github-action-markdown-link-check@1.0.15
       #   with:
       #     use-quiet-mode: 'yes'
       #     use-verbose-mode: 'no'
@@ -154,33 +139,13 @@
       #     config-file: .github/workflows/markdown_check_config.json
       #   continue-on-error: true
       #   # Only run the markdown link check on ubuntu-latest and python 3.8
-      #   if: ${{ inputs.os == 'ubuntu-latest' && inputs.python-version == '3.8' }}
+      #   if: ${{ inputs.os == 'ubuntu-dind-runners' && inputs.python-version == '3.8' }}
 
-<<<<<<< HEAD
       # - name: Check for alembic branch divergence
       #   env:
       #     ZENML_DEBUG: 0
       #   run: |
       #     bash scripts/check-alembic-branches.sh
-=======
-      - name: Markdown link check
-        uses: gaurav-nelson/github-action-markdown-link-check@1.0.15
-        with:
-          use-quiet-mode: 'yes'
-          use-verbose-mode: 'no'
-          folder-path: './examples, ./docs/book, ./src'
-          file-path: './README.md, ./LICENSE, ./RELEASE_NOTES.md, CODE-OF-CONDUCT.md, CONTRIBUTING.md, CLA.md, RELEASE_NOTES.md, ROADMAP.md'
-          config-file: .github/workflows/markdown_check_config.json
-        continue-on-error: true
-        # Only run the markdown link check on ubuntu-latest and python 3.8
-        if: ${{ inputs.os == 'ubuntu-dind-runners' && inputs.python-version == '3.8' }}
-
-      - name: Check for alembic branch divergence
-        env:
-          ZENML_DEBUG: 0
-        run: |
-          bash scripts/check-alembic-branches.sh
->>>>>>> 2777719a
 
       - name: Run unit tests
         env:
@@ -193,15 +158,9 @@
       #   if: ${{ inputs.os == 'ubuntu-dind-runners' && inputs.python-version == '3.8' }}
       #   uses: codecov/codecov-action@v2
 
-<<<<<<< HEAD
       # - name: Setup tmate session after tests
       #   if: ${{ inputs.enable_tmate == 'always' || (inputs.enable_tmate == 'on-failure' && failure()) }}
-      #   uses: mxschmitt/action-tmate@v3
-=======
-      - name: Setup tmate session after tests
-        if: ${{ inputs.enable_tmate == 'always' || (inputs.enable_tmate == 'on-failure' && failure()) }}
-        uses: mxschmitt/action-tmate@v3.17
->>>>>>> 2777719a
+      #   uses: mxschmitt/action-tmate@v3.17
 
       - name: Verify Python Env unaffected
         run: |
