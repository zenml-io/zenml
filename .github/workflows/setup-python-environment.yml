name: Setup Python Environment, Lint and Unit Test

on:
  workflow_call:
    inputs:
      os:
        description: 'OS'
        type: string
        required: true
      python-version:
        description: 'Python version'
        type: string
        required: true
      enable_tmate:
        description: 'Enable tmate session for debugging'
        type: string
        required: false
        default: "never"
      install_integrations:
        description: 'Install ZenML integrations'
        type: string
        required: false
        default: 'yes'

  workflow_dispatch:
    inputs:
      os:
        description: 'OS'
        type: choice
        options: 
          - ubuntu-latest
          - macos-latest
          - windows-latest
        required: false
        default: 'ubuntu-latest'
      python-version:
        description: 'Python version'
        type: choice
        options:
          - '3.8'
          - '3.9'
          - '3.10'
          - '3.11'
        required: false
        default: '3.8'
      enable_tmate:
        description: 'Enable tmate session for debugging'
        type: choice
        options:
          - 'no'
          - 'on-failure'
          - 'always'
          - 'before-tests'
        required: false
        default: 'no'

jobs:
  setup-and-test:
    name: setup-and-test
    runs-on: ${{ inputs.os }}
    env:
      ZENML_DEBUG: 1
      ZENML_ANALYTICS_OPT_IN: false
      PYTHONIOENCODING: 'utf-8'
      # on MAC OS, we need to set this environment variable
      # to fix problems with the fork() calls (see this thread
      # for more information: http://sealiesoftware.com/blog/archive/2017/6/5/Objective-C_and_fork_in_macOS_1013.html)
      OBJC_DISABLE_INITIALIZE_FORK_SAFETY: "YES"
    # Exit if it's a commit from Gitbook
    if: ${{ ! startsWith(github.event.head_commit.message, 'GitBook:') }}

    defaults:
      run:
        shell: bash

    steps:
      - uses: actions/checkout@v3

      - name: Free Disk Space (Ubuntu)
        uses: jlumbroso/free-disk-space@main
        if: ${{ inputs.os == 'ubuntu-latest' }}
        with:
          # this might remove tools that are actually needed,
          # if set to "true" but frees about 6 GB
<<<<<<< HEAD
          tool-cache: false
=======
          tool-cache: true
>>>>>>> ed81f9a3

          # all of these default to true, but feel free to set to
          # "false" if necessary for your workflow
          android: true
          dotnet: true
          haskell: true
          large-packages: true
          docker-images: true
          swap-storage: true

      - name: Reinstall packages needed for unit tests
        if: ${{ inputs.os == 'ubuntu-latest' }}
        run: sudo apt-get update && sudo apt-get install ffmpeg libsm6 libxext6 -y

      - name: Setup environment
        uses: ./.github/actions/setup_environment
        with:
          cache_version: ${{ secrets.GH_ACTIONS_CACHE_KEY }}
          python-version: ${{ inputs.python-version }}
          os: ${{ inputs.os }}
          install_integrations: ${{ inputs.install_integrations }}

      - name: Setup tmate session before tests
        if: ${{ inputs.enable_tmate == 'before-tests' }}
        uses: mxschmitt/action-tmate@v3

      - name: Lint check
        run: |
          bash scripts/lint.sh

      - name: Spelling checker
        uses: crate-ci/typos@master
        with:
          files: "."
          config: ./.typos.toml
        # Only run the spell check on ubuntu-latest and python 3.8
        if: ${{ inputs.os == 'ubuntu-latest' && inputs.python-version == '3.8' }}

      - name: Docstring check
        run: bash scripts/docstring.sh
        # Only run the docstring check on ubuntu-latest and python 3.8
        if: ${{ inputs.os == 'ubuntu-latest' && inputs.python-version == '3.8' }}

      - name: Security check
        run: bash scripts/check-security.sh

      - name: Markdown link check
        uses: gaurav-nelson/github-action-markdown-link-check@v1
        with:
          use-quiet-mode: 'yes'
          use-verbose-mode: 'no'
          folder-path: './examples, ./docs/book, ./src'
          file-path: './README.md, ./LICENSE, ./RELEASE_NOTES.md, CODE-OF-CONDUCT.md, CONTRIBUTING.md, CLA.md, RELEASE_NOTES.md, ROADMAP.md'
          config-file: .github/workflows/markdown_check_config.json
        continue-on-error: true
        # Only run the markdown link check on ubuntu-latest and python 3.8
        if: ${{ inputs.os == 'ubuntu-latest' && inputs.python-version == '3.8' }}

      - name: Check for alembic branch divergence
        run: |
          bash scripts/check-alembic-branches.sh

      - name: Run unit tests
        run: |
          bash scripts/test-coverage-xml.sh unit

      # - name: Upload coverage
      #   # only do it for python 3.8, we don't need to do it for every version
      #   if: ${{ inputs.os == 'ubuntu-latest' && inputs.python-version == '3.8' }}
      #   uses: codecov/codecov-action@v2

      - name: Setup tmate session after tests
        if: ${{ inputs.enable_tmate == 'always' || (inputs.enable_tmate == 'on-failure' && failure()) }}
        uses: mxschmitt/action-tmate@v3

      - name: Verify Python Env unaffected
        run: |
          zenml integration list
          pip list
          pip check || true<|MERGE_RESOLUTION|>--- conflicted
+++ resolved
@@ -82,11 +82,7 @@
         with:
           # this might remove tools that are actually needed,
           # if set to "true" but frees about 6 GB
-<<<<<<< HEAD
-          tool-cache: false
-=======
           tool-cache: true
->>>>>>> ed81f9a3
 
           # all of these default to true, but feel free to set to
           # "false" if necessary for your workflow
