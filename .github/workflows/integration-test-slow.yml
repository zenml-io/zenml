---
name: Integration Tests (Slow CI)
on:
  workflow_call:
    inputs:
      os:
        description: OS
        type: string
        required: true
      python-version:
        description: Python version
        type: string
        required: true
      test_environment:
        description: The test environment
        type: string
        required: true
      enable_tmate:
        description: Enable tmate session for debugging
        type: string
        required: false
        default: never
      tmate_timeout:
        description: Timeout for tmate session (minutes)
        type: number
        required: false
        default: 30
  workflow_dispatch:
    inputs:
      os:
        description: OS
        type: choice
        options: [ubuntu-latest, macos-13, windows-latest, arc-runner-set]
        required: false
        default: ubuntu-latest
      python-version:
        description: Python version
        type: choice
        options: ['3.8', '3.9', '3.10', '3.11']
        required: false
        default: '3.8'
      test_environment:
        description: The test environment
        type: choice
        options:
          # Default ZenML deployments
          - default
          - default-docker-orchestrator
          - default-airflow-orchestrator
          # Local ZenML server deployments
          - local-server
          - local-server-docker-orchestrator
          - local-server-airflow-orchestrator
          # Local ZenML docker-compose server deployments
          - docker-server-mysql
          - docker-server-mariadb
          - docker-server-docker-orchestrator-mysql
          - docker-server-docker-orchestrator-mariadb
          - docker-server-airflow-orchestrator-mysql
          - docker-server-airflow-orchestrator-mariadb
        required: false
        default: default
      enable_tmate:
        description: Enable tmate session for debugging
        type: choice
        options: [no, on-failure, always, before-tests]
        required: false
        default: 'no'
      tmate_timeout:
        description: Timeout for tmate session (minutes)
        type: number
        required: false
        default: 30
jobs:
  integration-tests-slow:
    name: integration-tests-slow
    runs-on: ${{ inputs.os }}
    strategy:
      fail-fast: false
    env:
      ZENML_DEBUG: 1
      ZENML_ANALYTICS_OPT_IN: false
      PYTHONIOENCODING: utf-8
      UV_HTTP_TIMEOUT: 600
      # on MAC OS, we need to set this environment variable
      # to fix problems with the fork() calls (see this thread
      # for more information: http://sealiesoftware.com/blog/archive/2017/6/5/Objective-C_and_fork_in_macOS_1013.html)
      OBJC_DISABLE_INITIALIZE_FORK_SAFETY: 'YES'
      AWS_ACCESS_KEY_ID: ${{ secrets.AWS_US_EAST_1_ENV_ACCESS_KEY_ID }}
      AWS_SECRET_ACCESS_KEY: ${{ secrets.AWS_US_EAST_1_ENV_SECRET_ACCESS_KEY }}
      AWS_US_EAST_1_SERVER_URL: ${{ secrets.AWS_US_EAST_1_SERVER_URL }}
      AWS_US_EAST_1_SERVER_USERNAME: ${{ secrets.AWS_US_EAST_1_SERVER_USERNAME }}
      AWS_US_EAST_1_SERVER_PASSWORD: ${{ secrets.AWS_US_EAST_1_SERVER_PASSWORD }}
      GCP_US_EAST4_SERVER_URL: ${{ secrets.GCP_US_EAST4_SERVER_URL }}
      GCP_US_EAST4_SERVER_USERNAME: ${{ secrets.GCP_US_EAST4_SERVER_USERNAME }}
      GCP_US_EAST4_SERVER_PASSWORD: ${{ secrets.GCP_US_EAST4_SERVER_PASSWORD }}
    if: ${{ ! startsWith(github.event.head_commit.message, 'GitBook:') }}
    defaults:
      run:
        shell: bash
    steps:
      - name: Maximize space for Docker
        uses: easimon/maximize-build-space@v10
        with:
          root-reserve-mb: 20000
          swap-size-mb: 1024
          remove-dotnet: 'true'
          remove-android: 'true'
          remove-haskell: 'true'
          build-mount-path: /var/lib/docker/
        if: inputs.os == 'ubuntu-latest' && (contains(inputs.test_environment, 'docker')
          || contains(inputs.test_environment, 'kubeflow') || contains(inputs.test_environment,
          'airflow') || contains(inputs.test_environment, 'kubernetes'))
      - name: Reload Docker
        run: sudo systemctl restart docker
        if: inputs.os == 'ubuntu-latest' && (contains(inputs.test_environment, 'docker')
          || contains(inputs.test_environment, 'kubeflow') || contains(inputs.test_environment,
          'airflow') || contains(inputs.test_environment, 'kubernetes'))
      - uses: actions/checkout@v4.1.1
      - name: Configure AWS credentials
        uses: aws-actions/configure-aws-credentials@v1
        with:
          role-to-assume: ${{ secrets.AWS_US_EAST_1_ENV_ROLE_ARN }}
          aws-region: us-east-1
        if: contains(inputs.test_environment, 'aws')
      - name: Configure GCP credentials
        uses: google-github-actions/auth@v2
        with:
          credentials_json: ${{ secrets.GCP_US_EAST4_ENV_CREDENTIALS }}
        if: contains(inputs.test_environment, 'gcp')
      - name: Set up gcloud SDK
        uses: google-github-actions/setup-gcloud@v1
        with:
          install_components: gke-gcloud-auth-plugin
        if: contains(inputs.test_environment, 'gcp')
      - name: Setup environment
        uses: ./.github/actions/setup_environment
        with:
          cache_version: ${{ secrets.GH_ACTIONS_CACHE_KEY }}
          python-version: ${{ inputs.python-version }}
          os: ${{ inputs.os }}
          runners_cache_access_key_id: ${{ secrets.RUNNERS_CACHE_ACCESS_KEY_ID }}
          runners_cache_secret_access_key: ${{ secrets.RUNNERS_CACHE_SECRET_ACCESS_KEY }}
          discord_webhook: ${{ secrets.DISCORD_WEBHOOK }}
      - name: Install docker-compose for non-default environments
        if: inputs.test_environment != 'default'
        run: |
          pip install uv
          uv pip install --system "pyyaml==5.3.1" docker-compose
<<<<<<< HEAD
      # - name: Install Linux System Dependencies
      #   if: (inputs.os == 'ubuntu-latest' || inputs.os == 'arc-runner-set')
      #   run: sudo apt install graphviz
      - name: Install MacOS System Dependencies
        if: runner.os=='macOS'
        run: |
          brew install libomp
      #    brew install graphviz libomp || brew link --overwrite python@3.12
      # - name: Install Windows System Dependencies
      #   if: runner.os=='Windows'
      #   run: choco install graphviz
=======
      - name: Install MacOS System Dependencies
        if: runner.os=='macOS'
        run: brew install libomp
>>>>>>> 9a786b97
      - name: Unbreak Python in GHA for 3.8-3.10
        if: runner.os=='macOS' && inputs.python-version != '3.11'
        # github actions overwrites brew's python. Force it to reassert itself, by
        # running in a separate step.
        # Workaround GitHub Actions Python issues
        # see https://github.com/Homebrew/homebrew-core/issues/165793#issuecomment-1989441193
        run: |
          find /usr/local/bin -lname '*/Library/Frameworks/Python.framework/*' -delete
          sudo rm -rf /Library/Frameworks/Python.framework/
          brew install --force python3 && brew unlink python3 && brew unlink python3 && brew link --overwrite python3
      - name: Unbreak Python in GHA for 3.11
        if: runner.os=='macOS' && inputs.python-version == '3.11'
        run: |
          # Unlink and re-link to prevent errors when github mac runner images
          # https://github.com/actions/setup-python/issues/577
          brew list -1 | grep python | while read formula; do brew unlink $formula; brew link --overwrite $formula; done
      - name: Install Docker and Colima on MacOS
        if: runner.os=='macOS'
        run: |
          export HOMEBREW_NO_INSTALLED_DEPENDENTS_CHECK=1
          brew update
          brew install docker colima
          brew reinstall --force qemu

          # We need to mount the /private/tmp/zenml-test/ folder because
          # this folder is also mounted in the Docker containers that are
          # started by local ZenML orchestrators.
          colima start --mount /private/tmp/zenml-test/:w

          # This is required for the Docker Python SDK to work
          sudo ln -sf $HOME/.colima/default/docker.sock /var/run/docker.sock
      - name: Install kubectl on Linux
        run: |
          curl -LO "https://dl.k8s.io/release/$(curl -L -s https://dl.k8s.io/release/stable.txt)/bin/linux/amd64/kubectl"
          sudo install -o root -g 0 -m 0755 kubectl /usr/local/bin/kubectl
        if: (inputs.os == 'ubuntu-latest' || inputs.os == 'arc-runner-set')
      - name: Install kubectl on MacOS
        run: |
          curl -LO "https://dl.k8s.io/release/$(curl -L -s https://dl.k8s.io/release/stable.txt)/bin/darwin/amd64/kubectl"
          sudo install -o root -g 0 -m 0755 kubectl /usr/local/bin/kubectl
        if: runner.os=='macOS'
      - name: Install K3D
        run: |
          curl -s https://raw.githubusercontent.com/rancher/k3d/main/install.sh | bash
        if: runner.os!='Windows' && contains(inputs.test_environment, 'kubeflow')
      - name: Login to Amazon ECR
        id: login-ecr
        run: |
          aws ecr get-login-password --region us-east-1 | docker login --username AWS --password-stdin 715803424590.dkr.ecr.us-east-1.amazonaws.com
        if: contains(inputs.test_environment, 'aws')
      - name: Login to Amazon EKS
        id: login-eks
        run: |
          aws eks --region us-east-1 update-kubeconfig --name zenml-ci-cluster --alias zenml-ci-aws-us-east-1
        if: contains(inputs.test_environment, 'aws')
      - name: Login to Google ECR
        run: |
          gcloud auth configure-docker --project zenml-ci
        if: contains(inputs.test_environment, 'gcp')
      - name: Login to Google GKE
        uses: google-github-actions/get-gke-credentials@v2
        with:
          cluster_name: zenml-ci-cluster
          location: us-east4
          project_id: zenml-ci
        if: contains(inputs.test_environment, 'gcp')
      - name: Setup tmate session before tests
        if: ${{ inputs.enable_tmate == 'before-tests' }}
        uses: mxschmitt/action-tmate@v3.17
        timeout-minutes: ${{ inputs.tmate_timeout }}
      - name: Integration Tests (Ubuntu) - Slow CI
          # Ubuntu Slow CI integration tests run on single machines
        if: runner.os != 'macOS' && runner.os != 'Windows'
        run: |
          bash scripts/test-coverage-xml.sh integration ${{ inputs.test_environment }}
      - name: Integration Tests (Non-Ubuntu) - Slow CI
        if: runner.os == 'macOS' || runner.os == 'Windows'
        run: |
          bash scripts/test-coverage-xml.sh integration ${{ inputs.test_environment }}
      - name: Setup tmate session after tests
        if: ${{ inputs.enable_tmate == 'always' || (inputs.enable_tmate == 'on-failure' && failure()) }}
        uses: mxschmitt/action-tmate@v3.17
        timeout-minutes: ${{ inputs.tmate_timeout }}
      - name: Verify Python Env unaffected
        run: |-
          zenml integration list
          uv pip list
          uv pip check || true<|MERGE_RESOLUTION|>--- conflicted
+++ resolved
@@ -147,23 +147,9 @@
         run: |
           pip install uv
           uv pip install --system "pyyaml==5.3.1" docker-compose
-<<<<<<< HEAD
-      # - name: Install Linux System Dependencies
-      #   if: (inputs.os == 'ubuntu-latest' || inputs.os == 'arc-runner-set')
-      #   run: sudo apt install graphviz
-      - name: Install MacOS System Dependencies
-        if: runner.os=='macOS'
-        run: |
-          brew install libomp
-      #    brew install graphviz libomp || brew link --overwrite python@3.12
-      # - name: Install Windows System Dependencies
-      #   if: runner.os=='Windows'
-      #   run: choco install graphviz
-=======
       - name: Install MacOS System Dependencies
         if: runner.os=='macOS'
         run: brew install libomp
->>>>>>> 9a786b97
       - name: Unbreak Python in GHA for 3.8-3.10
         if: runner.os=='macOS' && inputs.python-version != '3.11'
         # github actions overwrites brew's python. Force it to reassert itself, by
