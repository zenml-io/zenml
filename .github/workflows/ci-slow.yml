---
name: ci-slow
on:
  workflow_dispatch:
  workflow_call:
  push:
    branches: [main]
    paths-ignore: [docs/**, docker/**, '*', '!pyproject.toml', '**.md']
  pull_request:
    types: [opened, synchronize, ready_for_review]
    paths-ignore: [docs/**, docker/**, '*', '!pyproject.toml', '**.md']
concurrency:
  # New commit on branch cancels running workflows of the same branch
  group: ${{ github.workflow }}-${{ github.ref }}
  cancel-in-progress: true
jobs:
<<<<<<< HEAD
  # run-slow-ci-label-is-set:
  #   runs-on: ubuntu-latest
  #   if: github.event.pull_request.draft == false
  #   steps:
  #     # using this instead of contains(github.event.pull_request.labels.*.name, 'run-slow-ci')
  #     # to make it dynamic, otherwise github context is fixed at the moment of trigger event.
  #     # With dynamic approach dev can set label and rerun this flow to make it running.
  #     - name: Get PR labels
  #       id: pr-labels
  #       uses: actions/github-script@v5
  #       with:
  #         script: |
  #           const prNumber = ${{ github.event.pull_request.number }};
  #           const { data: labels } = await github.rest.issues.listLabelsOnIssue({
  #             owner: context.repo.owner,
  #             repo: context.repo.repo,
  #             issue_number: prNumber,
  #           });
  #           const labelNames = labels.map(label => label.name);
  #           core.setOutput('all-labels', labelNames.join(','));
  #     - name: Slow CI label not set
  #       if: ${{ !contains(steps.pr-labels.outputs.all-labels, 'run-slow-ci') }}
  #       run: |
  #         echo "Please add the 'run-slow-ci' label to this PR before merging."
  #         exit 1
  # docstring-check:
  #   if: github.event.pull_request.draft == false
  #   needs: run-slow-ci-label-is-set
  #   runs-on: ubuntu-latest
  #   steps:
  #     - uses: actions/checkout@v4.1.1
  #     - name: Set up Python
  #       uses: actions/setup-python@v5.0.0
  #       with:
  #         python-version: '3.10'
  #     - name: Install current package as editable
  #       run: |
  #         curl -LsSf https://astral.sh/uv/install.sh | sh
  #         source $HOME/.cargo/env
  #         uv pip install --system darglint
  #     - name: Check docstrings
  #       run: bash scripts/docstring.sh
  # mysql-db-migration-testing-full:
  #   if: github.event.pull_request.draft == false
  #   needs: run-slow-ci-label-is-set
  #   env:
  #     ZENML_ANALYTICS_OPT_IN: false
  #     ZENML_DEBUG: true
  #   runs-on: arc-runner-set
  #   steps:
  #     - uses: actions/checkout@v4.1.1
  #       with:
  #         fetch-depth: 0
  #     - name: Set up Python 3.9
  #       uses: actions/setup-python@v5.0.0
  #       with:
  #         python-version: '3.9'
  #     - name: Login to Docker Hub
  #       uses: docker/login-action@v3
  #       with:
  #         username: ${{ secrets.DOCKERHUB_USERNAME }}
  #         password: ${{ secrets.DOCKERHUB_TOKEN }}
  #     - name: Test migrations across versions
  #       run: bash scripts/test-migrations.sh mysql full
  # mysql-db-migration-testing-random:
  #   if: github.event.pull_request.draft == false
  #   needs: run-slow-ci-label-is-set
  #   env:
  #     ZENML_ANALYTICS_OPT_IN: false
  #     ZENML_DEBUG: true
  #   runs-on: arc-runner-set
  #   steps:
  #     - uses: actions/checkout@v4.1.1
  #       with:
  #         fetch-depth: 0
  #     - name: Set up Python 3.9
  #       uses: actions/setup-python@v5.0.0
  #       with:
  #         python-version: '3.9'
  #     - name: Login to Docker Hub
  #       uses: docker/login-action@v3
  #       with:
  #         username: ${{ secrets.DOCKERHUB_USERNAME }}
  #         password: ${{ secrets.DOCKERHUB_TOKEN }}
  #     - name: Test migrations across versions
  #       run: bash scripts/test-migrations.sh mysql random
  # sqlite-db-migration-testing-full:
  #   needs: run-slow-ci-label-is-set
  #   runs-on: arc-runner-set
  #   env:
  #     ZENML_ANALYTICS_OPT_IN: false
  #     ZENML_DEBUG: true
  #   if: github.event.pull_request.draft == false
  #   steps:
  #     - name: Checkout code
  #       uses: actions/checkout@v4.1.1
  #       with:
  #         fetch-depth: 0
  #     - name: Set up Python 3.9
  #       uses: actions/setup-python@v5.0.0
  #       with:
  #         python-version: '3.9'
  #     - name: Test migrations across versions
  #       run: bash scripts/test-migrations.sh sqlite full
  # mariadb-db-migration-testing:
  #   if: github.event.pull_request.draft == false
  #   needs: run-slow-ci-label-is-set
  #   env:
  #     ZENML_ANALYTICS_OPT_IN: false
  #     ZENML_DEBUG: true
  #   runs-on: arc-runner-set
  #   steps:
  #     - uses: actions/checkout@v4.1.1
  #       with:
  #         fetch-depth: 0
  #     - name: Set up Python 3.9
  #       uses: actions/setup-python@v5.0.0
  #       with:
  #         python-version: '3.9'
  #     - name: Login to Docker Hub
  #       uses: docker/login-action@v3
  #       with:
  #         username: ${{ secrets.DOCKERHUB_USERNAME }}
  #         password: ${{ secrets.DOCKERHUB_TOKEN }}
  #     - name: Test migrations across versions
  #       run: bash scripts/test-migrations.sh mariadb full
  # small-checks:
  #   if: github.event.pull_request.draft == false
  #   needs: run-slow-ci-label-is-set
  #   runs-on: ubuntu-latest
  #   steps:
  #     - uses: actions/checkout@v4.1.1
  #     - name: Set up Python
  #       uses: actions/setup-python@v5.0.0
  #       with:
  #         python-version: '3.8'
  #     - name: Install uv
  #       run: |
  #         curl -LsSf https://astral.sh/uv/install.sh | sh
  #         source $HOME/.cargo/env
  #     - name: Create virtual environment
  #       run: |
  #         uv venv
  #     - name: Check mlstacks compatibility
  #       run: |
  #         source .venv/bin/activate
  #         uv pip install -e .
  #         uv pip install mlstacks
  #     - name: Check for broken dependencies
  #       run: |
  #         source .venv/bin/activate
  #         uv pip check
  #     - name: Markdown link check
  #       uses: gaurav-nelson/github-action-markdown-link-check@1.0.15
  #       with:
  #         use-quiet-mode: 'yes'
  #         use-verbose-mode: 'no'
  #         folder-path: ./examples, ./docs/book, ./src
  #         file-path: ./README.md, ./LICENSE, ./RELEASE_NOTES.md, CODE-OF-CONDUCT.md,
  #           CONTRIBUTING.md, CLA.md, RELEASE_NOTES.md, ROADMAP.md
  #         config-file: .github/workflows/markdown_check_config.json
  #       continue-on-error: true
  #     - name: Security check
  #       run: |
  #         source .venv/bin/activate
  #         uv pip install bandit
  #         bash scripts/check-security.sh
  #     - name: Check for alembic branch divergence
  #       env:
  #         ZENML_DEBUG: 0
  #       run: |
  #         source .venv/bin/activate
  #         uv pip install alembic
  #         bash scripts/check-alembic-branches.sh
  #     - name: Install latest dashboard (test gitignore)
  #       run: bash scripts/install-dashboard.sh
  # custom-ubuntu-unit-test:
  #   if: github.event.pull_request.draft == false
  #   needs: run-slow-ci-label-is-set
  #   strategy:
  #     matrix:
  #       os: [arc-runner-set]
  #       python-version: ['3.8', '3.9', '3.10', '3.11']
  #     fail-fast: false
  #   uses: ./.github/workflows/unit-test.yml
  #   with:
  #     python-version: ${{ matrix.python-version }}
  #     os: ${{ matrix.os }}
  #   secrets: inherit
  # windows-unit-test:
  #   if: github.event.pull_request.draft == false
  #   needs: run-slow-ci-label-is-set
  #   strategy:
  #     matrix:
  #       os: [windows-latest]
  #       python-version: ['3.8', '3.9', '3.10', '3.11']
  #     fail-fast: false
  #   uses: ./.github/workflows/unit-test.yml
  #   with:
  #     python-version: ${{ matrix.python-version }}
  #     os: ${{ matrix.os }}
  #   secrets: inherit
  # macos-unit-test:
  #   if: github.event.pull_request.draft == false
  #   needs: run-slow-ci-label-is-set
  #   strategy:
  #     matrix:
  #       os: [macos-latest]
  #       python-version: ['3.8', '3.9', '3.10', '3.11']
  #       # Python 3.8 and 3.9 is on macos-13 but not macos-latest (macos-14-arm64)
  #       # https://github.com/actions/setup-python/issues/696#issuecomment-1637587760
  #       exclude:
  #         - {python-version: '3.8', os: macos-latest}
  #         - {python-version: '3.9', os: macos-latest}
  #       include:
  #         - {python-version: '3.8', os: macos-13}
  #         - {python-version: '3.9', os: macos-13}
  #     fail-fast: false
  #   uses: ./.github/workflows/unit-test.yml
  #   with:
  #     python-version: ${{ matrix.python-version }}
  #     os: ${{ matrix.os }}
  #   secrets: inherit
  # windows-integration-test:
  #   if: github.event.pull_request.draft == false
  #   needs: run-slow-ci-label-is-set
  #   strategy:
  #     matrix:
  #       os: [windows-latest]
  #       python-version: ['3.8', '3.9', '3.10', '3.11']
  #       test_environment: [default]
  #     fail-fast: false
  #   uses: ./.github/workflows/integration-test-slow.yml
  #   with:
  #     os: ${{ matrix.os }}
  #     python-version: ${{ matrix.python-version }}
  #     test_environment: ${{ matrix.test_environment }}
  #   secrets: inherit
=======
  run-slow-ci-label-is-set:
    runs-on: ubuntu-latest
    if: github.event.pull_request.draft == false
    steps:
      # using this instead of contains(github.event.pull_request.labels.*.name, 'run-slow-ci')
      # to make it dynamic, otherwise github context is fixed at the moment of trigger event.
      # With dynamic approach dev can set label and rerun this flow to make it running.
      - name: Get PR labels
        id: pr-labels
        uses: actions/github-script@v5
        with:
          script: |
            const prNumber = ${{ github.event.pull_request.number }};
            const { data: labels } = await github.rest.issues.listLabelsOnIssue({
              owner: context.repo.owner,
              repo: context.repo.repo,
              issue_number: prNumber,
            });
            const labelNames = labels.map(label => label.name);
            core.setOutput('all-labels', labelNames.join(','));
      - name: Slow CI label not set
        if: ${{ !contains(steps.pr-labels.outputs.all-labels, 'run-slow-ci') }}
        run: |
          echo "Please add the 'run-slow-ci' label to this PR before merging."
          exit 1
  docstring-check:
    if: github.event.pull_request.draft == false
    needs: run-slow-ci-label-is-set
    runs-on: ubuntu-latest
    steps:
      - uses: actions/checkout@v4.1.1
      - name: Set up Python
        uses: actions/setup-python@v5.0.0
        with:
          python-version: '3.10'
      - name: Install current package as editable
        run: |
          curl -LsSf https://astral.sh/uv/install.sh | sh
          source $HOME/.cargo/env
          uv pip install --system darglint
      - name: Check docstrings
        run: bash scripts/docstring.sh
  mysql-db-migration-testing-full:
    if: github.event.pull_request.draft == false
    needs: run-slow-ci-label-is-set
    env:
      ZENML_ANALYTICS_OPT_IN: false
      ZENML_DEBUG: true
    runs-on: arc-runner-set
    steps:
      - uses: actions/checkout@v4.1.1
        with:
          fetch-depth: 0
      - name: Set up Python 3.9
        uses: actions/setup-python@v5.0.0
        with:
          python-version: '3.9'
      - name: Login to Docker Hub
        uses: docker/login-action@v3
        with:
          username: ${{ secrets.DOCKERHUB_USERNAME }}
          password: ${{ secrets.DOCKERHUB_TOKEN }}
        if: github.event.pull_request.head.repo.fork == false
      - name: Test migrations across versions
        run: bash scripts/test-migrations.sh mysql full
  mysql-db-migration-testing-random:
    if: github.event.pull_request.draft == false
    needs: run-slow-ci-label-is-set
    env:
      ZENML_ANALYTICS_OPT_IN: false
      ZENML_DEBUG: true
    runs-on: arc-runner-set
    steps:
      - uses: actions/checkout@v4.1.1
        with:
          fetch-depth: 0
      - name: Set up Python 3.9
        uses: actions/setup-python@v5.0.0
        with:
          python-version: '3.9'
      - name: Login to Docker Hub
        uses: docker/login-action@v3
        with:
          username: ${{ secrets.DOCKERHUB_USERNAME }}
          password: ${{ secrets.DOCKERHUB_TOKEN }}
        if: github.event.pull_request.head.repo.fork == false
      - name: Test migrations across versions
        run: bash scripts/test-migrations.sh mysql random
  sqlite-db-migration-testing-full:
    needs: run-slow-ci-label-is-set
    runs-on: arc-runner-set
    env:
      ZENML_ANALYTICS_OPT_IN: false
      ZENML_DEBUG: true
    if: github.event.pull_request.draft == false
    steps:
      - name: Checkout code
        uses: actions/checkout@v4.1.1
        with:
          fetch-depth: 0
      - name: Set up Python 3.9
        uses: actions/setup-python@v5.0.0
        with:
          python-version: '3.9'
      - name: Test migrations across versions
        run: bash scripts/test-migrations.sh sqlite full
  mariadb-db-migration-testing:
    if: github.event.pull_request.draft == false
    needs: run-slow-ci-label-is-set
    env:
      ZENML_ANALYTICS_OPT_IN: false
      ZENML_DEBUG: true
    runs-on: arc-runner-set
    steps:
      - uses: actions/checkout@v4.1.1
        with:
          fetch-depth: 0
      - name: Set up Python 3.9
        uses: actions/setup-python@v5.0.0
        with:
          python-version: '3.9'
      - name: Login to Docker Hub
        uses: docker/login-action@v3
        with:
          username: ${{ secrets.DOCKERHUB_USERNAME }}
          password: ${{ secrets.DOCKERHUB_TOKEN }}
        if: github.event.pull_request.head.repo.fork == false
      - name: Test migrations across versions
        run: bash scripts/test-migrations.sh mariadb full
  small-checks:
    if: github.event.pull_request.draft == false
    needs: run-slow-ci-label-is-set
    runs-on: ubuntu-latest
    steps:
      - uses: actions/checkout@v4.1.1
      - name: Set up Python
        uses: actions/setup-python@v5.0.0
        with:
          python-version: '3.8'
      - name: Install uv
        run: |
          curl -LsSf https://astral.sh/uv/install.sh | sh
          source $HOME/.cargo/env
      - name: Create virtual environment
        run: |
          uv venv
      - name: Check mlstacks compatibility
        run: |
          source .venv/bin/activate
          uv pip install -e .
          uv pip install mlstacks
      - name: Check for broken dependencies
        run: |
          source .venv/bin/activate
          uv pip check
      - name: Markdown link check
        uses: gaurav-nelson/github-action-markdown-link-check@1.0.15
        with:
          use-quiet-mode: 'yes'
          use-verbose-mode: 'no'
          folder-path: ./examples, ./docs/book, ./src
          file-path: ./README.md, ./LICENSE, ./RELEASE_NOTES.md, CODE-OF-CONDUCT.md,
            CONTRIBUTING.md, CLA.md, RELEASE_NOTES.md, ROADMAP.md
          config-file: .github/workflows/markdown_check_config.json
        continue-on-error: true
      - name: Security check
        run: |
          source .venv/bin/activate
          uv pip install bandit
          bash scripts/check-security.sh
      - name: Check for alembic branch divergence
        env:
          ZENML_DEBUG: 0
        run: |
          source .venv/bin/activate
          uv pip install alembic
          bash scripts/check-alembic-branches.sh
      - name: Install latest dashboard (test gitignore)
        run: bash scripts/install-dashboard.sh
  custom-ubuntu-unit-test:
    if: github.event.pull_request.draft == false
    needs: run-slow-ci-label-is-set
    strategy:
      matrix:
        os: [arc-runner-set]
        python-version: ['3.8', '3.9', '3.10', '3.11']
      fail-fast: false
    uses: ./.github/workflows/unit-test.yml
    with:
      python-version: ${{ matrix.python-version }}
      os: ${{ matrix.os }}
    secrets: inherit
  windows-unit-test:
    if: github.event.pull_request.draft == false
    needs: run-slow-ci-label-is-set
    strategy:
      matrix:
        os: [windows-latest]
        python-version: ['3.8', '3.9', '3.10', '3.11']
      fail-fast: false
    uses: ./.github/workflows/unit-test.yml
    with:
      python-version: ${{ matrix.python-version }}
      os: ${{ matrix.os }}
    secrets: inherit
  macos-unit-test:
    if: github.event.pull_request.draft == false
    needs: run-slow-ci-label-is-set
    strategy:
      matrix:
        os: [macos-latest]
        python-version: ['3.8', '3.9', '3.10', '3.11']
        # Python 3.8 and 3.9 is on macos-13 but not macos-latest (macos-14-arm64)
        # https://github.com/actions/setup-python/issues/696#issuecomment-1637587760
        exclude:
          - {python-version: '3.8', os: macos-latest}
          - {python-version: '3.9', os: macos-latest}
        include:
          - {python-version: '3.8', os: macos-13}
          - {python-version: '3.9', os: macos-13}
      fail-fast: false
    uses: ./.github/workflows/unit-test.yml
    with:
      python-version: ${{ matrix.python-version }}
      os: ${{ matrix.os }}
    secrets: inherit
  windows-integration-test:
    if: github.event.pull_request.draft == false
    needs: run-slow-ci-label-is-set
    strategy:
      matrix:
        os: [windows-latest]
        python-version: ['3.8', '3.9', '3.10', '3.11']
        test_environment: [default]
      fail-fast: false
    uses: ./.github/workflows/integration-test-slow.yml
    with:
      os: ${{ matrix.os }}
      python-version: ${{ matrix.python-version }}
      test_environment: ${{ matrix.test_environment }}
    secrets: inherit
>>>>>>> 7aeef8c4
  macos-integration-test:
    if: github.event.pull_request.draft == false
    # needs: run-slow-ci-label-is-set
    strategy:
      matrix:
        os: [macos-latest]
        python-version: ['3.8', '3.9', '3.10', '3.11']
        # Python 3.8 and 3.9 is on macos-13 but not macos-latest (macos-14-arm64)
        # https://github.com/actions/setup-python/issues/696#issuecomment-1637587760
        # exclude:
        #   - {python-version: '3.8', os: macos-latest}
        #   - {python-version: '3.9', os: macos-latest}
        # include:
        #   - {python-version: '3.8', os: macos-13}
        #   - {python-version: '3.9', os: macos-13}
        test_environment: [default]
      fail-fast: false
    uses: ./.github/workflows/integration-test-slow.yml
    with:
      os: ${{ matrix.os }}
      python-version: ${{ matrix.python-version }}
      test_environment: ${{ matrix.test_environment }}
    secrets: inherit
  # custom-ubuntu-integration-test:
  #   if: github.event.pull_request.draft == false
  #   needs: run-slow-ci-label-is-set
  #   strategy:
  #     matrix:
  #       os: [arc-runner-set]
  #       python-version: ['3.8', '3.9', '3.10', '3.11']
  #       test_environment:
  #         - default
  #         - docker-server-docker-orchestrator-mysql
  #         - docker-server-docker-orchestrator-mariadb
  #       exclude:
  #  # docker is time-consuming to run, so we only run it on 3.8
  #         - test_environment: docker-server-docker-orchestrator-mysql
  #           python-version: '3.9'
  #         - test_environment: docker-server-docker-orchestrator-mysql
  #           python-version: '3.10'
  #         - test_environment: docker-server-docker-orchestrator-mysql
  #           python-version: '3.11'
  #         - test_environment: docker-server-docker-orchestrator-mariadb
  #           python-version: '3.9'
  #         - test_environment: docker-server-docker-orchestrator-mariadb
  #           python-version: '3.10'
  #         - test_environment: docker-server-docker-orchestrator-mariadb
  #           python-version: '3.11'
  #     fail-fast: false
  #   uses: ./.github/workflows/integration-test-slow.yml
  #   with:
  #     os: ${{ matrix.os }}
  #     python-version: ${{ matrix.python-version }}
  #     test_environment: ${{ matrix.test_environment }}
  #   secrets: inherit<|MERGE_RESOLUTION|>--- conflicted
+++ resolved
@@ -1,553 +1,296 @@
 ---
-name: ci-slow
-on:
-  workflow_dispatch:
-  workflow_call:
-  push:
-    branches: [main]
-    paths-ignore: [docs/**, docker/**, '*', '!pyproject.toml', '**.md']
-  pull_request:
-    types: [opened, synchronize, ready_for_review]
-    paths-ignore: [docs/**, docker/**, '*', '!pyproject.toml', '**.md']
-concurrency:
-  # New commit on branch cancels running workflows of the same branch
-  group: ${{ github.workflow }}-${{ github.ref }}
-  cancel-in-progress: true
-jobs:
-<<<<<<< HEAD
-  # run-slow-ci-label-is-set:
-  #   runs-on: ubuntu-latest
-  #   if: github.event.pull_request.draft == false
-  #   steps:
-  #     # using this instead of contains(github.event.pull_request.labels.*.name, 'run-slow-ci')
-  #     # to make it dynamic, otherwise github context is fixed at the moment of trigger event.
-  #     # With dynamic approach dev can set label and rerun this flow to make it running.
-  #     - name: Get PR labels
-  #       id: pr-labels
-  #       uses: actions/github-script@v5
-  #       with:
-  #         script: |
-  #           const prNumber = ${{ github.event.pull_request.number }};
-  #           const { data: labels } = await github.rest.issues.listLabelsOnIssue({
-  #             owner: context.repo.owner,
-  #             repo: context.repo.repo,
-  #             issue_number: prNumber,
-  #           });
-  #           const labelNames = labels.map(label => label.name);
-  #           core.setOutput('all-labels', labelNames.join(','));
-  #     - name: Slow CI label not set
-  #       if: ${{ !contains(steps.pr-labels.outputs.all-labels, 'run-slow-ci') }}
-  #       run: |
-  #         echo "Please add the 'run-slow-ci' label to this PR before merging."
-  #         exit 1
-  # docstring-check:
-  #   if: github.event.pull_request.draft == false
-  #   needs: run-slow-ci-label-is-set
-  #   runs-on: ubuntu-latest
-  #   steps:
-  #     - uses: actions/checkout@v4.1.1
-  #     - name: Set up Python
-  #       uses: actions/setup-python@v5.0.0
-  #       with:
-  #         python-version: '3.10'
-  #     - name: Install current package as editable
-  #       run: |
-  #         curl -LsSf https://astral.sh/uv/install.sh | sh
-  #         source $HOME/.cargo/env
-  #         uv pip install --system darglint
-  #     - name: Check docstrings
-  #       run: bash scripts/docstring.sh
-  # mysql-db-migration-testing-full:
-  #   if: github.event.pull_request.draft == false
-  #   needs: run-slow-ci-label-is-set
-  #   env:
-  #     ZENML_ANALYTICS_OPT_IN: false
-  #     ZENML_DEBUG: true
-  #   runs-on: arc-runner-set
-  #   steps:
-  #     - uses: actions/checkout@v4.1.1
-  #       with:
-  #         fetch-depth: 0
-  #     - name: Set up Python 3.9
-  #       uses: actions/setup-python@v5.0.0
-  #       with:
-  #         python-version: '3.9'
-  #     - name: Login to Docker Hub
-  #       uses: docker/login-action@v3
-  #       with:
-  #         username: ${{ secrets.DOCKERHUB_USERNAME }}
-  #         password: ${{ secrets.DOCKERHUB_TOKEN }}
-  #     - name: Test migrations across versions
-  #       run: bash scripts/test-migrations.sh mysql full
-  # mysql-db-migration-testing-random:
-  #   if: github.event.pull_request.draft == false
-  #   needs: run-slow-ci-label-is-set
-  #   env:
-  #     ZENML_ANALYTICS_OPT_IN: false
-  #     ZENML_DEBUG: true
-  #   runs-on: arc-runner-set
-  #   steps:
-  #     - uses: actions/checkout@v4.1.1
-  #       with:
-  #         fetch-depth: 0
-  #     - name: Set up Python 3.9
-  #       uses: actions/setup-python@v5.0.0
-  #       with:
-  #         python-version: '3.9'
-  #     - name: Login to Docker Hub
-  #       uses: docker/login-action@v3
-  #       with:
-  #         username: ${{ secrets.DOCKERHUB_USERNAME }}
-  #         password: ${{ secrets.DOCKERHUB_TOKEN }}
-  #     - name: Test migrations across versions
-  #       run: bash scripts/test-migrations.sh mysql random
-  # sqlite-db-migration-testing-full:
-  #   needs: run-slow-ci-label-is-set
-  #   runs-on: arc-runner-set
-  #   env:
-  #     ZENML_ANALYTICS_OPT_IN: false
-  #     ZENML_DEBUG: true
-  #   if: github.event.pull_request.draft == false
-  #   steps:
-  #     - name: Checkout code
-  #       uses: actions/checkout@v4.1.1
-  #       with:
-  #         fetch-depth: 0
-  #     - name: Set up Python 3.9
-  #       uses: actions/setup-python@v5.0.0
-  #       with:
-  #         python-version: '3.9'
-  #     - name: Test migrations across versions
-  #       run: bash scripts/test-migrations.sh sqlite full
-  # mariadb-db-migration-testing:
-  #   if: github.event.pull_request.draft == false
-  #   needs: run-slow-ci-label-is-set
-  #   env:
-  #     ZENML_ANALYTICS_OPT_IN: false
-  #     ZENML_DEBUG: true
-  #   runs-on: arc-runner-set
-  #   steps:
-  #     - uses: actions/checkout@v4.1.1
-  #       with:
-  #         fetch-depth: 0
-  #     - name: Set up Python 3.9
-  #       uses: actions/setup-python@v5.0.0
-  #       with:
-  #         python-version: '3.9'
-  #     - name: Login to Docker Hub
-  #       uses: docker/login-action@v3
-  #       with:
-  #         username: ${{ secrets.DOCKERHUB_USERNAME }}
-  #         password: ${{ secrets.DOCKERHUB_TOKEN }}
-  #     - name: Test migrations across versions
-  #       run: bash scripts/test-migrations.sh mariadb full
-  # small-checks:
-  #   if: github.event.pull_request.draft == false
-  #   needs: run-slow-ci-label-is-set
-  #   runs-on: ubuntu-latest
-  #   steps:
-  #     - uses: actions/checkout@v4.1.1
-  #     - name: Set up Python
-  #       uses: actions/setup-python@v5.0.0
-  #       with:
-  #         python-version: '3.8'
-  #     - name: Install uv
-  #       run: |
-  #         curl -LsSf https://astral.sh/uv/install.sh | sh
-  #         source $HOME/.cargo/env
-  #     - name: Create virtual environment
-  #       run: |
-  #         uv venv
-  #     - name: Check mlstacks compatibility
-  #       run: |
-  #         source .venv/bin/activate
-  #         uv pip install -e .
-  #         uv pip install mlstacks
-  #     - name: Check for broken dependencies
-  #       run: |
-  #         source .venv/bin/activate
-  #         uv pip check
-  #     - name: Markdown link check
-  #       uses: gaurav-nelson/github-action-markdown-link-check@1.0.15
-  #       with:
-  #         use-quiet-mode: 'yes'
-  #         use-verbose-mode: 'no'
-  #         folder-path: ./examples, ./docs/book, ./src
-  #         file-path: ./README.md, ./LICENSE, ./RELEASE_NOTES.md, CODE-OF-CONDUCT.md,
-  #           CONTRIBUTING.md, CLA.md, RELEASE_NOTES.md, ROADMAP.md
-  #         config-file: .github/workflows/markdown_check_config.json
-  #       continue-on-error: true
-  #     - name: Security check
-  #       run: |
-  #         source .venv/bin/activate
-  #         uv pip install bandit
-  #         bash scripts/check-security.sh
-  #     - name: Check for alembic branch divergence
-  #       env:
-  #         ZENML_DEBUG: 0
-  #       run: |
-  #         source .venv/bin/activate
-  #         uv pip install alembic
-  #         bash scripts/check-alembic-branches.sh
-  #     - name: Install latest dashboard (test gitignore)
-  #       run: bash scripts/install-dashboard.sh
-  # custom-ubuntu-unit-test:
-  #   if: github.event.pull_request.draft == false
-  #   needs: run-slow-ci-label-is-set
-  #   strategy:
-  #     matrix:
-  #       os: [arc-runner-set]
-  #       python-version: ['3.8', '3.9', '3.10', '3.11']
-  #     fail-fast: false
-  #   uses: ./.github/workflows/unit-test.yml
-  #   with:
-  #     python-version: ${{ matrix.python-version }}
-  #     os: ${{ matrix.os }}
-  #   secrets: inherit
-  # windows-unit-test:
-  #   if: github.event.pull_request.draft == false
-  #   needs: run-slow-ci-label-is-set
-  #   strategy:
-  #     matrix:
-  #       os: [windows-latest]
-  #       python-version: ['3.8', '3.9', '3.10', '3.11']
-  #     fail-fast: false
-  #   uses: ./.github/workflows/unit-test.yml
-  #   with:
-  #     python-version: ${{ matrix.python-version }}
-  #     os: ${{ matrix.os }}
-  #   secrets: inherit
-  # macos-unit-test:
-  #   if: github.event.pull_request.draft == false
-  #   needs: run-slow-ci-label-is-set
-  #   strategy:
-  #     matrix:
-  #       os: [macos-latest]
-  #       python-version: ['3.8', '3.9', '3.10', '3.11']
-  #       # Python 3.8 and 3.9 is on macos-13 but not macos-latest (macos-14-arm64)
-  #       # https://github.com/actions/setup-python/issues/696#issuecomment-1637587760
-  #       exclude:
-  #         - {python-version: '3.8', os: macos-latest}
-  #         - {python-version: '3.9', os: macos-latest}
-  #       include:
-  #         - {python-version: '3.8', os: macos-13}
-  #         - {python-version: '3.9', os: macos-13}
-  #     fail-fast: false
-  #   uses: ./.github/workflows/unit-test.yml
-  #   with:
-  #     python-version: ${{ matrix.python-version }}
-  #     os: ${{ matrix.os }}
-  #   secrets: inherit
-  # windows-integration-test:
-  #   if: github.event.pull_request.draft == false
-  #   needs: run-slow-ci-label-is-set
-  #   strategy:
-  #     matrix:
-  #       os: [windows-latest]
-  #       python-version: ['3.8', '3.9', '3.10', '3.11']
-  #       test_environment: [default]
-  #     fail-fast: false
-  #   uses: ./.github/workflows/integration-test-slow.yml
-  #   with:
-  #     os: ${{ matrix.os }}
-  #     python-version: ${{ matrix.python-version }}
-  #     test_environment: ${{ matrix.test_environment }}
-  #   secrets: inherit
-=======
-  run-slow-ci-label-is-set:
-    runs-on: ubuntu-latest
-    if: github.event.pull_request.draft == false
-    steps:
-      # using this instead of contains(github.event.pull_request.labels.*.name, 'run-slow-ci')
-      # to make it dynamic, otherwise github context is fixed at the moment of trigger event.
-      # With dynamic approach dev can set label and rerun this flow to make it running.
-      - name: Get PR labels
-        id: pr-labels
-        uses: actions/github-script@v5
-        with:
-          script: |
-            const prNumber = ${{ github.event.pull_request.number }};
-            const { data: labels } = await github.rest.issues.listLabelsOnIssue({
-              owner: context.repo.owner,
-              repo: context.repo.repo,
-              issue_number: prNumber,
-            });
-            const labelNames = labels.map(label => label.name);
-            core.setOutput('all-labels', labelNames.join(','));
-      - name: Slow CI label not set
-        if: ${{ !contains(steps.pr-labels.outputs.all-labels, 'run-slow-ci') }}
-        run: |
-          echo "Please add the 'run-slow-ci' label to this PR before merging."
-          exit 1
-  docstring-check:
-    if: github.event.pull_request.draft == false
-    needs: run-slow-ci-label-is-set
-    runs-on: ubuntu-latest
-    steps:
-      - uses: actions/checkout@v4.1.1
-      - name: Set up Python
-        uses: actions/setup-python@v5.0.0
-        with:
-          python-version: '3.10'
-      - name: Install current package as editable
-        run: |
-          curl -LsSf https://astral.sh/uv/install.sh | sh
-          source $HOME/.cargo/env
-          uv pip install --system darglint
-      - name: Check docstrings
-        run: bash scripts/docstring.sh
-  mysql-db-migration-testing-full:
-    if: github.event.pull_request.draft == false
-    needs: run-slow-ci-label-is-set
-    env:
-      ZENML_ANALYTICS_OPT_IN: false
-      ZENML_DEBUG: true
-    runs-on: arc-runner-set
-    steps:
-      - uses: actions/checkout@v4.1.1
-        with:
-          fetch-depth: 0
-      - name: Set up Python 3.9
-        uses: actions/setup-python@v5.0.0
-        with:
-          python-version: '3.9'
-      - name: Login to Docker Hub
-        uses: docker/login-action@v3
-        with:
-          username: ${{ secrets.DOCKERHUB_USERNAME }}
-          password: ${{ secrets.DOCKERHUB_TOKEN }}
-        if: github.event.pull_request.head.repo.fork == false
-      - name: Test migrations across versions
-        run: bash scripts/test-migrations.sh mysql full
-  mysql-db-migration-testing-random:
-    if: github.event.pull_request.draft == false
-    needs: run-slow-ci-label-is-set
-    env:
-      ZENML_ANALYTICS_OPT_IN: false
-      ZENML_DEBUG: true
-    runs-on: arc-runner-set
-    steps:
-      - uses: actions/checkout@v4.1.1
-        with:
-          fetch-depth: 0
-      - name: Set up Python 3.9
-        uses: actions/setup-python@v5.0.0
-        with:
-          python-version: '3.9'
-      - name: Login to Docker Hub
-        uses: docker/login-action@v3
-        with:
-          username: ${{ secrets.DOCKERHUB_USERNAME }}
-          password: ${{ secrets.DOCKERHUB_TOKEN }}
-        if: github.event.pull_request.head.repo.fork == false
-      - name: Test migrations across versions
-        run: bash scripts/test-migrations.sh mysql random
-  sqlite-db-migration-testing-full:
-    needs: run-slow-ci-label-is-set
-    runs-on: arc-runner-set
-    env:
-      ZENML_ANALYTICS_OPT_IN: false
-      ZENML_DEBUG: true
-    if: github.event.pull_request.draft == false
-    steps:
-      - name: Checkout code
-        uses: actions/checkout@v4.1.1
-        with:
-          fetch-depth: 0
-      - name: Set up Python 3.9
-        uses: actions/setup-python@v5.0.0
-        with:
-          python-version: '3.9'
-      - name: Test migrations across versions
-        run: bash scripts/test-migrations.sh sqlite full
-  mariadb-db-migration-testing:
-    if: github.event.pull_request.draft == false
-    needs: run-slow-ci-label-is-set
-    env:
-      ZENML_ANALYTICS_OPT_IN: false
-      ZENML_DEBUG: true
-    runs-on: arc-runner-set
-    steps:
-      - uses: actions/checkout@v4.1.1
-        with:
-          fetch-depth: 0
-      - name: Set up Python 3.9
-        uses: actions/setup-python@v5.0.0
-        with:
-          python-version: '3.9'
-      - name: Login to Docker Hub
-        uses: docker/login-action@v3
-        with:
-          username: ${{ secrets.DOCKERHUB_USERNAME }}
-          password: ${{ secrets.DOCKERHUB_TOKEN }}
-        if: github.event.pull_request.head.repo.fork == false
-      - name: Test migrations across versions
-        run: bash scripts/test-migrations.sh mariadb full
-  small-checks:
-    if: github.event.pull_request.draft == false
-    needs: run-slow-ci-label-is-set
-    runs-on: ubuntu-latest
-    steps:
-      - uses: actions/checkout@v4.1.1
-      - name: Set up Python
-        uses: actions/setup-python@v5.0.0
-        with:
-          python-version: '3.8'
-      - name: Install uv
-        run: |
-          curl -LsSf https://astral.sh/uv/install.sh | sh
-          source $HOME/.cargo/env
-      - name: Create virtual environment
-        run: |
-          uv venv
-      - name: Check mlstacks compatibility
-        run: |
-          source .venv/bin/activate
-          uv pip install -e .
-          uv pip install mlstacks
-      - name: Check for broken dependencies
-        run: |
-          source .venv/bin/activate
-          uv pip check
-      - name: Markdown link check
-        uses: gaurav-nelson/github-action-markdown-link-check@1.0.15
-        with:
-          use-quiet-mode: 'yes'
-          use-verbose-mode: 'no'
-          folder-path: ./examples, ./docs/book, ./src
-          file-path: ./README.md, ./LICENSE, ./RELEASE_NOTES.md, CODE-OF-CONDUCT.md,
-            CONTRIBUTING.md, CLA.md, RELEASE_NOTES.md, ROADMAP.md
-          config-file: .github/workflows/markdown_check_config.json
-        continue-on-error: true
-      - name: Security check
-        run: |
-          source .venv/bin/activate
-          uv pip install bandit
-          bash scripts/check-security.sh
-      - name: Check for alembic branch divergence
-        env:
-          ZENML_DEBUG: 0
-        run: |
-          source .venv/bin/activate
-          uv pip install alembic
-          bash scripts/check-alembic-branches.sh
-      - name: Install latest dashboard (test gitignore)
-        run: bash scripts/install-dashboard.sh
-  custom-ubuntu-unit-test:
-    if: github.event.pull_request.draft == false
-    needs: run-slow-ci-label-is-set
-    strategy:
-      matrix:
-        os: [arc-runner-set]
-        python-version: ['3.8', '3.9', '3.10', '3.11']
-      fail-fast: false
-    uses: ./.github/workflows/unit-test.yml
-    with:
-      python-version: ${{ matrix.python-version }}
-      os: ${{ matrix.os }}
-    secrets: inherit
-  windows-unit-test:
-    if: github.event.pull_request.draft == false
-    needs: run-slow-ci-label-is-set
-    strategy:
-      matrix:
-        os: [windows-latest]
-        python-version: ['3.8', '3.9', '3.10', '3.11']
-      fail-fast: false
-    uses: ./.github/workflows/unit-test.yml
-    with:
-      python-version: ${{ matrix.python-version }}
-      os: ${{ matrix.os }}
-    secrets: inherit
-  macos-unit-test:
-    if: github.event.pull_request.draft == false
-    needs: run-slow-ci-label-is-set
-    strategy:
-      matrix:
-        os: [macos-latest]
-        python-version: ['3.8', '3.9', '3.10', '3.11']
-        # Python 3.8 and 3.9 is on macos-13 but not macos-latest (macos-14-arm64)
-        # https://github.com/actions/setup-python/issues/696#issuecomment-1637587760
-        exclude:
-          - {python-version: '3.8', os: macos-latest}
-          - {python-version: '3.9', os: macos-latest}
-        include:
-          - {python-version: '3.8', os: macos-13}
-          - {python-version: '3.9', os: macos-13}
-      fail-fast: false
-    uses: ./.github/workflows/unit-test.yml
-    with:
-      python-version: ${{ matrix.python-version }}
-      os: ${{ matrix.os }}
-    secrets: inherit
-  windows-integration-test:
-    if: github.event.pull_request.draft == false
-    needs: run-slow-ci-label-is-set
-    strategy:
-      matrix:
-        os: [windows-latest]
-        python-version: ['3.8', '3.9', '3.10', '3.11']
-        test_environment: [default]
-      fail-fast: false
-    uses: ./.github/workflows/integration-test-slow.yml
-    with:
-      os: ${{ matrix.os }}
-      python-version: ${{ matrix.python-version }}
-      test_environment: ${{ matrix.test_environment }}
-    secrets: inherit
->>>>>>> 7aeef8c4
-  macos-integration-test:
-    if: github.event.pull_request.draft == false
-    # needs: run-slow-ci-label-is-set
-    strategy:
-      matrix:
-        os: [macos-latest]
-        python-version: ['3.8', '3.9', '3.10', '3.11']
-        # Python 3.8 and 3.9 is on macos-13 but not macos-latest (macos-14-arm64)
-        # https://github.com/actions/setup-python/issues/696#issuecomment-1637587760
-        # exclude:
-        #   - {python-version: '3.8', os: macos-latest}
-        #   - {python-version: '3.9', os: macos-latest}
-        # include:
-        #   - {python-version: '3.8', os: macos-13}
-        #   - {python-version: '3.9', os: macos-13}
-        test_environment: [default]
-      fail-fast: false
-    uses: ./.github/workflows/integration-test-slow.yml
-    with:
-      os: ${{ matrix.os }}
-      python-version: ${{ matrix.python-version }}
-      test_environment: ${{ matrix.test_environment }}
-    secrets: inherit
-  # custom-ubuntu-integration-test:
-  #   if: github.event.pull_request.draft == false
-  #   needs: run-slow-ci-label-is-set
-  #   strategy:
-  #     matrix:
-  #       os: [arc-runner-set]
-  #       python-version: ['3.8', '3.9', '3.10', '3.11']
-  #       test_environment:
-  #         - default
-  #         - docker-server-docker-orchestrator-mysql
-  #         - docker-server-docker-orchestrator-mariadb
-  #       exclude:
-  #  # docker is time-consuming to run, so we only run it on 3.8
-  #         - test_environment: docker-server-docker-orchestrator-mysql
-  #           python-version: '3.9'
-  #         - test_environment: docker-server-docker-orchestrator-mysql
-  #           python-version: '3.10'
-  #         - test_environment: docker-server-docker-orchestrator-mysql
-  #           python-version: '3.11'
-  #         - test_environment: docker-server-docker-orchestrator-mariadb
-  #           python-version: '3.9'
-  #         - test_environment: docker-server-docker-orchestrator-mariadb
-  #           python-version: '3.10'
-  #         - test_environment: docker-server-docker-orchestrator-mariadb
-  #           python-version: '3.11'
-  #     fail-fast: false
-  #   uses: ./.github/workflows/integration-test-slow.yml
-  #   with:
-  #     os: ${{ matrix.os }}
-  #     python-version: ${{ matrix.python-version }}
-  #     test_environment: ${{ matrix.test_environment }}
-  #   secrets: inherit+  name: ci-slow
+  on:
+    workflow_dispatch:
+    workflow_call:
+    push:
+      branches: [main]
+      paths-ignore: [docs/**, docker/**, '*', '!pyproject.toml', '**.md']
+    pull_request:
+      types: [opened, synchronize, ready_for_review]
+      paths-ignore: [docs/**, docker/**, '*', '!pyproject.toml', '**.md']
+  concurrency:
+    # New commit on branch cancels running workflows of the same branch
+    group: ${{ github.workflow }}-${{ github.ref }}
+    cancel-in-progress: true
+  jobs:
+    # run-slow-ci-label-is-set:
+    #   runs-on: ubuntu-latest
+    #   if: github.event.pull_request.draft == false
+    #   steps:
+    #     # using this instead of contains(github.event.pull_request.labels.*.name, 'run-slow-ci')
+    #     # to make it dynamic, otherwise github context is fixed at the moment of trigger event.
+    #     # With dynamic approach dev can set label and rerun this flow to make it running.
+    #     - name: Get PR labels
+    #       id: pr-labels
+    #       uses: actions/github-script@v5
+    #       with:
+    #         script: |
+    #           const prNumber = ${{ github.event.pull_request.number }};
+    #           const { data: labels } = await github.rest.issues.listLabelsOnIssue({
+    #             owner: context.repo.owner,
+    #             repo: context.repo.repo,
+    #             issue_number: prNumber,
+    #           });
+    #           const labelNames = labels.map(label => label.name);
+    #           core.setOutput('all-labels', labelNames.join(','));
+    #     - name: Slow CI label not set
+    #       if: ${{ !contains(steps.pr-labels.outputs.all-labels, 'run-slow-ci') }}
+    #       run: |
+    #         echo "Please add the 'run-slow-ci' label to this PR before merging."
+    #         exit 1
+    # docstring-check:
+    #   if: github.event.pull_request.draft == false
+    #   needs: run-slow-ci-label-is-set
+    #   runs-on: ubuntu-latest
+    #   steps:
+    #     - uses: actions/checkout@v4.1.1
+    #     - name: Set up Python
+    #       uses: actions/setup-python@v5.0.0
+    #       with:
+    #         python-version: '3.10'
+    #     - name: Install current package as editable
+    #       run: |
+    #         curl -LsSf https://astral.sh/uv/install.sh | sh
+    #         source $HOME/.cargo/env
+    #         uv pip install --system darglint
+    #     - name: Check docstrings
+    #       run: bash scripts/docstring.sh
+    # mysql-db-migration-testing-full:
+    #   if: github.event.pull_request.draft == false
+    #   needs: run-slow-ci-label-is-set
+    #   env:
+    #     ZENML_ANALYTICS_OPT_IN: false
+    #     ZENML_DEBUG: true
+    #   runs-on: arc-runner-set
+    #   steps:
+    #     - uses: actions/checkout@v4.1.1
+    #       with:
+    #         fetch-depth: 0
+    #     - name: Set up Python 3.9
+    #       uses: actions/setup-python@v5.0.0
+    #       with:
+    #         python-version: '3.9'
+    #     - name: Login to Docker Hub
+    #       uses: docker/login-action@v3
+    #       with:
+    #         username: ${{ secrets.DOCKERHUB_USERNAME }}
+    #         password: ${{ secrets.DOCKERHUB_TOKEN }}
+    #       if: github.event.pull_request.head.repo.fork == false
+    #     - name: Test migrations across versions
+    #       run: bash scripts/test-migrations.sh mysql full
+    # mysql-db-migration-testing-random:
+    #   if: github.event.pull_request.draft == false
+    #   needs: run-slow-ci-label-is-set
+    #   env:
+    #     ZENML_ANALYTICS_OPT_IN: false
+    #     ZENML_DEBUG: true
+    #   runs-on: arc-runner-set
+    #   steps:
+    #     - uses: actions/checkout@v4.1.1
+    #       with:
+    #         fetch-depth: 0
+    #     - name: Set up Python 3.9
+    #       uses: actions/setup-python@v5.0.0
+    #       with:
+    #         python-version: '3.9'
+    #     - name: Login to Docker Hub
+    #       uses: docker/login-action@v3
+    #       with:
+    #         username: ${{ secrets.DOCKERHUB_USERNAME }}
+    #         password: ${{ secrets.DOCKERHUB_TOKEN }}
+    #       if: github.event.pull_request.head.repo.fork == false
+    #     - name: Test migrations across versions
+    #       run: bash scripts/test-migrations.sh mysql random
+    # sqlite-db-migration-testing-full:
+    #   needs: run-slow-ci-label-is-set
+    #   runs-on: arc-runner-set
+    #   env:
+    #     ZENML_ANALYTICS_OPT_IN: false
+    #     ZENML_DEBUG: true
+    #   if: github.event.pull_request.draft == false
+    #   steps:
+    #     - name: Checkout code
+    #       uses: actions/checkout@v4.1.1
+    #       with:
+    #         fetch-depth: 0
+    #     - name: Set up Python 3.9
+    #       uses: actions/setup-python@v5.0.0
+    #       with:
+    #         python-version: '3.9'
+    #     - name: Test migrations across versions
+    #       run: bash scripts/test-migrations.sh sqlite full
+    # mariadb-db-migration-testing:
+    #   if: github.event.pull_request.draft == false
+    #   needs: run-slow-ci-label-is-set
+    #   env:
+    #     ZENML_ANALYTICS_OPT_IN: false
+    #     ZENML_DEBUG: true
+    #   runs-on: arc-runner-set
+    #   steps:
+    #     - uses: actions/checkout@v4.1.1
+    #       with:
+    #         fetch-depth: 0
+    #     - name: Set up Python 3.9
+    #       uses: actions/setup-python@v5.0.0
+    #       with:
+    #         python-version: '3.9'
+    #     - name: Login to Docker Hub
+    #       uses: docker/login-action@v3
+    #       with:
+    #         username: ${{ secrets.DOCKERHUB_USERNAME }}
+    #         password: ${{ secrets.DOCKERHUB_TOKEN }}
+    #       if: github.event.pull_request.head.repo.fork == false
+    #     - name: Test migrations across versions
+    #       run: bash scripts/test-migrations.sh mariadb full
+    # small-checks:
+    #   if: github.event.pull_request.draft == false
+    #   needs: run-slow-ci-label-is-set
+    #   runs-on: ubuntu-latest
+    #   steps:
+    #     - uses: actions/checkout@v4.1.1
+    #     - name: Set up Python
+    #       uses: actions/setup-python@v5.0.0
+    #       with:
+    #         python-version: '3.8'
+    #     - name: Install uv
+    #       run: |
+    #         curl -LsSf https://astral.sh/uv/install.sh | sh
+    #         source $HOME/.cargo/env
+    #     - name: Create virtual environment
+    #       run: |
+    #         uv venv
+    #     - name: Check mlstacks compatibility
+    #       run: |
+    #         source .venv/bin/activate
+    #         uv pip install -e .
+    #         uv pip install mlstacks
+    #     - name: Check for broken dependencies
+    #       run: |
+    #         source .venv/bin/activate
+    #         uv pip check
+    #     - name: Markdown link check
+    #       uses: gaurav-nelson/github-action-markdown-link-check@1.0.15
+    #       with:
+    #         use-quiet-mode: 'yes'
+    #         use-verbose-mode: 'no'
+    #         folder-path: ./examples, ./docs/book, ./src
+    #         file-path: ./README.md, ./LICENSE, ./RELEASE_NOTES.md, CODE-OF-CONDUCT.md,
+    #           CONTRIBUTING.md, CLA.md, RELEASE_NOTES.md, ROADMAP.md
+    #         config-file: .github/workflows/markdown_check_config.json
+    #       continue-on-error: true
+    #     - name: Security check
+    #       run: |
+    #         source .venv/bin/activate
+    #         uv pip install bandit
+    #         bash scripts/check-security.sh
+    #     - name: Check for alembic branch divergence
+    #       env:
+    #         ZENML_DEBUG: 0
+    #       run: |
+    #         source .venv/bin/activate
+    #         uv pip install alembic
+    #         bash scripts/check-alembic-branches.sh
+    #     - name: Install latest dashboard (test gitignore)
+    #       run: bash scripts/install-dashboard.sh
+    # custom-ubuntu-unit-test:
+    #   if: github.event.pull_request.draft == false
+    #   needs: run-slow-ci-label-is-set
+    #   strategy:
+    #     matrix:
+    #       os: [arc-runner-set]
+    #       python-version: ['3.8', '3.9', '3.10', '3.11']
+    #     fail-fast: false
+    #   uses: ./.github/workflows/unit-test.yml
+    #   with:
+    #     python-version: ${{ matrix.python-version }}
+    #     os: ${{ matrix.os }}
+    #   secrets: inherit
+    # windows-unit-test:
+    #   if: github.event.pull_request.draft == false
+    #   needs: run-slow-ci-label-is-set
+    #   strategy:
+    #     matrix:
+    #       os: [windows-latest]
+    #       python-version: ['3.8', '3.9', '3.10', '3.11']
+    #     fail-fast: false
+    #   uses: ./.github/workflows/unit-test.yml
+    #   with:
+    #     python-version: ${{ matrix.python-version }}
+    #     os: ${{ matrix.os }}
+    #   secrets: inherit
+    macos-unit-test:
+      if: github.event.pull_request.draft == false
+      # needs: run-slow-ci-label-is-set
+      strategy:
+        matrix:
+          os: [macos-latest]
+          python-version: ['3.8', '3.9', '3.10', '3.11']
+        fail-fast: false
+      uses: ./.github/workflows/unit-test.yml
+      with:
+        python-version: ${{ matrix.python-version }}
+        os: ${{ matrix.os }}
+      secrets: inherit
+    # windows-integration-test:
+    #   if: github.event.pull_request.draft == false
+    #   needs: run-slow-ci-label-is-set
+    #   strategy:
+    #     matrix:
+    #       os: [windows-latest]
+    #       python-version: ['3.8', '3.9', '3.10', '3.11']
+    #       test_environment: [default]
+    #     fail-fast: false
+    #   uses: ./.github/workflows/integration-test-slow.yml
+    #   with:
+    #     os: ${{ matrix.os }}
+    #     python-version: ${{ matrix.python-version }}
+    #     test_environment: ${{ matrix.test_environment }}
+    #   secrets: inherit
+    macos-integration-test:
+      if: github.event.pull_request.draft == false
+      # needs: run-slow-ci-label-is-set
+      strategy:
+        matrix:
+          os: [macos-latest]
+          python-version: ['3.8', '3.9', '3.10', '3.11']
+          test_environment: [default]
+        fail-fast: false
+      uses: ./.github/workflows/integration-test-slow.yml
+      with:
+        os: ${{ matrix.os }}
+        python-version: ${{ matrix.python-version }}
+        test_environment: ${{ matrix.test_environment }}
+      secrets: inherit
+    # custom-ubuntu-integration-test:
+    #   if: github.event.pull_request.draft == false
+    #   needs: run-slow-ci-label-is-set
+    #   strategy:
+    #     matrix:
+    #       os: [arc-runner-set]
+    #       python-version: ['3.8', '3.9', '3.10', '3.11']
+    #       test_environment:
+    #         - default
+    #         - docker-server-docker-orchestrator-mysql
+    #         - docker-server-docker-orchestrator-mariadb
+    #       exclude:
+    #  # docker is time-consuming to run, so we only run it on 3.8
+    #         - test_environment: docker-server-docker-orchestrator-mysql
+    #           python-version: '3.9'
+    #         - test_environment: docker-server-docker-orchestrator-mysql
+    #           python-version: '3.10'
+    #         - test_environment: docker-server-docker-orchestrator-mysql
+    #           python-version: '3.11'
+    #         - test_environment: docker-server-docker-orchestrator-mariadb
+    #           python-version: '3.9'
+    #         - test_environment: docker-server-docker-orchestrator-mariadb
+    #           python-version: '3.10'
+    #         - test_environment: docker-server-docker-orchestrator-mariadb
+    #           python-version: '3.11'
+    #     fail-fast: false
+    #   uses: ./.github/workflows/integration-test-slow.yml
+    #   with:
+    #     os: ${{ matrix.os }}
+    #     python-version: ${{ matrix.python-version }}
+    #     test_environment: ${{ matrix.test_environment }}
+    #   secrets: inherit