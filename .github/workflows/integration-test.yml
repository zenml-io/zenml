name: Integration Tests

on: 
  workflow_call:
    inputs:
      os:
        description: 'OS'
        type: string
        required: true
      python-version:
        description: 'Python version'
        type: string
        required: true
      test_environment:
        description: 'The test environment'
        type: string
        required: true
      enable_tmate:
        description: 'Enable tmate session for debugging'
        type: string
        required: false
        default: "never"
      tmate_timeout:
        description: 'Timeout for tmate session (minutes)'
        type: number
        required: false
        default: 30

  workflow_dispatch:
    inputs:
      os:
        description: 'OS'
        type: choice
        options: 
          - ubuntu-latest
          - macos-latest
          - windows-latest
        required: false
        default: 'ubuntu-latest'
      python-version:
        description: 'Python version'
        type: choice
        options:
          - '3.7'
          - '3.8'
          - '3.9'
          - '3.10'
        required: false
        default: '3.8'
      test_environment:
        description: 'The test environment'
        type: choice
        options:
          # Default ZenML deployments
          - default
          - default-docker-orchestrator
          - default-airflow-orchestrator
          # Local ZenML server deployments
          - local-server
          - local-server-docker-orchestrator
          - local-server-airflow-orchestrator
          # Local ZenML docker-compose server deployments
          - docker-server
          - docker-server-docker-orchestrator
          - docker-server-airflow-orchestrator
          # AWS ZenML server deployment with local components
          - aws-local-orchestrator
          - aws-docker-orchestrator
          - aws-kubeflow-orchestrator
          - aws-airflow-orchestrator
          # AWS ZenML server deployment with AWS cloud components
          - aws-cloud-local-orchestrator
          - aws-cloud-docker-orchestrator
          - aws-cloud-kubeflow-orchestrator
          - aws-cloud-kubernetes-orchestrator
          - aws-cloud-tekton-orchestrator
          # GCP ZenML server deployment with local components
          - gcp-local-orchestrator
          - gcp-docker-orchestrator
          - gcp-kubeflow-orchestrator
          - gcp-airflow-orchestrator
          # GCP ZenML server deployment with GCP cloud components
          - gcp-cloud-local-orchestrator
          - gcp-cloud-docker-orchestrator
          - gcp-cloud-kubeflow-orchestrator
          - gcp-cloud-kubernetes-orchestrator
          - gcp-cloud-tekton-orchestrator
          - gcp-cloud-vertex-ai-orchestrator
        required: false
        default: 'default'
      enable_tmate:
        description: 'Enable tmate session for debugging'
        type: choice
        options:
          - 'no'
          - 'on-failure'
          - 'always'
          - 'before-tests'
        required: false
        default: 'no'
      tmate_timeout:
        description: 'Timeout for tmate session (minutes)'
        type: number
        required: false
        default: 30

jobs:

  integrationtest:
    name: integrationtest
    runs-on: ${{ inputs.os }}
    env:
      ZENML_DEBUG: 1
      ZENML_ANALYTICS_OPT_IN: false
      PYTHONIOENCODING: 'utf-8'
      # on MAC OS, we need to set this environment variable
      # to fix problems with the fork() calls (see this thread
      # for more information: http://sealiesoftware.com/blog/archive/2017/6/5/Objective-C_and_fork_in_macOS_1013.html)
      OBJC_DISABLE_INITIALIZE_FORK_SAFETY: 'YES'

      AWS_ACCESS_KEY_ID: ${{ secrets.AWS_US_EAST_1_ENV_ACCESS_KEY_ID }}
      AWS_SECRET_ACCESS_KEY: ${{ secrets.AWS_US_EAST_1_ENV_SECRET_ACCESS_KEY }}
      AWS_US_EAST_1_SERVER_URL: ${{ secrets.AWS_US_EAST_1_SERVER_URL }}
      AWS_US_EAST_1_SERVER_USERNAME: ${{ secrets.AWS_US_EAST_1_SERVER_USERNAME }}
      AWS_US_EAST_1_SERVER_PASSWORD: ${{ secrets.AWS_US_EAST_1_SERVER_PASSWORD }}
      GCP_US_EAST4_SERVER_URL: ${{ secrets.GCP_US_EAST4_SERVER_URL }}
      GCP_US_EAST4_SERVER_USERNAME: ${{ secrets.GCP_US_EAST4_SERVER_USERNAME }}
      GCP_US_EAST4_SERVER_PASSWORD: ${{ secrets.GCP_US_EAST4_SERVER_PASSWORD }}

    defaults:
      run:
        shell: bash

    steps:
      - name: Maximize space for Docker
        uses: easimon/maximize-build-space@master
        with:
          root-reserve-mb: 20000
          swap-size-mb: 1024
          remove-dotnet: 'true'
          remove-android: 'true'
          remove-haskell: 'true'
          build-mount-path: /var/lib/docker
        if: runner.os=='Linux' && (contains(inputs.test_environment, 'docker') || contains(inputs.test_environment, 'kubeflow') || contains(inputs.test_environment, 'airflow') || contains(inputs.test_environment, 'kubernetes'))

      - name: Reload Docker
        run:
          sudo systemctl restart docker
        if: runner.os=='Linux' && (contains(inputs.test_environment, 'docker') || contains(inputs.test_environment, 'kubeflow') || contains(inputs.test_environment, 'airflow') || contains(inputs.test_environment, 'kubernetes'))

      - uses: actions/checkout@v2

      - name: Configure AWS credentials
        uses: aws-actions/configure-aws-credentials@v1
        with:
          role-to-assume: ${{ secrets.AWS_US_EAST_1_ENV_ROLE_ARN }}
          aws-region: us-east-1
        if: contains(inputs.test_environment, 'aws')

      - name: Configure GCP credentials
        uses: 'google-github-actions/auth@v1'
        with:
          credentials_json: '${{ secrets.GCP_US_EAST4_ENV_CREDENTIALS }}'
        if: contains(inputs.test_environment, 'gcp')

      - name: 'Set up gcloud SDK'
        uses: 'google-github-actions/setup-gcloud@v1'
        with:
          install_components: 'gke-gcloud-auth-plugin'
        if: contains(inputs.test_environment, 'gcp')

      - name: Setup environment
        uses: ./.github/actions/setup_environment
        with:
          cache_version: ${{ secrets.GH_ACTIONS_CACHE_KEY }}
          python-version: ${{ inputs.python-version }}
          os: ${{ inputs.os }}

      - name: Install Linux System Dependencies
        if: runner.os=='Linux'
        run: sudo apt install graphviz

      - name: Install MacOS System Dependencies
        if: runner.os=='macOS'
        run: brew install graphviz

      - name: Install Windows System Dependencies
        if: runner.os=='Windows'
        run: choco install graphviz

      - name: Install Docker and Colima on MacOS
        if: runner.os=='macOS'
        run: |
          brew install docker colima

          # We need to mount the /private/tmp/zenml-test/ folder because
          # this folder is also mounted in the Docker containers that are
          # started by local ZenML orchestrators.
          colima start --mount /private/tmp/zenml-test/:w
          
          # This is required for the Docker Python SDK to work
          sudo ln -sf $HOME/.colima/default/docker.sock /var/run/docker.sock

      - name: Install kubectl on Linux
        run: |
          curl -LO "https://dl.k8s.io/release/$(curl -L -s https://dl.k8s.io/release/stable.txt)/bin/linux/amd64/kubectl"
          sudo install -o root -g 0 -m 0755 kubectl /usr/local/bin/kubectl
        if: runner.os=='Linux'

      - name: Install kubectl on MacOS
        run: |
          curl -LO "https://dl.k8s.io/release/$(curl -L -s https://dl.k8s.io/release/stable.txt)/bin/darwin/amd64/kubectl"
          sudo install -o root -g 0 -m 0755 kubectl /usr/local/bin/kubectl
        if: runner.os=='macOS'

      - name: Install K3D
        run: |
          curl -s https://raw.githubusercontent.com/rancher/k3d/main/install.sh | bash
        if: runner.os!='Windows' && contains(inputs.test_environment, 'kubeflow')

      - name: Install Prerequisites - Stage 1
        run: |
          source $VENV
          # install integrations: round 1
          zenml integration export-requirements --output-file requirements.txt --ignore-integration feast --ignore-integration label_studio --ignore-integration bentoml --ignore-integration seldon --ignore-integration kserve
          pip install -r requirements.txt
          rm requirements.txt

      # - name: Install Prerequisites - Stage 2
      #   run: |
      #     source $VENV
      #     # install integrations: round 2, needed because:
      #     #  - kserve requires a tritonclient version that is lower that the one needed by mlflow
      #     #  - seldon requires a prometheus-client version that is lower that the one needed by bentoml
      #     #  - kserve requires a ray version that is not available on python 3.10
      #     zenml integration export-requirements --output-file requirements.txt seldon kserve
      #     pip install -r requirements.txt
      #     rm requirements.txt
      #   if: inputs.python-version != '3.10'

      - name: Install Prerequisites - Stage 3
        run: |
          source $VENV
          # re-install zenml to be sure
<<<<<<< HEAD
          poetry install --extras server --extras secrets-aws --extras secrets-azure --extras secrets-hashicorp
=======
          pip install -e ".[server,dev]"
>>>>>>> 873134e3
          # install airflow requirements
          pip install "numpy>=1.21.0,<1.24.0"
          pip install apache-airflow-providers-docker
          # Version 4.2.1 raises: AttributeError: type object 'Draft7Validator' has no attribute 'FORMAT_CHECKER'
          pip install altair==4.2.0

      - name: Check Python Env ahead of tests
        run: |
          source $VENV
          zenml integration list
          pip list
          pip check || true

      - name: Login to Amazon ECR
        id: login-ecr
        run: |
          aws ecr get-login-password --region us-east-1 | docker login --username AWS --password-stdin 715803424590.dkr.ecr.us-east-1.amazonaws.com
        if: contains(inputs.test_environment, 'aws')

      - name: Login to Amazon EKS
        id: login-eks
        run: |
          aws eks --region us-east-1 update-kubeconfig --name zenml-ci-cluster --alias zenml-ci-aws-us-east-1
        if: contains(inputs.test_environment, 'aws')

      - name: Login to Google ECR
        run: |
          gcloud auth configure-docker --project zenml-ci
        if: contains(inputs.test_environment, 'gcp')

      - name: Login to Google GKE
        uses: google-github-actions/get-gke-credentials@v0
        with:
          cluster_name: zenml-ci-cluster
          location: us-east4
          project_id: zenml-ci
        if: contains(inputs.test_environment, 'gcp')

      - name: Setup tmate session before tests
        if: ${{ inputs.enable_tmate == 'before-tests' }}
        uses: mxschmitt/action-tmate@v3
        with:
          timeout-minutes: ${{ inputs.tmate_timeout }}

      - name: Test
        run: |
          source $VENV
          bash scripts/test-coverage-xml.sh integration ${{ inputs.test_environment }}

      - name: Setup tmate session after tests
        if: ${{ inputs.enable_tmate == 'always' || (inputs.enable_tmate == 'on-failure' && failure()) }}
        uses: mxschmitt/action-tmate@v3
        with:
          timeout-minutes: ${{ inputs.tmate_timeout }}

      - name: Verify Python Env unaffected
        run: |
          source $VENV
          zenml integration list
          pip list
          pip check || true<|MERGE_RESOLUTION|>--- conflicted
+++ resolved
@@ -242,11 +242,7 @@
         run: |
           source $VENV
           # re-install zenml to be sure
-<<<<<<< HEAD
-          poetry install --extras server --extras secrets-aws --extras secrets-azure --extras secrets-hashicorp
-=======
           pip install -e ".[server,dev]"
->>>>>>> 873134e3
           # install airflow requirements
           pip install "numpy>=1.21.0,<1.24.0"
           pip install apache-airflow-providers-docker
