name: Integration Tests

on:
  workflow_call:
    inputs:
      os:
        description: 'OS'
        type: string
        required: true
      python-version:
        description: 'Python version'
        type: string
        required: true
      test_environment:
        description: 'The test environment'
        type: string
        required: true
      enable_tmate:
        description: 'Enable tmate session for debugging'
        type: string
        required: false
        default: "never"
      tmate_timeout:
        description: 'Timeout for tmate session (minutes)'
        type: number
        required: false
        default: 30

  workflow_dispatch:
    inputs:
      os:
        description: 'OS'
        type: choice
        options: 
          - ubuntu-latest
          - macos-latest
          - windows-latest
        required: false
        default: 'ubuntu-latest'
      python-version:
        description: 'Python version'
        type: choice
        options:
          - '3.8'
          - '3.9'
          - '3.10'
          - '3.11'
        required: false
        default: '3.8'
      test_environment:
        description: 'The test environment'
        type: choice
        options:
          # Default ZenML deployments
          - default
          - default-docker-orchestrator
          - default-airflow-orchestrator
          # Local ZenML server deployments
          - local-server
          - local-server-docker-orchestrator
          - local-server-airflow-orchestrator
          # Local ZenML docker-compose server deployments
          - docker-server
          - docker-server-docker-orchestrator
          - docker-server-airflow-orchestrator
          # AWS ZenML server deployment with local components
          - aws-local-orchestrator
          - aws-docker-orchestrator
          - aws-kubeflow-orchestrator
          - aws-airflow-orchestrator
          # AWS ZenML server deployment with AWS cloud components
          - aws-cloud-local-orchestrator
          - aws-cloud-docker-orchestrator
          - aws-cloud-kubeflow-orchestrator
          - aws-cloud-kubernetes-orchestrator
          - aws-cloud-tekton-orchestrator
          - aws-cloud-sagemaker-orchestrator
          # GCP ZenML server deployment with local components
          - gcp-local-orchestrator
          - gcp-docker-orchestrator
          - gcp-kubeflow-orchestrator
          - gcp-airflow-orchestrator
          # GCP ZenML server deployment with GCP cloud components
          - gcp-cloud-local-orchestrator
          - gcp-cloud-docker-orchestrator
          - gcp-cloud-kubeflow-orchestrator
          - gcp-cloud-kubernetes-orchestrator
          - gcp-cloud-tekton-orchestrator
          - gcp-cloud-vertex-ai-orchestrator
        required: false
        default: 'default'
      enable_tmate:
        description: 'Enable tmate session for debugging'
        type: choice
        options:
          - 'no'
          - 'on-failure'
          - 'always'
          - 'before-tests'
        required: false
        default: 'no'
      tmate_timeout:
        description: 'Timeout for tmate session (minutes)'
        type: number
        required: false
        default: 30

jobs:

  integration-and-template-tests:
    name: integration-and-template-tests
    runs-on: ${{ inputs.os }}
    strategy:
      fail-fast: false
    env:
      ZENML_DEBUG: 1
      ZENML_ANALYTICS_OPT_IN: false
      PYTHONIOENCODING: 'utf-8'
      # on MAC OS, we need to set this environment variable
      # to fix problems with the fork() calls (see this thread
      # for more information: http://sealiesoftware.com/blog/archive/2017/6/5/Objective-C_and_fork_in_macOS_1013.html)
      OBJC_DISABLE_INITIALIZE_FORK_SAFETY: 'YES'

      AWS_ACCESS_KEY_ID: ${{ secrets.AWS_US_EAST_1_ENV_ACCESS_KEY_ID }}
      AWS_SECRET_ACCESS_KEY: ${{ secrets.AWS_US_EAST_1_ENV_SECRET_ACCESS_KEY }}
      AWS_US_EAST_1_SERVER_URL: ${{ secrets.AWS_US_EAST_1_SERVER_URL }}
      AWS_US_EAST_1_SERVER_USERNAME: ${{ secrets.AWS_US_EAST_1_SERVER_USERNAME }}
      AWS_US_EAST_1_SERVER_PASSWORD: ${{ secrets.AWS_US_EAST_1_SERVER_PASSWORD }}
      GCP_US_EAST4_SERVER_URL: ${{ secrets.GCP_US_EAST4_SERVER_URL }}
      GCP_US_EAST4_SERVER_USERNAME: ${{ secrets.GCP_US_EAST4_SERVER_USERNAME }}
      GCP_US_EAST4_SERVER_PASSWORD: ${{ secrets.GCP_US_EAST4_SERVER_PASSWORD }}
    if: ${{ ! startsWith(github.event.head_commit.message, 'GitBook:') }}

    defaults:
      run:
        shell: bash

    steps:
      - name: Maximize space for Docker
        uses: easimon/maximize-build-space@master
        with:
          root-reserve-mb: 20000
          swap-size-mb: 1024
          remove-dotnet: 'true'
          remove-android: 'true'
          remove-haskell: 'true'
          build-mount-path: /var/lib/docker
        if: runner.os=='Linux' && (contains(inputs.test_environment, 'docker') || contains(inputs.test_environment, 'kubeflow') || contains(inputs.test_environment, 'airflow') || contains(inputs.test_environment, 'kubernetes'))

      - name: Reload Docker
        run:
          sudo systemctl restart docker
        if: runner.os=='Linux' && (contains(inputs.test_environment, 'docker') || contains(inputs.test_environment, 'kubeflow') || contains(inputs.test_environment, 'airflow') || contains(inputs.test_environment, 'kubernetes'))

      - uses: actions/checkout@v3

      - name: Configure AWS credentials
        uses: aws-actions/configure-aws-credentials@v1
        with:
          role-to-assume: ${{ secrets.AWS_US_EAST_1_ENV_ROLE_ARN }}
          aws-region: us-east-1
        if: contains(inputs.test_environment, 'aws')

      - name: Configure GCP credentials
        uses: 'google-github-actions/auth@v1'
        with:
          credentials_json: '${{ secrets.GCP_US_EAST4_ENV_CREDENTIALS }}'
        if: contains(inputs.test_environment, 'gcp')

      - name: 'Set up gcloud SDK'
        uses: 'google-github-actions/setup-gcloud@v1'
        with:
          install_components: 'gke-gcloud-auth-plugin'
        if: contains(inputs.test_environment, 'gcp')

      - name: Setup environment
        uses: ./.github/actions/setup_environment
        with:
          cache_version: ${{ secrets.GH_ACTIONS_CACHE_KEY }}
          python-version: ${{ inputs.python-version }}
          os: ${{ inputs.os }}

      - name: Install docker-compose for non-default environments
        if: inputs.test_environment != 'default'
        run: pip install docker-compose

      - name: Install Linux System Dependencies
        if: runner.os=='Linux'
        run: sudo apt install graphviz

      - name: Install MacOS System Dependencies
        if: runner.os=='macOS'
        run: brew install graphviz

      - name: Install Windows System Dependencies
        if: runner.os=='Windows'
        run: choco install graphviz

      - name: Install Docker and Colima on MacOS
        if: runner.os=='macOS'
        run: |
          export HOMEBREW_NO_INSTALLED_DEPENDENTS_CHECK=1
          brew update
          # Workaround for https://github.com/actions/runner-images/issues/8104
          brew remove --ignore-dependencies qemu
          curl -o ./qemu.rb https://raw.githubusercontent.com/Homebrew/homebrew-core/dc0669eca9479e9eeb495397ba3a7480aaa45c2e/Formula/qemu.rb
          brew install ./qemu.rb
          brew install docker colima

          # We need to mount the /private/tmp/zenml-test/ folder because
          # this folder is also mounted in the Docker containers that are
          # started by local ZenML orchestrators.
          colima start --mount /private/tmp/zenml-test/:w

          # This is required for the Docker Python SDK to work
          sudo ln -sf $HOME/.colima/default/docker.sock /var/run/docker.sock

      - name: Install kubectl on Linux
        run: |
          curl -LO "https://dl.k8s.io/release/$(curl -L -s https://dl.k8s.io/release/stable.txt)/bin/linux/amd64/kubectl"
          sudo install -o root -g 0 -m 0755 kubectl /usr/local/bin/kubectl
        if: runner.os=='Linux'

      - name: Install kubectl on MacOS
        run: |
          curl -LO "https://dl.k8s.io/release/$(curl -L -s https://dl.k8s.io/release/stable.txt)/bin/darwin/amd64/kubectl"
          sudo install -o root -g 0 -m 0755 kubectl /usr/local/bin/kubectl
        if: runner.os=='macOS'

      - name: Install K3D
        run: |
          curl -s https://raw.githubusercontent.com/rancher/k3d/main/install.sh | bash
        if: runner.os!='Windows' && contains(inputs.test_environment, 'kubeflow')

      - name: Login to Amazon ECR
        id: login-ecr
        run: |
          aws ecr get-login-password --region us-east-1 | docker login --username AWS --password-stdin 715803424590.dkr.ecr.us-east-1.amazonaws.com
        if: contains(inputs.test_environment, 'aws')

      - name: Login to Amazon EKS
        id: login-eks
        run: |
          aws eks --region us-east-1 update-kubeconfig --name zenml-ci-cluster --alias zenml-ci-aws-us-east-1
        if: contains(inputs.test_environment, 'aws')

      - name: Login to Google ECR
        run: |
          gcloud auth configure-docker --project zenml-ci
        if: contains(inputs.test_environment, 'gcp')

      - name: Login to Google GKE
        uses: google-github-actions/get-gke-credentials@v0
        with:
          cluster_name: zenml-ci-cluster
          location: us-east4
          project_id: zenml-ci
        if: contains(inputs.test_environment, 'gcp')

      - name: Setup tmate session before tests
        if: ${{ inputs.enable_tmate == 'before-tests' }}
        uses: mxschmitt/action-tmate@v3
        with:
          timeout-minutes: ${{ inputs.tmate_timeout }}

      - name: Test
        run: |
          bash scripts/test-coverage-xml.sh integration ${{ inputs.test_environment }}

      - name: Setup tmate session after tests
        if: ${{ inputs.enable_tmate == 'always' || (inputs.enable_tmate == 'on-failure' && failure()) }}
        uses: mxschmitt/action-tmate@v3
        with:
          timeout-minutes: ${{ inputs.tmate_timeout }}

      - name: Verify Python Env unaffected
        run: |
          zenml integration list
          pip list
          pip check || true
<<<<<<< HEAD

      - name: Run template tests for zenml-io/zenml-project-templates
        uses: jenseng/dynamic-uses@v1
        with:
          uses: zenml-io/zenml-project-templates/.github/actions/starter_template_test@main
          with: '{ "python-version": "${{ inputs.python-version }}", "stack-name": "local", "ref-zenml": "${{ github.ref }}" }'

      - name: message-on-error
        if: failure()
        run: |
          echo "::error title=zenml-io/zenml-project-templates project template testing failed with new version of ZenML core!::\
            Breaking changes affecting templates have been introduced. To mitigate this issue,\
            please make the code in zenml-io/zenml-project-templates compatible with new version of\
            ZenML core, release it and update release tag in zenml.cli.base.ZENML_PROJECT_TEMPLATES"

      - name: Run template tests for zenml-io/template-e2e-batch
        uses: jenseng/dynamic-uses@v1
        with:
          uses: zenml-io/template-e2e-batch/.github/actions/e2e_template_test@main
          with: '{ "python-version": "${{ inputs.python-version }}", "stack-name": "local", "ref-zenml": "${{ github.ref }}" }'

      - name: message-on-error
        if: failure()
        run: |
          echo "::error title=zenml-io/template-e2e-batch project template testing failed with new version of ZenML core!::\
            Breaking changes affecting templates have been introduced. To mitigate this issue,\
            please make the code in zenml-io/template-e2e-batch compatible with new version of\
            ZenML core, release it and update release tag in zenml.cli.base.ZENML_PROJECT_TEMPLATES"
=======
>>>>>>> ffc634a1
<|MERGE_RESOLUTION|>--- conflicted
+++ resolved
@@ -278,7 +278,6 @@
           zenml integration list
           pip list
           pip check || true
-<<<<<<< HEAD
 
       - name: Run template tests for zenml-io/zenml-project-templates
         uses: jenseng/dynamic-uses@v1
@@ -307,5 +306,3 @@
             Breaking changes affecting templates have been introduced. To mitigate this issue,\
             please make the code in zenml-io/template-e2e-batch compatible with new version of\
             ZenML core, release it and update release tag in zenml.cli.base.ZENML_PROJECT_TEMPLATES"
-=======
->>>>>>> ffc634a1
