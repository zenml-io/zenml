--- conflicted
+++ resolved
@@ -56,13 +56,8 @@
           python-version: ${{ inputs.python-version }}
           stack-name: local
           ref-zenml: ${{ github.ref }}
-<<<<<<< HEAD
-          ref-template: '2023.11.17' # Make sure it is aligned with ZENML_PROJECT_TEMPLATES from src/zenml/cli/base.py
-      
-=======
-          ref-template: 'feature/OSS-2190-data-as-first-class-citizen' # Make sure it is aligned with ZENML_PROJECT_TEMPLATES from src/zenml/cli/base.py
-
->>>>>>> 83ace8cf
+          ref-template: '2023.11.24' # Make sure it is aligned with ZENML_PROJECT_TEMPLATES from src/zenml/cli/base.py
+          
       - name: Clean-up
         run: |
           rm -rf ./local_checkout
