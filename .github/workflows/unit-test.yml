name: Unit Test & Upload Coverage

on: workflow_call

jobs:
  unittest:
    name: unittest
    runs-on: ${{ matrix.os }}
    env:
      ZENML_DEBUG: 1
      ZENML_ANALYTICS_OPT_IN: false
      PYTHONIOENCODING: 'utf-8'
    # Exit if it's a commit from Gitbook
    if: ${{ ! startsWith(github.event.head_commit.message, 'GitBook:') }}

    defaults:
      run:
        shell: bash

    strategy:
      matrix:
        os: [ macos-latest, ubuntu-latest, windows-latest ]
        python-version: [ 3.7, 3.8 ]
      fail-fast: false

    steps:
      - uses: actions/checkout@v2

      - name: Setup environment with Poetry
        uses: ./.github/actions/setup_environment
        with:
          cache_version: ${{ secrets.GH_ACTIONS_CACHE_KEY }}

      - name: Install Prerequisites
        run: |
          source $VENV
<<<<<<< HEAD
          zenml integration install kubeflow s3 gcp azure gcp_secrets_manager -f
=======
          zenml integration install kubeflow s3 gcp azure -y
>>>>>>> c381501d

      - name: Test
        run: |
          source $VENV
          bash scripts/test-coverage-xml.sh unit

      - name: Upload coverage
        # only do it for python 3.8, we don't need to do it for every version
        if: ${{ matrix.python-version == '3.8' && matrix.os == 'ubuntu-latest' }}
        uses: codecov/codecov-action@v2<|MERGE_RESOLUTION|>--- conflicted
+++ resolved
@@ -34,11 +34,8 @@
       - name: Install Prerequisites
         run: |
           source $VENV
-<<<<<<< HEAD
           zenml integration install kubeflow s3 gcp azure gcp_secrets_manager -f
-=======
-          zenml integration install kubeflow s3 gcp azure -y
->>>>>>> c381501d
+
 
       - name: Test
         run: |
